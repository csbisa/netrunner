(ns web.auth
  (:require
   [buddy.sign.jwt :as jwt]
   [cljc.java-time.temporal.chrono-unit :as chrono]
   [cljc.java-time.instant :as inst]
   [clojure.string :as str]
   [crypto.password.bcrypt :as password]
   [monger.collection :as mc]
   [monger.operators :refer :all]
   [monger.result :refer [acknowledged?]]
   [postal.core :as mail]
   [ring.util.response :refer [redirect]]
   [web.app-state :as app-state]
   [web.mongodb :refer [find-one-as-map-case-insensitive ->object-id]]
<<<<<<< HEAD
   [web.user :refer [active-user? valid-username? within-char-limit-username? create-user user-keys]]
   [web.utils :refer [response]])
=======
   [web.user :refer [active-user? create-user user-keys]]
   [web.utils :refer [response]]
   [web.versions :refer [banned-msg]])
>>>>>>> ef131db5
  (:import
   java.security.SecureRandom))

(defn create-token [{:keys [expiration secret]}
                    {:keys [_id emailhash]}]
  (let [claims {:_id _id
                :emailhash emailhash
                :exp (inst/plus (inst/now) expiration chrono/days)}]
    (jwt/sign claims secret {:alg :hs512})))

(defn unsign-token [{:keys [secret]} token]
  (try (jwt/unsign token secret {:alg :hs512})
       (catch Exception _ (prn "Received invalid cookie " token))))

(defn wrap-authentication-required [handler]
  (fn [{user :user :as req}]
    (if (active-user? user)
      (handler req)
      (response 401 {:message "Not authorized"}))))

(defn wrap-authorization-required [handler]
  (fn [{user :user :as req}]
    (if (:isadmin user)
      (handler req)
      (response 401 {:message "Not authorized"}))))

(defn wrap-tournament-auth-required [handler]
  (fn [{user :user :as req}]
    (if (:tournament-organizer user)
      (handler req)
      (response 401 {:message "Not authorized"}))))

(defn wrap-user [handler]
  (fn [{db :system/db
        auth :system/auth
        :keys [cookies] :as req}]
    (let [user (some-> (get cookies "session")
                       (:value)
                       (->> (unsign-token auth))
                       (#(mc/find-one-as-map db "users" {:_id (->object-id (:_id %))
                                                         :emailhash (:emailhash %)}))
                       (select-keys user-keys)
                       (update :_id str))]
      (if (active-user? user)
        (handler (-> req
                     (assoc :user user)
                     (assoc-in [:session :uid] (:username user))))
        (handler req)))))

(defn register-handler
  [{db :system/db
    {:keys [username password confirm-password email]} :params}]
  (cond
    (within-char-limit-username? username)
    (response 401 {:message "Usernames are limited to 20 characters"})

    (= (valid-username? username) false)
    (response 401 {:message "Username contain invalid characters."})

    (not= password confirm-password)
    (response 401 {:message "Passwords must match"})

    (find-one-as-map-case-insensitive db "users" {:username username})
    (response 422 {:message "Username taken"})

    (find-one-as-map-case-insensitive db "users" {:email email})
    (response 424 {:message "Email taken"})

    :else
    (let [first-user (not (mc/any? db "users"))
          demo-decks (mc/find-maps db "decks" {:username "__demo__"})]
      (mc/insert db "users" (create-user username password email :isadmin first-user))
      (when (not-empty demo-decks)
        (mc/insert-batch db "decks" (map #(-> %
                                              (dissoc :_id)
                                              (assoc :username username))
                                         demo-decks)))
      (response 200 {:message "ok"}))))

(defn find-non-banned-user
  [db query]
  (active-user? (mc/find-one-as-map db "users" query)))

(defn login-handler
  [{db :system/db
    auth :system/auth
    {:keys [username password]} :params}]
  (let [user (mc/find-one-as-map db "users" {:username username})]
    (cond
      (and user (:banned user)) (response 403 {:error (or @banned-msg "Account Locked")})
      (and user (password/check password (:password user)))
      (do (mc/update db "users"
                     {:username username}
                     {"$set" {:last-connection (inst/now)}})
          (assoc (response 200 {:message "ok"})
                 :cookies {"session" (merge {:value (create-token auth user)}
                                            (:cookie auth))}))
      :else (response 401 {:error "Invalid login or password"}))))

(defn logout-handler [_]
  (assoc (response 200 {:message "ok"})
         :cookies {"session" {:value 0
                              :max-age -1}}))

(defn check-username-handler
  [{db :system/db
    {:keys [username]} :path-params}]
  (if (find-one-as-map-case-insensitive db "users" {:username username})
    (response 422 {:message "Username taken"})
    (response 200 {:message "OK"})))

(defn check-email-handler
  [{db :system/db
    {:keys [email]} :path-params}]
  (if (find-one-as-map-case-insensitive db "users" {:email email})
    (response 422 {:message "Email taken"})
    (response 200 {:message "OK"})))

(defn email-handler
  [{db :system/db
    {username :username :as user} :user}]
  (if (active-user? user)
    (let [{:keys [email]} (find-one-as-map-case-insensitive db "users" {:username username})]
      (response 200 {:email email}))
    (response 401 {:message "Unauthorized"})))

(defn change-email-handler
  [{db :system/db
    {username :username :as user} :user
    {email :email} :body}]
  (cond
    (not (active-user? user))
    (response 401 {:message "Unauthorized"})

    (mc/find-one-as-map db "users" {:email email})
    (response 400 {:message "Email address already in use"})

    (acknowledged?
      (mc/update db "users"
                 {:username username}
                 {"$set" {:email email}}))
    (response 200 {:message "Refresh your browser"})

    :else
    (response 404 {:message "Account not found"})))

(defn profile-keys []
  [:background :pronouns :language :show-alt-art :blocked-users
   :alt-arts :card-resolution :deckstats :gamestats :card-zoom
   :pin-zoom :card-back :stacked-cards :sides-overlap])

(defn update-profile-handler
  [{db :system/db
    {username :username :as user} :user
    body :body}]
  (if (active-user? user)
    (if (acknowledged? (mc/update db "users"
                                  {:username username}
                                  {"$set" {:options (select-keys body (profile-keys))}}))
      (do (when (get-in @app-state/app-state [:users username])
            (swap! app-state/app-state assoc-in [:users username :options] (select-keys body (profile-keys))))
          (response 200 {:message "Refresh your browser"}))
      (response 404 {:message "Account not found"}))
    (response 401 {:message "Unauthorized"})))

(defn generate-secure-token
  [size]
  (let [seed (byte-array size)]
    (.nextBytes (SecureRandom/getInstance "SHA1PRNG") seed)
    seed))

(defn hexadecimalize
  "Converts a byte array to a hex string"
  [a-byte-array]
  (str/lower-case (str/join (map #(format "%02X" %) a-byte-array))))

(defn set-password-reset-code!
  "Generates a password-reset code for the given email address. Updates the user's info in the database with the code,
  and returns the code."
  [db email]
  (let [reset-code (hexadecimalize (generate-secure-token 20))
        reset-expires (inst/plus (inst/now) 1 chrono/hours)]
    (mc/update db "users"
               {:email email}
               {"$set" {:resetPasswordToken reset-code
                        :resetPasswordExpires reset-expires}})
    reset-code))

(defn forgot-password-handler
  [{db :system/db
    email-settings :system/email
    {:keys [email]} :params
    headers         :headers}]
  (if-let [user (find-non-banned-user db {:email email})]
    (let [code (set-password-reset-code! db email)
          msg (mail/send-message
                email-settings
                {:from    "support@jinteki.net"
                 :to      email
                 :subject "Jinteki Password Reset"
                 :body    (str "You are receiving this because you (or someone else) have requested the reset of the password for your account " (user :username) ".\n\n"
                               "Please click on the following link, or paste this into your browser to complete the process:\n\n"
                               "http://" (headers "host") "/reset/" code "\n\n"
                               "If you did not request this, please ignore this email and your password will remain unchanged.\n")})]
      (if (zero? (:code msg))
        (response 200 {:message "Email sent"})
        (response 500 {:message (:message msg)})))
    (response 421 {:message "No account with that email address"})))

(defn reset-password-handler
  [{db :system/db
    email-settings :system/email
    {:keys [password confirm]} :params
    {:keys [token]} :path-params}]
  (if-let [{:keys [username email]}
           (find-non-banned-user db {:resetPasswordToken   token
                                     :resetPasswordExpires {"$gt" (inst/now)}})]
    (if (and password (= password confirm))
      (let [hash-pw (password/encrypt password)]
        (mc/update db "users"
                   {:username username}
                   {"$set" {:password             hash-pw
                            :resetPasswordExpires nil
                            :resetPasswordToken   nil}})
        (mail/send-message
          email-settings
          {:from    "support@jinteki.net"
           :to      email
           :subject "Your password has been changed"
           :body    (str "Hello,\n\n"
                         "This is a confirmation that the password for your account "
                         email " has just been changed.\n")})
        (redirect "/"))
      (response 422 {:message "New Password and Confirm Password did not match"}))
    (response 404 {:message "No reset token found"})))<|MERGE_RESOLUTION|>--- conflicted
+++ resolved
@@ -12,14 +12,9 @@
    [ring.util.response :refer [redirect]]
    [web.app-state :as app-state]
    [web.mongodb :refer [find-one-as-map-case-insensitive ->object-id]]
-<<<<<<< HEAD
    [web.user :refer [active-user? valid-username? within-char-limit-username? create-user user-keys]]
-   [web.utils :refer [response]])
-=======
-   [web.user :refer [active-user? create-user user-keys]]
    [web.utils :refer [response]]
    [web.versions :refer [banned-msg]])
->>>>>>> ef131db5
   (:import
    java.security.SecureRandom))
 
