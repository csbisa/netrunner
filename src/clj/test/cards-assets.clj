--- conflicted
+++ resolved
@@ -106,7 +106,20 @@
       (is (= 7 (count (:hand (get-corp)))) "Drew 2 cards")
       (is (= 1 (:click (get-corp)))))))
 
-<<<<<<< HEAD
+(deftest launch-campaign
+  (do-game
+    (new-game (default-corp [(qty "Launch Campaign" 1)]) (default-runner))
+    (play-from-hand state :corp "Launch Campaign" "New remote")
+    (let [launch (first (get-in @state [:corp :servers :remote1 :content]))]
+      (core/rez state :corp launch)
+      (is (= 4 (get-in @state [:corp :credit])))
+      (is (= 6 (get-in (refresh launch) [:counter])))
+      (take-credits state :corp 2)
+      (take-credits state :runner)
+      (is (= 8 (get-in @state [:corp :credit])))
+      (is (= 4 (get-in (refresh launch) [:counter])))
+      )))
+
 (deftest sundew
   "Sundew"
   (do-game
@@ -138,21 +151,6 @@
 ;      ; spend a click on a run through a card, not through click-run.
 ;      (play-run-event state (find-card "Dirty Laundry" (:hand (get-runner))) :remote1)
 ;      (is (= 5 (:credit (get-corp))) "Corp did not gain 2cr from run on Sundew"))))
-=======
-(deftest launch-campaign
-  (do-game
-    (new-game (default-corp [(qty "Launch Campaign" 1)]) (default-runner))
-    (play-from-hand state :corp "Launch Campaign" "New remote")
-    (let [launch (first (get-in @state [:corp :servers :remote1 :content]))]
-      (core/rez state :corp launch)
-      (is (= 4 (get-in @state [:corp :credit])))
-      (is (= 6 (get-in (refresh launch) [:counter])))
-      (take-credits state :corp 2)
-      (take-credits state :runner)
-      (is (= 8 (get-in @state [:corp :credit])))
-      (is (= 4 (get-in (refresh launch) [:counter])))
-      )))
->>>>>>> 65ca8590
 
 (deftest team-sponsorship-hq
   "Team Sponsorship - Install from HQ"
