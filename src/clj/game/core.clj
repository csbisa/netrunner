(ns game.core
  (:require [game.utils :refer [remove-once has? merge-costs zone make-cid to-keyword capitalize
                                costs-to-symbol vdissoc distinct-by]]
            [game.macros :refer [effect req msg]]
            [clojure.string :refer [split-lines split join]]))

(declare cards)

(def game-states (atom {}))

(defn card-def [card]
  (when-let [title (:title card)]
    (cards (.replace title "'" ""))))

(defn say [state side {:keys [user text]}]
  (let [author (or user (get-in @state [side :user]))]
    (swap! state update-in [:log] #(conj % {:user author :text text}))))

(defn system-msg
  ([state side text] (system-msg state side text nil))
  ([state side text {:keys [hr]}]
   (let [username (get-in @state [side :user :username])]
    (say state side {:user "__system__" :text (str username " " text "." (when hr "[hr]"))}))))

(declare prompt! forfeit trigger-event handle-end-run trash update-advancement-cost update-all-advancement-costs
         update-all-ice update-ice-strength update-breaker-strength all-installed resolve-steal-events)

(defn can-pay? [state side & args]
  (let [costs (merge-costs (remove #(or (nil? %) (= % [:forfeit])) args))
        forfeit-cost (some #{[:forfeit] :forfeit} args)
        scored (get-in @state [side :scored])]
    (if (and (every? #(or (>= (- (get-in @state [side (first %)]) (last %)) 0) 
                          (= (first %) :memory)) ;; memoryunits may be negative
                     costs)
             (or (not forfeit-cost) (not (empty? scored))))
      {:costs costs, :forfeit-cost forfeit-cost, :scored scored})))

(defn deduce [state side [attr value]]
  (swap! state update-in [side attr] (if (= attr :memory)
                                       #(- % value) ;; memoryunits may be negative
                                       #(max 0 (- % value))))
  (when (and (= attr :credit) (= side :runner) (get-in @state [:runner :run-credit]))
    (swap! state update-in [:runner :run-credit] #(max 0 (- % value)))))

(defn pay [state side card & args]
  (when-let [{:keys [costs forfeit-cost scored]} (apply can-pay? state side args)]
    (when forfeit-cost
         (if (= (count scored) 1)
           (forfeit state side (first scored))
           (prompt! state side card "Choose an Agenda to forfeit" scored
                    {:effect (effect (forfeit target))})))
    (not (doseq [c costs]
           (when (= (first c) :click)
             (trigger-event state side (if (= side :corp) :corp-spent-click :runner-spent-click) nil)
             (swap! state assoc-in [side :register :spent-click] true))
           (deduce state side c)))))

(defn gain [state side & args]
  (doseq [r (partition 2 args)]
    (swap! state update-in [side (first r)] #(+ (or % 0) (last r)))))

(defn lose [state side & args]
  (doseq [r (partition 2 args)]
    (trigger-event state side (if (= side :corp) :corp-loss :runner-loss) r)
    (if (= (last r) :all)
      (swap! state assoc-in [side (first r)] 0)
      (deduce state side r))))

(defn register-suppress [state side events card]
  (doseq [e events]
    (swap! state update-in [:suppress (first e)] #(conj % {:ability (last e) :card card}))))

(defn register-events [state side events card]
  (doseq [e events]
    (swap! state update-in [:events (first e)] #(conj % {:ability (last e) :card card})))
  (register-suppress state side (:suppress (card-def card)) card))

(defn unregister-suppress [state side card]
  (doseq [e (:suppress (card-def card))]
    (swap! state update-in [:suppress (first e)]
           #(remove (fn [effect] (= (get-in effect [:card :cid]) (:cid card))) %))))

(defn unregister-events [state side card]
  (doseq [e (:events (card-def card))]
    (swap! state update-in [:events (first e)]
           #(remove (fn [effect] (= (get-in effect [:card :cid]) (:cid card))) %)))
  (unregister-suppress state side card))

(defn desactivate
  ([state side card] (desactivate state side card nil))
  ([state side card keep-counter]
   (let [c (dissoc card :current-strength :abilities :rezzed :special :facedown)
         c (if (= (:side c) "Runner") (dissoc c :installed :counter :rec-counter :pump) c)
         c (if keep-counter c (dissoc c :counter :rec-counter :advance-counter))]
     (when-let [leave-effect (:leave-play (card-def card))]
       (when (or (and (= (:side card) "Runner") (:installed card))
                 (:rezzed card)
                 (= (first (:zone card)) :current))
         (leave-effect state side card nil)))
     (when-let [prevent (:prevent (card-def card))]
       (doseq [[ptype pvec] prevent]
         (doseq [psub pvec]
           (swap! state update-in [:prevent ptype psub] (fn [pv] (remove #(= (:cid %) (:cid card)) pv))))))
     (unregister-events state side card)
     (when-let [mu (:memoryunits card)]
       (gain state :runner :memory mu))
     c)))

(defn get-card [state {:keys [cid zone side host type] :as card}]
  (if (= type "Identity")
    (get-in @state [(to-keyword side) :identity])
    (if zone
      (if host
        (let [h (get-card state host)]
          (some #(when (= cid (:cid %)) %) (:hosted h)))
        (some #(when (= cid (:cid %)) %)
              (get-in @state (cons (to-keyword side) (map to-keyword zone)))))
      card)))

(defn update! [state side {:keys [type zone cid host] :as card}]
  (if (= type "Identity")
    (when (= side (to-keyword (:side card)))
      (swap! state assoc-in [side :identity] card))
    (if-let [h (get-card state host)]
      (let [[head tail] (split-with #(not= (:cid %) cid) (:hosted h))]
        (update! state side (assoc h :hosted (vec (concat head [card] (rest tail))))))
      (let [z (cons (to-keyword (:side card)) zone)
            [head tail] (split-with #(not= (:cid %) cid) (get-in @state z))]
        (when-not (empty? tail)
          (swap! state assoc-in z (vec (concat head [card] (rest tail)))))))))

(defn move-zone [state side server to]
  (let [from-zone (cons side (if (sequential? server) server [server]))
        to-zone (cons side (if (sequential? to) to [to]))]
    (swap! state assoc-in to-zone (concat (get-in @state to-zone)
                                          (zone to (get-in @state from-zone))))
    (swap! state assoc-in from-zone [])))

(defn move
  ([state side card to] (move state side card to nil))
  ([state side {:keys [zone cid host installed] :as card} to {:keys [front keep-server-alive] :as options}]
   (let [zone (if host (map to-keyword (:zone host)) zone)]
     (when (and card (or host
                         (some #(when (= cid (:cid %)) %) (get-in @state (cons :runner (vec zone))))
                         (some #(when (= cid (:cid %)) %) (get-in @state (cons :corp (vec zone))))))
       (doseq [h (:hosted card)]
         (trash state side (dissoc (update-in h [:zone] #(map to-keyword %)) :facedown)))
       (let [dest (if (sequential? to) (vec to) [to])
             c (if (and (= side :corp) (= (first dest) :discard) (:rezzed card))
                 (assoc card :seen true) card)
             c (if (or (and (= dest [:rig :facedown]) installed)
                       (and (or installed host (#{:servers :scored :current} (first zone)))
                            (#{:hand :deck :discard} (first dest))
                            (not (:facedown c))))
                 (desactivate state side c) c)
             c (if (= dest [:rig :facedown])(assoc c :facedown true) (dissoc c :facedown))
             moved-card (assoc c :zone dest :host nil :hosted nil :previous-zone (:zone c))]
         (if front
           (swap! state update-in (cons side dest) #(cons moved-card (vec %)))
           (swap! state update-in (cons side dest) #(conj (vec %) moved-card)))
         (doseq [s [:runner :corp]]
           (if host
             (when-let [host-card (some #(when (= (:cid host) (:cid %)) %)
                                        (get-in @state (cons s (vec zone))))]
               (update! state side (update-in host-card [:hosted]
                                              (fn [coll] (remove-once #(not= (:cid %) cid) coll)))))
             (swap! state update-in (cons s (vec zone))
                    (fn [coll] (remove-once #(not= (:cid %) cid) coll)))))
         (let [z (vec (cons :corp (butlast zone)))
               n (last z)]
           (when (and (not keep-server-alive)
                      (number? n)
                      (empty? (get-in @state (conj z :content)))
                      (empty? (get-in @state (conj z :ices))))
             (when-let [run (:run @state)]
               (when (= (last (:server run)) n)
                 (handle-end-run state side)))
             (swap! state update-in [:corp :servers :remote] vdissoc n)
             (swap! state assoc-in [:corp :servers :remote]
                    (vec (map-indexed
                          (fn [i s]
                            (if (< i n) s
                                {:content (vec (for [c (:content s)]
                                                 (let [c (update-in c [:zone] #(assoc (vec %) 2 i))]
                                                   (assoc c :hosted
                                                            (for [h (:hosted c)]
                                                               (assoc-in h [:host :zone] (:zone c)))))))
                                 :ices (vec (for [c (:ices s)]
                                              (update-in c [:zone] #(assoc (vec %) 2 i))))}))
                          (get-in @state [:corp :servers :remote]))))
             (doseq [s (drop n (get-in @state [:corp :servers :remote]))
                     c (concat (:content s) (:ices s))]
               (when (:rezzed c)
                 (when-let [events (:events (card-def c))]
                   (unregister-events state side c)
                   (register-events state side events c)))
               (doseq [h (:hosted c)]
                 (when-let [events (:events (card-def h))]
                   (unregister-events state side h)
                   (register-events state side events h))))))
         (trigger-event state side :card-moved card moved-card)
         moved-card)))))

(defn draw
  ([state side] (draw state side 1))
  ([state side n]
   (let [active-player (get-in @state [:active-player])]
     (when-not (get-in @state [active-player :register :cannot-draw])
       (let [drawn (zone :hand (take n (get-in @state [side :deck])))]
         (swap! state update-in [side :hand] #(concat % drawn)))
       (swap! state update-in [side :deck] (partial drop n))
       (trigger-event state side (if (= side :corp) :corp-draw :runner-draw) n)))))

(defn mill
  ([state side] (mill state side 1))
  ([state side n]
     (let [milled (zone :discard (take n (get-in @state [side :deck])))]
       (swap! state update-in [side :discard] #(concat % milled)))
     (swap! state update-in [side :deck] (partial drop n))))

(declare resolve-ability)

(defn show-prompt
  ([state side card msg choices f] (show-prompt state side card msg choices f nil))
  ([state side card msg choices f {:keys [priority prompt-type show-discard] :as args}]
   (let [prompt (if (string? msg) msg (msg state side card nil))]
     (when (or (:number choices) (#{:credit :counter} choices) (> (count choices) 0))
       (swap! state update-in [side :prompt]
              (if priority
                #(cons {:msg prompt :choices choices :effect f :card card
                        :prompt-type prompt-type :show-discard show-discard} (vec %))
                #(conj (vec %) {:msg prompt :choices choices :effect f :card card
                                :prompt-type prompt-type :show-discard show-discard})))))))

(defn resolve-psi [state side card psi bet]
  (swap! state assoc-in [:psi side] bet)
  (let [opponent (if (= side :corp) :runner :corp)]
    (when-let [opponent-bet (get-in @state [:psi opponent])]
      (lose state opponent :credit opponent-bet)
      (system-msg state opponent (str "spends " opponent-bet " [Credits]"))
      (lose state side :credit bet)
      (system-msg state side (str "spends " bet " [Credits]"))
      (trigger-event state side :psi-game nil)
      (when-let [ability (if (= bet opponent-bet) (:equal psi) (:not-equal psi))]
        (resolve-ability state (:side card) ability card nil)))))

(defn psi-game [state side card psi]
  (swap! state assoc :psi {})
  (doseq [s [:corp :runner]]
    (show-prompt state s card (str "Choose an amount to spend for " (:title card))
                 (map #(str % " [Credits]") (range (min 3 (inc (get-in @state [s :credit])))))
                 #(resolve-psi state s card psi (Integer/parseInt (first (split % #" ")))))))

(defn prompt!
  ([state side card msg choices ability] (prompt! state side card msg choices ability nil))
  ([state side card msg choices ability {:keys [priority prompt-type] :as args}]
    (show-prompt state side card msg choices #(resolve-ability state side ability card [%]) args)))

(defn optional-ability [state side card msg ability targets]
  (show-prompt state side card msg ["Yes" "No"] #(if (= % "Yes")
                                                   (when-let [yes-ability (:yes-ability ability)]
                                                     (resolve-ability state side yes-ability card targets))
                                                   (when-let [no-ability (:no-ability ability)]
                                                     (resolve-ability state side no-ability card targets)))))

(defn resolve-trace [state side boost]
  (let [runner (:runner @state)
        {:keys [strength ability card]} (:trace @state)]
    (system-msg state :runner (str " spends " boost " [Credits] to increase link strength to "
                                   (+ (:link runner) boost)))
    (let [succesful (> strength (+ (:link runner) boost))
          ability (if succesful ability (:unsuccessful ability))]
      (resolve-ability state :corp ability card [strength (+ (:link runner) boost)])
      (trigger-event state :corp (if succesful :successful-trace :unsuccessful-trace)))
    (when-let [kicker (:kicker ability)]
      (when (>= strength (:min kicker))
        (resolve-ability state :corp kicker card [strength (+ (:link runner) boost)])))))

(defn init-trace [state side card {:keys [base] :as ability} boost]
  (trigger-event state side :pre-init-trace card)
  (let [bonus (or (get-in @state [:bonus :trace]) 0)
        base (if (fn? base) (base state side card nil) base) 
        total (+ base boost bonus)]
    (system-msg state :corp (str "uses " (:title card) 
                                 " to initiate a trace with strength " total 
                                 " (" base
                                 (when (> bonus 0) (str " + " bonus " bonus")) 
                                 " + " boost " [Credits])"))
    (swap! state update-in [:bonus] dissoc :trace)
    (show-prompt state :runner card (str "Boost link strength?") :credit #(resolve-trace state side %))
    (swap! state assoc :trace {:strength total :ability ability :card card})
    (trigger-event state side :trace nil)))

(defn resolve-select [state side]
  (let [selected (get-in @state [side :selected 0])
        cards (map #(dissoc % :selected) (:cards selected))
        curprompt (first (get-in @state [side :prompt]))]
    (when-not (empty? cards)
      (doseq [card cards]
        (update! state side card))
      (resolve-ability state side (:ability selected) (:card curprompt) cards))
    (swap! state update-in [side :selected] #(vec (rest %)))
    (swap! state update-in [side :prompt] (fn [pr] (filter #(not= % curprompt) pr)))))

(defn show-select
  ([state side card ability] (show-select state side card ability nil))
  ([state side card ability {:keys [priority] :as args}]
   (let [ability (update-in ability [:choices :max] #(if (fn? %) (% state side card nil) %))]
     (swap! state update-in [side :selected]
            #(conj (vec %) {:ability (dissoc ability :choices) :req (get-in ability [:choices :req])
                            :max (get-in ability [:choices :max])}))
     (show-prompt state side card
                  (if-let [msg (:prompt ability)]
                    msg
                    (if-let [m (get-in ability [:choices :max])]
                      (str "Select up to " m " targets for " (:title card))
                      (str "Select a target for " (:title card))))
                  ["Done"] (fn [choice] (resolve-select state side))
                  (assoc args :prompt-type :select :show-discard (:show-discard ability))))))

(defn resolve-ability [state side {:keys [counter-cost advance-counter-cost cost effect msg req once
                                          once-key optional prompt choices end-turn player psi trace
                                          not-distinct priority] :as ability}
                       {:keys [title cid counter advance-counter] :as card} targets]
  (when ability
    (when (and optional
               (not (get-in @state [(:once optional) (or (:once-key optional) cid)]))
               (or (not (:req optional)) ((:req optional) state side card targets)))
      (optional-ability state (or (:player optional) side) card (:prompt optional) optional targets))
    (when (and psi (or (not (:req psi)) ((:req psi) state side card targets)))
      (psi-game state side card psi))
    (when (and trace (or (not (:req trace)) ((:req trace) state side card targets)))
      (show-prompt state :corp card "Boost trace strength?" :credit
                   #(init-trace state :corp card trace %)))
    (when (and (not (get-in @state [once (or once-key cid)]))
               (or (not req) (req state side card targets)))
      (if choices
        (if (map? choices)
          (if (:req choices)
            (show-select state (or player side) card ability {:priority priority})
            (let [n ((:number choices) state side card targets)]
              (prompt! state (or player side) card prompt {:number n} (dissoc ability :choices))))
          (let [cs (if-not (fn? choices)
                     choices
                     (let [cards (choices state side card targets)]
                             (if not-distinct
                               cards (distinct-by :title cards))))]
            (prompt! state (or player side) card prompt cs (dissoc ability :choices) {:priority priority})))
        (when (and (or (not counter-cost) (<= counter-cost (or counter 0)))
                   (or (not advance-counter-cost) (<= advance-counter-cost (or advance-counter 0)))
                   (apply pay (concat [state side card] cost)))
          (let [c (-> card
                      (update-in [:advance-counter] #(- (or % 0) (or advance-counter-cost 0)))
                      (update-in [:counter] #(- (or % 0) (or counter-cost 0))))]
            (when (or counter-cost advance-counter-cost)
              (update! state side c)
              (when (= (:type card) "Agenda") (trigger-event state side :agenda-counter-spent card)))
            (when msg
              (let [desc (if (string? msg) msg (msg state side card targets))]
                (system-msg state (to-keyword (:side card))
                            (str "uses " title (when desc (str " to " desc))))))
            (when effect (effect state side c targets))
            (when end-turn
              (swap! state update-in [side :register :end-turn]
                     #(conj % {:ability end-turn :card card :targets targets}))))
          (when once (swap! state assoc-in [once (or once-key cid)] true)))))))

(defn handle-end-run [state side]
  (if-not (empty? (get-in @state [:runner :prompt]))
    (swap! state assoc-in [:run :ended] true)
    (do (let [server (get-in @state [:run :server])]
          (swap! state assoc-in [:run :ending] true)
          (trigger-event state side :run-ends (first server))
          (when (get-in @state [:run :successful])
            (trigger-event state side :successful-run-ends (first server)))
          (when (get-in @state [:run :unsuccessful])
            (trigger-event state side :unsuccessful-run-ends (first server)))
          (update-all-ice state side)
          (doseq [p (filter #(has? % :subtype "Icebreaker") (all-installed state :runner))]
            (update! state side (update-in (get-card state p) [:pump] dissoc :all-run))
            (update! state side (update-in (get-card state p) [:pump] dissoc :encounter ))
            (update-breaker-strength state side p))
          (let [run-effect (get-in @state [:run :run-effect])]
            (when-let [end-run-effect (:end-run run-effect)]
              (resolve-ability state side end-run-effect (:card run-effect) [(first server)]))))
        (swap! state update-in [:runner :credit] - (get-in @state [:runner :run-credit]))
        (swap! state assoc-in [:runner :run-credit] 0)
        (swap! state assoc :run nil))))

(defn add-prop [state side card key n]
  (update! state side (update-in card [key] #(+ (or % 0) n)))
  (if (= key :advance-counter)
    (do (trigger-event state side :advance (get-card state card))
        (when (and (#{"ICE"} (:type card)) (:rezzed card)) (update-ice-strength state side card)))
    (trigger-event state side :counter-added (get-card state card))))

(defn set-prop [state side card & args]
  (update! state side (apply assoc (cons card args))))

(defn resolve-prompt [state side {:keys [choice card] :as args}]
  (let [prompt (first (get-in @state [side :prompt]))
        choice (if (= (:choices prompt) :credit)
                 (min choice (get-in @state [side :credit]))
                 choice)]
    (when (= (:choices prompt) :credit)
      (pay state side card :credit choice))
    (when (= (:choices prompt) :counter)
      (add-prop state side (:card prompt) :counter (- choice)))
    ((:effect prompt) (or choice card))
    (swap! state update-in [side :prompt] (fn [pr] (filter #(not= % prompt) pr)))
    (when (empty? (get-in @state [:runner :prompt]))
      (when-let [run (:run @state)]
        (when (:ended run)
          (handle-end-run state :runner)))
      (swap! state dissoc :access))))

(defn trash-no-cost [state side]
  (when-let [card (:card (first (get-in @state [side :prompt])))]
    (when (= (:type card) "Agenda") ; trashing before the :access events actually fire; fire them manually
      (resolve-steal-events state side card))
    (trash state side card)
    (swap! state update-in [side :prompt] rest)
    (when-let [run (:run @state)]
      (when (and (:ended run) (empty? (get-in @state [:runner :prompt])) )
        (handle-end-run state :runner)))))

(defn select [state side {:keys [card] :as args}]
  (let [r (get-in @state [side :selected 0 :req])]
    (when (or (not r) (r card))
      (let [c (assoc card :selected (not (:selected card)))]
        (update! state side c)
        (if (:selected c)
          (swap! state update-in [side :selected 0 :cards] #(conj % c))
          (swap! state update-in [side :selected 0 :cards]
                 (fn [coll] (remove-once #(not= (:cid %) (:cid card)) coll))))
        (let [selected (get-in @state [side :selected 0])]
          (when (= (count (:cards selected)) (or (:max selected) 1))
            (resolve-select state side)))))))

(defn trigger-suppress [state side event & targets]
  (reduce #(or %1 ((:req (:ability %2)) state side (:card %2) targets)) false (get-in @state [:suppress event])))

(defn trigger-event [state side event & targets]
  (doseq [{:keys [ability] :as e} (get-in @state [:events event])]
    (when-let [card (get-card state (:card e))]
      (when (and (not (apply trigger-suppress state side event (cons card targets)))
                 (or (not (:req ability)) ((:req ability) state side card targets)))
        (resolve-ability state side ability card targets))))
  (swap! state update-in [:turn-events] #(cons [event targets] %)))

(defn card-init
  ([state side card] (card-init state side card true))
  ([state side card resolve]
  (let [cdef (card-def card)
        abilities (if (:recurring cdef)
                    (conj (:abilities cdef) {:msg "Take 1 [Recurring Credits]"})
                    (:abilities cdef))
        abilities (for [ab abilities]
                    (assoc (select-keys ab [:cost :pump :breaks])
                      :label (or (:label ab) (and (string? (:msg ab)) (capitalize (:msg ab))) "")))
        c (merge card (:data cdef) {:abilities abilities})
        c (if-let [r (:recurring cdef)]
            (if (number? r) (assoc c :rec-counter r) c) c)]
    (when-let [recurring (:recurring cdef)]
      (let [r (if (number? recurring)
                (effect (set-prop card :rec-counter recurring))
                recurring)]
        (register-events state side
                         {(if (= side :corp) :corp-turn-begins :runner-turn-begins)
                          {:effect r}} c)))
    (when-let [prevent (:prevent cdef)]
      (doseq [[ptype pvec] prevent]
        (doseq [psub pvec]
          (swap! state update-in [:prevent ptype psub] #(conj % card)))))
    (update! state side c)
    (when-let [events (:events cdef)]
      (register-events state side events c))
    (when resolve
      (resolve-ability state side cdef c nil))
    (get-card state c))))

(defn ice-strength-bonus [state side n]
  (swap! state update-in [:bonus :ice-strength] (fnil #(+ % n) 0)))

(defn ice-strength [state side {:keys [strength] :as card}]
  (-> (if-let [strfun (:strength-bonus (card-def card))]
              (+ strength (strfun state side card nil))
              strength)
      (+ (or (get-in @state [:bonus :ice-strength]) 0))))

(defn update-ice-strength [state side ice]
  (let [ice (get-card state ice) oldstren (or (:current-strength ice) (:strength ice))]
    (when (:rezzed ice)
      (swap! state update-in [:bonus] dissoc :ice-strength)
      (trigger-event state side :pre-ice-strength ice)
      (update! state side (assoc ice :current-strength (ice-strength state side ice)))
      (trigger-event state side :ice-strength-changed (get-card state ice) oldstren))))

(defn update-ice-in-server [state side server]
  (doseq [ice (:ices server)] (update-ice-strength state side ice) ))

(defn update-all-ice [state side]
  (doseq [central `(:archives :rd :hq)]
    (update-ice-in-server state side (get-in @state [:corp :servers central])))
  (doseq [remote (get-in @state [:corp :servers :remote])]
    (update-ice-in-server state side remote)))

(defn rez-cost-bonus [state side n]
  (swap! state update-in [:bonus :cost] (fnil #(+ % n) 0)))

(defn init-trace-bonus [state side n]
  (swap! state update-in [:bonus :trace] (fnil #(+ % n) 0)))  
  
(defn rez-cost [state side {:keys [cost] :as card}]
  (if (nil? cost)
    nil
    (-> (if-let [rezfun (:rez-cost-bonus (card-def card))]
          (+ cost (rezfun state side card nil))
          cost)
        (+ (or (get-in @state [:bonus :cost]) 0))
        (max 0))))

(defn trash-cost-bonus [state side n]
  (swap! state update-in [:bonus :trash] (fnil #(+ % n) 0)))

(defn trash-cost [state side {:keys [trash] :as card}]
  (if (nil? trash)
    nil
    (-> trash
        (+ (or (get-in @state [:bonus :trash]) 0))
        (max 0))))

(defn install-cost-bonus [state side n]
  (swap! state update-in [:bonus :install-cost] #(merge-costs (concat % n))))

(defn install-cost [state side card all-cost]
  (vec (map #(if (keyword? %) % (max % 0))
            (-> (concat (get-in @state [:bonus :install-cost]) all-cost
                        (when-let [instfun (:install-cost-bonus (card-def card))] (instfun state side card nil)))
            merge-costs flatten))))

(defn damage-count [state side dtype n {:keys [unpreventable unboostable] :as args}]
  (-> n
      (+ (or (when (not unboostable) (get-in @state [:damage :damage-bonus dtype])) 0))
      (- (or (when (not unpreventable) (get-in @state [:damage :damage-prevent dtype])) 0))
      (max 0)))

(defn damage-bonus [state side dtype n]
  (swap! state update-in [:damage :damage-bonus dtype] (fnil #(+ % n) 0)))

(defn damage-prevent [state side dtype n]
  (swap! state update-in [:damage :damage-prevent dtype] (fnil #(+ % n) 0)))

(defn flatline [state]
  (system-msg state :runner "is flatlined"))

(defn resolve-damage [state side type n {:keys [unpreventable unboostable card] :as args}]
  (let [hand (get-in @state [:runner :hand])]
       (when (< (count hand) n)
             (flatline state))
       (when (= type :brain)
             (swap! state update-in [:runner :brain-damage] #(+ % n))
             (swap! state update-in [:runner :max-hand-size] #(- % n)))
       (doseq [c (take n (shuffle hand))]
              (trash state side c {:unpreventable true :cause type} type))
       (trigger-event state side :damage type card)))

(defn damage
  ([state side type n] (damage state side type n nil))
  ([state side type n {:keys [unpreventable unboostable card] :as args}]
    (swap! state update-in [:damage :damage-bonus] dissoc type)
    (swap! state update-in [:damage :damage-prevent] dissoc type)
    (trigger-event state side :pre-damage type card)
    (let [n (damage-count state side type n args)]
         (let [prevent (get-in @state [:prevent :damage type])]
              (if (and (not unpreventable) prevent (> (count prevent) 0))
                (do (system-msg state :runner "has the option to prevent damage")
                    (show-prompt
                      state :runner nil (str "Prevent any of the " n " " (name type) " damage?") ["Done"]
                      (fn [choice]
                          (let [prevent (get-in @state [:damage :damage-prevent type])]
                               (system-msg state :runner
                                           (if prevent
                                             (str "prevents " (if (= prevent Integer/MAX_VALUE) "all" prevent )
                                                  " " (name type) " damage")
                                             "will not prevent damage"))
                               (resolve-damage state side type (max 0 (- n (or prevent 0))) args)))))
                (resolve-damage state side type n args))))))

(defn shuffle! [state side kw]
  (swap! state update-in [side kw] shuffle))

(defn change [state side {:keys [key delta]}]
  (let [kw (to-keyword key)]
    (if (< delta 0)
      (deduce state side [kw (- delta)])
      (swap! state update-in [side kw] (partial + delta)))
    (system-msg state side
                (str "sets " (.replace key "-" " ") " to " (get-in @state [side kw])
                     " (" (if (> delta 0) (str "+" delta) delta) ")"))))

(defn create-deck [deck]
  (shuffle (mapcat #(map (fn [card]
                           (let [c (assoc card :cid (make-cid))
                                 c (dissoc c :setname :text :_id :influence :number :uniqueness :influencelimit
                                           :faction :factioncost)]
                             (if-let [init (:init (card-def c))] (merge c init) c)))
                         (repeat (:qty %) (:card %)))
                   (:cards deck))))

(defn init-game [{:keys [players gameid] :as game}]
  (let [corp (some #(when (= (:side %) "Corp") %) players)
        runner (some #(when (= (:side %) "Runner") %) players)
        corp-deck (create-deck (:deck corp))
        runner-deck (create-deck (:deck runner))
        corp-identity (or (get-in corp [:deck :identity]) {:side "Corp" :type "Identity"})
        runner-identity (or (get-in runner [:deck :identity]) {:side "Runner" :type "Identity"})
        state (atom
               {:gameid gameid :log [] :active-player :runner :end-turn true
                :corp {:user (:user corp) :identity corp-identity
                       :deck (zone :deck (drop 5 corp-deck))
                       :hand (zone :hand (take 5 corp-deck))
                       :discard [] :scored [] :rfg [] :play-area []
                       :servers {:hq {} :rd{} :archives {} :remote []}
                       :click 0 :credit 5 :bad-publicity 0 :agenda-point 0 :max-hand-size 5
                       :click-per-turn 3 :agenda-point-req 7 :keep false}
                :runner {:user (:user runner) :identity runner-identity
                         :deck (zone :deck (drop 5 runner-deck))
                         :hand (zone :hand (take 5 runner-deck))
                         :discard [] :scored [] :rfg [] :play-area []
                         :rig {:program [] :resource [] :hardware []}
                         :click 0 :credit 5 :run-credit 0 :memory 4 :link 0 :tag 0 :agenda-point 0 :max-hand-size 5
                         :hq-access 1 :rd-access 1 :tagged 0
                         :brain-damage 0 :click-per-turn 4 :agenda-point-req 7 :keep false}})]
    (card-init state :corp corp-identity)
    (card-init state :runner runner-identity)
    (swap! game-states assoc gameid state)))

(def reset-value
  {:corp {:credit 5 :bad-publicity 0 :max-hand-size 5}
   :runner {:credit 5 :run-credit 0 :link 0 :memory 4 :max-hand-size 5}})

(defn shuffle-into-deck [state side & args]
  (let [player (side @state)
        deck (shuffle (reduce concat (:deck player) (for [p args] (zone :deck (p player)))))]
    (swap! state assoc-in [side :deck] deck))
  (doseq [p args]
    (swap! state assoc-in [side p] [])))

(defn mulligan [state side args]
  (shuffle-into-deck state side :hand)
  (draw state side 5)
  (let [card (get-in @state [side :identity])]
    (when-let [cdef (card-def card)]
      (when-let [mul (:mulligan cdef)]
        (mul state side card nil))))
  (swap! state assoc-in [side :keep] true)
  (system-msg state side "takes a mulligan")
  (trigger-event state side :pre-first-turn))

(defn keep-hand [state side args]
  (swap! state assoc-in [side :keep] true)
  (system-msg state side "keeps their hand")
  (trigger-event state side :pre-first-turn))

(defn gain-agenda-point [state side n]
  (gain state side :agenda-point n)
  (when (>= (get-in @state [side :agenda-point]) (get-in @state [side :agenda-point-req]))
    (system-msg state side "wins the game")))

(defn resolve-trash [state side {:keys [zone type] :as card} {:keys [unpreventable cause keep-server-alive] :as args} & targets]
  (let [cdef (card-def card)
        moved-card (move state (to-keyword (:side card)) card :discard {:keep-server-alive keep-server-alive})]
    (when-let [trash-effect (:trash-effect cdef)]
      (resolve-ability state side trash-effect moved-card (cons cause targets)))))

(defn trash-resource [state side args]
  (when (pay state side nil :click 1 :credit 2)
    (resolve-ability state side
                     {:prompt "Choose a resource to trash"
                      :choices {:req #(= (:type %) "Resource")}
                      :effect (effect (trash target)
                                      (system-msg (str "spends [Click] and 2 [Credits] to trash "
                                                       (:title target))))} nil nil)))

(defn trash-prevent [state side type n]
  (swap! state update-in [:trash :trash-prevent type] (fnil #(+ % n) 0)))

(defn trash
  ([state side {:keys [zone type] :as card}] (trash state side card nil))
  ([state side {:keys [zone type] :as card} {:keys [unpreventable cause] :as args} & targets]
   (when (not (some #{:discard} zone))
     (let [ktype (keyword (clojure.string/lower-case type))]
        (when (and (not unpreventable) (not= cause :ability-cost))
          (swap! state update-in [:trash :trash-prevent] dissoc ktype))
        (when (not= (last zone) :current)
          (apply trigger-event state side (keyword (str (name side) "-trash")) card cause targets))
        (let [prevent (get-in @state [:prevent :trash ktype])]
          (if (and (not unpreventable) (not= cause :ability-cost) (> (count prevent) 0))
            (do
              (system-msg state :runner "has the option to prevent trash effects")
              (show-prompt
                state :runner nil (str "Prevent the trashing of " (:title card) "?") ["Done"]
                (fn [choice]
                  (if-let [prevent (get-in @state [:trash :trash-prevent ktype])]
                    (do
                      (system-msg state :runner (str "prevents the trashing of " (:title card)))
                      (swap! state update-in [:trash :trash-prevent] dissoc ktype))
                    (do
                      (system-msg state :runner (str "will not prevent the trashing of " (:title card)))
                      (apply resolve-trash state side card args targets))))))
            (apply resolve-trash state side card args targets)))))))

(defn trash-cards [state side cards]
  (doseq [c cards] (trash state side c)))

(defn all-installed [state side]
  (if (= side :runner)
    (let [installed (flatten (for [t [:program :hardware :resource]] (get-in @state [:runner :rig t])))]
      (concat installed (filter #(:installed %) (mapcat :hosted installed))))
    (let [servers (->> (:corp @state) :servers seq flatten)]
      (concat (mapcat :content servers) (mapcat :ices servers)))))

(defn breaker-strength-bonus [state side n]
  (swap! state update-in [:bonus :breaker-strength] (fnil #(+ % n) 0)))

(defn breaker-strength [state side {:keys [strength] :as card}]
  (if (nil? strength)
    nil
    (-> (if-let [strfun (:strength-bonus (card-def card))]
          (+ strength (strfun state side card nil))
          strength)
        (+ (or (get-in card [:pump :encounter]) 0)
           (or (get-in card [:pump :all-run]) 0)
           (or (get-in @state [:bonus :breaker-strength]) 0)))))

(defn update-breaker-strength [state side breaker]
  (let [breaker (get-card state breaker) oldstren (or (:current-strength breaker) (:strength breaker))]
    (swap! state update-in [:bonus] dissoc :breaker-strength)
    (trigger-event state side :pre-breaker-strength breaker)
    (update! state side (assoc breaker :current-strength (breaker-strength state side breaker)))
    (trigger-event state side :breaker-strength-changed (get-card state breaker) oldstren)))

(defn pump
  ([state side card n] (pump state side card n :encounter))
  ([state side {:keys [strength current-strength] :as card} n duration]
    (update! state side (update-in card [:pump duration] (fnil #(+ % n) 0)))
    (update-breaker-strength state side (get-card state card))))

(defn score [state side args]
  (let [card (or (:card args) args)]
    (when (>= (:advance-counter card) (or (:current-cost card) (:advancementcost card)))
      (let [moved-card (move state :corp card :scored)
            c (card-init state :corp moved-card)]
        (system-msg state :corp (str "scores " (:title c) " and gains " (:agendapoints c)
                                    " agenda point" (when (> (:agendapoints c) 1) "s")))
        (swap! state update-in [:corp :register :scored-agenda] #(+ (or % 0) (:agendapoints c)))
        (gain-agenda-point state :corp (:agendapoints c))
        (set-prop state :corp c :advance-counter 0)
        (when-let [current (first (get-in @state [:runner :current]))]
          (say state side {:user "__system__" :text (str (:title current) " is trashed.")})
          (trash state side current))
        (trigger-event state :corp :agenda-scored (assoc c :advance-counter 0))))))

(defn as-agenda [state side card n]
  (move state side (assoc card :agendapoints n) :scored)
  (gain-agenda-point state side n))

(defn steal [state side card]
  (let [c (move state :runner card :scored)]
    (resolve-ability state :runner (:stolen (card-def c)) c nil)
    (system-msg state :runner (str "steals " (:title c) " and gains " (:agendapoints c)
                                   " agenda point" (when (> (:agendapoints c) 1) "s")))
    (swap! state update-in [:runner :register :stole-agenda] #(+ (or % 0) (:agendapoints c)))
    (gain-agenda-point state :runner (:agendapoints c))
    (set-prop state :runner c :advance-counter 0)
    (when-let [current (first (get-in @state [:corp :current]))]
      (say state side {:user "__system__" :text (str (:title current) " is trashed.")})
      (trash state side current))
    (trigger-event state :runner :agenda-stolen c)))

(defn card->server [state card]
  (let [z (:zone card)]
       (if (= (second z) :remote)
         (nth (get-in @state [:corp :servers :remote]) (nth z 2))
         (get-in @state [:corp :servers (second z)]))))

(defn server->zone [state server]
  (if (sequential? server)
    (vec (cons :servers server))
    (case server
      "HQ" [:servers :hq]
      "R&D" [:servers :rd]
      "Archives" [:servers :archives]
      "New remote" [:servers :remote (count (get-in @state [:corp :servers :remote]))]
      [:servers :remote (-> (split server #" ") last Integer/parseInt)])))

(defn gain-run-credits [state side n]
  (swap! state update-in [:runner :run-credit] + n)
  (gain state :runner :credit n))

(defn run
  ([state side server] (run state side server nil nil))
  ([state side server run-effect card]
     (when-not (get-in @state [:runner :register :cannot-run])
       (let [s (cond
                (= server "HQ") [:hq]
                (= server "R&D") [:rd]
                (= server "Archives") [:archives]
                (keyword? server) [server]
                :else [:remote (-> (split server #" ") last Integer/parseInt)])
             ices (get-in @state (concat [:corp :servers] s [:ices]))]
         (swap! state assoc :per-run nil
                :run {:server s :position (count ices) :ices ices :access-bonus 0
                      :run-effect (assoc run-effect :card card)})
         (gain-run-credits state side (get-in @state [:corp :bad-publicity]))
         (swap! state update-in [:runner :register :made-run] #(conj % (first s)))
         (trigger-event state :runner :run s)))))

(defn steal-cost-bonus [state side costs]
  (swap! state update-in [:bonus :steal-cost] #(merge-costs (concat % costs))))

(defn steal-cost [state side card]
  (-> (if-let [costfun (:steal-cost-bonus (card-def card))]
        (costfun state side card nil)
        nil)
      (concat (get-in @state [:bonus :steal-cost]))
      merge-costs flatten vec))

(defn resolve-steal-events [state side c]
  (let [cdef (card-def c)]
    (when-let [access-effect (:access cdef)]
      (resolve-ability state (to-keyword (:side c)) access-effect c nil))
    (trigger-event state side :access c)))

(defn resolve-steal [state side c]
  (let [cdef (card-def c)]
    (resolve-steal-events state side c)
    (when (or (not (:steal-req cdef)) ((:steal-req cdef) state :runner c nil))
      (steal state :runner c))))

(defn handle-access [state side cards]
  (swap! state assoc :access true)
  (doseq [c cards]
    (swap! state update-in [:bonus] dissoc :trash)
    (swap! state update-in [:bonus] dissoc :steal-cost)
    (let [cdef (card-def c)
          c (assoc c :seen true)]
      (when-let [name (:title c)]
        (if (= (:type c) "Agenda")
          (do (trigger-event state side :pre-steal-cost c)
              (if (not (get-in @state [:runner :register :cannot-steal]))
                (let [cost (steal-cost state side c)]
                  (if (pos? (count cost))
                    (optional-ability state :runner c (str "Pay " (costs-to-symbol cost) " to steal " name "?")
                                      {:yes-ability {:cost cost
                                                     :effect (effect (system-msg (str "pays " (costs-to-symbol cost)
                                                                                      " to steal " (:title c)))
                                                                     (resolve-steal c))}
                                       :no-ability {:effect (effect (resolve-steal-events c))}} nil)
                    (resolve-ability state :runner
                                     {:prompt (str "You access " (:title c)) :choices ["Steal"]
                                      :effect (req (resolve-steal state :runner c))} c nil)))
                (do (resolve-steal-events state side c)
                    (prompt! state :runner c (str "You accessed but cannot steal " (:title c)) ["OK"] {}))))
        (do (when-let [access-effect (:access cdef)]
              (resolve-ability state (to-keyword (:side c)) access-effect c nil))
            (trigger-event state side :access c)
            (trigger-event state side :pre-trash c)
            (when (not= (:zone c) [:discard])
              (if-let [trash-cost (trash-cost state side c)]
                (let [card (assoc c :seen true)]
<<<<<<< HEAD
                  (if (and (get-in @state [:runner :register :force-trash])
                           (can-pay? state :runner :credit trash-cost))
                    (resolve-ability state :runner {:cost [:credit trash-cost]
                                                    :effect (effect (trash card)
                                                            (system-msg (str "is forced to pay " trash-cost
                                                                             " [Credits] to trash " (:title card))))} card nil)
                    (optional-ability state :runner card (str "Pay " trash-cost "[Credits] to trash " name "?")
                                      {:cost [:credit trash-cost]
                                       :effect (effect (trash card)
                                                       (system-msg (str "pays " trash-cost " [Credits] to trash "
                                                                        (:title card))))} nil)))
=======
                  (optional-ability state :runner card (str "Pay " trash-cost "[Credits] to trash " name "?")
                                    {:yes-ability {:cost [:credit trash-cost]
                                                   :effect (effect (trash card)
                                                                   (system-msg (str "pays " trash-cost " [Credits] to trash "
                                                                                    (:title card))))}} nil))
>>>>>>> 941f9a1d
                (prompt! state :runner c (str "You accessed " (:title c)) ["OK"] {})))))))))

(defn max-access [state side n]
  (swap! state assoc-in [:run :max-access] n))

(defn access-count [state side kw]
  (let [run (:run @state)
        accesses (+ (get-in @state [:runner kw]) (:access-bonus run))]
    (if-let [max-access (:max-access run)]
      (min max-access accesses) accesses)))

(defmulti access (fn [state side server] (first server)))
(defmulti choose-access (fn [cards server] (first server)))

(defn access-helper-remote [cards]
  {:prompt "Click a card to access it. You must access all cards in this server."
   :choices {:req #(some (fn [c] (= (:cid %) (:cid c))) cards)}
   :effect (req (handle-access state side [target])
                (when (< 1 (count cards))
                  (resolve-ability state side (access-helper-remote (filter #(not= (:cid %) (:cid target)) cards))
                                   card nil)))})

(defmethod choose-access :remote [cards server]
  {:effect (req (if (>= 1 (count cards))
                  (handle-access state side cards)
                  (resolve-ability state side (access-helper-remote cards) card nil)))})

(defn access-helper-hq [cards]
  {:prompt "Select a card to access."
   :choices (concat (when (some #(= (first (:zone %)) :hand) cards) ["Card from hand"])
                    (map #(if (:rezzed %) (:title %) "Unrezzed upgrade in HQ")
                         (filter #(= (last (:zone %)) :content) cards)))
   :effect (req (case target
                "Unrezzed upgrade in HQ"
                  ; accessing an unrezzed upgrade
                  (let [unrezzed (filter #(and (= (last (:zone %)) :content) (not (:rezzed %))) cards)]
                    (if (= 1 (count unrezzed))
                      ; only one unrezzed upgrade; access it and continue
                      (do (system-msg state side (str "accesses " (:title (first unrezzed))))
                          (handle-access state side unrezzed)
                          (when (< 1 (count cards))
                            (resolve-ability
                              state side (access-helper-hq (filter #(not= (:cid %) (:cid (first unrezzed))) cards))
                              card nil)))
                    ; more than one unrezzed upgrade. allow user to select with mouse.
                    (resolve-ability state side
                                     {:prompt "Choose an upgrade in HQ to access."
                                      :choices {:req #(= (second (:zone %)) :hq)}
                                      :effect (effect (system-msg (str "accesses " (:title target)))
                                                      (handle-access [target])
                                                      (resolve-ability (access-helper-hq
                                                                         (remove-once #(not= (:cid %) (:cid target))
                                                                                      cards)) card nil))} card nil)))
                  ; accessing a card in hand or a rezzed upgade
                  "Card from hand"
                  (do (system-msg state side (str "accesses " (:title (first cards))))
                      (handle-access state side [(first cards)])
                      (when (< 1 (count cards))
                        (resolve-ability state side (access-helper-hq (rest cards)) card nil)))
                  ; accessing a rezzed upgrade
                  (do (system-msg state side (str "accesses " target))
                      (handle-access state side [(some #(when (= (:title %) target) %) cards)])
                      (when (< 1 (count cards))
                        (resolve-ability state side (access-helper-hq
                                                      (remove-once #(not= (:title %) target) cards)) card nil)))))})

(defmethod choose-access :hq [cards server]
  {:effect (req (if (pos? (count cards))
                  (if (= 1 (count cards))
                    (do (when (pos? (count cards)) (system-msg state side (str "accesses " (:title (first cards)))))
                      (handle-access state side cards))
                    (resolve-ability state side (access-helper-hq cards) card nil))))})

(defn access-helper-rd [cards]
  {:prompt "Select a card to access."
   :choices (concat (when (some #(= (first (:zone %)) :deck) cards) ["Card from deck"])
                    (map #(if (:rezzed %) (:title %) "Unrezzed upgrade in R&D")
                         (filter #(= (last (:zone %)) :content) cards)))
   :effect (req (case target
                  "Unrezzed upgrade in R&D"
                  ; accessing an unrezzed upgrade
                  (let [unrezzed (filter #(and (= (last (:zone %)) :content) (not (:rezzed %))) cards)]
                    (if (= 1 (count unrezzed))
                      ; only one unrezzed upgrade; access it and continue
                      (do (handle-access state side unrezzed)
                          (when (< 1 (count cards))
                            (resolve-ability
                              state side (access-helper-rd (filter #(not= (:cid %) (:cid (first unrezzed))) cards))
                              card nil)))
                      ; more than one unrezzed upgrade. allow user to select with mouse.
                      (resolve-ability state side
                                       {:prompt "Choose an upgrade in R&D to access."
                                        :choices {:req #(= (second (:zone %)) :rd)}
                                        :effect (effect (handle-access [target])
                                                        (resolve-ability (access-helper-rd
                                                                           (remove-once #(not= (:cid %) (:cid target))
                                                                                        cards)) card nil))} card nil)))
                  ; accessing a card in deck or a rezzed upgade
                  "Card from deck"
                  (do (handle-access state side [(first cards)])
                      (when (< 1 (count cards))
                        (resolve-ability state side (access-helper-rd (rest cards)) card nil)))
                  ; accessing a rezzed upgrade
                  (do (handle-access state side [(some #(when (= (:title %) target) %) cards)])
                      (when (< 1 (count cards))
                        (resolve-ability state side (access-helper-rd
                                                      (remove-once #(not= (:title %) target) cards)) card nil)))))})

(defmethod choose-access :rd [cards server]
  {:effect (req (if (pos? (count cards))
                  (if (= 1 (count cards))
                    (handle-access state side cards)
                    (resolve-ability state side (access-helper-rd cards) card nil))))})

(defn access-helper-archives [cards]
  {:prompt "Select a card to access. You must access all cards."
   :choices (map #(if (= (last (:zone %)) :content)
                   (if (:rezzed %) (:title %) "Unrezzed upgrade in Archives")
                   (:title %)) cards)
   :effect (req (case target
                  "Unrezzed upgrade in Archives"
                  ; accessing an unrezzed upgrade
                  (let [unrezzed (filter #(and (= (last (:zone %)) :content) (not (:rezzed %))) cards)]
                    (if (= 1 (count unrezzed))
                      ; only one unrezzed upgrade; access it and continue
                      (do (system-msg state side (str "accesses " (:title (first unrezzed))))
                          (handle-access state side unrezzed)
                          (when (< 1 (count cards))
                            (resolve-ability
                              state side (access-helper-archives (filter #(not= (:cid %) (:cid (first unrezzed))) cards))
                              card nil)))
                    ; more than one unrezzed upgrade. allow user to select with mouse.
                      (resolve-ability state side
                                       {:prompt "Choose an upgrade in Archives to access."
                                        :choices {:req #(= (second (:zone %)) :archives)}
                                        :effect (effect (system-msg (str "accesses " (:title target)))
                                                        (handle-access [target])
                                                        (resolve-ability (access-helper-archives
                                                                           (remove-once #(not= (:cid %) (:cid target))
                                                                                        cards)) card nil))} card nil)))
                  ; accessing a rezzed upgrade, or a card in archives
                  (do (system-msg state side (str "accesses " target))
                      (handle-access state side [(some #(when (= (:title %) target) %) cards)])
                      (when (< 1 (count cards))
                        (resolve-ability state side (access-helper-archives
                                                      (remove-once #(not= (:title %) target) cards)) card nil)))))})

(defmethod choose-access :archives [cards server]
  {:effect (req (let [; only include agendas and cards with an :access ability whose :req is true
                      ; (or don't have a :req, or have an :optional with no :req, or :optional with a true :req.)
                      cards (filter #(let [cdef (card-def %)]
                                      (or (= (:type %) "Agenda") (= (last (:zone %)) :content)
                                          (and (:access cdef) (not (get-in cdef [:access :optional]))
                                               (or (not (get-in cdef [:access :req]))
                                                   ((get-in cdef [:access :req]) state side % nil)))
                                          (and (get-in cdef [:access :optional])
                                               (or (not (get-in cdef [:access :optional :req]))
                                                   ((get-in cdef [:access :optional :req]) state side % nil)))))
                                    cards)]
                  (if (pos? (count cards))
                    (if (= 1 (count cards))
                      (do (when (pos? (count cards)) (system-msg state side (str "accesses " (:title (first cards)))))
                          (handle-access state side cards))
                      (resolve-ability state side (access-helper-archives cards) card nil)))))})

(defmethod access :hq [state side server]
  (concat (take (access-count state side :hq-access) (shuffle (get-in @state [:corp :hand])))
          (get-in @state [:corp :servers :hq :content])))

(defmethod access :rd [state side server]
  (concat (take (access-count state side :rd-access) (get-in @state [:corp :deck]))
          (get-in @state [:corp :servers :rd :content])))

(defmethod access :archives [state side server]
  (swap! state update-in [:corp :discard] #(map (fn [c] (assoc c :seen true)) %))
  (concat (get-in @state [:corp :discard]) (get-in @state [:corp :servers :archives :content])))

(defmethod access :remote [state side server]
  (get-in @state [:corp :servers :remote (last server) :content]))

(defn access-bonus [state side n]
  (swap! state update-in [:run :access-bonus] #(+ % n)))

(defn do-access [state side server]
  (trigger-event state side :pre-access (first server))
  (let [cards (access state side server)]
    (when-not (or (= (get-in @state [:run :max-access]) 0) (empty? cards))
      (if (= (first server) :rd)
        (let [n (count cards)]
          (system-msg state side (str "accesses " n " card" (when (> n 1) "s")))))
      (resolve-ability state side (choose-access cards server) nil nil)))
  (handle-end-run state side))

(defn replace-access [state side ability card]
  (resolve-ability state side ability card nil)
  (handle-end-run state side))

(defn successful-run [state side args]
  (when-let [successful-run-effect (get-in @state [:run :run-effect :successful-run])]
    (resolve-ability state side successful-run-effect (:card successful-run-effect) nil))
  (let [server (get-in @state [:run :server])]
    (swap! state update-in [:runner :register :successful-run] #(conj % (first server)))
    (swap! state assoc-in [:run :successful] true)
    (trigger-event state side :successful-run (first server))
    (let [run-effect (get-in @state [:run :run-effect])
          r (:req run-effect)
          card (:card run-effect)
          replace-effect (:replace-access run-effect)]
      (if (and replace-effect
               (or (not r) (r state side card [(first server)])))
        (if (:mandatory replace-effect)
          (replace-access state side replace-effect card)
          (swap! state update-in [side :prompt]
                 (fn [p]
                   (conj (vec p) {:msg "Use Run ability instead of accessing cards?"
                                  :choices ["Run ability" "Access"]
                                  :effect #(if (= % "Run ability")
                                             (replace-access state side replace-effect card)
                                             (do-access state side server))}))))
        (do-access state side server)))))

(defn end-run [state side]
  (let [server (first (get-in @state [:run :server]))]
    (swap! state update-in [:runner :register :unsuccessful-run] #(conj % server))
    (swap! state assoc-in [:run :unsuccessful] true)
    (trigger-event state side :unsuccessful-run)
    (handle-end-run state side)))

(defn no-action [state side args]
  (swap! state assoc-in [:run :no-action] true)
  (system-msg state side "has no further action")
  (when-let [pos (get-in @state [:run :position])]
    (when-let [ice (when (and pos (> pos 0)) (get-card state (nth (get-in @state [:run :ices]) (dec pos))))]
      (when (:rezzed ice)
        (trigger-event state side :encounter-ice ice)
        (update-ice-strength state side ice)))))

(defn continue [state side args]
  (when (get-in @state [:run :no-action])
    (when-let [pos (get-in @state [:run :position])]
      (do (if-let [ice (when (and pos (> pos 0)) (get-card state (nth (get-in @state [:run :ices]) (dec pos))))]
            (trigger-event state side :pass-ice ice)
            (trigger-event state side :pass-ice nil))
          (update-ice-in-server state side (get-in @state (concat [:corp :servers] (get-in @state [:run :server]))))))
    (swap! state update-in [:run :position] dec)
    (swap! state assoc-in [:run :no-action] false)
    (system-msg state side "continues the run")
    (let [pos (get-in @state [:run :position])]
      (when (> (count (get-in @state [:run :ices])) 0)
        (update-ice-strength state side (nth (get-in @state [:run :ices]) pos)))
      (when (> pos 0)
        (let [ice (get-card state (nth (get-in @state [:run :ices]) (dec pos)))]
          (trigger-event state side :approach-ice ice))))
    (doseq [p (filter #(has? % :subtype "Icebreaker") (all-installed state :runner))]
      (update! state side (update-in (get-card state p) [:pump] dissoc :encounter))
      (update-breaker-strength state side p))))

(defn play-ability [state side {:keys [card ability targets] :as args}]
  (let [cdef (card-def card)
        abilities (:abilities cdef)
        ab (if (= ability (count abilities))
             {:msg "take 1 [Recurring Credits]" :req (req (> (:rec-counter card) 0))
              :effect (effect (add-prop card :rec-counter -1) (gain :credit 1))}
             (get-in cdef [:abilities ability]))
        cost (:cost ab)]
    (when (or (nil? cost)
              (apply can-pay? state side cost))
        (when-let [activatemsg (:activatemsg ab)] (system-msg state side activatemsg))
        (resolve-ability state side ab card targets))))

(defn turn-message [state side start-of-turn]
  (let [pre (if start-of-turn "started" "is ending")
        hand (if (= side :runner) "their Grip" "HQ")
        cards (count (get-in @state [side :hand]))
        credits (get-in @state [side :credit])
        text (str pre " their turn with " credits " [Credit] and " cards " cards in " hand)]
    (system-msg state side text {:hr (not start-of-turn)})))

(defn start-turn [state side args]
  (turn-message state side true)
  (swap! state assoc :active-player side :per-turn nil :end-turn false)
  (swap! state assoc-in [side :register] nil)
  (swap! state assoc-in [side :click] (get-in @state [side :click-per-turn]))
  (trigger-event state side (if (= side :corp) :corp-turn-begins :runner-turn-begins))
  (when (= side :corp) (do (draw state :corp) (update-all-advancement-costs state side))))

(defn end-turn [state side args]
  (let [max-hand-size (get-in @state [side :max-hand-size])]
    (when (<= (count (get-in @state [side :hand])) max-hand-size)
      (turn-message state side false)
      (if (= side :runner)
        (do (when (< (get-in @state [:runner :max-hand-size]) 0)
              (flatline state))
            (trigger-event state side :runner-turn-ends))
        (trigger-event state side :corp-turn-ends))
      (doseq [a (get-in @state [side :register :end-turn])]
        (resolve-ability state side (:ability a) (:card a) (:targets a)))
      (swap! state assoc :end-turn true)
      (swap! state dissoc :turn-events))))

(defn purge [state side]
  (trigger-event state side :pre-purge)
  (let [rig-cards (apply concat (vals (get-in @state [:runner :rig])))
        hosted-cards (filter :installed (mapcat :hosted rig-cards))
        hosted-on-ice (->> (get-in @state [:corp :servers]) seq flatten (mapcat :ices) (mapcat :hosted))]
    (doseq [card (concat rig-cards hosted-cards hosted-on-ice)]
      (when (or (has? card :subtype "Virus") (= (:counter-type card) "Virus"))
        (set-prop state :runner card :counter 0))))
  (trigger-event state side :purge))

(defn get-virus-counters [state side card]
   (let [hiveminds (filter #(= (:title %) "Hivemind") (all-installed state :runner))]
        (reduce + (map :counter (cons card hiveminds)))))

(defn play-instant
  ([state side card] (play-instant state side card nil))
  ([state side {:keys [title] :as card} {:keys [targets extra-cost no-additional-cost]}]
     (let [cdef (card-def card)
           additional-cost (if (has? card :subtype "Double")
                             (concat (:additional-cost cdef) [:click 1])
                             (:additional-cost cdef))]
       (when (and (if-let [req (:req cdef)]
                    (req state side card targets) true)
                  (not (and (has? card :subtype "Current")
                            (get-in @state [side :register :cannot-play-current])))
                  (not (and (has? card :subtype "Priority")
                            (get-in @state [side :register :spent-click])))
                  (pay state side card :credit (:cost card) extra-cost
                       (when-not no-additional-cost additional-cost)))
         (let [c (move state side (assoc card :seen true) :play-area)]
           (system-msg state side (str "plays " title))
           (trigger-event state side (if (= side :corp) :play-operation :play-event) c)
           (if (has? c :subtype "Current")
             (do (doseq [s [:corp :runner]]
                   (when-let [current (first (get-in @state [s :current]))]
                     (say state side {:user "__system__" :text (str (:title current) " is trashed.")})
                     (trash state side current)))
                 (let [moved-card (move state side (first (get-in @state [side :play-area])) :current)]
                   (card-init state side moved-card)))
             (do
               (resolve-ability state side cdef card nil)
               (move state side (first (get-in @state [side :play-area])) :discard))))))))

(defn in-play? [state card]
  (let [dest (when (= (:side card) "Runner")
               (get-in @state [:runner :rig (to-keyword (:type card))]))]
    (some #(= (:title %) (:title card)) dest)))

(defn host
  ([state side card target] (host state side card target nil))
  ([state side card {:keys [zone cid host installed] :as target} {:keys [facedown] :as options}]
   (when installed
     (unregister-events state side target))
   (doseq [s [:runner :corp]]
     (if host
       (when-let [host-card (some #(when (= (:cid host) (:cid %)) %)
                                  (get-in @state (cons s (vec (map to-keyword (:zone host))))))]
         (update! state side (update-in host-card [:hosted]
                                        (fn [coll] (remove-once #(not= (:cid %) cid) coll)))))
       (swap! state update-in (cons s (vec zone))
              (fn [coll] (remove-once #(not= (:cid %) cid) coll)))))
   (swap! state update-in (cons side (vec zone)) (fn [coll] (remove-once #(not= (:cid %) cid) coll)))
   (let [c (assoc target :host (-> card
                                   (update-in [:zone] #(map to-keyword %))
                                   (dissoc :hosted))
                         :facedown facedown
                         :zone '(:onhost) ;; hosted cards should not be in :discard or :hand etc
                         :previous-zone (:zone target))]
     (update! state side (update-in card [:hosted] #(conj % c)))
     (when-let [events (:events (card-def target))]
       (when installed
         (register-events state side events c)))
     c)))

(defn runner-install
  ([state side card] (runner-install state side card nil))
  ([state side {:keys [title type cost memoryunits uniqueness ] :as card}
    {:keys [extra-cost no-cost host-card facedown custom-message] :as params}]

   (if-let [hosting (and (not host-card) (:hosting (card-def card)))]
     (resolve-ability state side
                      {:choices hosting
                       :effect (effect (runner-install card (assoc params :host-card target)))} card nil)
     (do
       (trigger-event state side :pre-install card)
       (let [cost (install-cost state side card
                                (concat extra-cost (when (and (not no-cost) (not facedown)) [:credit cost])
                                        (when memoryunits [:memory memoryunits])))]
         (when (and (or (not uniqueness) (not (in-play? state card)) facedown)
                    (if-let [req (:req (card-def card))]
                      (or facedown (req state side card nil)) true)
                    (pay state side card cost))
           (let [c (if host-card
                     (host state side host-card card)
                     (move state side card [:rig (if facedown :facedown (to-keyword type))]))
                 installed-card (card-init state side (assoc c :installed true) (not facedown))]
             (if facedown
               (system-msg state side "installs a card facedown" )
             (if custom-message
               (system-msg state side custom-message)
               (system-msg state side (str "installs " title
                                           (when host-card (str " on " (:title host-card)))
                                           (when no-cost " at no cost")))))
             (trigger-event state side :runner-install installed-card)
             (when (has? c :subtype "Icebreaker") (update-breaker-strength state side c)))))))
   (when (has? card :type "Resource") (swap! state assoc-in [:runner :register :installed-resource] true))
   (swap! state update-in [:bonus] dissoc :install-cost)))

(defn server-list [state card]
  (let [remotes (cons "New remote" (for [i (range (count (get-in @state [:corp :servers :remote])))]
                                     (str "Server " i)))]
    (if (#{"Asset" "Agenda"} (:type card))
        remotes
        (concat ["HQ" "R&D" "Archives"] remotes))))

(defn rez
  ([state side card] (rez state side card nil))
  ([state side card {:keys [no-cost] :as args}]
     (trigger-event state side :pre-rez card)
     (when (or (#{"Asset" "ICE" "Upgrade"} (:type card)) (:install-rezzed (card-def card)))
       (trigger-event state side :pre-rez-cost card)
       (let [cdef (card-def card) cost (rez-cost state side card)]
         (when (or no-cost (pay state side card :credit cost (:additional-cost cdef)))
           (card-init state side (assoc card :rezzed true))
           (doseq [h (:hosted card)]
             (update! state side (-> h
                                     (update-in [:zone] #(map to-keyword %))
                                     (update-in [:host :zone] #(map to-keyword %)))))
           (system-msg state side (str "rez " (:title card) (when no-cost " at no cost")))
           (when (#{"ICE"} (:type card)) (update-ice-strength state side card))
           (trigger-event state side :rez card))))
     (swap! state update-in [:bonus] dissoc :cost)))

(defn corp-install
  ([state side card server] (corp-install state side card server nil))
  ([state side card server {:keys [extra-cost no-install-cost install-state] :as args}]
     (if-not server
       (prompt! state side card (str "Choose a server to install " (:title card))
                (server-list state card) {:effect (effect (corp-install card target args))})
       (do (when (= server "New remote")
             (trigger-event state side :server-created card))
           (let [cdef (card-def card)
                 c (assoc card :advanceable (:advanceable cdef))
                 slot (conj (server->zone state server) (if (= (:type c) "ICE") :ices :content))
                 dest-zone (get-in @state (cons :corp slot))
                 install-cost (if (and (= (:type c) "ICE") (not no-install-cost))
                                (count dest-zone) 0)
                 install-state (or install-state (:install-state cdef))]
             (when (and (not (and (has? c :subtype "Region")
                                  (some #(has? % :subtype "Region") dest-zone)))
                        (pay state side card extra-cost :credit install-cost))
               (when (#{"Asset" "Agenda"} (:type c))
                 (when-let [prev-card (some #(when (#{"Asset" "Agenda"} (:type %)) %) dest-zone)]
                   (system-msg state side (str "trashes " (if (:rezzed prev-card)
                                                            (:title prev-card) "a card") " in " server))
                   (trash state side prev-card {:keep-server-alive true})))
               (let [card-name (if (or (= :rezzed install-state) (= :face-up install-state) (:rezzed c))
                                 (:title card) "a card")]
                 (if (> install-cost 0)
                   (system-msg state side (str "pays " install-cost " [Credits] to install "
                                               card-name " in " server))
                   (system-msg state side (str "installs " card-name " in " server))))
               (let [moved-card (move state side c slot)]
                 (trigger-event state side :corp-install moved-card)
                 (when (= (:type c) "Agenda")
                   (update-advancement-cost state side moved-card))
                 (when (= install-state :rezzed)
                   (rez state side moved-card {:no-cost true}))
                 (when (= install-state :face-up)
                   (card-init state side (assoc (get-card state moved-card) :rezzed true) false)))))))))

(defn play [state side {:keys [card server]}]
  (case (:type card)
    ("Event" "Operation") (play-instant state side card {:extra-cost [:click 1]})
    ("Hardware" "Resource" "Program") (runner-install state side card {:extra-cost [:click 1]})
    ("ICE" "Upgrade" "Asset" "Agenda") (corp-install state side card server {:extra-cost [:click 1]}))
  (trigger-event state side :play card))

(defn derez [state side card]
  (system-msg state side (str "derez " (:title card)))
  (update! state :corp (desactivate state :corp card true))
  (when-let [derez-effect (:derez-effect (card-def card))]
    (resolve-ability state side derez-effect (get-card state card) nil))
  (trigger-event state side :derez card))

(defn advancement-cost-bonus [state side n]
  (swap! state update-in [:bonus :advancement-cost] (fnil #(+ % n) 0)))

(defn advancement-cost [state side {:keys [advancementcost] :as card}]
  (if (nil? advancementcost)
    nil
    (-> (if-let [costfun (:advancement-cost-bonus (card-def card))]
          (+ advancementcost (costfun state side card nil))
          advancementcost)
        (+ (or (get-in @state [:bonus :advancement-cost]) 0))
        (max 0))))

(defn update-all-advancement-costs [state side]
  (doseq [ag (->> (mapcat :content (flatten (seq (get-in @state [:corp :servers]))))
                  (filter #(= (:type %) "Agenda")))]
    (update-advancement-cost state side ag)))

(defn update-advancement-cost [state side agenda]
  (swap! state update-in [:bonus] dissoc :advancement-cost)
  (trigger-event state side :pre-advancement-cost agenda)
  (update! state side (assoc agenda :current-cost (advancement-cost state side agenda))))

(defn advance [state side {:keys [card]}]
  (when (pay state side card :click 1 :credit 1)
    (system-msg state side "advances a card")
    (update-advancement-cost state side card)
    (add-prop state side (get-card state card) :advance-counter 1)))

(defn forfeit [state side card]
  (system-msg state side (str "forfeit " (:title card)))
  (gain state side :agenda-point (- (:agendapoints card)))
  (move state :corp card :rfg))

(defn expose [state side target]
  (system-msg state side (str "exposes " (:title target)))
  (when-let [ability (:expose (card-def target))]
    (resolve-ability state side ability target nil))
  (trigger-event state side :expose target))

(defn prevent-run [state side]
  (swap! state assoc-in [:runner :register :cannot-run] true))

(defn prevent-draw [state side]
  (swap! state assoc-in [:runner :register :cannot-draw] true))

(defn prevent-jack-out [state side]
  (swap! state assoc-in [:run :cannot-jack-out] true))

(defn prevent-steal [state side]
  (swap! state assoc-in [:runner :register :cannot-steal] true))

(defn prevent-current [state side]
  (swap! state assoc-in [:runner :register :cannot-play-current] true))

(defn move-card [state side {:keys [card server]}]
  (let [c (update-in card [:zone] #(map to-keyword %))
        last-zone (last (:zone c))
        label (if (and (not (= last-zone :play-area))
                       (or (and (= (:side c)  "Runner") (not (:facedown c)))
                           (:rezzed c)
                           (:seen c)
                           (= last-zone :deck)))
                (:title c) "a card")
        s (if (#{"HQ" "R&D" "Archives"} server) :corp :runner)]
    (case server
      ("Heap" "Archives")
      (do (trash state s c)
          (system-msg state side (str "trashes " label)))
      ("HQ" "Grip")
      (do (move state s (dissoc c :seen :rezzed) :hand)
          (system-msg state side (str "moves " label " to " server)))
      ("Stack" "R&D")
      (do (move state s (dissoc c :seen :rezzed) :deck {:front true})
          (system-msg state side (str "moves " label " to the top of " server)))
      nil)))

(defn click-run [state side {:keys [server] :as args}]
  (when (and (not (get-in @state [:runner :register :cannot-run])) (pay state :runner nil :click 1))
    (system-msg state :runner (str "makes a run on " server))
    (run state side server)))

(defn click-draw [state side args]
  (when (and (not (get-in @state [side :register :cannot-draw])) (pay state side nil :click 1))
    (system-msg state side "spends [Click] to draw a card")
    (draw state side)
    (trigger-event state side (if (= side :corp) :corp-click-draw :runner-click-draw))))

(defn click-credit [state side args]
  (when (pay state side nil :click 1)
    (system-msg state side "spends [Click] to gain 1 [Credits]")
    (gain state side :credit 1)
    (trigger-event state side (if (= side :corp) :corp-click-credit :runner-click-credit))))

(defn do-purge [state side args]
  (when (pay state side nil :click 3)
    (system-msg state side "purges viruses")
    (purge state side)))

(defn remove-tag [state side args]
  (when (pay state side nil :click 1 :credit 2 :tag 1)
    (system-msg state side "spend [Click] and 2 [Credits] to remove 1 tag")))

(defn jack-out [state side args]
  (end-run state side)
  (system-msg state side "jacks out")
  (trigger-event state side :jack-out))

(defn shuffle-deck [state side {:keys [close] :as args}]
  (swap! state update-in [side :deck] shuffle)
  (if close
    (system-msg state side "stops looking at their deck and shuffles it")
    (system-msg state side "shuffles their deck")))

(defn auto-pump [state side args]
  (let [run (:run @state) card (get-card state (:card args))
        current-ice (when (and run (> (or (:position run) 0) 0)) (get-card state ((:ices run) (dec (:position run)))))
        pumpabi (some #(when (:pump %) %) (:abilities (card-def card)))
        pumpcst (when pumpabi (second (drop-while #(and (not= % :credit) (not= % "credit")) (:cost pumpabi))))
        strdif (when current-ice (max 0 (- (or (:current-strength current-ice) (:strength current-ice))
                         (or (:current-strength card) (:strength card)))))
        pumpnum (when strdif (int (Math/ceil (/ strdif (:pump pumpabi)))))]
    (when (and pumpnum pumpcst (>= (get-in @state [:runner :credit]) (* pumpnum pumpcst)))
      (dotimes [n pumpnum] (resolve-ability state side (dissoc pumpabi :msg) (get-card state card) nil))
      (system-msg state side (str "spends " (* pumpnum pumpcst) " [Credits] to increase the strength of "
                                  (:title card) " to " (:current-strength (get-card state card)))))))

(defn turn-events [state side ev]
  (mapcat #(rest %) (filter #(= ev (first %)) (:turn-events @state))))

(defn first-event [state side ev]
  (empty? (turn-events state side ev)))

(load "cards")<|MERGE_RESOLUTION|>--- conflicted
+++ resolved
@@ -870,7 +870,6 @@
             (when (not= (:zone c) [:discard])
               (if-let [trash-cost (trash-cost state side c)]
                 (let [card (assoc c :seen true)]
-<<<<<<< HEAD
                   (if (and (get-in @state [:runner :register :force-trash])
                            (can-pay? state :runner :credit trash-cost))
                     (resolve-ability state :runner {:cost [:credit trash-cost]
@@ -878,17 +877,10 @@
                                                             (system-msg (str "is forced to pay " trash-cost
                                                                              " [Credits] to trash " (:title card))))} card nil)
                     (optional-ability state :runner card (str "Pay " trash-cost "[Credits] to trash " name "?")
-                                      {:cost [:credit trash-cost]
-                                       :effect (effect (trash card)
-                                                       (system-msg (str "pays " trash-cost " [Credits] to trash "
-                                                                        (:title card))))} nil)))
-=======
-                  (optional-ability state :runner card (str "Pay " trash-cost "[Credits] to trash " name "?")
-                                    {:yes-ability {:cost [:credit trash-cost]
-                                                   :effect (effect (trash card)
-                                                                   (system-msg (str "pays " trash-cost " [Credits] to trash "
-                                                                                    (:title card))))}} nil))
->>>>>>> 941f9a1d
+                                      {:yes-ability {:cost [:credit trash-cost]
+                                                     :effect (effect (trash card)
+                                                                     (system-msg (str "pays " trash-cost " [Credits] to trash "
+                                                                                      (:title card))))}} nil)))
                 (prompt! state :runner c (str "You accessed " (:title c)) ["OK"] {})))))))))
 
 (defn max-access [state side n]
