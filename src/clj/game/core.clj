(ns game.core
  (:require [game.utils :refer [remove-once has? merge-costs zone make-cid make-label to-keyword capitalize
                                costs->symbol vdissoc distinct-by abs string->num safe-split get-cid
                                dissoc-in cancellable card-is? side-str build-cost-str build-spend-msg cost-names
                                zones->sorted-names remote->name remote-num->name central->name zone->name central->zone
                                is-remote? is-central? get-server-type other-side same-card? same-side?
                                combine-subtypes remove-subtypes remove-subtypes-once click-spent? used-this-turn?
                                pluralize quantify type->rig-zone safe-zero? safe-inc-n sub->0]]
            [game.macros :refer [effect req msg when-completed final-effect continue-ability]]
<<<<<<< HEAD
            [clj-time.core :as t]
            [clojure.string :refer [split-lines split join lower-case includes?]]
=======
            [clojure.string :refer [split-lines split join lower-case includes? starts-with?]]
            [clojure.java.io :as io]
>>>>>>> a266eaba
            [clojure.core.match :refer [match]]
            [clojure.stacktrace :refer [print-stack-trace]]
            [jinteki.utils :refer [str->int]]
            [jinteki.cards :refer [all-cards]]))

(load "core/events")    ; triggering of events
(load "core/cards")     ; retrieving and updating cards
(load "core/costs")     ; application of costs to play
(load "core/rules")     ; core game rules
(load "core/turns")     ; the turn sequence
(load "core/actions")   ; functions linked to UI actions
(load "core/abilities") ; support for card abilities and prompts
(load "core/installing"); installing and interacting with installed cards and servers
(load "core/hosting")   ; hosting routines
(load "core/runs")      ; the run sequence
(load "core/ice")       ; ice and icebreaker interactions
(load "core/flags")     ; various miscellaneous manipulations of specific effects
(load "core/io")        ; routines for parsing input or printing to the log
(load "core/misc")      ; misc stuff
(load "cards")          ; card definitions<|MERGE_RESOLUTION|>--- conflicted
+++ resolved
@@ -7,13 +7,9 @@
                                 combine-subtypes remove-subtypes remove-subtypes-once click-spent? used-this-turn?
                                 pluralize quantify type->rig-zone safe-zero? safe-inc-n sub->0]]
             [game.macros :refer [effect req msg when-completed final-effect continue-ability]]
-<<<<<<< HEAD
             [clj-time.core :as t]
-            [clojure.string :refer [split-lines split join lower-case includes?]]
-=======
             [clojure.string :refer [split-lines split join lower-case includes? starts-with?]]
             [clojure.java.io :as io]
->>>>>>> a266eaba
             [clojure.core.match :refer [match]]
             [clojure.stacktrace :refer [print-stack-trace]]
             [jinteki.utils :refer [str->int]]
