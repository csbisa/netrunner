--- conflicted
+++ resolved
@@ -418,13 +418,7 @@
     :effect (req (let [c (Integer/parseInt target)]
                    (resolve-ability
                      state side
-<<<<<<< HEAD
                      {:choices {:req can-be-advanced?}
-=======
-                     {:choices {:req #(or (card-is? % :advanceable :always)
-                                          (and (card-is? % :advanceable :while-rezzed) (:rezzed %))
-                                          (= (:type %) "Agenda"))}
->>>>>>> 1188dce4
                       :msg (msg "place " c " advancement tokens on " (if (:rezzed target) (:title target) "a card"))
                       :effect (effect (add-prop :corp target :advance-counter c {:placed true}))} card nil)))}
 
