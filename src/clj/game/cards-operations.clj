(in-ns 'game.core)

(def cards-operations
  {"24/7 News Cycle"
   {:req (req (> (count (:scored corp)) 1)) :additional-cost [:forfeit]
    :effect (req (let [agendas (get-in @state [:corp :scored])]
                   (resolve-ability state side
                     {:prompt "Choose an agenda to trigger its \"when scored\" ability"
                      :choices (req (cancellable (filter #(= (:type %) "Agenda") agendas)))
                      :msg (msg "trigger the \"when scored\" ability of " (:title target))
                      :effect (effect (card-init target))}
                    card nil)))}

   "Ad Blitz"
   (let [abhelp (fn ab [n total]
                  {:prompt "Select an advertisement to install and rez" :show-discard true
                   :choices {:req #(and (= (:side %) "Corp")
                                        (has? % :subtype "Advertisement")
                                        (or (= (:zone %) [:hand]) (= (:zone %) [:discard])))}
                   :effect (req (corp-install state side target nil {:install-state :rezzed})
                                (when (< n total)
                                  (resolve-ability state side (ab (inc n) total) card nil)))})]
   {:prompt "How many advertisements?" :choices :credit :msg (msg "install and rez " target " advertisements")
    :effect (effect (resolve-ability (abhelp 1 target) card nil))})

   "Aggressive Negotiation"
   {:req (req (:scored-agenda corp-reg)) :prompt "Choose a card"
    :choices (req (cancellable (:deck corp) :sorted))
    :effect (effect (move target :hand) (shuffle! :deck))}

   "An Offer You Cant Refuse"
   {:prompt "Choose a server" :choices ["HQ" "R&D" "Archives"]
    :effect (req (let [serv target]
                   (resolve-ability
                     state side
                     {:optional
                      {:prompt (msg "Make a run on " serv "?") :player :runner
                       :yes-ability {:msg (msg "let the Runner make a run on " serv)
                                     :effect (req (let [s (cond
                                                            (= serv "HQ") [:hq]
                                                            (= serv "R&D") [:rd]
                                                            (= serv "Archives") [:archives])
                                                        ices (get-in @state (concat [:corp :servers] s [:ices]))]
                                                    (swap! state assoc :per-run nil
                                                           :run {:server s :position (count ices) :ices ices
                                                                 :access-bonus 0 :run-effect nil})
                                                    (gain-run-credits state :runner (:bad-publicity corp))
                                                    (swap! state update-in [:runner :register :made-run] #(conj % (first s)))
                                                    (trigger-event state :runner :run s)))}
                       :no-ability {:effect (effect (as-agenda :corp (last (:discard corp)) 1))
                                    :msg "add it to their score area and gain 1 agenda point"}}}
                    card nil)))}

   "Anonymous Tip"
   {:effect (effect (draw 3))}

   "Archived Memories"
<<<<<<< HEAD
   {:prompt "Choose a card from Archives to add to HQ" :show-discard true
=======
   {:prompt "Choose a card from Archives" :show-discard true
>>>>>>> b509a760
    :choices {:req #(and (= (:side %) "Corp") (= (:zone %) [:discard]))}
    :effect (effect (move target :hand)
                    (system-msg (str "adds " (if (:seen target) (:title target) "a card") " to HQ")))}

   "Back Channels"
   {:prompt "Choose an installed card in a server to trash" :choices {:req #(= (last (:zone %)) :content)}
    :effect (effect (gain :credit (* 3 (:advance-counter target))) (trash target))
    :msg (msg "trash " (if (:rezzed target) (:title target) " a card") " and gain "
              (* 3 (:advance-counter target)) " [Credits]")}

   "Bad Times"
   {:req (req tagged)
    :msg "force the Runner to lose 2[mu] until the end of the turn"
    :effect (req (lose state :runner :memory 2)
                 (when (< (:memory runner) 0)
                  (system-msg state :runner "must trash programs to free up [mu]")))
    :end-turn {:effect (req (gain state :runner :memory 2)
                            (system-msg state :runner "regains 2[mu]"))}}

   "Beanstalk Royalties"
   {:effect (effect (gain :credit 3))}

   "Big Brother"
   {:req (req tagged) :effect (effect (tag-runner :runner 2))}

   "Bioroid Efficiency Research"
   {:choices {:req #(and (= (:type %) "ICE") (has? % :subtype "Bioroid") (not (:rezzed %)))}
    :msg (msg "rez " (:title target) " at no cost")
    :effect (effect (rez target {:no-cost true})
                    (host (get-card state target) (assoc card :zone [:discard] :seen true)))}

   "Biotic Labor"
   {:effect (effect (gain :click 2))}

   "Blue Level Clearance"
   {:effect (effect (gain :credit 5) (draw 2))}

   "Casting Call"
   {:choices {:req #(and (:type % "Agenda") (= (:zone %) [:hand]))}
    :effect (req (let [agenda target]
                   (resolve-ability
                     state side {:prompt (str "Choose a server to install " (:title agenda))
                                 :choices (server-list state agenda)
                                 :effect (req (corp-install state side agenda target {:install-state :face-up})
                                              ; find where the agenda ended up and host on it
                                              (let [agenda (some #(when (= (:cid %) (:cid agenda)) %)
                                                                 (all-installed state :corp))]
                                                ; the operation ends up in :discard when it is played; to host it,
                                                ; we need (host) to look for it in discard.
                                                (host state side agenda (assoc card :zone [:discard]
                                                                                    :seen true :installed true))
                                                (system-msg state side
                                                            (str "hosts Casting Call on " (:title agenda)))))}
                     card nil)))
    :events {:access {:req (req (= (:cid target) (:cid (:host card))))
                      :effect (effect (tag-runner :runner 2)) :msg "give the Runner 2 tags"}}}

   "Celebrity Gift"
   {:choices {:max 5 :req #(and (:side % "Corp") (= (:zone %) [:hand]))}
    :msg (msg "reveal " (join ", " (map :title targets)) " and gain " (* 2 (count targets)) " [Credits]")
    :effect (effect (gain :credit (* 2 (count targets))))}

   "Cerebral Cast"
   {:psi {:not-equal {:player :runner :prompt "Take 1 tag or 1 brain damage?"
                      :choices ["1 tag" "1 brain damage"] :msg (msg "give the Runner " target)
                      :effect (req (if (= target "1 tag")
                                     (tag-runner state side 1)
                                     (damage state side :brain 1 {:card card})))}}}

   "Cerebral Static"
   {:msg "disable the Runner's identity"
    :effect (req (unregister-events state side (:identity runner)))
    :leave-play (req (when-let [events (:events (card-def (:identity runner)))]
                       (register-events state side events (:identity runner))))}

   "Closed Accounts"
   {:req (req tagged) :effect (effect (lose :runner :credit :all))}

   "Commercialization"
   {:msg (msg "gain " (:advance-counter target) " [Credits]")
    :choices {:req #(has? % :type "ICE")} :effect (effect (gain :credit (:advance-counter target)))}

   "Corporate Shuffle"
   {:effect (effect (shuffle-into-deck :hand) (draw 5))}

   "Cyberdex Trial"
   {:effect (effect (purge))}

   "Defective Brainchips"
   {:events {:pre-damage {:req (req (= target :brain)) :msg "to do 1 additional brain damage"
                          :once :per-turn :effect (effect (damage-bonus :brain 1))}}}

   "Diversified Portfolio"
   {:msg (msg "gain " (count (filter #(not (empty? %)) (map #(:content (second %)) (get-remotes @state))))
              " [Credits]")
    :effect (effect (gain :credit (count (filter #(not (empty? %)) (map #(:content (second %)) (get-remotes @state))))))}

   "Fast Track"
   {:prompt "Choose an Agenda"
    :choices (req (cancellable (filter #(has? % :type "Agenda") (:deck corp)) :sorted))
    :effect (effect (system-msg (str "adds " (:title target) " to HQ and shuffle R&D"))
                    (move target :hand) (shuffle! :deck))}

   "Foxfire"
   {:trace {:base 7 :prompt "Choose 1 card to trash" :not-distinct true
            :choices {:req #(and (:installed %)
                                 (or (has? % :subtype "Virtual") (has? % :subtype "Link")))}
            :msg (msg "trash " (:title target)) :effect (effect (trash target))}}

   "Freelancer"
   {:req (req tagged) :msg (msg "trash " (join ", " (map :title targets)))
    :choices {:max 2 :req #(and (:installed %) (= (:type %) "Resource"))}
    :effect (effect (trash-cards :runner targets))}

   "Green Level Clearance"
   {:effect (effect (gain :credit 3) (draw))}

   "Hedge Fund"
   {:effect (effect (gain :credit 9))}

   "Hellion Alpha Test"
   {:req (req (:installed-resource runner-reg))
    :trace {:base 2 :choices {:req #(and (:installed %) (= (:type %) "Resource"))}
            :msg (msg "add " (:title target) " to the top of the Stack")
            :effect (effect (move :runner target :deck {:front true}))
            :unsuccessful {:msg "take 1 bad publicity" :effect (effect (gain :corp :bad-publicity 1))}}}

   "Housekeeping"
   {:events {:runner-install {:req (req (= side :runner))
                              :choices {:req #(and (= (:zone %) [:hand]) (= (:side %) "Runner"))}
                              :prompt "Choose a card from your grip to trash for Housekeeping" :once :per-turn
                              :msg (msg "to force the Runner to trash " (:title target) " from Grip")
                              :effect (effect (trash target))}}}

   "Interns"
   {:prompt "Choose a card to install from Archives or HQ" :show-discard true
<<<<<<< HEAD
    :not-distinct true
    :choices {:req #(and (not= (:type %) "Operation")
                         (= (:side %) "Corp")
                         (#{[:hand] [:discard]} (:zone %)))}
=======
    :choices {:req #(and (not= (:type %) "Operation")
                         (or (= (:zone %) [:hand]) (= (:zone %) [:discard])))}
>>>>>>> b509a760
    :effect (effect (corp-install target nil {:no-install-cost true}))}

   "Invasion of Privacy"
   {:trace {:base 2 :msg (msg "reveal the Runner's Grip and trash up to " (- target (second targets)) " resources or events")
            :effect (req (doseq [c (:hand runner)]
                           (move state side c :play-area)))
            :unsuccessful {:msg "take 1 bad publicity" :effect (effect (gain :corp :bad-publicity 1))}}}

   "Lag Time"
   {:events {:pre-ice-strength {:effect (effect (ice-strength-bonus 1))}}
    :leave-play (effect (update-all-ice))}

   "Manhunt"
   {:events {:successful-run {:req (req (first-event state side :successful-run))
                              :trace {:base 2 :msg "give the Runner 1 tag"
                                      :effect (effect (tag-runner :runner 1))}}}}

   "Medical Research Fundraiser"
   {:effect (effect (gain :credit 8) (gain :runner :credit 3))}

   "Midseason Replacements"
   {:req (req (:stole-agenda runner-reg))
    :trace {:base 6 :msg (msg "give the Runner " (- target (second targets)) " tags")
            :effect (effect (tag-runner :runner (- target (second targets))))}}

   "Mushin No Shin"
   {:prompt "Choose a card to install from HQ"
    :choices {:req #(and (#{"Asset" "Agenda" "Upgrade"} (:type %))
                         (= (:side %) "Corp")
                         (= (:zone %) [:hand]))}
    :effect (effect (corp-install (assoc target :advance-counter 3) "New remote"))}

   "Mutate"
   {:req (req (seq (filter (every-pred rezzed? ice?) (all-installed state :corp))))
    :choices {:req (every-pred rezzed? ice?)}
    :msg (msg "to trash " (:title target))
    :effect (req (let [i (ice-index state target)
                       [reveal r] (split-with (complement ice?) (get-in @state [:corp :deck]))
                       titles (->> (conj (vec reveal) (first r)) (filter identity) (map :title))]
                   (trash state side target {:cause :ability-cost})
                   (when (seq titles) 
                     (system-msg state side (str "reveals " (clojure.string/join ", " titles) " from R&D")))
                   (if-let [ice (first r)]
                     (let [newice (assoc ice :zone (:zone target) :rezzed true)
                           ices (get-in @state (cons :corp (:zone target)))
                           newices (apply conj (subvec ices 0 i) newice (subvec ices i))]
                       (swap! state assoc-in (cons :corp (:zone target)) newices)
                       (swap! state update-in [:corp :deck] (fn [coll] (remove-once #(not= (:cid %) (:cid newice)) coll)))
                       (trigger-event state side :corp-install newice)
                       (system-msg state side (str "uses Mutate to install and rez " (:title newice) " from R&D at no cost")))
                     (system-msg state side (str "does not find any ICE to install from R&D")))
                   (shuffle! state :corp :deck)))}

   "Neural EMP"
   {:req (req (:made-run runner-reg)) :effect (effect (damage :net 1 {:card card}))}

   "Oversight AI"
   {:choices {:req #(and (= (:type %) "ICE") (not (:rezzed %)))}
    :msg (msg "rez " (:title target) " at no cost")
    :effect (effect (rez target {:no-cost true})
                    (host (get-card state target) (assoc card :zone [:discard] :seen true)))}

   "Patch"
   {:choices {:req #(and (= (:type %) "ICE") (:rezzed %))}
    :effect (effect (host target (assoc card :zone [:discard] :seen true :installed true))
                    (update-ice-strength (get-card state target)))
    :events {:pre-ice-strength {:req (req (= (:cid target) (:cid (:host card))))
                                :effect (effect (ice-strength-bonus 2))}}}

   "Paywall Implementation"
   {:events {:successful-run {:msg "gain 1 [Credits]" :effect (effect (gain :corp :credit 1))}}}

   "Peak Efficiency"
   {:msg (msg "gain " (reduce (fn [c server]
                                (+ c (count (filter (fn [ice] (:rezzed ice)) (:ices server)))))
                              0 (flatten (seq (:servers corp))))
              " [Credits]")
    :effect (effect (gain :credit
                          (reduce (fn [c server]
                                    (+ c (count (filter (fn [ice] (:rezzed ice)) (:ices server)))))
                                  0 (flatten (seq (:servers corp))))))}

   "Precognition"
   {:effect (req (doseq [c (take 5 (:deck corp))] (move state side c :play-area)))}

   "Power Grid Overload"
   {:trace {:base 2 :msg (msg "trash 1 piece of hardware with install cost less than or equal to "
                              (- target (second targets)))
            :effect (req (let [max-cost (- target (second targets))]
                           (resolve-ability state side
                                            {:choices {:req #(and (has? % :type "Hardware")
                                                                  (<= (:cost %) max-cost))}
                                             :msg (msg "trash " (:title target))
                                             :effect (effect (trash target))}
                                            card nil)))}}

   "Power Shutdown"
   {:req (req (:made-run runner-reg)) :prompt "Trash how many cards from the top R&D?"
    :choices {:number (req (count (:deck corp)))}
    :msg (msg "trash " target " cards from the top of R&D")
    :effect (req (mill state :corp target)
                 (let [n target]
                   (resolve-ability state :runner
                                    {:prompt "Choose a Program or piece of Hardware to trash"
                                     :choices {:req #(and (#{"Hardware" "Program"} (:type %))
                                                          (<= (:cost %) n))}
                                     :msg (msg "trash " (:title target)) :effect (effect (trash target))}
                                    card nil)))}

   "Predictive Algorithm"
   {:events {:pre-steal-cost {:effect (effect (steal-cost-bonus [:credit 2]))}}}

   "Psychographics"
   {:req (req tagged) :choices :credit :prompt "How many credits?"
    :effect (req (let [c (min target (:tag runner))]
                   (resolve-ability state side
                                    {:msg (msg "place " c " advancement tokens on "
                                               (if (:rezzed target) (:title target) "a card"))
                                     :choices {:req #(or (= (:type %) "Agenda") (:advanceable %))}
                                     :effect (effect (add-prop target :advance-counter c))} card nil)))}

   "Punitive Counterstrike"
   {:trace {:base 5 :msg (msg "do " (or (:stole-agenda runner-reg) 0) " meat damage")
            :effect (effect (damage :meat (or (get-in runner [:register :stole-agenda]) 0) {:card card}))}}

   "Reclamation Order"
   {:prompt "Choose a card from Archives" :msg (msg "add copies of " (:title target) " to HQ")
    :show-discard true
    :choices {:req #(and (= (:side %) "Corp") (= (:zone %) [:discard]))}
    :effect (req (doseq [c (filter #(= (:title target) (:title %)) (:discard corp))]
                   (move state side c :hand)))}

   "Recruiting Trip"
   (let [rthelp (fn rt [total left selected]
                  (if (> left 0)
                    {:prompt (str "Select a sysop (" (inc (- total left)) "/" total ")")
                     :choices (req (cancellable (filter #(and (has? % :subtype "Sysop")
                                                              (not (some #{(:title %)} selected))) (:deck corp)) :sorted))
                     :msg (msg "put " (:title target) " into HQ")
                     :effect (req (move state side target :hand)
                                  (resolve-ability
                                    state side
                                    (rt total (dec left) (cons (:title target) selected))
                                    card nil))}
                    {:effect (req (shuffle! state :corp :deck))
                     :msg (msg "shuffle R&D")}))]
   {:prompt "How many sysops?" :choices :credit :msg (msg "search for " target " sysops")
    :effect (effect (resolve-ability (rthelp target target []) card nil))})

   "Restoring Face"
   {:prompt "Choose a Sysop, Executive or Clone to trash"
    :msg (msg "trash " (:title target) " to remove 2 bad publicity")
    :choices {:req #(and (:rezzed %)
                         (or (has? % :subtype "Clone") (has? % :subtype "Executive")
                             (has? % :subtype "Sysop")))}
    :effect (effect (lose :bad-publicity 2) (trash target))}

   "Restructure"
   {:effect (effect (gain :credit 15))}

   "Reuse"
   {:choices {:max 100 :req #(and (:side % "Corp") (= (:zone %) [:hand]))}
    :msg (msg "trash " (count targets) " card" (if (not= 1 (count targets)) "s") " and gain " (* 2 (count targets)) " [Credits]")
    :effect (effect (trash-cards targets) (gain :credit (* 2 (count targets))))}

   "Rework"
   {:prompt "Choose a card from HQ to shuffle into R&D"
    :choices {:req #(and (= (:zone %) [:hand]) (= (:side %) "Corp"))}
    :effect (effect (move target :deck) (shuffle! :deck))}

   "Scorched Earth"
   {:req (req tagged) :effect (effect (damage :meat 4 {:card card}))}

   "SEA Source"
   {:req (req (:successful-run runner-reg))
    :trace {:base 3 :msg "give the Runner 1 tag" :effect (effect (tag-runner :runner 1))}}

   "Shipment from Kaguya"
   {:choices {:max 2 :req #(or (= (:advanceable %) "always")
                               (and (= (:advanceable %) "while-rezzed") (:rezzed %))
                               (= (:type %) "Agenda"))}
    :msg (msg "1 advancement tokens on " (count targets) " cards")
    :effect (req (doseq [t targets] (add-prop state :corp t :advance-counter 1)))}

   "Shipment from MirrorMorph"
   (let [shelper (fn sh [n] {:prompt "Select a card to install"
                             :choices {:req #(and (:side % "Corp") (not= (:type %) "Operation") (= (:zone %) [:hand]))}
                             :effect (req (corp-install state side target nil)
                                          (when (< n 3)
                                            (resolve-ability state side (sh (inc n)) card nil)))})]
     {:effect (effect (resolve-ability (shelper 1) card nil))})

   "Shipment from SanSan"
   {:choices ["0", "1", "2"] :prompt "How many advancement tokens?"
    :effect (req (let [c (Integer/parseInt target)]
                   (resolve-ability
                     state side
                     {:choices {:req #(or (= (:advanceable %) "always")
                                          (and (= (:advanceable %) "while-rezzed") (:rezzed %))
                                          (= (:type %) "Agenda"))}
                      :msg (msg "add " c " advancement tokens on a card")
                      :effect (effect (add-prop :corp target :advance-counter c))} card nil)))}

   "Shoot the Moon"
   {:choices {:req #(and (= (:type %) "ICE") (not (:rezzed %)))
              :max (req (min (:tag runner)
                             (reduce (fn [c server]
                                       (+ c (count (filter #(not (:rezzed %)) (:ices server)))))
                                     0 (flatten (seq (:servers corp))))))}
    :req (req tagged)
    :effect (req (doseq [t targets] (rez state side t {:no-cost true})))}

   "Snatch and Grab"
   {:trace {:base 3 :choices {:req #(has? % :subtype "Connection")}
            :msg (msg "attempt to trash " (:title target))
            :effect (req (let [c target]
                           (resolve-ability
                             state side
                             {:prompt (msg "Take 1 tag to prevent " (:title c) " from being trashed?")
                              :choices ["Yes" "No"] :player :runner
                              :effect (effect (resolve-ability
                                                (if (= target "Yes")
                                                  {:msg (msg "take 1 tag to prevent " (:title c)
                                                             " from being trashed")
                                                   :effect (effect (tag-runner :runner 1))}
                                                  {:effect (trash state side c) :msg (msg "trash " (:title c))})
                                                card nil))}
                             card nil)))}}

   "Sub Boost"
   {:choices {:req #(and (= (:type %) "ICE") (:rezzed %))}
    :effect (effect (update! (assoc target :subtype
                                           (->> (vec (.split (:subtype target) " - "))
                                                (concat ["Barrier"])
                                                distinct
                                                (join " - "))))
                    (host (get-card state target) (assoc card :zone [:discard] :seen true)))}

   "Subliminal Messaging"
   {:effect (effect (gain :credit 1)
                    (resolve-ability {:once :per-turn :once-key :subliminal-messaging
                                      :effect (effect (gain :corp :click 1))} card nil))}

   "Successful Demonstration"
   {:req (req (:unsuccessful-run runner-reg)) :effect (effect (gain :credit 7))}

   "Sunset"
   (let [sunhelp (fn sun [serv] {:prompt "Select two pieces of ICE to swap positions"
                                 :choices {:req #(and (= serv (rest (butlast (:zone %))))
                                                      (= (:type %) "ICE")) :max 2}
                                 :effect (req (if (= (count targets) 2)
                                                (let [fndx (ice-index state (first targets))
                                                      sndx (ice-index state (second targets))
                                                      fnew (assoc (first targets) :zone (:zone (second targets)))
                                                      snew (assoc (second targets) :zone (:zone (first targets)))]
                                                  (swap! state update-in (cons :corp (:zone (first targets)))
                                                         #(assoc % fndx snew))
                                                  (swap! state update-in (cons :corp (:zone (second targets)))
                                                         #(assoc % sndx fnew))
                                                  (update-ice-strength state side fnew)
                                                  (update-ice-strength state side snew)
                                                  (resolve-ability state side (sun serv) card nil))
                                                (system-msg state side "has finished rearranging ICE")))})]
     {:prompt "Choose a server" :choices (req servers) :msg (msg "rearrange ICE protecting " target)
      :effect (req (let [serv (next (server->zone state target))]
                     (resolve-ability state side (sunhelp serv) card nil)))})

   "Sweeps Week"
   {:effect (effect (gain :credit (count (:hand runner))))}

   "Targeted Marketing"
   {:abilities [{:req (req (= (:zone card) [:current]))
                 :label "Gain 10 [Credits] because the Runner installed the named card"
                 :prompt "Choose the card you named in the Runner's rig"
                 :choices {:req #(and (= (:side %) "Runner")
                                      (not (:facedown %))
                                      (not= (first (:zone %)) :discard)
                                      (not= (:type %) "Identity"))}
                 :msg (msg "gain 10 [Credits] from the Runner playing " (:title target))
                 :effect (effect (gain :credit 10))}
                {:req (req (and (= (:zone card) [:current]) (= (:type (last (:discard runner))) "Event")))
                 :label "Gain 10 [Credits] because the Runner played the named Event"
                 :msg (msg "gain 10 [Credits] from the Runner playing " (:title (last (:discard runner))))
                 :effect (effect (gain :credit 10))}]}

   "The All-Seeing I"
   (let [trash-all-resources {:player :runner
                              :effect (req (doseq [resource (get-in runner [:rig :resource])]
                                             (trash state side resource)))
                              :msg (msg "trash all resources")}]
       {:req (req tagged)
        :effect (effect
                 (resolve-ability
                  (if (not (zero? (:bad-publicity corp))) ;; If corp's bad-pub is 0
                    {:optional {:player :runner
                                :prompt "Remove 1 bad publicity from the corp to prevent all resources from being trashed?"
                                :yes-ability {:effect (effect (lose :corp :bad-publicity 1))
                                              :player :corp
                                              :msg (msg "lose 1 bad publicity, preventing all resources from being trashed")}
                                :no-ability trash-all-resources}}
                    trash-all-resources)
                  card targets))})

   "Traffic Accident"
   {:req (req (>= (:tag runner) 2)) :effect (effect (damage :meat 2 {:card card}))}

   "Trick of Light"
   {:choices {:req #(and (contains? % :advance-counter) (> (:advance-counter %) 0))}
    :effect
             (req (let [fr target tol card]
                    (resolve-ability
                      state side
                      {:prompt "Move how many advancement tokens?"
                       :choices (take (inc (:advance-counter fr)) ["0" "1" "2"])
                       :effect (req (let [c (Integer/parseInt target)]
                                      (resolve-ability
                                        state side
                                        {:prompt  "Move to where?"
                                         :choices {:req #(and (not= (:cid fr) (:cid %))
                                                              (or (= (:advanceable %) "always")
                                                                  (and (= (:advanceable %) "while-rezzed") (:rezzed %))
                                                                  (= (:type %) "Agenda")))}
                                         :effect  (effect (add-prop :corp target :advance-counter c)
                                                          (add-prop :corp fr :advance-counter (- c))
                                                          (system-msg (str "moves " c " advancement tokens from "
                                                                           (if (:rezzed fr) (:title fr) "a card") " to "
                                                                           (if (:rezzed target) (:title target) "a card"))))}
                                        tol nil)))}
                      card nil)))}

   "Witness Tampering"
   {:effect (effect (lose :bad-publicity 2))}})<|MERGE_RESOLUTION|>--- conflicted
+++ resolved
@@ -55,11 +55,7 @@
    {:effect (effect (draw 3))}
 
    "Archived Memories"
-<<<<<<< HEAD
    {:prompt "Choose a card from Archives to add to HQ" :show-discard true
-=======
-   {:prompt "Choose a card from Archives" :show-discard true
->>>>>>> b509a760
     :choices {:req #(and (= (:side %) "Corp") (= (:zone %) [:discard]))}
     :effect (effect (move target :hand)
                     (system-msg (str "adds " (if (:seen target) (:title target) "a card") " to HQ")))}
@@ -196,15 +192,10 @@
 
    "Interns"
    {:prompt "Choose a card to install from Archives or HQ" :show-discard true
-<<<<<<< HEAD
     :not-distinct true
     :choices {:req #(and (not= (:type %) "Operation")
                          (= (:side %) "Corp")
                          (#{[:hand] [:discard]} (:zone %)))}
-=======
-    :choices {:req #(and (not= (:type %) "Operation")
-                         (or (= (:zone %) [:hand]) (= (:zone %) [:discard])))}
->>>>>>> b509a760
     :effect (effect (corp-install target nil {:no-install-cost true}))}
 
    "Invasion of Privacy"
