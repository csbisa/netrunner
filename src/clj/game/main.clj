--- conflicted
+++ resolved
@@ -150,16 +150,12 @@
              "remove" (do (swap! game-states dissoc gameid)
                           (swap! old-states dissoc gameid))
              "do" (handle-do user command state side args)
-<<<<<<< HEAD
              "finaluser-add" (swap! state assoc :final-user {:username (get-in user [:user :username])
                                                              :side (clojure.string/lower-case (:side user))})
              "finaluser-del" (swap! state dissoc :final-user)
-             ("notification" "rejoin")
-=======
              "notification" (when state
                               (swap! state update-in [:log] #(conj % {:user "__system__" :text text})))
              "rejoin"
->>>>>>> 197e1687
              (when state
                ;; when rejoining, there is probably a new socket ID that needs to be set into the user.
                (let [side (cond
