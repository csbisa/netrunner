--- conflicted
+++ resolved
@@ -151,11 +151,7 @@
   "Adds a message from a user to the chat log."
   [state side user message]
   (when (and state side)
-<<<<<<< HEAD
-    (core/say state side {:user (select-keys user [:username :emailhash]) :text msg})))
-=======
-    (core/say state side {:user user :text message})))
->>>>>>> 4e1a3307
+    (core/say state side {:user (select-keys user [:username :emailhash]) :text message})))
 
 (defn handle-notification
   [state text]
