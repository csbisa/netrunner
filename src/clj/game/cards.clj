--- conflicted
+++ resolved
@@ -2307,15 +2307,11 @@
     :choices (req (filter #(has? % :subtype "Icebreaker") (:deck runner)))}
 
    "Spike"
-<<<<<<< HEAD
    {:abilities [{:msg "break up to 3 barrier subroutines" :effect (effect (trash card))}]
     :events (let [cloud {:req (req (has? target :subtype "Icebreaker"))
                          :effect (effect (update-breaker-strength card))}]
               {:runner-install cloud :trash cloud :card-moved cloud})
     :strength-bonus (req (count (filter #(has? % :subtype "Icebreaker") (get-in runner [:rig :program]))))}
-=======
-   {:abilities [{:msg "break up to 3 barrier subroutines" :effect (effect (trash card {:cause :ability-cost}))}]}
->>>>>>> f2ada8a2
 
    "Spinal Modem"
    {:effect (effect (gain :memory 1)) :leave-play (effect (lose :memory 1)) :recurring 2
