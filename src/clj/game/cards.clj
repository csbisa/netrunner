--- conflicted
+++ resolved
@@ -3131,16 +3131,10 @@
                   {:cost [:credit 2] :msg "add 3 strength" :effect (effect (pump card 3)) :pump 3}]})
 
    "Inti"
-<<<<<<< HEAD
    (auto-icebreaker ["Barrier"]
      {:abilities [{:cost [:credit 1] :msg "break 1 barrier subroutine"}
                   {:cost [:credit 2] :msg "add 1 strength for the remainder of this run"
                    :effect (effect (pump card 1 :all-run)) :pump 1}]})
-=======
-   {:abilities [{:cost [:credit 1] :msg "break 1 barrier subroutine"}
-                {:cost [:credit 2] :msg "add 1 strength for the remainder of this run"
-                 :effect (effect (pump card 1 :all-run))}]}
->>>>>>> 1605d3c4
 
    "Knight"
    {:abilities [{:label "Host Knight on a piece of ICE" :cost [:click 1]
