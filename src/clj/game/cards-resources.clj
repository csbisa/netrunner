(in-ns 'game.core)

(def cards-resources
  {"Access to Globalsec"
   {:effect (effect (gain :link 1)) :leave-play (effect (lose :link 1))}

   "Activist Support"
   {:events
    {:corp-turn-begins {:req (req (not tagged))
                        :msg "take 1 tag"
                        :effect (effect (tag-runner :runner 1))}
     :runner-turn-begins {:req (req (zero? (:bad-publicity corp)))
                          :msg "give the Corp 1 bad publicity"
                          :effect (effect (gain :corp :bad-publicity 1))}}}

   "Adjusted Chronotype"
   {:events {:runner-loss {:req (req (and (some #{:click} target)
                                           (empty? (filter #(= :click %)
                                                           (mapcat first (turn-events state side :runner-loss))))))
                           :msg "gain [Click]" :effect (effect (gain :runner :click 1))}}}

   "Aesops Pawnshop"
   {:abilities [{:msg (msg "trash " (:title target) " and gain 3 [Credits]")
                 :choices {:req #(and (= (:side %) "Runner") (:installed %))}
                 :effect (effect (gain :credit 3) (trash target))}]}

   "Always Be Running"
   {:abilities [{:once :per-turn
                 :cost [:click 2]
                 :msg (msg "break 1 subroutine")}]}

   "All-nighter"
   {:abilities [{:cost [:click 1] :effect (effect (trash card {:cause :ability-cost}) (gain :click 2))
                  :msg "gain [Click][Click]"}]}

   "Angel Arena"
   {:prompt "How many power counters?" :choices :credit :msg (msg "add " target " power counters")
    :effect (effect (set-prop card :counter target))
    :abilities [{:counter-cost 1 :msg "look at the top card of Stack"
                 :effect (req (when (zero? (:counter card)) (trash state :runner card {:unpreventable true})))
                 :optional {:prompt (msg "Add " (:title (first (:deck runner))) " to bottom of Stack?")
                            :yes-ability {:msg "add the top card of Stack to the bottom"
                                          :effect (req (move state side (first (:deck runner)) :deck))}}}]}

   "Armitage Codebusting"
   {:data {:counter 12}
    :abilities [{:cost [:click 1] :counter-cost 2 :msg "gain 2 [Credits]"
                 :effect (req (gain state :runner :credit 2)
                              (when (zero? (:counter card)) (trash state :runner card {:unpreventable true})))}]}

   "Bank Job"
   {:data {:counter 8}
    :abilities [{:label "Take any number of [Credits] on Bank Job"
                 :prompt "How many [Credits]?" :choices :counter :msg (msg "gain " target " [Credits]")
                 :effect (req (gain state side :credit target)
                              (when (= target (:counter card)) (trash state :runner card {:unpreventable true})))}]}

   "Beach Party"
   {:effect (effect (gain :max-hand-size 5)) :leave-play (effect (lose :max-hand-size 5))
    :events {:runner-turn-begins {:msg "lose [Click]" :effect (effect (lose :click 1))}}}

   "Borrowed Satellite"
   {:effect (effect (gain :link 1 :max-hand-size 1))
    :leave-play (effect (lose :link 1 :max-hand-size 1))}

   "Chrome Parlor"
   {:events
    {:pre-damage {:req (req (has? (second targets) :subtype "Cybernetic"))
                  :effect (effect (damage-prevent target Integer/MAX_VALUE))}}}

   "Compromised Employee"
   {:recurring 1
    :events {:rez {:req (req (= (:type target) "ICE")) :msg "gain 1 [Credits]"
                   :effect (effect (gain :runner :credit 1))}}}

   "Crash Space"
   {:prevent {:damage [:meat]}
    :recurring 2
    :abilities [{:label "Trash to prevent up to 3 meat damage"
                 :msg "prevent up to 3 meat damage"
                 :effect (effect (trash card {:cause :ability-cost}) (damage-prevent :meat 3))}]}

   "Daily Casts"
   {:data {:counter 8}
    :events {:runner-turn-begins {:msg "gain 2 [Credits]" :counter-cost 2
                                  :effect (req (gain state :runner :credit 2)
                                               (when (zero? (:counter card)) (trash state :runner card
                                                                                    {:unpreventable true})))}}}

   "Data Dealer"
   {:abilities [{:cost [:click 1 :forfeit] :effect (effect (gain :credit 9))
                 :msg (msg "gain 9 [Credits]")}]}

   "Data Folding"
   {:events {:runner-turn-begins {:req (req (>= (:memory runner) 2)) :msg "gain 1 [Credits]"
                                  :effect (effect (gain :credit 1))}}}

   "Data Leak Reversal"
   {:req (req (some #{:hq :rd :archives} (:successful-run runner-reg)))
    :abilities [{:req (req tagged) :cost [:click 1] :effect (effect (mill :corp))
                 :msg "force the Corp to trash the top card of R&D"}]}

   "Decoy"
   {:prevent {:tag [:all]}
    :abilities [{:msg "avoid 1 tag" :effect (effect (tag-prevent 1) (trash card {:cause :ability-cost}))}]}

   "Dr. Lovegood"
   {:abilities [{:prompt "Choose an installed card to make its text box blank for the remainder of the turn" :once :per-turn
                 :choices {:req #(:installed %)}
                 :msg (msg "make the text box of " (:title target) " blank for the remainder of the turn")
                 :effect (req (let [c target]
                                (update! state side (dissoc target :events :abilities))
                                (desactivate state side target)
                                (register-events state side
                                                 {:runner-turn-ends
                                                  {:effect (effect (card-init (get-card state c) false)
                                                                   (unregister-events card))}} card)))}]
    :events {:runner-turn-ends nil}}

   "Drug Dealer"
   {:events {:corp-turn-begins {:msg "draw 1 card" :effect (effect (draw :runner 1))}
             :runner-turn-begins {:msg "lose 1 [Credits]" :effect (effect (lose :credit 1))}}}

   "Duggars"
   {:abilities [{:cost [:click 4] :effect (effect (draw 10)) :msg "draw 10 cards"}]}

   "Earthrise Hotel"
   {:data {:counter 3}
    :events {:runner-turn-begins {:msg "draw 2 cards" :counter-cost 1
                                  :effect (req (draw state :runner 2)
                                               (when (zero? (:counter card))
                                                 (trash state :runner card {:unpreventable true})))}}}

   "Eden Shard"
   {:abilities [{:effect (effect (trash card {:cause :ability-cost}) (draw :corp 2))
                 :msg "force the Corp to draw 2 cards"}]
    :install-cost-bonus (req (if (and run (= (:server run) [:rd]) (= 0 (:position run)))
                               [:credit -7 :click -1] nil))
    :effect (req (when (and run (= (:server run) [:rd]) (= 0 (:position run)))
                   (register-successful-run state side (:server run))
                   (swap! state update-in [:runner :prompt] rest)
                   (handle-end-run state side)))}

   "Enhanced Vision"
   {:events {:successful-run {:msg (msg "force the Corp to reveal " (:title (first (shuffle (:hand corp)))))
                              :req (req (first-event state side :successful-run))}}}

   "Fall Guy"
   {:prevent {:trash [:resource]}
    :abilities [{:label "Prevent a resource from being trashed"
                 :effect (effect (trash-prevent :resource 1) (trash card {:unpreventable true :cause :ability-cost}))}
                {:effect (effect (trash card {:cause :ability-cost}) (gain :credit 2)) :msg "gain 2 [Credits]"}]}

   "Fan Site"
   {:events {:agenda-scored {:msg "add it to their score area as an agenda worth 0 agenda points"
                             :effect (effect (as-agenda :runner card 0))}}}

   "Fester"
   {:events {:purge {:msg "force the Corp to lose 2 [Credits] if able"
                     :effect (effect (pay :corp card :credit 2))}}}

   "Film Critic"
   {:abilities [{:req (req (and (empty? (:hosted card))
                                (= "Agenda" (:type (:card (first (get-in @state [side :prompt])))))))
                 :label "Host an agenda being accessed"
                 :effect (req (when-let [agenda (:card (first (get-in @state [side :prompt])))]
                                (host state side card (move state side agenda :play-area))
                                (swap! state update-in [side :prompt] rest)
                                (when-let [run (:run @state)]
                                  (when (and (:ended run) (empty? (get-in @state [:runner :prompt])) )
                                    (handle-end-run state :runner)))))
                 :msg (msg "host " (:title (:card (first (get-in @state [side :prompt])))) " instead of accessing it")}
                {:cost [:click 2] :label "Add hosted agenda to your score area"
                 :req (req (not (empty? (:hosted card))))
                 :effect (req (let [c (move state :runner (first (:hosted card)) :scored)]
                                (gain-agenda-point state :runner (get-agenda-points state :runner c))))
                 :msg (msg (let [c (first (:hosted card))]
                             (str "add " (:title c) " to their score area and gain "
                             (:agendapoints c) " agenda point" (when (> (get-agenda-points state :runner c) 1) "s"))))}]}

   "Gang Sign"
   {:events {:agenda-scored {:effect (req (system-msg state :runner (str "can access cards in HQ by clicking on Gang Sign"))
                                          (update! state side (assoc card :access-hq true)))}}
    :abilities [{:req (req (:access-hq card))
                 :msg (msg "access " (get-in @state [:runner :hq-access]) " card from HQ")
                 :effect (req (let [c (take (get-in @state [:runner :hq-access]) (shuffle (:hand corp)))]
                                (resolve-ability state :runner (choose-access c '(:hq)) card nil)
                                (update! state side (dissoc (get-card state card) :access-hq))))}]}

   "Ghost Runner"
   {:data {:counter 3}
    :abilities [{:counter-cost 1 :msg "gain 1 [Credits]" :req (req (:run @state))
                 :effect (req (gain state side :credit 1)
                              (when (zero? (:counter card)) (trash state :runner card {:unpreventable true})))}]}

   "Globalsec Security Clearance"
   {:req (req (> (:link runner) 1))
    :events {:runner-turn-begins
             {:optional {:prompt "Use Globalsec Security Clearance to lose [Click]?"
                         :yes-ability {:msg "lose [Click] and look at the top card of R&D"
                                       :effect (effect (lose :click 1)
                                                       (prompt! card (str "The top card of R&D is "
                                                                          (:title (first (:deck corp)))) ["OK"] {}))}}}}}

   "Grifter"
   {:events {:runner-turn-ends
             {:effect (req (let [ab (if (get-in @state [:runner :register :successful-run])
                                      {:effect (effect (gain :credit 1)) :msg "gain 1 [Credits]"}
                                      {:effect (effect (trash card)) :msg "trash Grifter"})]
                             (resolve-ability state side ab card targets)))}}}

   "Hades Shard"
   {:abilities [{:msg "access all cards in Archives"
                 :effect (req (trash state side card {:cause :ability-cost})
                              (swap! state update-in [:corp :discard] #(map (fn [c] (assoc c :seen true)) %))
                              (handle-access state side (get-in @state [:corp :discard])))}]
    :install-cost-bonus (req (if (and run (= (:server run) [:archives]) (= 0 (:position run)))
                               [:credit -7 :click -1] nil))
    :effect (req (when (and run (= (:server run) [:archives]) (= 0 (:position run)))
                   (register-successful-run state side (:server run))
                   (swap! state update-in [:runner :prompt] rest)
                   (handle-end-run state side)))}

   "Hard at Work"
   {:events {:runner-turn-begins {:msg "gain 2 [Credits] and lose [Click]"
                                  :effect (effect (lose :click 1) (gain :credit 2))}}}

   "Human First"
   {:events {:agenda-scored {:msg (msg "gain " (get-agenda-points state :runner target) " [Credits]")
                             :effect (effect (gain :runner :credit (get-agenda-points state :runner target)))}
             :agenda-stolen {:msg (msg "gain " (get-agenda-points state :runner target) " [Credits]")
                             :effect (effect (gain :credit (get-agenda-points state :runner target)))}}}
   "Hunting Grounds"
   {:abilities [{:label "Prevent a \"when encountered\" ability on a piece of ICE"
                 :msg "prevent a \"when encountered\" ability on a piece of ICE"
                 :once :per-turn}
                 {:label "Install the top 3 cards of your Stack facedown"
                  :effect (req (trash state side card {:cause :ability-cost})
                               (doseq [c (take 3 (:deck runner))]
                                  (runner-install state side c {:facedown true})))}]}

   "Ice Analyzer"
   {:events {:rez {:req (req (= (:type target) "ICE")) :msg "place 1 [Credits] on Ice Analyzer"
                   :effect (effect (add-prop :runner card :counter 1))}}
    :abilities [{:counter-cost 1 :effect (effect (gain :credit 1))
                 :msg "take 1 [Credits] to install programs"}]}

   "Ice Carver"
   {:events {:pre-ice-strength
             {:req (req (and (= (:cid target) (:cid current-ice)) (:rezzed target)))
              :effect (effect (ice-strength-bonus -1))}}}

   "Inside Man"
   {:recurring 2}

   "Investigative Journalism"
   {:req (req (> (:bad-publicity corp) 0))
    :abilities [{:cost [:click 4] :msg "give the Corp 1 bad publicity"
                 :effect (effect (gain :corp :bad-publicity 1) (trash card {:cause :ability-cost}))}]}

   "John Masanori"
   {:events {:successful-run {:req (req (first-event state side :successful-run))
                              :msg "draw 1 card" :once-key :john-masanori-draw
                              :effect (effect (draw))}
             :unsuccessful-run {:req (req (first-event state side :unsuccessful-run))
                                :msg "take 1 tag" :once-key :john-masanori-tag
                                :effect (effect (tag-runner :runner 1))}}}

   "Joshua B."
   {:events {:runner-turn-begins
             {:optional {:prompt "Use Joshua B. to gain [Click]?"
                         :yes-ability {:msg "gain [Click]"
                                       :effect (effect (gain :click 1))
                                       :end-turn {:effect (effect (tag-runner 1))
                                                  :msg "gain 1 tag"}}}}}}

   "Kati Jones"
   {:abilities
    [{:cost [:click 1] :msg "store 3 [Credits]" :once :per-turn
      :effect (effect (add-prop card :counter 3))}
     {:cost [:click 1] :msg (msg "gain " (:counter card) " [Credits]") :once :per-turn
      :label "Take all credits"
      :effect (effect (gain :credit (:counter card)) (set-prop card :counter 0))}]}

   "Liberated Account"
   {:data {:counter 16}
    :abilities [{:cost [:click 1] :counter-cost 4 :msg "gain 4 [Credits]"
                 :effect (req (gain state :runner :credit 4)
                              (when (= (:counter card) 0) (trash state :runner card {:unpreventable true})))}]}

   "London Library"
   {:abilities [{:label "Install a non-virus program on London Library" :cost [:click 1]
<<<<<<< HEAD
                 :prompt "Choose a non-virus program to install on London Library from your grip"
                 :choices {:req #(and (= (:type %) "Program")
                                      (not (has? % :subtype "Virus"))
                                      (= (:zone %) [:hand]))}
=======
                 :prompt "Choose a non-virus program from your Grip to install on London Library"
                 :choices {:req #(and (= (:type %) "Program") (not (has? % :subtype "Virus")) (= (:zone %) [:hand]))}
>>>>>>> b509a760
                 :msg (msg "host " (:title target))
                 :effect (effect (runner-install target {:host-card card :no-cost true}))}
                {:label "Add a program hosted on London Library to your Grip" :cost [:click 1]
                 :choices {:req #(:host %)} :msg (msg "add " (:title target) "to their Grip")
                 :effect (effect (move target :hand))}]
    :events {:runner-turn-ends {:effect (req (doseq [c (:hosted card)]
                                               (trash state side c)))}}}

   "Motivation"
   {:events
    {:runner-turn-begins
     {:msg "look at the top card of their Stack"
      :effect (effect (prompt! card (str "The top card of your Stack is "
                                         (:title (first (:deck runner)))) ["OK"] {}))}}}
   "Mr. Li"
   {:abilities [{:cost [:click 1] :prompt "Card to keep?"
                 :choices (req (take 2 (:deck runner))) :msg "choose 1 card to draw"
                 :effect (req (move state side target :hand)
                              (if (= target (first (:deck runner)))
                                (move state side (second (:deck runner)) :deck)
                                (move state side (first (:deck runner)) :deck)))}]}

   "Muertos Gang Member"
   {:effect (req (resolve-ability
                   state :corp
                   {:prompt "Choose a card to derez"
                    :choices {:req #(and (= (:side %) "Corp") (:rezzed %))}
                    :effect (req (derez state side target))}
                  card nil))
    :leave-play (req (resolve-ability
                       state :corp
                       {:prompt "Choose a card to rez, ignoring the rez cost"
                        :choices {:req #(not (:rezzed %))}
                        :effect (req (gain state :corp :credit (rez-cost state side target))
                                     (rez state side target)
                                     (system-msg state side (str "rezzes " (:title target) " at no cost")))}
                      card nil))
    :abilities [{:msg "draw 1 card"
                 :effect (effect (trash card {:cause :ability-cost}) (draw))}]}

   "Neutralize All Threats"
   {:effect (effect (gain :hq-access 1))
    :leave-play (effect (lose :hq-access 1))
    :events {:access {:effect (req (swap! state assoc-in [:runner :register :force-trash] false))}
             :pre-trash {:req (req (let [cards (map first (turn-events state side :pre-trash))]
                                     (empty? (filter #(not (nil? (:trash %))) cards))))
                         :effect (req (swap! state assoc-in [:runner :register :force-trash] true))}}}

   "New Angeles City Hall"
   {:prevent {:tag [:all]}
    :events {:agenda-stolen {:msg "trash itself" :effect (effect (trash card))}}
    :abilities [{:cost [:credit 2] :msg "avoid 1 tag" :effect (effect (tag-prevent 1))}]}

   "Off-Campus Apartment"
   {:abilities [{:label "Install and host a connection on Off-Campus Apartment"
<<<<<<< HEAD
                 :cost [:click 1] :prompt "Choose a connection to install on Off-Campus Apartment"
                 :choices {:req #(and (has? % :subtype "Connection")
                                      (= (:zone %) [:hand]))}
=======
                 :cost [:click 1] :prompt "Choose a connection in your Grip to install on Off-Campus Apartment"
                 :choices {:req #(and (has? % :subtype "Connection") (= (:zone %) [:hand]))}
>>>>>>> b509a760
                 :msg (msg "host " (:title target) " and draw 1 card")
                 :effect (effect (runner-install target {:host-card card}) (draw))}
                {:label "Host an installed connection"
                 :prompt "Choose a connection to host on Off-Campus Apartment"
                 :choices {:req #(and (has? % :subtype "Connection") (:installed %))}
                 :msg (msg "host " (:title target) " and draw 1 card")
                 :effect (effect (host card target) (draw))}]}

   "Oracle May"
   {:abilities [{:cost [:click 1] :once :per-turn :prompt "Choose card type"
                 :choices ["Event" "Hardware" "Program" "Resource"]
                 :effect (req (let [c (first (get-in @state [:runner :deck]))]
                                (system-msg state side (str "uses Oracle May, names " target
                                                            " and reveals " (:title c)))
                                (if (= (:type c) target)
                                  (do (system-msg state side (str "gains 2 [Credits] and draws " (:title c)))
                                      (gain state side :credit 2) (draw state side))
                                  (do (system-msg state side (str "trashes " (:title c))) (mill state side)))))}]}

   "Order of Sol"
   {:effect (req (add-watch state :order-of-sol
                            (fn [k ref old new]
                              (when (and (not (zero? (get-in old [:runner :credit])))
                                         (zero? (get-in new [:runner :credit])))
                                (resolve-ability ref side {:msg "gain 1 [Credits]" :once :per-turn
                                                           :effect (effect (gain :credit 1))} card nil)))))
    :events {:runner-turn-begins {:req (req (= (:credit runner) 0)) :msg "gain 1 [Credits]"
                                  :effect (req (gain state :runner :credit 1)
                                               (swap! state assoc-in [:per-turn (:cid card)] true))}
             :corp-turn-begins {:req (req (= (:credit runner) 0)) :msg "gain 1 [Credits]"
                                :effect (req (gain state :runner :credit 1)
                                             (swap! state assoc-in [:per-turn (:cid card)] true))}
             :runner-install {:req (req (and (= target card) (= (:credit runner) 0))) :msg "gain 1 [Credits]"
                              :effect (req (gain state :runner :credit 1)
                                           (swap! state assoc-in [:per-turn (:cid card)] true))}}
    :leave-play (req (remove-watch state :order-of-sol))}

   "Paige Piper"
   (let [pphelper (fn [card cards]
                    (let [num (count cards)]
                      {:optional
                       {:prompt (str "Use Paige Piper to trash copies of " (:title card) "?")
                        :yes-ability {:prompt "How many would you like to trash?"
                                      :choices {:number (req num)}
                                      :msg "shuffle their Stack"
                                      :effect (req (doseq [c (take (int target) cards)]
                                                               (trash state side c))
                                                   (shuffle! state :runner :deck)
                                                   (when (> (int target) 0)
                                                     (system-msg state side (str "trashes " (int target)
                                                                                 " cop" (if (> (int target) 1) "ies" "y")
                                                                                 " of " (:title card)))))}}}))]
     {:events {:runner-install {:req (req (first-event state side :runner-install))
                                :effect (effect (resolve-ability
                                                 (pphelper target (->> (:deck runner)
                                                                       (filter #(has? % :title (:title target)))
                                                                       (vec)))
                                                 card nil))}}})

   "Paparazzi"
   {:effect (req (swap! state update-in [:runner :tagged] inc))
    :events {:pre-damage {:req (req (= target :meat)) :msg "prevent all meat damage"
                          :effect (effect (damage-prevent :meat Integer/MAX_VALUE))}}
    :leave-play (req (swap! state update-in [:runner :tagged] dec))}

   "Personal Workshop"
   (let [remove-counter
         {:req (req (not (empty? (:hosted card))))
          :msg (msg "remove 1 counter from " (:title target)) :choices {:req #(:host %)}
          :effect (req (if (= (:counter target) 1)
                         (runner-install state side (dissoc target :counter) {:no-cost true})
                         (add-prop state side target :counter -1)))}]
     {:abilities [{:label "Host a program or piece of hardware" :cost [:click 1]
                   :prompt "Choose a card to host on Personal Workshop"
                   :choices {:req #(and (#{"Program" "Hardware"} (:type %))
                                        (= (:zone %) [:hand])
                                        (= (:side %) "Runner"))}
                   :effect (req (if (zero? (:cost target))
                                  (runner-install state side target)
                                  (host state side card (assoc target :counter (:cost target)))))
                   :msg (msg "host " (:title target) "")}
                  (assoc remove-counter
                         :label "Remove 1 counter from a hosted card" :cost [:credit 1])]
      :events {:runner-turn-begins remove-counter}})

   "Power Tap"
   {:events {:trace {:msg "gain 1 [Credits]" :effect (effect (gain :runner :credit 1))}}}

   "Professional Contacts"
   {:abilities [{:cost [:click 1] :effect (effect (gain :credit 1) (draw))
                 :msg "gain 1 [Credits] and draw 1 card"}]}

   "Public Sympathy"
   {:effect (effect (gain :max-hand-size 2)) :leave-play (effect (lose :max-hand-size 2))}

   "Rachel Beckman"
   {:effect (req (gain state :runner :click 1 :click-per-turn 1)
                 (add-watch state :rachel-beckman
                            (fn [k ref old new]
                              (when (is-tagged? new)
                                (remove-watch ref :rachel-beckman)
                                (trash ref :runner card)
                                (system-msg ref side "trashes Rachel Beckman for being tagged")))))
    :leave-play (effect (lose :click 1 :click-per-turn 1))}

   "Raymond Flint"
   {:effect (req (add-watch state :raymond-flint
                            (fn [k ref old new]
                              (when (< (get-in old [:corp :bad-publicity]) (get-in new [:corp :bad-publicity]))
                                (resolve-ability
                                 ref side
                                 {:msg (msg "access " (get-in @state [:runner :hq-access]) " card from HQ")
                                  :effect (req (let [c (take (get-in @state [:runner :hq-access]) (shuffle (:hand corp)))]
                                                 (resolve-ability state :runner (choose-access c '(:hq)) card nil)))}
                                 card nil)))))
    :leave-play (req (remove-watch state :raymond-flint))
    :abilities [{:label "Expose 1 card"
                 :effect (effect (resolve-ability
                                   {:choices {:req #(= (first (:zone %)) :servers)}
                                    :effect (effect (expose target) (trash card {:cause :ability-cost}))
                                    :msg (msg "expose " (:title target))} card nil))}]}

   "Rolodex"
   {:effect (req (doseq [c (take 5 (:deck runner))] (move state side c :play-area)))
    :leave-play (effect (mill :runner 3))}

   "Sacrificial Clone"
   {:prevent {:damage [:meat :net :brain]}
    :abilities [{:effect (req (doseq [c (concat (get-in runner [:rig :hardware])
                                                (filter #(not (has? % :subtype "Virtual"))
                                                        (get-in runner [:rig :resource]))
                                                (:hand runner))]
                                (trash state side c {:cause :ability-cost}))
                              (lose state side :credit :all :tag :all)
                              (damage-prevent state side :net Integer/MAX_VALUE)
                              (damage-prevent state side :meat Integer/MAX_VALUE)
                              (damage-prevent state side :brain Integer/MAX_VALUE))}]}

   "Sacrificial Construct"
   {:prevent {:trash [:program :hardware]}
    :abilities [{:effect (effect (trash-prevent :program 1) (trash-prevent :hardware 1)
                                 (trash card {:cause :ability-cost}))}]}

   "Safety First"
   {:effect (effect (lose :runner :max-hand-size 2))
    :leave-play (effect (gain :runner :max-hand-size 2))
    :events {:runner-turn-ends {:req (req (< (count (:hand runner)) (:max-hand-size runner)))
                                :msg (msg "draw a card")
                                :effect (effect (draw 1))}}}

   "Same Old Thing"
   {:abilities [{:cost [:click 2]
                 :req (req (not (seq (get-in @state [:runner :locked :discard]))))
                 :prompt "Choose an event to play" :msg (msg "play " (:title target)) :show-discard true
                 :choices {:req #(and (= (:type %) "Event")
                                      (= (:zone %) [:discard]))}
                 :effect (effect (trash card {:cause :ability-cost}) (play-instant target))}]}

   "Scrubber"
   {:recurring 2}

   "Security Testing"
   {:events {:runner-turn-begins
             {:prompt "Choose a server for Security Testing" :choices (req servers)
              :msg (msg "target " target)
              :effect (effect (update! (assoc card :testing-target (vec (next (server->zone state target))))))}
             :successful-run
             {:req (req (= (get-in @state [:run :server]) (get (get-card state card) :testing-target)))
              :once :per-turn
              :effect (req (let [st card]
                             (swap! state assoc-in [:run :run-effect :replace-access]
                                    {:mandatory true
                                     :effect (effect (resolve-ability
                                                      {:msg "gain 2 [Credits] instead of accessing"
                                                       :effect (effect (gain :credit 2))} st nil))})))}}}

   "Spoilers"
   {:events {:agenda-scored {:msg "trash the top card of R&D" :effect (effect (mill :corp))}}}

   "Starlight Crusade Funding"
   {:msg "ignore additional costs on Double events"
    :effect (req (swap! state assoc-in [:runner :register :double-ignore-additional] true))
    :events {:runner-turn-begins
             {:msg "lose [Click] and ignore additional costs on Double events"
              :effect (req (lose state :runner :click 1)
                           (swap! state assoc-in [:runner :register :double-ignore-additional] true))}}
    :leave-play (req (swap! state update-in [:runner :register] dissoc :double-ignore-additional))}

   "Stim Dealer"
   {:events {:runner-turn-begins
             {:effect (req (if (>= (:counter card) 2)
                             (do (set-prop state side card :counter 0)
                                 (damage state side :brain 1 {:unpreventable true :card card})
                                 (system-msg state side "takes 1 brain damage from Stim Dealer"))
                             (do (add-prop state side card :counter 1)
                                 (gain state side :click 1)
                                 (system-msg state side "uses Stim Dealer to gain [Click]"))))}}}

   "Street Peddler"
   {:effect (req (doseq [c (take 3 (:deck runner))]
                   (host state side (get-card state card) c {:facedown true})))
    :abilities [{:prompt "Choose a card on Street Peddler to install"
                 :choices (req (cancellable (filter #(and (not= (:type %) "Event")
                                                          (can-pay? state side (modified-install-cost state side % [:credit -1])))
                                                    (:hosted card))))
                 :msg (msg "install " (:title target) " lowering its install cost by 1 [Credits]")
                 :effect (effect
                           (install-cost-bonus [:credit -1]) (runner-install (dissoc target :facedown))
                           (trash (update-in card [:hosted]
                                             (fn [coll]
                                               (remove-once #(not= (:cid %) (:cid target)) coll)))
                                  {:cause :ability-cost}))}]}

   "Symmetrical Visage"
   {:events {:runner-click-draw {:req (req (first-event state side :runner-click-draw))
                                 :msg "gain 1 [Credits]"
                                 :effect (effect (gain :credit 1))}}}

   "Synthetic Blood"
   {:events {:damage {:req (req (first-event state side :damage)) :msg "draw 1 card"
                      :effect (effect (draw :runner))}}}

   "Tallie Perrault"
   {:abilities [{:label "Draw 1 card for each Corp bad publicity"
                 :effect (effect (trash card {:cause :ability-cost}) (draw (:bad-publicity corp)))
                 :msg (msg "draw " (:bad-publicity corp) " cards")}]
    :events {:play-operation {:msg "give the Corp 1 bad publicity and take 1 tag"
                              :effect (effect (gain :bad-publicity 1) (tag-runner :runner 1))
                              :req (req (or (has? target :subtype "Black Ops")
                                            (has? target :subtype "Gray Ops")))}}}

   "Technical Writer"
   {:events {:runner-install {:req (req (some #(= % (:type target)) '("Hardware" "Program")))
                              :effect (effect (add-prop :runner card :counter 1)
                                              (system-msg (str "places 1 [Credits] on Technical Writer")))}}
    :abilities [{:cost [:click 1] :msg (msg "gain " (:counter card) " [Credits]")
                 :effect (effect (gain :credit (:counter card)) (trash card {:cause :ability-cost}))}]}

   "The Helpful AI"
   {:effect (effect (gain :link 1)) :leave-play (effect (lose :link 1))
    :abilities [{:msg (msg "give +2 strength to " (:title target))
                 :choices {:req #(and (has? % :subtype "Icebreaker") (:installed %))}
                 :effect (effect (update! (assoc card :hai-target target))
                                 (trash (get-card state card) {:cause :ability-cost})
                                 (update-breaker-strength target))}]
    :events {:runner-turn-ends nil :corp-turn-ends nil :pre-breaker-strength nil}
    :trash-effect {:effect
                   (effect (register-events
                             (let [hai {:effect (effect (unregister-events card)
                                                        (update! (dissoc card :hai-target))
                                                        (update-breaker-strength (:hai-target card)))}]
                               {:runner-turn-ends hai :corp-turn-ends hai
                                :pre-breaker-strength {:req (req (= (:cid target)(:cid (:hai-target card))))
                                                       :effect (effect (breaker-strength-bonus 2))}}) card))}}

   "The Supplier"
   {:abilities [{:label "Host a resource or piece of hardware" :cost [:click 1]
<<<<<<< HEAD
                 :prompt "Choose a card to host on The Supplier"
                 :choices {:req #(and (#{"Resource" "Hardware"} (:type %))
=======
                 :prompt "Choose a resource or piece of hardware from your Grip to host on The Supplier"
                 :choices {:req #(and (or (= (:type %) "Hardware") (= (:type %) "Resource"))
>>>>>>> b509a760
                                      (= (:zone %) [:hand]))}
                 :effect (effect (host card target)) :msg (msg "host " (:title target) "")}]
    :events {:runner-turn-begins
             {:prompt "Choose a card on The Supplier to install"
              :choices (req (let [hosted (filter #(can-pay? state side (modified-install-cost state side % [:credit -2]))
                                                 (:hosted card))]
                              (if (empty? hosted)
                                hosted (conj hosted "No install"))))
              :req (req (not (string? target)))
              :msg (msg "install " (:title target) " lowering its install cost by 2")
              :effect (effect (install-cost-bonus [:credit -2]) (runner-install target))}}}

   "The Source"
   {:effect (effect (update-all-advancement-costs))
    :leave-play (effect (update-all-advancement-costs))
    :events {:agenda-scored {:effect (effect (trash card))}
             :agenda-stolen {:effect (effect (trash card))}
             :pre-advancement-cost {:effect (effect (advancement-cost-bonus 1))}
             :pre-steal-cost {:effect (effect (steal-cost-bonus [:credit 3]))}}}

   "Theophilius Bagbiter"
   {:effect (req (lose state :runner :credit :all)
                 (add-watch state :theophilius-bagbiter
                            (fn [k ref old new]
                              (let [credit (get-in new [:runner :credit])]
                                (when (not= (get-in old [:runner :credit]) credit)
                                  (swap! ref assoc-in [:runner :max-hand-size] credit))))))
    :leave-play (req (remove-watch state :theophilius-bagbiter))}

   "Tri-maf Contact"
   {:abilities [{:cost [:click 1] :msg "gain 2 [Credits]" :once :per-turn
                 :effect (effect (gain :credit 2))}]
    :leave-play (effect (damage :meat 3 {:unboostable true :card card}))}

   "Tyson Observatory"
   {:abilities [{:prompt "Choose a piece of Hardware" :msg (msg "adds " (:title target) " to their Grip")
                 :choices (req (cancellable (filter #(has? % :type "Hardware") (:deck runner)) :sorted))
                 :cost [:click 2] :effect (effect (move target :hand) (shuffle! :deck))}]}

   "Underworld Contact"
   {:events {:runner-turn-begins {:msg "gain 1 [Credits]" :req (req (>= (:link runner) 2))
                                  :effect (effect (gain :credit 1))}}}

   "Utopia Shard"
   {:abilities [{:effect (effect (trash-cards :corp (take 2 (shuffle (:hand corp))))
                                 (trash card {:cause :ability-cost}))
                 :msg "force the Corp to discard 2 cards from HQ at random"}]
    :install-cost-bonus (req (if (and run (= (:server run) [:hq]) (= 0 (:position run)))
                               [:credit -7 :click -1] nil))
    :effect (req (when (and run (= (:server run) [:hq]) (= 0 (:position run)))
                   (register-successful-run state side (:server run))
                   (swap! state update-in [:runner :prompt] rest)
                   (handle-end-run state side)))}

   "Virus Breeding Ground"
   {:data {:counter-type "Virus"}
    :events {:runner-turn-begins {:effect (effect (add-prop card :counter 1))}}
    :abilities [{:cost [:click 1]
                 :msg (msg "move 1 virus counter to " (:title target))
                 :req (req (pos? (get card :counter 0)))
                 :choices {:req #(and (has? % :subtype "Virus") (>= (get % :counter 0) 1))}
                 :effect (req (when (pos? (get-virus-counters state side target))
                                (add-prop state side card :counter -1)
                                (add-prop state side target :counter 1)))}]}

   "Wasteland"
   {:events {:runner-trash {:req (req (and (first-event state :runner :runner-trash) (:installed target)))
                     :effect (effect (gain :credit 1))
                     :msg "to gain 1[Credit]"}}}

   "Wireless Net Pavilion"
   {:effect (effect (trash-resource-bonus -2))
    :leave-play (effect (trash-resource-bonus 2))}
 
   "Woman in the Red Dress"
   {:events {:runner-turn-begins
             {:msg (msg "reveal " (:title (first (:deck corp))) " on the top of R&D")
              :optional {:player :corp
                         :prompt (msg "Draw " (:title (first (:deck corp))) "?")
                         :msg (msg "draw " (:title (first (:deck corp))))
                         :yes-ability {:effect (effect (draw))}
                         :no-ability {:effect (effect (system-msg "doesn't draw with Woman in the Red Dress"))}}}}}

   "Wyldside"
   {:events {:runner-turn-begins {:msg "draw 2 cards and lose [Click]"
                                  :effect (effect (lose :click 1) (draw 2))}}}

   "Xanadu"
   {:events {:pre-rez-cost {:req (req (= (:type target) "ICE"))
                            :effect (effect (rez-cost-bonus 1))}}}

   "Zona Sul Shipping"
   {:events {:runner-turn-begins {:effect (effect (add-prop card :counter 1))}}
    :abilities [{:cost [:click 1] :msg (msg "gain " (:counter card) " [Credits]")
                 :label "Take all credits"
                 :effect (effect (gain :credit (:counter card)) (set-prop card :counter 0))}]
    :effect (req (add-watch state (keyword (str "zona-sul-shipping" (:cid card)))
                            (fn [k ref old new]
                              (when (is-tagged? new)
                                (remove-watch ref (keyword (str "zona-sul-shipping" (:cid card))))
                                (trash ref :runner card)
                                (system-msg ref side "trashes Zona Sul Shipping for being tagged")))))}})
<|MERGE_RESOLUTION|>--- conflicted
+++ resolved
@@ -290,15 +290,10 @@
 
    "London Library"
    {:abilities [{:label "Install a non-virus program on London Library" :cost [:click 1]
-<<<<<<< HEAD
                  :prompt "Choose a non-virus program to install on London Library from your grip"
                  :choices {:req #(and (= (:type %) "Program")
                                       (not (has? % :subtype "Virus"))
                                       (= (:zone %) [:hand]))}
-=======
-                 :prompt "Choose a non-virus program from your Grip to install on London Library"
-                 :choices {:req #(and (= (:type %) "Program") (not (has? % :subtype "Virus")) (= (:zone %) [:hand]))}
->>>>>>> b509a760
                  :msg (msg "host " (:title target))
                  :effect (effect (runner-install target {:host-card card :no-cost true}))}
                 {:label "Add a program hosted on London Library to your Grip" :cost [:click 1]
@@ -354,14 +349,8 @@
 
    "Off-Campus Apartment"
    {:abilities [{:label "Install and host a connection on Off-Campus Apartment"
-<<<<<<< HEAD
-                 :cost [:click 1] :prompt "Choose a connection to install on Off-Campus Apartment"
-                 :choices {:req #(and (has? % :subtype "Connection")
-                                      (= (:zone %) [:hand]))}
-=======
                  :cost [:click 1] :prompt "Choose a connection in your Grip to install on Off-Campus Apartment"
                  :choices {:req #(and (has? % :subtype "Connection") (= (:zone %) [:hand]))}
->>>>>>> b509a760
                  :msg (msg "host " (:title target) " and draw 1 card")
                  :effect (effect (runner-install target {:host-card card}) (draw))}
                 {:label "Host an installed connection"
@@ -619,13 +608,8 @@
 
    "The Supplier"
    {:abilities [{:label "Host a resource or piece of hardware" :cost [:click 1]
-<<<<<<< HEAD
                  :prompt "Choose a card to host on The Supplier"
                  :choices {:req #(and (#{"Resource" "Hardware"} (:type %))
-=======
-                 :prompt "Choose a resource or piece of hardware from your Grip to host on The Supplier"
-                 :choices {:req #(and (or (= (:type %) "Hardware") (= (:type %) "Resource"))
->>>>>>> b509a760
                                       (= (:zone %) [:hand]))}
                  :effect (effect (host card target)) :msg (msg "host " (:title target) "")}]
     :events {:runner-turn-begins
