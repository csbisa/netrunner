(in-ns 'game.core)

(declare all-installed all-active-installed cards card-init deactivate
         card-flag? gain get-all-installed lose handle-end-run
         register-events remove-from-host remove-icon make-card
         toast-check-mu trash trigger-event
         update-breaker-strength update-hosted! update-ice-strength unregister-events
         use-mu)

;;; Functions for loading card information.
(defn find-card
  "Return a card with given title from given sequence"
  [title from]
  (some #(when (= (:title %) title) %) from))

(defn find-cid
  "Return a card with specific :cid from given sequence"
  [cid from]
  (some #(when (= (:cid %) cid) %) from))

(defn find-latest
  "Returns the newest version of a card where-ever it may be"
  [state card]
  (find-cid (:cid card) (concat (all-installed state (-> card :side to-keyword))
                                (-> (map #(-> @state :corp %) [:hand :discard :deck :rfg :scored]) concat flatten)
                                (-> (map #(-> @state :runner %) [:hand :discard :deck :rfg :scored]) concat flatten))))

(defn get-scoring-owner
  "Returns the owner of the scoring area the card is in"
  [state {:keys [cid] :as card}]
  (cond
    (find-cid cid (get-in @state [:corp :scored]))
    :corp
    (find-cid cid (get-in @state [:runner :scored]))
    :runner))

;;; Functions for updating cards
(defn update!
  "Updates the state so that its copy of the given card matches the argument given."
  [state side {:keys [type zone cid host] :as card}]
  (cond
    (= type "Identity")
    (when (= side (to-keyword (:side card)))
      (swap! state assoc-in [side :identity] card)
      card)

    host
    (update-hosted! state side card)

    :else
    (let [z (cons (to-keyword (or (get-scoring-owner state card) (:side card))) zone)
              [head tail] (split-with #(not= (:cid %) cid) (get-in @state z))]
          (when (not-empty tail)
            (swap! state assoc-in z (vec (concat head [card] (rest tail))))
            card))))

;; Helpers for move
(defn- remove-old-card
  "Removes the old pre-move card from the game state, for use in move"
  [state side {:keys [zone host] :as card}]
  (doseq [s [:runner :corp]]
    (if host
      (remove-from-host state side card)
      (swap! state update-in (cons s (vec zone)) (fn [coll] (remove-once #(same-card? card %) coll))))))

(defn- get-moved-card
  "Get the moved cards with correct abilities and keys hooked up / removed etc."
  [state side {:keys [zone host installed] :as card} to]
  (let [zone (if host (map to-keyword (:zone host)) zone)
        src-zone (first zone)
        target-zone (if (vector? to) (first to) to)
        same-zone? (= src-zone target-zone)
        dest (if (sequential? to) (vec to) [to])
        to-facedown (= dest [:rig :facedown])
        to-installed (#{:servers :rig} (first dest))
        trash-hosted (fn [h]
                       (trash state side
                              (make-eid state)
                              (update-in h [:zone] #(map to-keyword %))
                              {:unpreventable true
                               :host-trashed true
                               :game-trash true})
                       ())
        update-hosted (fn [h]
                        (let [newz (flatten (list dest))
                              newh (-> h
                                       (assoc-in [:zone] '(:onhost))
                                       (assoc-in [:host :zone] newz))]
                          (update! state side newh)
                          (unregister-events state side h)
                          (register-events state side newh)
                          (unregister-constant-effects state side h)
                          (register-constant-effects state side newh)
                          newh))
        hosted (seq (flatten (map (if same-zone? update-hosted trash-hosted) (:hosted card))))
        ;; Set :seen correctly
        c (if (= :corp side)
            (cond
              ;; Moving rezzed card to discard, explicitly mark as seen
              (and (= :discard (first dest))
                   (rezzed? card))
              (assoc card :seen true)

              ;; Moving card to HQ or R&D, explicitly mark as not seen
              (#{:hand :deck} (first dest))
              (dissoc card :seen)

              ;; Else return card
              :else
              card)
            card)
        c (if (and (not (and (= (get-scoring-owner state card) :runner)
                             (#{:scored} src-zone)
                             (#{:hand :deck :discard :rfg} target-zone)))
                   (or installed
                       host
                       (#{:servers :scored :current :play-area} src-zone))
                   (or (#{:hand :deck :discard :rfg} target-zone)
                       to-facedown)
                   (not (facedown? c)))
            (deactivate state side c to-facedown)
            c)
        c (if to-installed
            (assoc c :installed :this-turn)
            (dissoc c :installed))
        c (if to-facedown
            (assoc c :facedown true)
            (dissoc c :facedown))
        c (if (= :scored (first dest))
            (assoc c :scored-side side)
            c)
        cid (if (and (not (contains? #{:deck :hand :discard} src-zone))
                     (contains? #{:deck :hand :discard} target-zone))
              (make-cid)
              (:cid c))
        moved-card (assoc c :zone dest
                            :host nil
                            :hosted hosted
                            :cid cid
                            :previous-zone (:zone c))
        ;; Set up abilities for stolen agendas
        moved-card (if (and (= :scored (first dest))
                            (card-flag? moved-card :has-abilities-when-stolen true))
                     (merge moved-card {:abilities (:abilities (card-def moved-card))})
                     moved-card)]
    moved-card))

(defn reset-card
  "Resets a card back to its original state - retaining any data in the :persistent key"
  ([state side {:keys [cid persistent previous-zone seen title zone]}]
   (swap! state update-in [:per-turn] dissoc cid)
   (let [new-card (make-card (server-card title) cid)]
     (update! state side (assoc new-card
                                :persistent persistent
                                :previous-zone previous-zone
                                :seen seen
                                :zone zone)))))

(defn update-installed-card-indices
  [state side server]
  (swap! state update-in (cons side server)
         #(into [] (map-indexed (fn [idx card] (assoc card :index idx)) %))))

(defn move
  "Moves the given card to the given new zone."
  ([state side card to] (move state side card to nil))
  ([state side {:keys [zone host] :as card} to {:keys [front index keep-server-alive force]}]
   (let [zone (if host (map to-keyword (:zone host)) zone)
         src-zone (first zone)
         target-zone (if (vector? to) (first to) to)]
     (if (fake-identity? card)
       ;; Make Fake-Identity cards "disappear"
       (do (deactivate state side card false)
           (remove-old-card state side card))
       (when (and card
                  (or host
                      (some #(same-card? card %) (get-in @state (cons :runner (vec zone))))
                      (some #(same-card? card %) (get-in @state (cons :corp (vec zone)))))
                  (or force
                      (empty? (get-in @state [(to-keyword (:side card)) :locked (-> card :zone first)]))))
         (trigger-event state side :pre-card-moved card src-zone target-zone)
         (let [dest (if (sequential? to) (vec to) [to])
               moved-card (get-moved-card state side card to)]
           (remove-old-card state side card)
           (let [pos-to-move-to (cond index index
                                      front 0
                                      :else (count (get-in @state (cons side dest))))]
             (swap! state update-in (cons side dest) #(into [] (concat (take pos-to-move-to %) [moved-card] (drop pos-to-move-to %)))))
           (update-installed-card-indices state side dest)
           (let [z (vec (cons :corp (butlast zone)))]
             (when (and (not keep-server-alive)
                        (is-remote? z)
                        (empty? (get-in @state (conj z :content)))
                        (empty? (get-in @state (conj z :ices))))
               (swap! state dissoc-in z)))
           (when-let [move-zone-fn (:move-zone (card-def moved-card))]
             (move-zone-fn state side (make-eid state) moved-card card))
           (trigger-event state side :card-moved card (assoc moved-card :move-to-side side))
           ; This is for removing `:location :X` events that are non-default locations,
           ; such as Subliminal Messaging only registering in :discard. We first unregister
           ; any non-default events from the previous zone and the register the non-default
           ; events for the current zone.
           ; NOTE: I (NoahTheDuke) experimented with using this as the basis for all event
           ; registration and handling, but there are too many edge-cases in the engine
           ; right now. Maybe at some later date it'll work, but currently (Oct '19),
           ; there are more important things to focus on.
           (let [zone #{(first (:previous-zone moved-card))}
                 old-events (filter #(zone (:location %)) (:events (card-def moved-card)))]
             (when (seq old-events)
               (unregister-events state side moved-card {:events (into [] old-events)})))
           (let [zone #{(first (:zone moved-card))}
                 events (filter #(zone (:location %)) (:events (card-def moved-card)))]
             (when (seq events)
               (register-events state side moved-card events)))
           ;; Default a card when moved to inactive zones (except :persistent key)
           (when (#{:discard :hand :deck :rfg} to)
             (reset-card state side moved-card))
           (get-card state moved-card)))))))

(defn move-zone
  "Moves all cards from one zone to another, as in Chronos Project."
  [state side server to]
  (when-not (seq (get-in @state [side :locked server]))
    (doseq [card (get-in @state [side server])]
      (move state side card to))))

(defn add-prop
  "Adds the given value n to the existing value associated with the key in the card.
  Example: (add-prop ... card :counter 1) adds one power/virus counter. Triggers events."
  ([state side card key n] (add-prop state side (make-eid state) card key n nil))
  ([state side card key n args] (add-prop state side (make-eid state) card key n args))
  ([state side eid card key n {:keys [placed] :as args}]
   (let [updated-card (if (has-subtype? card "Virus")
                        (assoc card :added-virus-counter true)
                        card)]
     (update! state side (update-in updated-card [key] #(+ (or % 0) n)))
     (if (= key :advance-counter)
       (do (when (and (ice? updated-card) (rezzed? updated-card)) (update-ice-strength state side updated-card))
           (if-not placed
             (trigger-event-sync state side eid :advance (get-card state updated-card))
             (trigger-event-sync state side eid :advancement-placed (get-card state updated-card))))
       (trigger-event-sync state side eid :counter-added (get-card state updated-card))))))

(defn set-prop
  "Like add-prop, but sets multiple keys to corresponding values without triggering events.
  Example: (set-prop ... card :counter 4 :current-strength 0)"
  [state side card & args]
  (update! state side (apply assoc (cons card args))))

(defn add-counter
  "Adds n counters of the specified type to a card"
  ([state side card type n] (add-counter state side (make-eid state) card type n nil))
  ([state side card type n args] (add-counter state side (make-eid state) card type n args))
  ([state side eid card type n {:keys [placed] :as args}]
   (let [updated-card (if (= type :virus)
                        (assoc card :added-virus-counter true)
                        card)]
     (update! state side (update-in updated-card [:counter type] #(+ (or % 0) n)))
     (if (= type :advancement)
       ;; if advancement counter use existing system
       (add-prop state side eid card :advance-counter n args)
       (trigger-event-sync state side eid :counter-added (get-card state updated-card))))))

;;; Deck-related functions
(defn shuffle!
  "Shuffles the vector in @state [side kw]."
  [state side kw]
  (when (contains? #{:deck :hand :discard} kw)
    (trigger-event state side (when (= :deck kw) (if (= :corp side) :corp-shuffle-deck :runner-shuffle-deck)) nil)
<<<<<<< HEAD
    (when (and (:access @state)
               (= :deck kw))
      (swap! state assoc-in [:run :shuffled-during-access :rd] true))
=======
>>>>>>> eb034162
    (swap! state update-in [side kw] shuffle)))

(defn shuffle-into-deck
  [state side & args]
  (doseq [zone (filter keyword? args)]
    (move-zone state side zone :deck))
  (shuffle! state side :deck))

;;; Misc card functions
(defn get-virus-counters
  "Calculate the number of virus counters on the given card, taking Hivemind into account."
  [state card]
  (let [hiveminds (when (virus-program? card)
                    (filter #(= (:title %) "Hivemind") (all-active-installed state :runner)))]
    (reduce + (map #(get-counters % :virus) (cons card hiveminds)))))

(defn count-virus-programs
  "Calculate the number of virus programs in play"
  [state]
  (count (filter virus-program? (all-active-installed state :runner))))

(defn card->server
  "Returns the server map that this card is installed in or protecting."
  [state card]
  (let [z (:zone card)]
    (get-in @state [:corp :servers (second z)])))

(defn- actual-disable-identity
  "Actually disables the side's identity"
  [state side]
  (let [id (assoc (get-in @state [side :identity]) :disabled true)]
    (update! state side id)
    (unregister-events state side id)
    (unregister-constant-effects state side id)
    (when-let [leave-play (:leave-play (card-def id))]
      (leave-play state side (make-eid state) id nil))))

(defn disable-identity
  "Disables the side's identity"
  [state side]
  (let [disable-count (get-in @state [side :identity :num-disables])
        id (assoc (get-in @state [side :identity])
                  :num-disables ((fnil inc 0) disable-count))]
    (update! state side id)
    (when (= 1 (:num-disables id))
      (actual-disable-identity state side))))

(defn disable-card
  "Disables a card"
  [state side card]
  (deactivate state side card)
  (let [c (assoc card :disabled true)]
    (update! state side c))
  (when-let [disable-effect (:disable (card-def card))]
    (resolve-ability state side disable-effect (get-card state card) nil)))

(defn- actual-enable-identity
  "Actually enables the side's identity"
  [state side]
  (let [id (assoc (get-in @state [side :identity]) :disabled false)
        {:keys [effect]} (card-def id)]
    (update! state side id)
    (when effect
      (effect state side (make-eid state) id nil))
    (register-events state side id)
    (register-constant-effects state side id)))

(defn enable-identity
  "Enables the side's identity"
  [state side]
  (let [disable-count (get-in @state [side :identity :num-disables])
        id (assoc (get-in @state [side :identity])
                  :num-disables ((fnil dec 1) disable-count))]
    (update! state side id)
    (when (= 0 (:num-disables id))
      (actual-enable-identity state side))))

(defn enable-card
  "Enables a disabled card"
  [state side {:keys [disabled] :as card}]
  (when disabled
    (let [c (dissoc card :disabled)]
      (update! state side c)
      (when (active? card)
        (card-init state side c {:resolve-effect false})))))

(defn flip-facedown
  "Flips a runner card facedown, either manually (if it's hosted) or by calling move to facedown"
  [state side {:keys [host] :as card}]
  (if host
    (let [card (deactivate state side card true)
          card (assoc-in card [:facedown] true)]
      (update! state side card))
    (move state side card [:rig :facedown])))

(defn flip-faceup
  "Flips a runner card facedown, either manually (if it's hosted) or by calling move to correct area.
  Wires events without calling effect/init-data"
  [state side {:keys [host] :as card}]
  (let [card (if host
               (dissoc card :facedown)
               (move state side card (type->rig-zone (:type card))))]
   (card-init state side card {:resolve-effect false :init-data false})
   (when-let [mu (:memoryunits card)]
     (use-mu state mu)
     (toast-check-mu state))
   (when (has-subtype? card "Icebreaker")
     (update-breaker-strength state side card))))<|MERGE_RESOLUTION|>--- conflicted
+++ resolved
@@ -267,12 +267,9 @@
   [state side kw]
   (when (contains? #{:deck :hand :discard} kw)
     (trigger-event state side (when (= :deck kw) (if (= :corp side) :corp-shuffle-deck :runner-shuffle-deck)) nil)
-<<<<<<< HEAD
     (when (and (:access @state)
                (= :deck kw))
       (swap! state assoc-in [:run :shuffled-during-access :rd] true))
-=======
->>>>>>> eb034162
     (swap! state update-in [side kw] shuffle)))
 
 (defn shuffle-into-deck
