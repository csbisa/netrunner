--- conflicted
+++ resolved
@@ -234,7 +234,6 @@
              install-state (or install-state (:install-state cdef))]
          (when (and (corp-can-install? state side card dest-zone) (not (install-locked? state :corp)))
            (if-let [cost-str (pay state side card end-cost {:action action})]
-<<<<<<< HEAD
              (let [c (-> card
                          (assoc :advanceable (:advanceable cdef) :new true)
                          (dissoc :seen :disabled))]
@@ -247,7 +246,6 @@
                (let [moved-card (if host-card
                                   (host state side host-card (assoc c :installed true))
                                   (move state side c slot))]
-                 (trigger-event state side :corp-install moved-card)
                  (when (is-type? c "Agenda")
                    (update-advancement-cost state side moved-card))
 
@@ -277,57 +275,10 @@
                                        :else
                                        (effect-completed state side eid))
 
+                                     (trigger-event state side :corp-install (get-card state moved-card))
                                      (when-let [dre (:derezzed-events cdef)]
                                        (when-not (:rezzed (get-card state moved-card))
                                          (register-events state side dre moved-card)))))))))
-=======
-             (do (let [c (-> card
-                             (assoc :advanceable (:advanceable cdef) :new true)
-                             (dissoc :seen :disabled))]
-                   (when (= server "New remote")
-                     (trigger-event state side :server-created card))
-                   (when (not host-card)
-                     (corp-install-message state side c server install-state cost-str))
-                   (play-sfx state side "install-corp")
-
-                   (let [moved-card (if host-card
-                                      (host state side host-card (assoc c :installed true))
-                                      (move state side c slot))]
-
-                     (when (is-type? c "Agenda")
-                       (update-advancement-cost state side moved-card))
-
-                     ;; Check to see if a second agenda/asset was installed.
-                     (when-completed (corp-install-asset-agenda state side moved-card dest-zone server)
-                                     (do (cond
-                                           ;; Ignore all costs. Pass eid to rez.
-                                           (= install-state :rezzed-no-cost)
-                                           (rez state side eid moved-card {:ignore-cost :all-costs})
-
-                                           ;; Pay costs. Pass eid to rez.
-                                           (= install-state :rezzed)
-                                           (rez state side eid moved-card nil)
-
-                                           ;; "Face-up" cards. Trigger effect-completed manually.
-                                           (= install-state :face-up)
-                                           (do (if (:install-state cdef)
-                                                 (card-init state side
-                                                            (assoc (get-card state moved-card) :rezzed true :seen true)
-                                                            {:resolve-effect false
-                                                             :init-data true})
-                                                 (update! state side (assoc (get-card state moved-card) :rezzed true :seen true)))
-                                               (when-not (:delayed-completion cdef)
-                                                 (effect-completed state side eid)))
-
-                                           ;; All other cards. Trigger effect-completed.
-                                           :else
-                                           (effect-completed state side eid))
-
-                                         (trigger-event state side :corp-install (get-card state moved-card))
-                                         (when-let [dre (:derezzed-events cdef)]
-                                           (when-not (:rezzed (get-card state moved-card))
-                                             (register-events state side dre moved-card))))))))))
->>>>>>> 524375f3
          (clear-install-cost-bonus state side))))))
 
 
