(in-ns 'game.core)

(declare available-mu free-mu host in-play? install-locked? make-rid rez run-flag? installable-servers server->zone set-prop system-msg
         turn-flag? update-breaker-strength update-ice-strength update-run-ice use-mu)

;;;; Functions for the installation and deactivation of cards.

;;; Deactivate a card
(defn- dissoc-card
  "Dissoc relevant keys in card"
  [card keep-counter]
  (let [c (dissoc card :current-strength :abilities :subroutines :runner-abilities :corp-abilities :rezzed :special :new
                  :added-virus-counter :subtype-target :sifr-used :sifr-target :pump :server-target)
        c (if keep-counter c (dissoc c :counter :rec-counter :advance-counter :extra-advance-counter))]
    c))

(defn- trigger-leave-effect
  "Triggers leave effects for specified card if relevant"
  [state side {:keys [disabled installed rezzed facedown zone host] :as card}]
  (when-let [leave-effect (:leave-play (card-def card))]
    (when (and (not disabled)
               (not (and (= (:side card) "Runner") host (not installed) (not facedown)))
               (or (and (= (:side card) "Runner") installed (not facedown))
                   rezzed
                   (and host (not facedown))
                   (= (first zone) :current)
                   (= (first zone) :scored)))
      (leave-effect state side (make-eid state) card nil))))

(defn deactivate
  "Deactivates a card, unregistering its events, removing certain attribute keys, and triggering
  some events."
  ([state side card] (deactivate state side card nil))
  ([state side card keep-counter]
   (unregister-events state side card)
   (trigger-leave-effect state side card)
   (when-let [mu (:memoryunits card)]
     (when (and (:installed card)
                (not (:facedown card)))
       (free-mu state mu)))
   (when (and (find-cid (:cid card) (all-active-installed state side))
              (not (:disabled card))
              (or (:rezzed card)
                  (:installed card)))
     (when-let [in-play (:in-play (card-def card))]
       (apply lose state side in-play)))
   (dissoc-card card keep-counter)))


;;; Initialising a card
(defn- ability-init
  "Gets abilities associated with the card"
  [cdef]
  (let [abilities (if (:recurring cdef)
                    (conj (:abilities cdef) {:msg "Take 1 [Recurring Credits]"})
                    (:abilities cdef))]
    (for [ab abilities]
      (assoc (select-keys ab [:cost :pump :breaks]) :label (make-label ab)))))

(defn- corp-ability-init
  "Gets abilities associated with the card"
  [cdef]
  (for [ab (:corp-abilities cdef)]
    (assoc (select-keys ab [:cost]) :label (make-label ab))))

(defn- runner-ability-init
  "Gets abilities associated with the card"
  [cdef]
  (for [ab (:runner-abilities cdef)]
    (assoc (select-keys ab [:cost]) :label (make-label ab))))

(defn- subroutines-init
  "Initialised the subroutines associated with the card, these work as abilities"
  [cdef]
  (map-indexed (fn [idx sub]
                 {:label (make-label sub)
                  :from-cid nil
                  :data {:cdef-idx idx}})
               (:subroutines cdef)))

(defn card-init
  "Initializes the abilities and events of the given card."
  ([state side card] (card-init state side card {:resolve-effect true :init-data true}))
  ([state side card args] (card-init state side (make-eid state) card args))
  ([state side eid card {:keys [resolve-effect init-data] :as args}]
   (let [cdef (card-def card)
         recurring (:recurring cdef)
         abilities (ability-init cdef)
         run-abs (runner-ability-init cdef)
         corp-abs (corp-ability-init cdef)
         subroutines (subroutines-init cdef)
         c (merge card
                  (when init-data (:data cdef))
                  {:abilities abilities
                   :subroutines subroutines
                   :runner-abilities run-abs
                   :corp-abilities corp-abs})
         c (if (number? recurring) (assoc c :rec-counter recurring) c)
         c (if (string? (:strength c)) (assoc c :strength 0) c)]
     (when recurring
       (let [r (if (number? recurring)
                 (effect (set-prop card :rec-counter recurring))
                 recurring)]
         (register-events state side
                          {(if (= side :corp) :corp-phase-12 :runner-phase-12)
                           {:effect r}} c)))
     (update! state side c)
     (when-let [events (:events cdef)]
       (register-events state side events c))
     (if (and resolve-effect (is-ability? cdef))
       (resolve-ability state side eid cdef c nil)
       (effect-completed state side eid))
     (when-let [in-play (:in-play cdef)]
       (apply gain state side in-play))
     (get-card state c))))


;;; Intalling a corp card
(defn- corp-can-install-reason
  "Checks if the specified card can be installed.
   Returns true if there are no problems
   Returns :region if Region check fails
   Returns :ice if ICE check fails
   !! NB: This should only be used in a check with `true?` as all return values are truthy"
  [state side card dest-zone]
  (cond
    ;; Region check
    (and (has-subtype? card "Region")
         (some #(has-subtype? % "Region") dest-zone))
    :region
    ;; ICE install prevented by Unscheduled Maintenance
    (and (ice? card)
         (not (turn-flag? state side card :can-install-ice)))
    :ice
    ;; Installing not locked
    (install-locked? state :corp) :lock-install
    ;; no restrictions
    :default true))

(defn- corp-can-install?
  "Checks `corp-can-install-reason` if not true, toasts reason and returns false"
  [state side card dest-zone]
  (let [reason (corp-can-install-reason state side card dest-zone)
        reason-toast #(do (toast state side % "warning") false)
        title (:title card)]
    (case reason
      ;; pass on true value
      true true
      ;; failed region check
      :region
      (reason-toast (str "Cannot install " (:title card) ", limit of one Region per server"))
      ;; failed install lock check
      :lock-install
      (reason-toast (str "Unable to install " title ", installing is currently locked"))
      ;; failed ICE check
      :ice
      (reason-toast (str "Unable to install " title ": can only install 1 piece of ICE per turn")))))

(defn corp-installable-type?
  "Is the card of an acceptable type to be installed in a server"
  [card]
  (some? (#{"Asset" "Agenda" "ICE" "Upgrade"} (:type card))))

(defn- corp-install-asset-agenda
  "Forces the corp to trash an existing asset or agenda if a second was just installed."
  [state side eid card dest-zone server]
  (let [prev-card (some #(when (#{"Asset" "Agenda"} (:type %)) %) dest-zone)]
    (if (and (#{"Asset" "Agenda"} (:type card))
             prev-card
             (not (:host card)))
      (continue-ability state side {:prompt (str "The " (:title prev-card) " in " server " will now be trashed.")
                                    :choices ["OK"]
                                    :async true
                                    :effect (req (system-msg state :corp (str "trashes " (card-str state prev-card)))
                                                 (if (get-card state prev-card) ; make sure they didn't trash the card themselves
                                                   (trash state :corp eid prev-card {:keep-server-alive true})
                                                   (effect-completed state :corp eid)))}
                       nil nil)
      (effect-completed state side eid))))

(defn- corp-install-message
  "Prints the correct install message."
  [state side card server install-state cost-str]
  (let [card-name (if (or (= :rezzed-no-cost install-state)
                          (= :face-up install-state)
                          (:rezzed card))
                    (:title card)
                    (if (ice? card) "ICE" "a card"))
        server-name (if (= server "New remote")
                      (str (remote-num->name (get-in @state [:rid])) " (new remote)")
                      server)]
    (system-msg state side (str (build-spend-msg cost-str "install") card-name
                                (if (ice? card) " protecting " " in ") server-name))))

(defn corp-install-list
  "Returns a list of targets for where a given card can be installed."
  [state card]
  (let [hosts (filter #(when-let [can-host (:can-host (card-def %))]
                        (and (rezzed? %)
                             (can-host state :corp (make-eid state) % [card])))
                      (all-installed state :corp))]
    (concat hosts (installable-servers state card))))

(defn- corp-install-continue
  "Used by corp-install to actually install the card, rez it if it's supposed to be installed
  rezzed, and calls :corp-install in an awaitable fashion."
  [state side eid card server {:keys [install-state host-card front] :as args} slot cost-str]
  (let [cdef (card-def card)
        dest-zone (get-in @state (cons :corp slot))
        install-state (or install-state (:install-state cdef))
        c (-> card
              (assoc :advanceable (:advanceable cdef) :new true)
              (dissoc :seen :disabled))]
    (clear-install-cost-bonus state side)
    (when-not host-card
      (corp-install-message state side c server install-state cost-str))
    (play-sfx state side "install-corp")

    (let [moved-card (if host-card
                       (host state side host-card (assoc c :installed true))
                       (move state side c slot {:front front}))]
      (when (is-type? c "Agenda")
        (update-advancement-cost state side moved-card))

      ;; Check to see if a second agenda/asset was installed.
      (wait-for (corp-install-asset-agenda state side moved-card dest-zone server)
                (letfn [(event [state side eid _]
                          (trigger-event-sync state side eid :corp-install (get-card state moved-card)))]
                  (case install-state
                    ;; Ignore all costs. Pass eid to rez.
                    :rezzed-no-cost
                    (wait-for (event state side nil)
                              (rez state side eid moved-card {:ignore-cost :all-costs}))

                    ;; Ignore rez cost only. Pass eid to rez.
                    :rezzed-no-rez-cost
                    (wait-for (event state side nil)
                              (rez state side eid moved-card {:ignore-cost :rez-costs}))

                    ;; Pay costs. Pass eid to rez.
                    :rezzed
                    (wait-for (event state side nil)
                              (rez state side eid moved-card nil))

                    ;; "Face-up" cards. Trigger effect-completed manually.
                    :face-up
                    (if (:install-state cdef)
                      (wait-for (card-init state side
                                           (assoc (get-card state moved-card) :rezzed true :seen true)
                                           {:resolve-effect false
                                            :init-data true})
                                (event state side eid nil))
                      (do (update! state side (assoc (get-card state moved-card) :rezzed true :seen true))
                          (event state side eid nil)))

                    ;; All other cards. Trigger events, which will trigger effect-completed
                    (event state side eid nil))
                  (when-let [dre (:derezzed-events cdef)]
                    (when-not (:rezzed (get-card state moved-card))
                      (register-events state side dre moved-card))))))))

(defn- corp-install-pay
  "Used by corp-install to pay install costs, code continues in corp-install-continue"
  [state side eid card server {:keys [extra-cost no-install-cost host-card action] :as args} slot]
  (let [dest-zone (get-in @state (cons :corp slot))
        ice-cost (if (and (ice? card)
                          (not no-install-cost)
                          (not (ignore-install-cost? state side)))
                   (count dest-zone) 0)
        all-cost (concat extra-cost [:credit ice-cost])
        end-cost (if no-install-cost 0 (install-cost state side card all-cost))
        end-fn #((clear-install-cost-bonus state side)
                 (effect-completed state side eid))]
    (if (and (corp-can-install? state side card dest-zone)
             (not (install-locked? state :corp)))
      (wait-for (pay-sync state side card end-cost {:action action})
                (if-let [cost-str async-result]
                  (if (= server "New remote")
                    (wait-for (trigger-event-sync state side :server-created card)
                              (corp-install-continue state side eid card server args slot cost-str))
                    (corp-install-continue state side eid card server args slot cost-str))
                  (end-fn)))
      (end-fn))))

(defn corp-install
  "Installs a card in the chosen server. If server is nil, asks for server to install in.
  The args input takes the following values:
  :host-card - Card to host on
  :extra-cost - Extra install costs
  :no-install-cost - true if install costs should be ignored
  :action - What type of action installed the card
  :install-state - Can be :rezzed-no-cost, :rezzed-no-rez-cost, :rezzed, or :faceup"
  ([state side card server] (corp-install state side (make-eid state) card server nil))
  ([state side card server args] (corp-install state side (make-eid state) card server args))
  ([state side eid card server {:keys [host-card] :as args}]
   (cond
     ;; No server selected; show prompt to select an install site (Interns, Lateral Growth, etc.)
     (not server)
     (continue-ability state side
                       {:prompt (str "Choose a location to install " (:title card))
                        :choices (corp-install-list state card)
                        :async true
                        :effect (effect (corp-install eid card target args))}
                       card nil)
     ;; A card was selected as the server; recurse, with the :host-card parameter set.
     (and (map? server) (not host-card))
     (corp-install state side eid card server (assoc args :host-card server))
     ;; A server was selected
     :else
     (let [slot (if host-card
                  (:zone host-card)
                  (conj (server->zone state server) (if (ice? card) :ices :content)))
           dest-zone (get-in @state (cons :corp slot))]
       ;; trigger :pre-corp-install before computing install costs so that
       ;; event handlers may adjust the cost.
       (wait-for (trigger-event-sync state side :pre-corp-install card {:server server :dest-zone dest-zone})
                 (corp-install-pay state side eid card server args slot))))))


;;; Installing a runner card
(defn- runner-can-install-reason
  "Checks if the specified card can be installed.
   Checks uniqueness of card and installed console.
   Returns true if there are no problems
   Returns :console if Console check fails
   Returns :unique if uniqueness check fails
   Returns :req if card-def :req check fails
   !! NB: This should only be used in a check with `true?` as all return values are truthy"
  [state side card facedown]
  (let [card-req (:req (card-def card))
        uniqueness (:uniqueness card)]
    (cond
      ;; Can always install a card facedown
      facedown true
      ;; Console check
      (and (has-subtype? card "Console")
           (some #(has-subtype? % "Console") (all-active-installed state :runner)))
      :console
      ;; Installing not locked
      (install-locked? state :runner) :lock-install
      ;; Uniqueness check
      (and uniqueness (in-play? state card)) :unique
      ;; Req check
      (and card-req (not (card-req state side (make-eid state) card nil))) :req
      ;; Nothing preventing install
      :default true)))

(defn runner-can-install?
  "Checks `runner-can-install-reason` if not true, toasts reason and returns false"
  [state side card facedown]
  (let [reason (runner-can-install-reason state side card facedown)
        reason-toast #(do (toast state side % "warning") false)
        title (:title card)]
    (case reason
      ;; pass on true value
      true true
      ;; failed unique check
      :unique
      (reason-toast (str "Cannot install a second copy of " title " since it is unique. Please trash currently"
                         " installed copy first"))
      ;; failed install lock check
      :lock-install
      (reason-toast (str "Unable to install " title " since installing is currently locked"))
      ;; failed console check
      :console
      (reason-toast (str "Unable to install " title ": an installed console prevents the installation of a replacement"))
      :req
      (reason-toast (str "Installation requirements are not fulfilled for " title)))))

(defn- runner-get-cost
  "Get the total install cost for specified card"
  [state side {:keys [cost] :as card}
   {:keys [extra-cost no-cost facedown] :as params}]
  (install-cost state side card
                (concat extra-cost (when (and (not no-cost) (not facedown)) [:credit cost]))))

(defn- runner-install-message
  "Prints the correct msg for the card install"
  [state side card-title cost-str
   {:keys [no-cost host-card facedown custom-message] :as params}]
  (if facedown
    (system-msg state side "installs a card facedown")
    (if custom-message
      (system-msg state side custom-message)
      (system-msg state side
                  (str (build-spend-msg cost-str "install") card-title
                       (when host-card (str " on " (card-str state host-card)))
                       (when no-cost " at no cost"))))))

(defn- handle-virus-counter-flag
  "Deal with setting the added-virus-counter flag"
  [state side installed-card]
  (if (and (has-subtype? installed-card "Virus")
           (pos? (get-counters installed-card :virus)))
    (update! state side (assoc installed-card :added-virus-counter true))))

(defn runner-install
  "Installs specified runner card if able
  Params include extra-cost, no-cost, host-card, facedown and custom-message."
  ([state side card] (runner-install state side (make-eid state) card nil))
  ([state side card params] (runner-install state side (make-eid state) card params))
  ([state side eid card {:keys [host-card facedown no-mu no-msg] :as params}]
   (if (and (empty? (get-in @state [side :locked (-> card :zone first)]))
            (not (install-locked? state :runner)))
     (if-let [hosting (and (not host-card) (not facedown) (:hosting (card-def card)))]
       (continue-ability state side
                         {:choices hosting
                          :prompt (str "Choose a card to host " (:title card) " on")
                          :async true
                          :effect (effect (runner-install eid card (assoc params :host-card target)))}
                         card nil)
<<<<<<< HEAD
       (do (trigger-event state side :pre-install card facedown)
           (let [cost (runner-get-cost state side card params)]
             (if (runner-can-install? state side card facedown)
               (if-let [cost-str (pay state side card cost)]
                 (let [c (if host-card
                           (host state side host-card card)
                           (move state side card
                                 [:rig (if facedown :facedown (to-keyword (:type card)))]))
                       c (assoc c :installed true :new true)
                       installed-card (if facedown
                                        (update! state side c)
                                        (card-init state side c {:resolve-effect false
                                                                 :init-data true}))]
                   (when-not no-msg
                     (runner-install-message state side (:title card) cost-str params))
                   (play-sfx state side "install-runner")
                   (when (and (is-type? card "Program")
                              (not facedown)
                              (not no-mu))
                     ;; Use up mu from program not installed facedown
                     (use-mu state (:memoryunits card))
                     (toast-check-mu state))
                   (handle-virus-counter-flag state side installed-card)
                   (when (and (not facedown) (is-type? card "Resource"))
                     (swap! state assoc-in [:runner :register :installed-resource] true))
                   (when (and (not facedown) (has-subtype? c "Icebreaker"))
                     (update-breaker-strength state side c))
                   (trigger-event-simult state side eid :runner-install
                                         {:card-ability (card-as-handler installed-card)}
                                         installed-card))
                 (effect-completed state side eid))
               (effect-completed state side eid)))
           (clear-install-cost-bonus state side)))
=======
       (wait-for (trigger-event-simult state side :pre-install nil card facedown)
                 (let [cost (runner-get-cost state side card params)]
                   (if (runner-can-install? state side card facedown)
                     (if-let [cost-str (pay state side card cost)]
                       (let [c (if host-card
                                 (host state side host-card card)
                                 (move state side card
                                       [:rig (if facedown :facedown (to-keyword (:type card)))]))
                             c (assoc c :installed true :new true)
                             installed-card (if facedown
                                              (update! state side c)
                                              (card-init state side c {:resolve-effect false
                                                                       :init-data true}))]
                         (runner-install-message state side (:title card) cost-str params)
                         (play-sfx state side "install-runner")
                         (when (and (is-type? card "Program")
                                    (not facedown)
                                    (not no-mu))
                           ;; Use up mu from program not installed facedown
                           (use-mu state (:memoryunits card))
                           (toast-check-mu state))
                         (handle-virus-counter-flag state side installed-card)
                         (when (and (not facedown) (is-type? card "Resource"))
                           (swap! state assoc-in [:runner :register :installed-resource] true))
                         (when (and (not facedown) (has-subtype? c "Icebreaker"))
                           (update-breaker-strength state side c))
                         (trigger-event-simult state side eid :runner-install
                                               {:card-ability (card-as-handler installed-card)}
                                               installed-card))
                       (effect-completed state side eid))
                     (effect-completed state side eid)))
                 (clear-install-cost-bonus state side)))
>>>>>>> 612ad4e8
     (effect-completed state side eid))))<|MERGE_RESOLUTION|>--- conflicted
+++ resolved
@@ -409,41 +409,6 @@
                           :async true
                           :effect (effect (runner-install eid card (assoc params :host-card target)))}
                          card nil)
-<<<<<<< HEAD
-       (do (trigger-event state side :pre-install card facedown)
-           (let [cost (runner-get-cost state side card params)]
-             (if (runner-can-install? state side card facedown)
-               (if-let [cost-str (pay state side card cost)]
-                 (let [c (if host-card
-                           (host state side host-card card)
-                           (move state side card
-                                 [:rig (if facedown :facedown (to-keyword (:type card)))]))
-                       c (assoc c :installed true :new true)
-                       installed-card (if facedown
-                                        (update! state side c)
-                                        (card-init state side c {:resolve-effect false
-                                                                 :init-data true}))]
-                   (when-not no-msg
-                     (runner-install-message state side (:title card) cost-str params))
-                   (play-sfx state side "install-runner")
-                   (when (and (is-type? card "Program")
-                              (not facedown)
-                              (not no-mu))
-                     ;; Use up mu from program not installed facedown
-                     (use-mu state (:memoryunits card))
-                     (toast-check-mu state))
-                   (handle-virus-counter-flag state side installed-card)
-                   (when (and (not facedown) (is-type? card "Resource"))
-                     (swap! state assoc-in [:runner :register :installed-resource] true))
-                   (when (and (not facedown) (has-subtype? c "Icebreaker"))
-                     (update-breaker-strength state side c))
-                   (trigger-event-simult state side eid :runner-install
-                                         {:card-ability (card-as-handler installed-card)}
-                                         installed-card))
-                 (effect-completed state side eid))
-               (effect-completed state side eid)))
-           (clear-install-cost-bonus state side)))
-=======
        (wait-for (trigger-event-simult state side :pre-install nil card facedown)
                  (let [cost (runner-get-cost state side card params)]
                    (if (runner-can-install? state side card facedown)
@@ -457,7 +422,9 @@
                                               (update! state side c)
                                               (card-init state side c {:resolve-effect false
                                                                        :init-data true}))]
-                         (runner-install-message state side (:title card) cost-str params)
+                         (when-not no-msg
+                           (runner-install-message state side (:title card) cost-str params))
+
                          (play-sfx state side "install-runner")
                          (when (and (is-type? card "Program")
                                     (not facedown)
@@ -476,5 +443,4 @@
                        (effect-completed state side eid))
                      (effect-completed state side eid)))
                  (clear-install-cost-bonus state side)))
->>>>>>> 612ad4e8
      (effect-completed state side eid))))