--- conflicted
+++ resolved
@@ -192,11 +192,8 @@
         abilities (:abilities cdef)
         ab (if (= ability (count abilities))
              ;; recurring credit abilities are not in the :abilities map and are implicit
-<<<<<<< HEAD
-             {:msg "take 1 [Recurring Credits]" :req (req (> (:rec-counter card 0) 0))
-=======
-             {:msg "take 1 [Recurring Credits]" :req (req (pos? (:rec-counter card)))
->>>>>>> 0e949609
+             {:msg "take 1 [Recurring Credits]" 
+              :req (req (pos? (:rec-counter card 0)))
               :effect (req (add-prop state side card :rec-counter -1)
                            (gain state side :credit 1)
                            (when (has-subtype? card "Stealth")
