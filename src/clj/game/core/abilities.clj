--- conflicted
+++ resolved
@@ -510,11 +510,8 @@
                                  " + " boost " [Credits]) (" (make-label ability) ")"))
     (swap! state update-in [:bonus] dissoc :trace)
     (show-trace-prompt state :runner card "Boost link strength?"
-<<<<<<< HEAD
-                       #(resolve-trace state side eid %) {:priority (or priority 2) :base link})
-=======
-                       #(resolve-trace state side eid %) {:priority 2 :base link :strength total})
->>>>>>> e1425a7c
+                       #(resolve-trace state side eid %) 
+                       {:priority (or priority 2) :base link :strength total})
     (swap! state assoc :trace {:strength total :ability ability :card card})
     (trigger-event state side :trace nil)))
 
