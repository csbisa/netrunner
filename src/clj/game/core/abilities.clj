--- conflicted
+++ resolved
@@ -537,36 +537,23 @@
                                  (:unsuccessful trace))
                                :eid (make-eid state))]
       (system-say state side (str "The trace was " (when-not successful "un") "successful."))
-<<<<<<< HEAD
-      (when-completed (trigger-event-sync state :corp (if successful :successful-trace :unsuccessful-trace)
-                                          (assoc trigger-trace
-                                                 :corp-strength corp-strength
-                                                 :runner-strength runner-strength
-                                                 :successful successful
-                                                 :corp-spent (if (corp-start? trace)
-                                                               (- strength (+ base bonus))
-                                                               boost)
-                                                 :runner-spent (if (corp-start? trace)
-                                                                 boost
-                                                                 (- strength link))))
-                      (when-completed (resolve-ability state :corp (:eid which-ability) which-ability
-                                                       card [corp-strength runner-strength])
-                                      (do (when-let [kicker (:kicker trace)]
-                                            (when (>= corp-strength (:min kicker))
-                                              (resolve-ability state :corp kicker card [corp-strength runner-strength])))
-                                          (effect-completed state side eid nil)))))))
-=======
       (wait-for (trigger-event-sync state :corp (if successful :successful-trace :unsuccessful-trace)
-                                    {:runner-spent (if (corp-start? trace)
-                                                     boost
-                                                     (- strength link))})
+                                    (assoc trigger-trace
+                                           :corp-strength corp-strength
+                                           :runner-strength runner-strength
+                                           :successful successful
+                                           :corp-spent (if (corp-start? trace)
+                                                         (- strength (+ base bonus))
+                                                         boost)
+                                           :runner-spent (if (corp-start? trace)
+                                                           boost
+                                                           (- strength link))))
                 (wait-for (resolve-ability state :corp (:eid which-ability) which-ability
                                            card [corp-strength runner-strength])
                           (do (when-let [kicker (:kicker trace)]
                                 (when (>= corp-strength (:min kicker))
                                   (resolve-ability state :corp kicker card [corp-strength runner-strength])))
-                              (effect-completed state side eid)))))))
->>>>>>> be53c4b9
+                              (effect-completed state side eid nil)))))))
 
 (defn trace-reply
   "Shows a trace prompt to the second player, after the first has already spent credits to boost."
@@ -613,40 +600,23 @@
 
 (defn init-trace
   [state side card {:keys [base priority] :as trace}]
-<<<<<<< HEAD
   (reset-trace-modifications state)
-  (when-completed (trigger-event-sync state :corp :pre-init-trace card)
-                  (let [force-base (get-in @state [:trace :force-base])
-                        force-link (get-in @state [:trace :force-link])
-                        base (cond force-base force-base
-                                   (fn? base) (base state :corp (make-eid state) card nil)
-                                   :else base)
-                        link (if force-link
-                               force-link
-                               (get-in @state [:runner :link] 0))
-                        trace (merge trace {:player (determine-initiator state trace)
-                                            :other (if (= :corp (determine-initiator state trace)) :runner :corp)
-                                            :base base
-                                            :bonus (get-in @state [:bonus :trace] 0)
-                                            :link link
-                                            :priority (or priority 2)})]
-                    (trace-start state side card trace))))
-=======
   (wait-for (trigger-event-sync state :corp :pre-init-trace card)
             (let [force-base (get-in @state [:trace :force-base])
+                  force-link (get-in @state [:trace :force-link])
                   base (cond force-base force-base
                              (fn? base) (base state :corp (make-eid state) card nil)
                              :else base)
+                  link (if force-link
+                         force-link
+                         (get-in @state [:runner :link] 0))
                   trace (merge trace {:player (determine-initiator state trace)
                                       :other (if (= :corp (determine-initiator state trace)) :runner :corp)
                                       :base base
                                       :bonus (get-in @state [:bonus :trace] 0)
-                                      :link (get-in @state [:runner :link] 0)
+                                      :link link
                                       :priority (or priority 2)})]
-              (when force-base
-                (swap! state dissoc-in [:trace :force-base]))
               (trace-start state side card trace))))
->>>>>>> be53c4b9
 
 (defn rfg-and-shuffle-rd-effect
   ([state side card n] (rfg-and-shuffle-rd-effect state side (make-eid state) card n false))
