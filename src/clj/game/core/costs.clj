(in-ns 'game.core)

(declare forfeit prompt! toast damage mill installed? is-type? is-scored? system-msg facedown? make-result)

(defn deduct
  "Deduct the value from the player's attribute."
  [state side [attr value]]
  (cond
    ;; value is a map, should be :base, :mod, etc.
    (map? value)
    (doseq [[subattr value] value]
      (swap! state update-in [side attr subattr] (if (#{:mod :used} subattr)
                                                   ;; Modifications and mu used may be negative
                                                   ;; mu used is for easier implementation of the 0-mu hosting things
                                                   #(- % value)
                                                   (sub->0 value))))
    ;; values that expect map, if passed a number use default subattr of :mod
    (#{:hand-size :memory} attr)
    (deduct state side [attr {:mod value}])

    :else
    (do (swap! state update-in [side attr] (if (= attr :agenda-point)
                                             ;; Agenda points may be negative
                                             #(- % value)
                                             (sub->0 value)))
        (when (and (= attr :credit)
                   (= side :runner)
                   (get-in @state [:runner :run-credit]))
          (swap! state update-in [:runner :run-credit] (sub->0 value)))))
  (when-let [cost-name (cost-names value attr)]
    cost-name))

(defn flag-stops-pay?
  "Checks installed cards to see if payment type is prevented by a flag"
  [state side type]
  (let [flag (keyword (str "cannot-pay-" (name type)))]
    (some #(card-flag? % flag true) (all-active-installed state side))))

(defn toast-msg-helper
  "Creates a toast message for given cost and title if applicable"
  [state side cost]
  (let [cost-type (first cost)
        amount (last cost)
        computer-says-no "Unable to pay"]

    (cond

      (flag-stops-pay? state side cost-type)
      computer-says-no

      (not (or (#{:memory :net-damage} cost-type)
               (and (= cost-type :forfeit) (>= (- (count (get-in @state [side :scored])) amount) 0))
               (and (= cost-type :mill) (>= (- (count (get-in @state [side :deck])) amount) 0))
               (and (= cost-type :tag) (>= (- (get-in @state [:runner :tag]) amount) 0))
               (and (= cost-type :ice) (>= (- (count (filter (every-pred rezzed? ice?) (all-installed state :corp))) amount) 0))
               (and (= cost-type :hardware) (>= (- (count (get-in @state [:runner :rig :hardware])) amount) 0))
               (and (= cost-type :program) (>= (- (count (get-in @state [:runner :rig :program])) amount) 0))
               (and (= cost-type :connection) (>= (- (count (filter #(has-subtype? % "Connection")
                                                               (all-active-installed state :runner))) amount) 0))
               (and (= cost-type :shuffle-installed-to-stack) (>= (- (count (all-installed state :runner)) amount) 0))
               (>= (- (get-in @state [side cost-type] -1) amount) 0)))
      computer-says-no)))

(defn can-pay?
  "Returns false if the player cannot pay the cost args, or a truthy map otherwise.
  If title is specified a toast will be generated if the player is unable to pay
  explaining which cost they were unable to pay."
  [state side title & args]
  (let [costs (merge-costs (remove #(or (nil? %) (map? %)) args))
        cost-msg (some #(toast-msg-helper state side %) costs)]
    ;; no cost message - hence can pay
    (if-not cost-msg
      costs
      (when title (toast state side (str cost-msg " for " title ".")) false))))

(defn pay-forfeit
  "Forfeit agenda as part of paying for a card or ability
  Amount is always 1 but can be extend if we ever need more than a single forfeit"
  ;; If multiples needed in future likely prompt-select needs work to take a function
  ;; instead of an ability
  [state side eid card n]
  (let [cost-name (cost-names n :forfeit)]
    (continue-ability state side
                    {:prompt "Choose an Agenda to forfeit"
                     :delayed-completion true
                     :choices {:max n
                               :req #(is-scored? state side %)}
                     :effect (req (when-completed (forfeit state side target)
                                                  (effect-completed state side (make-result eid cost-name))))}
                    card nil)
    cost-name))

(defn pay-trash
  "Trash a card as part of paying for a card or ability"
  ;; If multiples needed in future likely prompt-select needs work to take a function
  ;; instead of an ability
  ([state side eid card type amount select-fn] (pay-trash state side eid card type amount select-fn nil))
  ([state side eid card type amount select-fn args]
   (let [cost-name (cost-names amount type)]
     (continue-ability state side
                       {:prompt (str "Choose a " type " to trash")
                        :choices {:max amount
                                  :req select-fn}
                        :delayed-completion true
                        :effect (req (when-completed (trash state side target (merge args {:unpreventable true}))
                                                     (effect-completed state side (make-result eid cost-name))))}
                       card nil)
     cost-name)))

(defn pay-damage
  "Suffer a damage as part of paying for a card or ability"
  [state side eid type amount]
  (let [cost-name (cost-names amount type)]
    (damage state side eid type amount {:unpreventable true})
    cost-name))

(defn pay-shuffle-installed-to-stack
  "Shuffle installed runner card(s) into the stack as part of paying for a card or ability"
  [state side eid card amount]
  (let [cost-name (cost-names amount :shuffle-installed-to-stack)]
    (continue-ability state :runner
                    {:prompt (str "Choose " amount " " (pluralize "card" amount) " to shuffle into the stack")
                     :choices {:max amount
                               :all true
                               :req #(and (installed? %) (= (:side %) "Runner"))}
                     :delayed-completion true
                     :effect (req
                               (doseq [c targets]
                                 (move state :runner c :deck))
                               (system-msg state :runner
                                           (str "shuffles " (join ", " (map :title targets))
                                                " into their stack"))
                               (shuffle! state :runner :deck)
                               (effect-completed state side (make-result eid cost-name)))}
                    card nil)
    cost-name))

(defn- complete-with-result
  "Calls `effect-complete` with `make-result` and also returns the argument.
  Helper function for cost-handler"
  [state side eid result]
  (effect-completed state side (make-result eid result))
  result)

(defn- cost-handler
  "Calls the relevant function for a cost depending on the keyword passed in"
  ([state side card action costs cost] (cost-handler state side (make-eid state) card action costs cost))
  ([state side eid card action costs cost]
   (case (first cost)
     :click (let [a (first (keep :action action))]
              (when (not= a :steal-cost)
                ;; do not create an undo state if click is being spent due to a steal cost (eg. Ikawah Project)
                (swap! state assoc :click-state (dissoc @state :log)))
              (trigger-event state side
                             (if (= side :corp) :corp-spent-click :runner-spent-click)
                             a (:click (into {} costs)))
              (swap! state assoc-in [side :register :spent-click] true)
              (complete-with-result state side eid (deduct state side cost)))
     :forfeit (pay-forfeit state side eid card (second cost))
     :hardware (pay-trash state side eid card "piece of hardware" (second cost) (every-pred installed? #(is-type? % :hardware) (complement facedown?)))
     :program (pay-trash state side eid card "program" (second cost) (every-pred installed? #(is-type? % :program) (complement facedown?)))

     ;; Connection
     :connection (pay-trash state side eid card "connection" (second cost) (every-pred installed? #(has-subtype? % "Connection") (complement facedown?)))

     ;; Rezzed ICE
     :ice (pay-trash state :corp eid card "rezzed ICE" (second cost) (every-pred rezzed? ice?) {:cause :ability-cost :keep-server-alive true})

     :tag (complete-with-result state side eid (deduct state :runner cost))
     :net-damage (pay-damage state side eid :net (second cost))
     :mill (complete-with-result state side eid (mill state side (second cost)))

     ;; Shuffle installed runner cards into the stack (eg Degree Mill)
     :shuffle-installed-to-stack (pay-shuffle-installed-to-stack state side eid card (second cost))

     ;; Else
     (complete-with-result state side eid (deduct state side cost)))))

(defn pay
  "Deducts each cost from the player.
  args format as follows with each being optional ([:click 1 :credit 0] [:forfeit] {:action :corp-click-credit})
  The map with :action was added for Jeeves so we can log what each click was used on"
  [state side card & args]
  (let [raw-costs (not-empty (remove map? args))
        action (not-empty (filter map? args))]
    (when-let [costs (apply can-pay? state side (:title card) raw-costs)]
        (->> costs
             (map (partial cost-handler state side (make-eid state) card action costs))
             (filter some?)
             (interpose " and ")
             (apply str)))))

(defn- pay-sync-next
  [state side eid costs card action msgs]
  (if (empty? costs)
    (effect-completed state side (make-result eid msgs))
    (when-completed (cost-handler state side card action costs (first costs))
                    (pay-sync-next state side eid (next costs) card action (conj msgs async-result)))))

(defn pay-sync
  "Same as pay, but awaitable with when-completed. "
  [state side eid card & args]
  (let [raw-costs (not-empty (remove map? args))
        action (not-empty (filter map? args))]
    (if-let [costs (apply can-pay? state side (:title card) raw-costs)]
      (when-completed (pay-sync-next state side costs card action [])
                      (effect-completed state side
                                        (make-result eid (->> async-result
                                                              (filter some?)
                                                              (interpose " and ")
                                                              (apply str)))))
      (effect-completed state side (make-result eid nil)))))

(defn gain [state side & args]
  (doseq [[type amount] (partition 2 args)]
    (cond
      ;; amount is a map, merge-update map
      (map? amount)
      (doseq [[subtype amount] amount]
<<<<<<< HEAD
        (swap! state update-in [side type subtype] (safe-inc-n amount))
        (swap! state update-in [:stats side :gain type subtype] (fnil + 0) amount))
=======
        (swap! state update-in [side type subtype] (safe-inc-n amount)))
      ;; Default cases for the types that expect a map
      (#{:hand-size :memory} type)
      (gain state side type {:mod amount})

>>>>>>> a266eaba
      ;; Else assume amount is a number and try to increment type by it.
      :else
      (do (swap! state update-in [side type] (safe-inc-n amount))
          (swap! state update-in [:stats side :gain type] (fnil + 0) amount)))))

(defn lose [state side & args]
  (doseq [r (partition 2 args)]
    (trigger-event state side (if (= side :corp) :corp-loss :runner-loss) r)
    (if (= (last r) :all)
      (do (swap! state assoc-in [side (first r)] 0)
          (swap! state update-in [:stats side :lose (first r)] (fnil + 0) (get-in @state [side (first r)])))
      (do (when (number? (second r))
            (swap! state update-in [:stats side :lose (first r)] (fnil + 0) (second r)))
          (deduct state side r)))))

(defn play-cost-bonus [state side costs]
  (swap! state update-in [:bonus :play-cost] #(merge-costs (concat % costs))))

(defn play-cost [state side card all-cost]
  (vec (map #(if (keyword? %) % (max % 0))
            (-> (concat all-cost (get-in @state [:bonus :play-cost])
                        (when-let [playfun (:play-cost-bonus (card-def card))]
                          (playfun state side (make-eid state) card nil)))
                merge-costs flatten))))

(defn rez-cost-bonus [state side n]
  (swap! state update-in [:bonus :cost] (fnil #(+ % n) 0)))

(defn get-rez-cost-bonus [state side]
  (get-in @state [:bonus :cost] 0))

(defn rez-cost [state side {:keys [cost] :as card}]
  (when-not (nil? cost)
    (-> (if-let [rezfun (:rez-cost-bonus (card-def card))]
          (+ cost (rezfun state side (make-eid state) card nil))
          cost)
        (+ (get-rez-cost-bonus state side))
        (max 0))))

(defn run-cost-bonus [state side n]
  (swap! state update-in [:bonus :run-cost] #(merge-costs (concat % n))))

(defn click-run-cost-bonus [state side & n]
  (swap! state update-in [:bonus :click-run-cost] #(merge-costs (concat % n))))

(defn trash-cost-bonus [state side n]
  (swap! state update-in [:bonus :trash] (fnil #(+ % n) 0)))

(defn trash-cost [state side {:keys [trash] :as card}]
  (when-not (nil? trash)
    (-> (if-let [trashfun (:trash-cost-bonus (card-def card))]
          (+ trash (trashfun state side (make-eid state) card nil))
          trash)
        (+ (get-in @state [:bonus :trash] 0))
        (max 0))))

(defn install-cost-bonus [state side n]
  (swap! state update-in [:bonus :install-cost] #(merge-costs (concat % n))))

(defn ignore-install-cost [state side b]
  (swap! state assoc-in [:bonus :ignore-install-cost] b))

(defn ignore-install-cost? [state side]
  (get-in @state [:bonus :ignore-install-cost]))

(defn clear-install-cost-bonus [state side]
  (swap! state update-in [:bonus] dissoc :install-cost)
  (swap! state update-in [:bonus] dissoc :ignore-install-cost))

(defn install-cost [state side card all-cost]
  (vec (map #(if (keyword? %) % (max % 0))
            (-> (concat (get-in @state [:bonus :install-cost]) all-cost
                        (when-let [instfun (:install-cost-bonus (card-def card))]
                          (instfun state side (make-eid state) card nil)))
                merge-costs flatten))))

(defn modified-install-cost
  "Returns the number of credits required to install the given card, after modification effects including
  the argument 'additional', which is a vector of costs like [:credit -1]. Allows cards like
  Street Peddler to pre-calculate install costs without actually triggering the install."
  ([state side card] (modified-install-cost state side card nil))
  ([state side card additional]
   (trigger-event state side :pre-install card)
   (let [cost (install-cost state side card (merge-costs (concat additional [:credit (:cost card)])))]
     (swap! state update-in [:bonus] dissoc :install-cost)
     (swap! state update-in [:bonus] dissoc :ignore-install-cost)
     cost)))<|MERGE_RESOLUTION|>--- conflicted
+++ resolved
@@ -217,16 +217,13 @@
       ;; amount is a map, merge-update map
       (map? amount)
       (doseq [[subtype amount] amount]
-<<<<<<< HEAD
         (swap! state update-in [side type subtype] (safe-inc-n amount))
         (swap! state update-in [:stats side :gain type subtype] (fnil + 0) amount))
-=======
-        (swap! state update-in [side type subtype] (safe-inc-n amount)))
+    
       ;; Default cases for the types that expect a map
       (#{:hand-size :memory} type)
       (gain state side type {:mod amount})
 
->>>>>>> a266eaba
       ;; Else assume amount is a number and try to increment type by it.
       :else
       (do (swap! state update-in [side type] (safe-inc-n amount))
