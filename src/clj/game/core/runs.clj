(in-ns 'game.core)

(declare any-flag-fn? clear-run-register! run-cleanup gain-run-credits
         update-ice-in-server update-all-ice get-agenda-points get-remote-names
         card-name can-access-loud can-steal?  prevent-jack-out card-flag? can-run?
         update-all-agenda-points reset-all-ice no-action)

(defn add-run-effect
  [state side run-effect]
  (swap! state update-in [:run :run-effects] conj run-effect))

(defn total-run-cost
  ([state side card] (total-run-cost state side card nil))
  ([state side card {:keys [click-run ignore-costs] :as args}]
   (let [cost (let [cost (run-cost state side card nil args)]
                (when (and (pos? cost)
                           (not ignore-costs))
                  [:credit cost]))
         additional-costs (run-additional-cost-bonus state side card args)
         click-run-cost (when click-run [:click 1])]
     (when-not ignore-costs
       (merge-costs
         [click-run-cost
          cost
          additional-costs])))))

(declare make-run encounter-ends pass-ice)

(defn set-current-ice
  ([state]
   (let [run-ice (get-run-ices state)
         pos (get-in @state [:run :position])]
     (when (and pos
                (pos? pos)
                (<= pos (count run-ice)))
       (set-current-ice state (nth run-ice (dec pos))))))
  ([state card]
   (swap! state assoc-in [:run :current-ice] (get-card state card))))

(defn get-current-ice
  [state]
   (get-card state (get-in @state [:run :current-ice])))

(defn toggle-auto-no-action
  [state side args]
  (swap! state update-in [:run :corp-auto-no-action] not)
  (when (rezzed? (get-current-ice state))
    (no-action state :corp nil)))

(defn set-phase
  [state phase]
  (swap! state assoc-in [:run :phase] phase)
  (swap! state dissoc-in [:run :next-phase])
  (swap! state assoc-in [:run :no-action] false)
  phase)

(defn set-next-phase
  [state phase]
  (swap! state assoc-in [:run :next-phase] phase)
  phase)

(defmulti start-next-phase
  (fn [state side args]
    (:next-phase (:run @state))))

(defmulti continue
  (fn [state side args]
    (:phase (:run @state))))

(defn make-run
  "Starts a run on the given server, with the given card as the cause. If card is nil, assume a click was spent."
  ([state side server] (make-run state side (make-eid state) server nil nil nil))
  ([state side eid server] (make-run state side eid server nil nil nil))
  ([state side server run-effect card] (make-run state side (make-eid state) server run-effect card nil))
  ([state side eid server run-effect card] (make-run state side eid server run-effect card nil))
  ([state side eid server run-effect card {:keys [click-run ignore-costs] :as args}]
   (let [cost-args (assoc args :server (unknown->kw server))
         costs (total-run-cost state side card cost-args)]
     (if (and (can-run? state :runner)
              (can-run-server? state server)
              (can-pay? state :runner eid card "a run" costs))
       (do (when click-run
             (swap! state assoc-in [:runner :register :click-type] :run)
             (swap! state assoc-in [:runner :register :made-click-run] true)
             (play-sfx state side "click-run"))
           (wait-for (pay-sync state :runner (make-eid state {:source card :source-type :make-run}) nil costs)
                     (if-let [cost-str async-result]
                       (let [s [(if (keyword? server) server (last (server->zone state server)))]
                             ices (get-in @state (concat [:corp :servers] s [:ices]))
                             n (count ices)]
                         (when click-run
                           (system-msg state :runner (str (build-spend-msg cost-str "make a run on" "makes a run on")
                                                          (zone->name (unknown->kw server))
                                                          (when ignore-costs ", ignoring all costs"))))
                         ;; s is a keyword for the server, like :hq or :remote1
                         (swap! state assoc
                                :per-run nil
                                :run {:server s
                                      :position n
                                      :access-bonus []
                                      :corp-auto-no-action false
                                      :jack-out false
                                      :jack-out-after-pass false
                                      :phase :initiation
                                      :next-phase :initiation
                                      :eid eid})
                         (when (or run-effect card)
                           (add-run-effect state side (assoc run-effect :card card)))
                         (trigger-event state side :begin-run :server s)
                         (gain-run-credits state side (get-in @state [:runner :next-run-credit]))
                         (swap! state assoc-in [:runner :next-run-credit] 0)
                         (gain-run-credits state side (count-bad-pub state))
                         (swap! state update-in [:runner :register :made-run] #(conj % (first s)))
                         (swap! state update-in [:stats side :runs :started] (fnil inc 0))
                         (update-all-ice state side)
                         (update-all-icebreakers state side)
                         (wait-for (trigger-event-simult state :runner :run nil s n cost-args)
                                   (if (pos? (get-in @state [:run :position] 0))
                                     (do (set-next-phase state :approach-ice)
                                         (start-next-phase state side nil))
                                     (do (set-next-phase state :approach-server)
                                         (swap! state assoc-in [:run :jack-out] true)
                                         (start-next-phase state side nil)))))
                       (effect-completed state side eid))))
       (effect-completed state side eid)))))

(defn check-for-empty-server
  [state]
  (let [run (:run @state)
        server (first (:server run))]
    (and run
         (is-remote? server)
         (empty? (get-in @state [:corp :servers server :content]))
         (empty? (get-in @state [:corp :servers server :ices])))))

(defmethod start-next-phase :approach-ice
  [state side args]
  (set-phase state :approach-ice)
  (set-current-ice state)
  (update-all-ice state side)
  (update-all-icebreakers state side)
  (reset-all-ice state side)
  (let [ice (get-current-ice state)]
    (system-msg state :runner (str "approaches " (card-str state ice)))
    (wait-for (trigger-event-simult state :runner :approach-ice
                                    ;; Immediately end approach step if:
                                    ;; * run ends
                                    ;; * server becomes empty
                                    {:cancel-fn (fn [state] (or (:ended (:run @state))
                                                                (check-for-empty-server state)))}
                                    ice)
              (update-all-ice state side)
              (update-all-icebreakers state side)
              (if (get-in @state [:run :jack-out-after-pass])
                (wait-for (jack-out state :runner (make-eid state))
                          (when (or (check-for-empty-server state)
                                    (:ended (:run @state)))
                            (handle-end-run state side)))
                (when (or (check-for-empty-server state)
                          (:ended (:run @state)))
                  (handle-end-run state side))))))

(defmethod continue :approach-ice
  [state side args]
  (if (get-in @state [:run :no-action])
    (do (update-all-ice state side)
        (update-all-icebreakers state side)
        (swap! state assoc-in [:run :no-action] false)
        (swap! state assoc-in [:run :jack-out] true)
        (cond
          (or (check-for-empty-server state)
              (:ended (:run @state)))
          (handle-end-run state side)
          (rezzed? (get-current-ice state))
          (do (set-next-phase state :encounter-ice)
              (start-next-phase state side nil))
          :else
          (pass-ice state side)))
<<<<<<< HEAD
    (do (swap! state assoc-in [:run :no-action] :runner)
        (system-msg state side "has no further action")
        (when (and (rezzed? (get-current-ice state))
                   (:corp-auto-no-action (:run @state)))
          (no-action state :corp nil)))))
=======
    (swap! state assoc-in [:run :no-action] :runner)))
>>>>>>> 67ffe381

(defn bypass-ice
  [state]
  (swap! state assoc-in [:run :bypass] true))

(defn can-bypass-ice
  [state side ice]
  (when-not (any-effects state side :bypass-ice false? ice)
    (:bypass (:run @state))))

(defmethod start-next-phase :encounter-ice
  [state side args]
  (set-phase state :encounter-ice)
  (update-all-ice state side)
  (update-all-icebreakers state side)
  (let [ice (get-current-ice state)
        on-encounter (when ice (:on-encounter (card-def ice)))
        current-server (:server (:run @state))]
    (system-msg state :runner (str "encounters " (card-str state ice)))
    (wait-for (trigger-event-simult state side :encounter-ice
                                    {:card-abilities (ability-as-handler ice on-encounter)
                                     ;; Immediately end encounter step if:
                                     ;; * run ends
                                     ;; * ice is bypassed
                                     ;; * run is moved to another server
                                     ;; * server becomes empty
                                     :cancel-fn (fn [state] (or (:ended (:run @state))
                                                                (can-bypass-ice state side (get-card state ice))
                                                                (not= current-server (:server (:run @state)))
                                                                (check-for-empty-server state)))}
                                    ice)
              (update-all-ice state side)
              (update-all-icebreakers state side)
              (cond
                (or (check-for-empty-server state)
                    (:ended (:run @state)))
                (handle-end-run state side)
                (or (can-bypass-ice state side (get-card state ice))
                    (not= current-server (:server (:run @state))))
                (encounter-ends state side args)))))

(defn encounter-ends
  [state side args]
  (update-all-ice state side)
  (update-all-icebreakers state side)
  (swap! state assoc-in [:run :no-action] false)
  (wait-for (trigger-event-simult state :runner :encounter-ice-ends nil (get-current-ice state))
            (swap! state dissoc-in [:run :bypass])
            (unregister-floating-effects state side :end-of-encounter)
            (unregister-floating-events state side :end-of-encounter)
            (update-all-ice state side)
            (update-all-icebreakers state side)
            (cond
              (or (check-for-empty-server state)
                  (:ended (:run @state)))
              (handle-end-run state side)
              (not (get-in @state [:run :next-phase]))
              (pass-ice state side))))

(defmethod continue :encounter-ice
  [state side {:keys [jack-out] :as args}]
  (when (some? jack-out)
    (swap! state assoc-in [:run :jack-out-after-pass] jack-out)) ;ToDo: Do not transmit this to the Corp (same with :no-action)
  (if (or (and (get-in @state [:run :no-action])
               (not= side (get-in @state [:run :no-action]))) ; Other side has pressed continue
          (get-in @state [:run :bypass]))
    (encounter-ends state side args)
<<<<<<< HEAD
    (do (swap! state assoc-in [:run :no-action] :runner)
        (system-msg state side "has no further action")
        (when (and (:corp-auto-no-action (:run @state))
                   (empty? (remove :broken (:subroutines (get-current-ice state)))))
          (no-action state :corp nil)))))
=======
    (do (when (not (get-in @state [:run :no-action]))
          (system-msg state side "has no further action"))
        (swap! state assoc-in [:run :no-action] :runner))))
>>>>>>> 67ffe381

(defn pass-ice
  [state side]
  (let [run-ice (get-run-ices state)
        pos (get-in @state [:run :position])
        ice (get-current-ice state)
        passed-all-ice (and (pos? (count run-ice))
                            (zero? (dec pos)))
        current-server (:server (:run @state))
        args (assoc
               (when passed-all-ice
                 {:card-abilities (gather-events state side :pass-all-ice nil)})
               ;; Immediately end pass ice step if:
               ;; * run ends
               ;; * run is moved to another server
               ;; * server becomes empty
               :cancel-fn (fn [state] (or (:ended (:run @state))
                                          (not= current-server (:server (:run @state)))
                                          (check-for-empty-server state))))]
    (set-phase state :pass-ice)
    (update-all-ice state side)
    (update-all-icebreakers state side)
    (swap! state assoc-in [:run :no-action] false)
    (system-msg state :runner (str "passes " (card-str state ice)))
    (swap! state update-in [:run :position] (fnil dec 1))
    (wait-for (trigger-event-simult state side :pass-ice args ice)
              (update-all-ice state side)
              (update-all-icebreakers state side)
              (reset-all-ice state side)
              (cond
                (or (check-for-empty-server state)
                    (:ended (:run @state)))
                (handle-end-run state side)
                (not (get-in @state [:run :next-phase]))
                (if (pos? (get-in @state [:run :position]))
                  (do (set-next-phase state :approach-ice)
                      (start-next-phase state side nil))
                  (do (set-next-phase state :approach-server)
                      (start-next-phase state side nil)))))))

(defmethod start-next-phase :approach-server
  [state side args]
  (let [no-ice (zero? (count (get-run-ices state)))
        args (assoc
               (when (and no-ice
                          (= :initiation (get-in @state [:run :phase])))
                 {:card-abilities (gather-events state side :pass-all-ice nil)})
               ;; Immediately end pass ice step if:
               ;; * run ends
               ;; * server becomes empty
               :cancel-fn (fn [state] (or (:ended (:run @state))
                                          (check-for-empty-server state))))]
        (set-phase state :approach-server)
        (system-msg state :runner (str "approaches " (zone->name (:server (:run @state)))))
        (wait-for (trigger-event-simult state side :approach-server args (count (get-run-ices state)))
                  (update-all-ice state side)
                  (update-all-icebreakers state side)
                  (if (get-in @state [:run :jack-out-after-pass])
                    (wait-for (jack-out state :runner (make-eid state))
                              (when (or (check-for-empty-server state)
                                        (:ended (:run @state)))
                                (handle-end-run state side)))
                    (when (or (check-for-empty-server state)
                              (:ended (:run @state)))
                      (handle-end-run state side))))))

(defmethod continue :default
  [state side args]
  (.println *err* (with-out-str
                    (print-stack-trace
                      (Exception. "Continue clicked at the wrong time")
                      2500)))
  (.println *err* (str "Run: " (:run @state) "\n")))

(defn no-action
  "The corp indicates they have no more actions for this window."
  [state side args]
  (if (get-in @state [:run :no-action])
    (continue state :corp args)
    (do (swap! state assoc-in [:run :no-action] :corp)
        (when (or (= :approach-ice (get-in @state [:run :phase]))
                  (= :approach-server (get-in @state [:run :phase])))
          (system-msg state side "has no further action")))))

;; Non timing stuff
(defn gain-run-credits
  "Add temporary credits that will disappear when the run is over."
  [state side n]
  (swap! state update-in [:runner :run-credit] (fnil + 0 0) n)
  (gain-credits state :runner n))

(defn gain-next-run-credits
  "Add temporary credits for the next run to be initiated."
  [state side n]
  (swap! state update-in [:runner :next-run-credit] (fnil + 0 0) n))

(defn no-trash-or-steal
  [state]
  (swap! state update-in [:runner :register :no-trash-or-steal] (fnil inc 0)))

(defn access-end
  "Trigger events involving the end of the access phase, including :no-trash and :post-access-card"
  [state side eid c]
  ;; Do not trigger :no-trash if card has already been trashed
  (wait-for (trigger-event-sync state side
                                (when-not (find-cid (:cid c) (get-in @state [:corp :discard]))
                                  :no-trash)
                                c)
            (wait-for (trigger-event-sync state side
                                          (when (and (agenda? c)
                                                     (not (find-cid (:cid c) (get-in @state [:runner :scored]))))
                                            :no-steal)
                                          c)
                      (when (and (get-card state c)
                                 ;; Don't increment :no-trash-or-steal if accessing a card in Archives
                                 (not= (:zone c) [:discard]))
                        (no-trash-or-steal state))
                      (swap! state dissoc :access)
                      (trigger-event-sync state side eid :post-access-card c))))

;;; Stealing agendas
(defn steal
  "Moves a card to the runner's :scored area, triggering events from the completion of the steal."
  ([state side card] (steal state side (make-eid state) card))
  ([state side eid card]
   (let [c (move state :runner (dissoc card :advance-counter :new) :scored {:force true})
         points (get-agenda-points state :runner c)]
     (wait-for
       (trigger-event-simult
         state :runner :agenda-stolen
         {:first-ability {:effect (req (system-msg state :runner (str "steals " (:title c) " and gains "
                                                                      (quantify points "agenda point")))
                                       (swap! state update-in [:runner :register :stole-agenda]
                                              #(+ (or % 0) (:agendapoints c 0)))
                                       (update-all-agenda-points state side)
                                       (check-winner state side)
                                       (play-sfx state side "agenda-steal")
                                       (when (:run @state)
                                         (swap! state assoc-in [:run :did-steal] true))
                                       (when (card-flag? c :has-events-when-stolen true)
                                         (register-events state side c))
                                       (remove-old-current state side :corp))}
          :card-abilities (ability-as-handler c (:stolen (card-def c)))}
         c)
       (access-end state side eid card)))))

(defn- steal-agenda
  "Trigger the stealing of an agenda, now that costs have been paid."
  ([state side card] (steal-agenda state side (make-eid state) card))
  ([state side eid card]
   (let [cdef (card-def card)]
     (if (or (not (:steal-req cdef)) ((:steal-req cdef) state :runner (make-eid state) card nil))
       (steal state :runner eid card)
       (access-end state side eid card)))))

(defn steal-cost-bonus
  "Applies a cost to the next steal attempt. costs can be a vector of [:key value] pairs,
  for example [:credit 2 :click 1]."
  [state side costs]
  (swap! state update-in [:bonus :steal-cost] #(merge-costs (concat % costs))))

(defn steal-cost
  "Gets a vector of costs for stealing the given agenda."
  [state side card]
  (-> (when-let [costfun (:steal-cost-bonus (card-def card))]
        (costfun state side (make-eid state) card nil))
      (concat (get-in @state [:bonus :steal-cost]))
      merge-costs
      flatten
      vec))

;;; Accessing rules.
(defn interactions
  [card ability-key]
  (get-in (card-def card) [:interactions ability-key]))

(defn- access-ab
  [card]
  (interactions card :access-ability))

(defn- access-ab-label
  [card]
  (let [title (first (string/split (:title card) #":"))
        label (make-label (access-ab card))]
    (str "[" title "] " label)))

(defn access-non-agenda
  "Access a non-agenda. Show a prompt to trash for trashable cards."
  [state side eid c & {:keys [skip-trigger-event]}]
  (when-not skip-trigger-event
    (trigger-event state side :pre-trash c))
  (swap! state update-in [:stats :runner :access :cards] (fnil inc 0))
  ; Don't show the access prompt if:
  (if (or ; 1) accessing cards in Archives
          (in-discard? c)
          ; 2) Edward Kim's auto-trash flag is true
          (and (operation? c)
               (card-flag? c :can-trash-operation true))
          ; 3) card has already been trashed but hasn't been updated
          (find-cid (:cid c) (get-in @state [:corp :discard])))
    (access-end state side eid c)
    ; Otherwise, show the access prompt
    (let [card (assoc c :seen true)
          ; Trash costs
          trash-cost (trash-cost state side card)
          trash-eid (assoc eid :source card :source-type :runner-trash-corp-cards)
          can-pay (when trash-cost
                    (can-pay? state :runner trash-eid card nil [:credit trash-cost]))
          trash-cost-str (when can-pay
                           [(str "Pay " trash-cost " [Credits] to trash")])
          ; Is the runner is forced to trash this card with only credits? (NAT)
          must-trash-with-credits? (and can-pay
                                        (get-in @state [:runner :register :must-trash-with-credits]))
          ; Access abilities
          access-ab-cards (when-not must-trash-with-credits?
                            (seq (filter #(can-trigger? state :runner (access-ab %) % [card])
                                         (all-active state :runner))))
          ; Remove any non-trash abilities, as they can't be used if we're forced to trash
          trash-ab-cards (seq (filter #(:trash? (access-ab %) true) access-ab-cards))
          ; Is the runner is forced to trash this card by any means?
          ; Only relevant when not forced to trash with credits, as we want to include
          ; trash abilities here
          must-trash? (when-not must-trash-with-credits?
                        (and (or can-pay trash-ab-cards)
                             (card-flag-fn? state side card :must-trash true)))
          ; If we must trash, make the label only from the trash abilities
          ; Otherwise, make the label from all abilities
          ability-strs (mapv access-ab-label
                             (if must-trash? trash-ab-cards access-ab-cards))
          ; Only display "No action" when we're not forced to do anything
          no-action-str (when-not (or must-trash? must-trash-with-credits?)
                          ["No action"])
          choices (vec (concat ability-strs trash-cost-str no-action-str))]
      (continue-ability
        state :runner
        {:async true
         :prompt (str "You accessed " (:title card) ".")
         :choices choices
         :effect (req (cond
                        ; Can't or won't trash or use an ability
                        (= target (first no-action-str))
                        (access-end state side eid c)

                        ; Pay credits (from pool or cards) to trash
                        (= target (first trash-cost-str))
                        (wait-for (pay-sync state side (make-eid state trash-eid) card [:credit trash-cost])
                                  (when (:run @state)
                                    (swap! state assoc-in [:run :did-trash] true)
                                    (when must-trash?
                                      (swap! state assoc-in [:run :did-access] true)))
                                  (swap! state assoc-in [:runner :register :trashed-card] true)
                                  (system-msg state side (str async-result " to trash "
                                                              (:title card) " from "
                                                              (name-zone :corp (get-nested-zone card))))
                                  (wait-for (trash state side card nil)
                                            (access-end state side eid c)))

                        ; Use access ability
                        (some #(= % target) ability-strs)
                        (let [idx (.indexOf ability-strs target)
                              ability-card (nth access-ab-cards idx)
                              ability-eid (assoc eid :source ability-card :source-type :ability)
                              ability (access-ab ability-card)]
                          (when (and (:run @state)
                                     (:trash? ability true))
                            (swap! state assoc-in [:run :did-trash] true))
                          (wait-for (resolve-ability state side (make-eid state ability-eid) ability ability-card [card])
                                    (access-end state side eid c)))))}
        card nil))))

(defn- access-agenda
  "Rules interactions for a runner that has accessed an agenda and may be able to steal it."
  [state side eid card]
  (trigger-event state side :pre-steal-cost card)
  (swap! state update-in [:stats :runner :access :cards] (fnil inc 0))
  (let [cost (steal-cost state side card)
        part-cost (partition 2 cost)
        cost-strs (build-cost-string cost)
        can-pay (can-pay? state side (make-eid state eid) card (:title card) cost)
        can-steal (can-steal? state side card)
        ; Access abilities are useless in the discard
        access-ab-cards (when-not (in-discard? card)
                          (seq (filter #(can-trigger? state :runner (access-ab %) % [card])
                                       (all-active state :runner))))
        ability-strs (mapv access-ab-label access-ab-cards)
        ;; strs
        steal-str (when (and can-steal can-pay)
                    (if (not (blank? cost-strs))
                      ["Pay to steal"]
                      ["Steal"]))
        no-action-str (when-not (= steal-str ["Steal"])
                        ["No action"])
        prompt-str (if (not (blank? cost-strs))
                     (str " " cost-strs " to steal?")
                     "")
        prompt-str (str "You accessed " (:title card) "." prompt-str)
        choices (vec (concat ability-strs steal-str no-action-str))]
    ;; Steal costs are additional costs and can be denied by the runner.
    (continue-ability
      state :runner
      {:async true
       :prompt prompt-str
       :choices choices
       :effect (req (cond
                      ;; Can't steal or pay, or won't pay additional costs to steal
                      (= target "No action")
                      (do (when-not (find-cid (:cid card) (:deck corp))
                            (system-msg state side (str "decides to not pay to steal " (:title card))))
                          (access-end state side eid card))

                      ;; Steal normally
                      (= target "Steal")
                      (steal-agenda state side eid card)

                      ;; Pay additiional costs to steal
                      (= target "Pay to steal")
                      (wait-for (pay-sync state side nil cost {:action :steal-cost})
                                (system-msg state side (str async-result " to steal "
                                                            (:title card) " from "
                                                            (name-zone :corp (get-nested-zone card))))
                                (steal-agenda state side eid card))

                      ;; Use access ability
                      (some #(= % target) ability-strs)
                      (let [idx (.indexOf ability-strs target)
                            ability-card (nth access-ab-cards idx)
                            ability-eid (assoc eid :source ability-card :source-type :ability)
                            ability (access-ab ability-card)]
                        (when (and (:run @state)
                                   (:trash? ability true))
                          (swap! state assoc-in [:run :did-trash] true))
                        (wait-for (resolve-ability state side (make-eid state ability-eid) ability ability-card [card])
                                  (trigger-event state side :no-steal card)
                                  (access-end state side eid card)))))}
      card nil)))

(defn- reveal-access?
  "Check if the card should be revealed on access"
  ;; If any special reveal message is wanted it can go in this function
  [state side {:keys [zone] :as card}]
  (let [cdef (card-def card)
        ;; Add more kw here as the maybe become relevant. Only think rd is relevant,
        ;; everything else should not be "unseen".
        reveal-kw (match (vec zone)
                         [:deck] :rd-reveal
                         [:hand] :hq-reveal
                         [:discard] :archives-reveal
                         :else :reveal)]
    ;; Check if the zone-reveal keyword exists in the flags property of the card definition
    (when-let [reveal-fn (get-in cdef [:flags reveal-kw])]
      (reveal-fn state side (make-eid state) card nil))))

(defn- join-cost-strs
  [& costs]
  (->> costs
       flatten
       (filter some?)
       (interpose " and ")
       (apply str)))

(defn msg-handle-access
  "Generate the message from the access"
  [state side {:keys [zone] :as card} title cost-msg]
  (let [cost-str (join-cost-strs cost-msg)]
    (system-msg state side
                (str (if (seq cost-msg)
                       (str cost-str " to access ")
                       "accesses ")
                     title
                     (when card
                       (str " from " (name-zone side zone))))))
  (when (reveal-access? state side card)
    (system-msg state side (str "must reveal they accessed " (:title card)))
    (reveal state :runner card)))

(defn- access-trigger-events
  "Trigger access effects, then move into trash/steal choice."
  [state side eid c title & cost-msg]
  (let [cdef (card-def c)
        c (assoc c :seen true)
        access-effect (when-let [acc (:access cdef)]
                        (ability-as-handler c acc))]
    (swap! state assoc-in [:runner :register :accessed-cards] true)
    (msg-handle-access state side c title cost-msg)
    (wait-for (trigger-event-simult state side :access
                                    {:card-abilities access-effect
                                     ; Cancel other access handlers if the card moves zones because of a handler
                                     ; or access has been stopped
                                     :cancel-fn (fn [state] (or (not (get-card state c))
                                                                (not (:access @state))))}
                                    c)
              ; make sure the card has not been moved by a handler
              ; and we're still accessing the card
              (if (and (get-card state c)
                       (same-card? c (:access @state)))
                (if (agenda? c)
                  (access-agenda state side eid c)
                  ;; Accessing a non-agenda
                  (access-non-agenda state side eid c))
                (access-end state side eid c)))))

(defn access-cost-bonus
  "Applies a cost to the next access. costs can be a vector of [:key value] pairs,
  for example [:credit 2 :click 1]."
  [state side costs]
  (swap! state update-in [:bonus :access-cost] #(merge-costs (concat % costs))))

(defn access-cost
  "Gets a vector of costs for accessing the given card."
  [state side card]
  (merge-costs (get-in @state [:bonus :access-cost])))

(defn- access-pay
  "Force the runner to pay any costs to access this card, if any, before proceeding with access."
  [state side eid card title]
  (let [cost (access-cost state side card)
        cost-str (build-cost-string cost)
        can-pay (when (not-empty cost)
                  (can-pay? state side (make-eid state eid) nil nil cost))
        prompt-str (if can-pay
                     (str cost-str " to access this card?")
                     "You can't pay the cost to access this card.")
        choices (if can-pay
                  ["Pay to access" "No action"]
                  ["OK"])]
    (cond
      ;; Did a pre-access-card effect trash the card? (By Any Means)
      (not (get-card state card))
      (access-end state side eid card)
      ;; There are access costs
      (not-empty cost)
      (continue-ability
        state :runner
        {:async true
         :prompt prompt-str
         :choices choices
         :effect (req (cond
                        (= "OK" target)
                        (access-end state side eid card)
                        (= "No action" target)
                        (access-end state side eid card)
                        :else
                        (wait-for (pay-sync state side card cost)
                                  (if async-result
                                    (access-trigger-events state side eid card title async-result)
                                    (access-end state side eid card)))))}
        card nil)
      ;; There are no access costs
      :else
      (access-trigger-events state side eid card title))))

(defn access-card
  "Apply game rules for accessing the given card."
  ([state side card] (access-card state side (make-eid state) card nil))
  ([state side eid card] (access-card state side eid card (:title card)))
  ([state side eid card title]
    ;; Indicate that we are in the access step.
   (swap! state assoc :access card)
    ;; Reset counters for increasing costs of trash, steal, and access.
   (swap! state update-in [:bonus] dissoc :trash)
   (swap! state update-in [:bonus] dissoc :steal-cost)
   (swap! state update-in [:bonus] dissoc :access-cost)
   (when (:run @state)
     (let [zone (or (#{:discard :deck :hand} (-> card :zone first))
                    (-> card :zone second))]
       (swap! state update-in [:run :cards-accessed zone] (fnil inc 0))))
   ;; First trigger pre-access-card, then move to determining if we can trash or steal.
   (wait-for (trigger-event-sync state side :pre-access-card card)
             (access-pay state side eid card title))))

(defn prevent-access
  "Prevents the runner from accessing cards this run. This will cancel any run effects and not trigger access routines."
  [state _]
  (swap! state assoc-in [:run :prevent-access] true))

(defn max-access
  "Put an upper limit on the number of cards that can be accessed in this run. For Eater."
  [state side n]
  (swap! state assoc-in [:run :max-access] n))

(defn access-bonus
  "Increase the number of cards to be accessed in server during this run by n.
  For temporary/per-run effects like Legwork, Maker's Eye.
  Not for permanent increases like RDI."
  [state side server bonus]
  (swap! state update-in [:run :access-bonus] conj [server bonus]))

(defn access-bonus-count
  [run s]
  (reduce
    (fn [acc [server bonus]]
      (if (= s server)
        (+ acc bonus)
        acc))
    0
    (:access-bonus run)))

(defn access-count
  [state side kw]
  (let [run (:run @state)
        s (case kw
           :rd-access :rd
           :hq-access :hq
           kw)
        accesses (+ (get-in @state [:runner kw])
                    (access-bonus-count run s))]
    (if-let [max-access (:max-access run)]
      (min max-access accesses)
      accesses)))


;;; Methods for allowing user-controlled multi-access in servers.

;; choose-access implements game prompts allowing the runner to choose the order of access.
(defmulti choose-access (fn [cards server args] (get-server-type (first server))))

(defn access-helper-remote [cards]
  {:prompt "Click a card to access it. You must access all cards in this server."
   :choices {:card #(some (fn [c] (same-card? % c)) cards)}
   :async true
   :effect (req (wait-for (access-card state side target)
                          (if (< 1 (count cards))
                            (continue-ability state side (access-helper-remote (remove #(same-card? % target) cards))
                                              card nil)
                            (effect-completed state side eid))))})

(defmethod choose-access :remote [cards server args]
  {:async true
   :effect (req (cond
                  ;; Only 1 card
                  (= 1 (count cards))
                  (access-card state side eid (first cards))
                  ;; Normal access
                  (pos? (count cards))
                  (continue-ability state side (access-helper-remote cards) card nil)
                  :else
                  (effect-completed state side eid)))})

(defn access-helper-hq-or-rd
  "Shows a prompt to access card(s) from the given zone.
  zone: :rd or :hq, for finding Upgrades to access.
  label: a string label to describe what is being accessed, e.g., 'Card from deck' -- 'deck' being the label.
  amount: how many accesses the runner has remaining.
  select-fn: a function taking the already-accessed set as argument, and returning the next card to access
      from the given zone.
  title-fn: a function taking a card map being accessed and returning a string to print as the card's title, e.g.,
      'an unseen card from R&D' for an R&D run.
  already-accessed: a set of cards already accessed from this zone or its root."
  [state chosen-zone label amount select-fn title-fn already-accessed]
  (let [get-root-content (fn [state]
                           (remove #(contains? already-accessed %) (get-in @state [:corp :servers chosen-zone :content])))
        server-name (central->name chosen-zone)
        unrezzed-upgrade (str "Unrezzed upgrade in " server-name)
        card-from (str "Card from " label)]
    {:async true
     :prompt "Select a card to access."
     :choices (concat (when (pos? amount) [card-from])
                      (map #(if (rezzed? %) (:title %) unrezzed-upgrade)
                           (get-root-content state)))
     :effect (req (cond
                    (= target unrezzed-upgrade)
                    ;; accessing an unrezzed upgrade
                    (let [from-root (get-root-content state)
                          unrezzed (filter #(and (= (last (:zone %)) :content) (not (rezzed? %)))
                                           from-root)]
                      (if (= 1 (count unrezzed))
                        ;; only one unrezzed upgrade; access it and continue
                        (wait-for (access-card state side (first unrezzed))
                                  (if (or (pos? amount) (< 1 (count from-root)))
                                    (continue-ability
                                      state side
                                      (access-helper-hq-or-rd state chosen-zone label amount select-fn title-fn
                                                              (conj already-accessed (first unrezzed)))
                                      card nil)
                                    (effect-completed state side eid)))
                        ;; more than one unrezzed upgrade. allow user to select with mouse.
                        (continue-ability
                          state side
                          {:async true
                           :prompt (str "Choose an upgrade in " server-name " to access.")
                           :choices {:card #(and (= (second (:zone %)) chosen-zone)
                                                 (complement already-accessed))}
                           :effect (req (wait-for (access-card state side target)
                                                  (continue-ability
                                                    state side
                                                    (access-helper-hq-or-rd state chosen-zone label amount select-fn title-fn
                                                                            (conj already-accessed target))
                                                    card nil)))}
                          card nil)))
                    ;; accessing a card in deck
                    (= target card-from)
                    (let [accessed (select-fn already-accessed)]
                      (wait-for (access-card state side (make-eid state) accessed
                                             (title-fn accessed))

                                (let [from-root (get-root-content state)]
                                  (if (or (< 1 amount) (not-empty from-root))
                                    (continue-ability
                                      state side
                                      (access-helper-hq-or-rd state chosen-zone label (dec amount) select-fn title-fn
                                                              (if (-> @state :run :shuffled-during-access chosen-zone)
                                                                ;; if the zone was shuffled because of the access,
                                                                ;; the runner "starts over" excepting any upgrades that were accessed
                                                                (do (swap! state update-in [:run :shuffled-during-access] dissoc chosen-zone)
                                                                    (set (filter #(= :servers (first (:zone %)))
                                                                                 already-accessed)))
                                                                (conj already-accessed accessed)))
                                      card nil)
                                    (effect-completed state side eid)))))
                    ;; accessing a rezzed upgrade
                    :else
                    (let [accessed (some #(when (= (:title %) target) %) (get-root-content state))]
                      (wait-for (access-card state side accessed)
                                (if (or (pos? amount)
                                        (< 1 (count (get-root-content state))))
                                  (continue-ability
                                    state side
                                    (access-helper-hq-or-rd state chosen-zone label amount select-fn title-fn
                                                            (conj already-accessed accessed))
                                    card nil)
                                  (effect-completed state side eid))))))}))

(defn- access-cards-from-rd
  [state]
  (let [f (get-in @state [:runner :rd-access-fn])]
    (f (get-in @state [:corp :deck]))))

(defmethod choose-access :rd [cards server {:keys [no-root] :as args}]
  {:async true
   :effect (req (cond
                  ;; Only 1 card
                  (= 1 (count cards))
                  (access-card state side eid (first cards) "an unseen card")
                  ;; Normal access
                  (pos? (count cards))
                  (let [from-rd (access-count state side :rd-access)]
                    (continue-ability state side (access-helper-hq-or-rd
                                                   state :rd "deck" from-rd
                                                   ;; access the first card in deck that has not been accessed.
                                                   (fn [already-accessed] (first (drop-while already-accessed
                                                                                             (access-cards-from-rd state))))
                                                   (fn [_] "an unseen card")
                                                   (if no-root
                                                     (set (get-in @state [:corp :servers :rd :content]))
                                                     #{}))
                                      card nil))
                  :else
                  (effect-completed state side eid)))})

(defn access-helper-hq
  "This is a helper for cards to invoke HQ access without knowing how to use the full access method. See Dedicated Neural Net."
  [state from-hq already-accessed]
  (access-helper-hq-or-rd state :hq "hand" from-hq
                          (fn [already-accessed] (some #(when-not (already-accessed %) %)
                                                       (shuffle (-> @state :corp :hand))))
                          :title
                          already-accessed))

(defmethod choose-access :hq [cards server {:keys [no-root] :as args}]
  {:async true
   :effect (req (let [cards-count (count cards)]
                  (cond
                    ;; Corp chooses accessed cards
                    (and (pos? cards-count)
                         (any-effects state side :corp-choose-hq-access))
                    (do (show-wait-prompt state :runner "Corp to select cards in HQ to be accessed")
                        (continue-ability
                          state :corp
                          {:prompt (msg "Select " (min (access-count state side :hq-access)
                                                       (-> @state :corp :hand count)) " cards in HQ for the Runner to access")
                           :choices {:card #(and (in-hand? %) (corp? %))
                                     :all true
                                     :max (req (min (access-count state side :hq-access)
                                                    (-> @state :corp :hand count)))}
                           :async true
                           :effect (req (clear-wait-prompt state :runner)
                                        (if (= 1 cards-count)
                                          (access-card state side eid target)
                                          (continue-ability
                                            state :runner
                                            (access-helper-hq
                                              state (access-count state side :hq-access)
                                              ; access-helper-hq uses a set to keep track of which cards have already
                                              ; been accessed. Using the set difference we make the runner unable to
                                              ; access non-selected cards from the corp prompt
                                              (clojure.set/difference (set (:hand corp)) (set targets)))
                                            card nil)))}
                          card nil))
                    ;; Only 1 card
                    (= 1 cards-count)
                    (access-card state side eid (first cards))
                    ;; Normal access
                    (pos? cards-count)
                    (let [from-hq (min (access-count state side :hq-access)
                                       (-> @state :corp :hand count))
                          ; Handle root only access - no cards to access in hand
                          from-hq (if (some in-hand? cards) from-hq 0)]
                      (continue-ability state side (access-helper-hq-or-rd
                                                     state :hq "hand" from-hq
                                                     (fn [already-accessed] (some #(when-not (already-accessed %) %)
                                                                                  (shuffle (-> @state :corp :hand))))
                                                     (fn [card] (:title card))
                                                     (if no-root
                                                       (set (get-in @state [:corp :servers :hq :content]))
                                                       #{}))
                                        card nil))
                    :else
                    (effect-completed state side eid))))})

(defn- get-archives-accessible [state]
  ;; only include agendas and cards with an :access ability whose :req is true
  ;; (or don't have a :req, or have an :optional with no :req, or :optional with a true :req.)
  (filter #(let [cdef (card-def %)]
             ;; must also be :seen
             (and (:seen %)
                  (or (agenda? %)
                      (should-trigger? state :corp % nil (:access cdef)))))
          (get-in @state [:corp :discard])))

(defn- get-archives-inactive [state]
  ;; get faceup cards with no access interaction
  (filter #(let [cdef (card-def %)]
             (and (:seen %)
                  (not (or (agenda? %)
                           (should-trigger? state :corp % nil (:access cdef))))))
          (get-in @state [:corp :discard])))

(defn access-helper-archives [state amount already-accessed]
  (let [root-content (fn [already-accessed] (remove already-accessed (-> @state :corp :servers :archives :content)))
        faceup-accessible (fn [already-accessed] (remove already-accessed (get-archives-accessible state)))
        facedown-cards (fn [already-accessed] (filter #(and (not (:seen %))
                                                            (not (already-accessed %)))
                                                      (-> @state :corp :discard)))

        next-access (fn [state side eid already-accessed card]
                      (continue-ability state side (access-helper-archives state (dec amount) already-accessed)
                                        card nil))

        must-continue? (fn [already-accessed]
                         (and (< 1 amount)
                              (pos? (+ (count (root-content already-accessed))
                                       (count (faceup-accessible already-accessed))
                                       (count (facedown-cards already-accessed))))))]
    {:async true
     :prompt "Select a card to access. You must access all cards."
     :choices (concat (when (<= amount (count (filter (complement already-accessed) (get-archives-inactive state))))
                        [(str "Access " amount " inactive cards")])
                      (map :title (faceup-accessible already-accessed))
                      (map #(if (rezzed? %) (:title %) "Unrezzed upgrade in Archives") (root-content already-accessed))
                      (map (fn [_] (str "Facedown card in Archives")) (facedown-cards already-accessed)))
     :effect (req (cond
                    (.endsWith target "inactive cards")
                    ;; Interaction with Bacterial Programming. If we have X accesses remaining and <= X inactive cards
                    ;; in Archives, we don't have to access the remaining active cards.  This only happens if you choose
                    ;; to access at least one of the facedown cards added to Archives by Bacterial Programming.
                    (do (system-msg state side "accesses the remaining inactive cards in Archives")
                        (effect-completed state side eid))

                    (= target "Facedown card in Archives")
                    ;; accessing a card that was added to archives because of the effect of another card
                    (let [accessed (first (shuffle (facedown-cards already-accessed)))
                          already-accessed (conj already-accessed accessed)]
                      (wait-for (access-card state side accessed)
                                (if (must-continue? already-accessed)
                                  (next-access state side eid already-accessed card)
                                  (effect-completed state side eid))))

                    (= target "Unrezzed upgrade in Archives")
                    ;; accessing an unrezzed upgrade
                    (let [unrezzed (filter #(and (= (last (:zone %)) :content) (not (rezzed? %)))
                                           (root-content already-accessed))]
                      (if (= 1 (count unrezzed))
                        ;; only one unrezzed upgrade; access it and continue
                        (let [already-accessed (conj already-accessed (first unrezzed))]
                          (wait-for (access-card state side (first unrezzed))
                                    (if (must-continue? already-accessed)
                                      (next-access state side eid already-accessed card)
                                      (effect-completed state side eid))))
                        ;; more than one unrezzed upgrade. allow user to select with mouse.
                        (continue-ability
                          state side
                          {:async true
                           :prompt "Choose an upgrade in Archives to access."
                           :choices {:card #(and (= (second (:zone %)) :archives)
                                                 (not (already-accessed %)))}
                           :effect (req (let [already-accessed (conj already-accessed target)]
                                          (wait-for (access-card state side target)
                                                    (if (must-continue? already-accessed)
                                                      (next-access state side eid already-accessed card)
                                                      (effect-completed state side eid)))))}
                          card nil)))

                    :else
                    ;; accessing a rezzed upgrade, or a card in archives
                    (let [accessed (some #(when (= (:title %) target) %)
                                         (concat (faceup-accessible already-accessed) (root-content already-accessed)))
                          already-accessed (conj already-accessed accessed)]
                      (wait-for (access-card state side accessed)
                                (if (must-continue? already-accessed)
                                  (next-access state side eid already-accessed card)
                                  (effect-completed state side eid))))))}))

(defmethod choose-access :archives [cards server {:keys [no-root] :as args}]
  {:async true
   :effect (req (let [archives-count (count cards)
                      active-cards (concat (get-archives-accessible state) (-> @state :corp :servers :archives :content))]
                  ;; Because we don't "access" cards in Archives like normal,
                  ;; we have to manually count all the cards we'd normally skip
                  (when (and (:run @state)
                             (not (safe-zero? (get-in @state [:run :max-access]))))
                    (swap! state update-in [:run :cards-accessed :discard] (fnil + 0 0) (- archives-count (count active-cards))))
                  (if (and (seq cards)
                           (seq active-cards))
                    (if (= 1 (count active-cards))
                      (access-card state side eid (first active-cards))
                      (continue-ability state side
                                        (access-helper-archives state archives-count
                                                                (if no-root
                                                                  (set (get-in @state [:corp :servers :archives :content]))
                                                                  #{}))
                                        card nil))
                    (do (system-msg state side (str "accesses " archives-count " cards in Archives"))
                        (effect-completed state side eid)))))})

(defn get-all-hosted [hosts]
  (let [hosted-cards (mapcat :hosted hosts)]
    (if (empty? hosted-cards)
      hosted-cards
      (concat hosted-cards (get-all-hosted hosted-cards)))))


(defmulti cards-to-access
  "Gets the list of cards to access for the server"
  (fn [state side server] (get-server-type (first server))))

(defmethod cards-to-access :hq [state side server]
  (concat (take (access-count state side :hq-access) (shuffle (get-in @state [:corp :hand])))
          (get-in @state [:corp :servers :hq :content])))

(defmethod cards-to-access :rd [state side server]
  (concat (take (access-count state side :rd-access) (access-cards-from-rd state))
          (get-in @state [:corp :servers :rd :content])))

(defmethod cards-to-access :archives [state side server]
  (swap! state update-in [:corp :discard] #(map (fn [c] (assoc c :seen true)) %))
  (when-not (safe-zero? (get-in @state [:run :max-access]))
    (concat (get-in @state [:corp :discard]) (get-in @state [:corp :servers :archives :content]))))

(defmethod cards-to-access :remote [state side server]
  (let [contents (get-in @state [:corp :servers (first server) :content])]
    (when-not (safe-zero? (get-in @state [:run :max-access]))
      (filter (partial can-access-loud state side) (concat contents (get-all-hosted contents))))))

(defn set-cards-to-access
  "Currently only used with Ash 2X"
  [state side & cards]
  (swap! state update-in [:run :cards-to-access] concat cards))

(defn get-cards-to-access
  "Currently only used with do-access below and Top Hat. It's hacky but whatever"
  [state]
  (seq (filter identity (map #(get-card state %) (get-in @state [:run :cards-to-access])))))

(defn do-access
  "Starts the access routines for the run's server."
  ([state side server] (do-access state side (make-eid state) server))
  ([state side eid server] (do-access state side eid server nil))
  ([state side eid server {:keys [hq-root-only no-root] :as args}]
   (wait-for (trigger-event-sync state side :pre-access (first server))
             (let [cards (cards-to-access state side server)
                   cards (if hq-root-only (remove #(= '[:hand] (:zone %)) cards) cards)
                   cards (if no-root (remove #(or (= '[:servers :rd :content] (:zone %))
                                                  (= '[:servers :hq :content] (:zone %))) cards) cards)
                   cards (or (get-cards-to-access state) cards)
                   n (count cards)]
               (swap! state dissoc :cards-to-access)
               ;; Make `:did-access` true when reaching the access step (no replacement)
               (when (:run @state)
                 (swap! state assoc-in [:run :did-access] true))
               (when-not (or (zero? n)
                             (safe-zero? (get-in @state [:run :max-access])))
                 (swap! state assoc-in [:runner :register :accessed-cards] true))
               (wait-for (resolve-ability state side (choose-access cards server args) nil nil)
                         (wait-for (trigger-event-sync state side :end-access-phase {:from-server (first server)})
                                   (unregister-floating-effects state side :end-of-access)
                                   (unregister-floating-events state side :end-of-access)
                                   (effect-completed state side eid)))))))

;;; Ending runs.
(defn register-successful-run
  ([state side server] (register-successful-run state side (make-eid state) server))
  ([state side eid server]
   (swap! state update-in [:runner :register :successful-run] #(conj % (first server)))
   (swap! state assoc-in [:run :successful] true)
   (wait-for (trigger-event-simult state side :pre-successful-run nil (first server))
             (wait-for (trigger-event-simult state side :successful-run nil (first (get-in @state [:run :server])))
                       (wait-for (trigger-event-simult state side :post-successful-run nil (first (get-in @state [:run :server])))
                                 (effect-completed state side eid))))))

(defn replace-access
  "Replaces the standard access routine with the :replace-access effect of the card"
  [state side ability card]
  (wait-for (resolve-ability state side ability card nil)
            (run-cleanup state side)))

(defn successful-run-effect-impl
  [state side eid run-effects]
  (if-let [run-effect (first run-effects)]
    (wait-for (resolve-ability state side (when-not (trigger-suppress state side :successful-run (:card run-effect))
                                            (:successful-run run-effect))
                               (:card run-effect) nil)
              (successful-run-effect-impl state side eid (next run-effects)))
    (effect-completed state side eid)))

(defn- successful-run-trigger
  "The real 'successful run' trigger."
  [state side]
  (wait-for
    (successful-run-effect-impl state side (filter :successful-run (get-in @state [:run :run-effects])))
    (wait-for (register-successful-run state side (get-in @state [:run :server]))
              (if (:ended (:run @state))
                (run-cleanup state :runner)
                (let [the-run (:run @state)
                      server (:server the-run) ; bind here as the server might have changed
                      run-effects (->> (:run-effects the-run)
                                       (filter #(and (:replace-access %)
                                                     (or (not (:req %))
                                                         ((:req %) state :runner (:eid the-run) (:card %) [(first server)]))))
                                       doall)
                      mandatory-run-effects (->> run-effects
                                                 (filter #(get-in % [:replace-access :mandatory]))
                                                 doall)]
                  (cond
                    ;; Prevented from accessing anything
                    (:prevent-access the-run)
                    (resolve-ability
                      state :runner
                      {:prompt "You are prevented from accessing any cards this run."
                       :choices ["OK"]
                       :effect (effect (system-msg :runner "is prevented from accessing any cards this run")
                                       (handle-end-run))}
                      nil nil)

                    ;; One mandatory replace-access effect
                    (= 1 (count mandatory-run-effects))
                    (let [chosen (first mandatory-run-effects)]
                      (system-msg state :runner (str "must use the replacement effect from " (:title (:card chosen))))
                      (replace-access state :runner (:replace-access chosen) (:card chosen)))

                    ;; Multiple mandatory replace-access effects
                    (pos? (count mandatory-run-effects))
                    (resolve-ability
                      state :runner
                      {:prompt "Choose a mandatory replacement effect"
                       :choices (mapv #(get-in % [:card :title]) mandatory-run-effects)
                       :effect (req (let [chosen (some #(when (= target (get-in % [:card :title])) %) mandatory-run-effects)]
                                      (system-msg state :runner
                                                  (str "chooses to use the replacement effect from " (:title (:card chosen))))
                                      (replace-access state :runner (:replace-access chosen) (:card chosen))))}
                      nil nil)

                    ;; Any number of optional replace-access effects
                    (pos? (count run-effects))
                    (resolve-ability
                      state :runner
                      {:prompt "Use a replacement effect instead of accessing cards?"
                       :choices (conj (mapv #(get-in % [:card :title]) run-effects) "Access cards")
                       :effect (req (if-let [chosen (some #(when (= target (get-in % [:card :title])) %) run-effects)]
                                      (do (system-msg state :runner
                                                      (str "chooses to use the replacement effect from " (:title (:card chosen))))
                                          (replace-access state :runner (:replace-access chosen) (:card chosen)))
                                      (do (system-msg state :runner "chooses to access cards instead of use a replacement effect")
                                          (wait-for (do-access state :runner server)
                                                    (handle-end-run state :runner)))))}
                      nil nil)

                    ;; No replace-access effects
                    :else
                    (wait-for (do-access state side server)
                              (handle-end-run state side))))))))

(defn successful-run
  "Run when a run has passed all ice and the runner decides to access. The corp may still get to act in 4.3."
  [state side args]
  (if (get-in @state [:run :corp-phase-43])
    ;; if corp requests phase 4.3, then we do NOT fire :successful-run yet, which does not happen until 4.4
    (do (swap! state dissoc :no-action)
        (system-msg state :corp "wants to act before the run is successful")
        (show-wait-prompt state :runner "Corp's actions")
        (show-prompt state :corp nil "Rez and take actions before Successful Run" ["Done"]
                     (fn [args-corp]
                       (clear-wait-prompt state :runner)
                       (if-not (:ended (:run @state))
                        (show-prompt state :runner nil "The run is now successful" ["Continue"]
                                     (fn [args-runner] (successful-run-trigger state :runner)))
                        (handle-end-run state side)))
                     {:priority -1}))
    (successful-run-trigger state side)))

(defn corp-phase-43
  "The corp indicates they want to take action after runner hits Successful Run, before access."
  [state side args]
  (swap! state assoc-in [:run :corp-phase-43] true)
  (swap! state assoc-in [:run :no-action] true)
  (system-msg state side "has no further action")
  (trigger-event state side :no-action))

(defn end-run-prevent
  [state side]
  (swap! state update-in [:end-run :end-run-prevent] (fnil inc 0)))

(defn- resolve-end-run
  "End this run, and set it as UNSUCCESSFUL"
  ([state side eid]
   (if (get-in @state [:run :successful])
     (do (handle-end-run state side)
         (effect-completed state side eid))
     (let [run (:run @state)
           server (first (get-in @state [:run :server]))]
       (swap! state update-in [:runner :register :unsuccessful-run] #(conj % server))
       (swap! state assoc-in [:run :unsuccessful] true)
       (handle-end-run state side)
       (trigger-event-sync state side eid :unsuccessful-run run)))))

(defn end-run
  "After checking for prevents, end this run, and set it as UNSUCCESSFUL."
  ([state side eid card]
   (swap! state update-in [:end-run] dissoc :end-run-prevent)
   (let [prevent (get-prevent-list state :runner :end-run)]
     (if (cards-can-prevent? state :runner prevent :end-run nil {:card-cause card})
       (do (system-msg state :runner "has the option to prevent the run from ending")
           (show-wait-prompt state :corp "Runner to prevent the run from ending" {:priority 10})
           (show-prompt state :runner nil
                        (str "Prevent the run from ending?") ["Done"]
                        (fn [_]
                          (clear-wait-prompt state :corp)
                          (if-let [_ (get-in @state [:end-run :end-run-prevent])]
                            (effect-completed state side eid)
                            (do (system-msg state :runner "will not prevent the run from ending")
                                (resolve-end-run state side eid))))
                        {:priority 10}))
       (resolve-end-run state side eid)))))

(defn jack-out-prevent
  [state side]
  (swap! state update-in [:jack-out :jack-out-prevent] (fnil inc 0))
  (prevent-jack-out state side))

(defn- resolve-jack-out
  [state side eid]
  (wait-for (end-run state side nil)
            (system-msg state side "jacks out")
            (wait-for (trigger-event-sync state side :jack-out)
                      (complete-with-result state side eid true))))

(defn jack-out
  "The runner decides to jack out."
  ([state side eid]
   (swap! state update-in [:jack-out] dissoc :jack-out-prevent)
   (let [cost (jack-out-cost state side)]
     (if (can-pay? state side eid nil "jack out" cost)
       (wait-for (pay-sync state :runner nil cost)
                 (if-let [cost-str async-result]
                   (let [prevent (get-prevent-list state :corp :jack-out)]
                     (if (cards-can-prevent? state :corp prevent :jack-out)
                       (do (system-msg state :runner (str (build-spend-msg cost-str "attempt to" "attempts to") "jack out"))
                           (system-msg state :corp "has the option to prevent the Runner from jacking out")
                           (show-wait-prompt state :runner "Corp to prevent the jack out" {:priority 10})
                           (show-prompt state :corp nil
                                        (str "Prevent the Runner from jacking out?") ["Done"]
                                        (fn [_]
                                          (clear-wait-prompt state :runner)
                                          (if-let [_ (get-in @state [:jack-out :jack-out-prevent])]
                                            (effect-completed state side (make-result eid false))
                                            (do (system-msg state :corp "will not prevent the Runner from jacking out")
                                                (resolve-jack-out state side eid))))
                                        {:priority 10}))
                       (do (when (not (blank? cost-str)) (system-msg state :runner (str cost-str " to jack out")))
                           (resolve-jack-out state side eid)
                           (effect-completed state side (make-result eid false)))))
                   (effect-completed state side (make-result eid false))))
       (do (system-msg state :runner (str "attempts to jack out but can't pay (" (build-cost-string cost) ")"))
           (effect-completed state side (make-result eid false)))))))

(defn- run-end-fx
  [state side eid run]
  (cond
    ;; Successful
    (:successful run)
    (do
      (play-sfx state side "run-successful")
      (effect-completed state side (make-result eid {:successful true})))
    ;; Unsuccessful
    (:unsuccessful run)
    (do
      (play-sfx state side "run-unsuccessful")
      (effect-completed state side (make-result eid {:unsuccessful true})))
    ;; Neither
    :else
    (effect-completed state side (make-result eid nil))))

(defn run-cleanup-2
  [state side]
  (let [run (:run @state)]
    (swap! state assoc-in [:runner :register :last-run] run)
    (swap! state update-in [:runner :credit] - (get-in @state [:runner :run-credit]))
    (swap! state assoc-in [:runner :run-credit] 0)
    (swap! state assoc :run nil)
    (wait-for (trigger-event-simult state side :run-ends nil run)
              (unregister-floating-effects state side :end-of-run)
              (unregister-floating-events state side :end-of-run)
              (update-all-icebreakers state side)
              (update-all-ice state side)
              (reset-all-ice state side)
              (clear-run-register! state)
              (run-end-fx state side (:eid run) run))))

(defn run-cleanup
  "Trigger appropriate events for the ending of a run."
  [state side]
  (let [server (-> @state :run :server first)
        event (when (= :encounter-ice (get-in @state [:run :phase])) :encounter-ice-ends)]
    (swap! state assoc-in [:run :ended] true)
    (wait-for (trigger-event-simult state side event nil (get-current-ice state))
              (unregister-floating-effects state side :end-of-encounter)
              (unregister-floating-events state side :end-of-encounter)
              (run-cleanup-2 state side))))

(defn handle-end-run
  "Initiate run resolution."
  [state side]
  (if (and (empty? (get-in @state [:runner :prompt]))
           (empty? (get-in @state [:corp :prompt])))
    (run-cleanup state side)
    (swap! state assoc-in [:run :ended] true)))

(defn close-access-prompt
  "Closes a 'You accessed _' prompt through a non-standard card effect like Imp."
  [state side]
  (let [prompt (-> @state side :prompt first)
        eid (:eid prompt)]
    (swap! state update-in [side :prompt] rest)
    (effect-completed state side eid)
    (when-let [run (:run @state)]
      (when (and (:ended run)
                 (empty? (get-in @state [:runner :prompt])))
        (handle-end-run state :runner)))))

(defn get-run-ices
  [state]
  (get-in @state (concat [:corp :servers] (:server (:run @state)) [:ices])))

(defn total-cards-accessed
  ([run]
   (apply + (vals (:cards-accessed run {}))))
  ([run server]
   (get-in run [:cards-accessed server] 0)))<|MERGE_RESOLUTION|>--- conflicted
+++ resolved
@@ -176,15 +176,11 @@
               (start-next-phase state side nil))
           :else
           (pass-ice state side)))
-<<<<<<< HEAD
     (do (swap! state assoc-in [:run :no-action] :runner)
         (system-msg state side "has no further action")
         (when (and (rezzed? (get-current-ice state))
                    (:corp-auto-no-action (:run @state)))
           (no-action state :corp nil)))))
-=======
-    (swap! state assoc-in [:run :no-action] :runner)))
->>>>>>> 67ffe381
 
 (defn bypass-ice
   [state]
@@ -252,17 +248,11 @@
                (not= side (get-in @state [:run :no-action]))) ; Other side has pressed continue
           (get-in @state [:run :bypass]))
     (encounter-ends state side args)
-<<<<<<< HEAD
     (do (swap! state assoc-in [:run :no-action] :runner)
         (system-msg state side "has no further action")
         (when (and (:corp-auto-no-action (:run @state))
                    (empty? (remove :broken (:subroutines (get-current-ice state)))))
           (no-action state :corp nil)))))
-=======
-    (do (when (not (get-in @state [:run :no-action]))
-          (system-msg state side "has no further action"))
-        (swap! state assoc-in [:run :no-action] :runner))))
->>>>>>> 67ffe381
 
 (defn pass-ice
   [state side]
