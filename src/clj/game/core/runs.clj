(in-ns 'game.core)

(declare any-flag-fn? clear-run-register! run-cleanup
         gain-run-credits update-ice-in-server update-all-ice
         get-agenda-points gain-agenda-point optional-ability
         get-remote-names card-name can-access-loud can-steal?
         prevent-jack-out card-flag? can-run?)

;;; Steps in the run sequence
(defn run
  "Starts a run on the given server, with the given card as the cause."
  ([state side server] (run state side (make-eid state) server nil nil))
  ([state side eid server] (run state side eid server nil nil))
  ([state side server run-effect card] (run state side (make-eid state) server run-effect card))
  ([state side eid server run-effect card]
   (when (can-run? state :runner)
     (let [s [(if (keyword? server) server (last (server->zone state server)))]
           ices (get-in @state (concat [:corp :servers] s [:ices]))
           n (count ices)]
       ;; s is a keyword for the server, like :hq or :remote1
       (swap! state assoc :per-run nil
              :run {:server s :position n :access-bonus 0
                    :run-effect (assoc run-effect :card card)
                    :eid eid})
       (gain-run-credits state side (+ (get-in @state [:corp :bad-publicity]) (get-in @state [:corp :has-bad-pub])))
       (swap! state update-in [:runner :register :made-run] #(conj % (first s)))
       (update-all-ice state :corp)
       (trigger-event-sync state :runner (make-eid state) :run s)
       (when (>= n 2) (trigger-event state :runner :run-big s n))))))

(defn gain-run-credits
  "Add temporary credits that will disappear when the run is over."
  [state side n]
  (swap! state update-in [:runner :run-credit] + n)
  (gain state :runner :credit n))

(defn access-end
  "Trigger events involving the end of the access phase, including :no-trash and :post-access-card"
  [state side eid c]
  (when-not (find-cid (:cid c) (get-in @state [:corp :discard]))
    ;; Do not trigger :no-trash if card has already been trashed
    (trigger-event state side :no-trash c))
  (trigger-event-sync state side eid :post-access-card c))

;;; Stealing agendas
(defn steal
  "Moves a card to the runner's :scored area, triggering events from the completion of the steal."
  ([state side card] (steal state side (make-eid state) card))
  ([state side eid card]
   (let [c (move state :runner (dissoc card :advance-counter :new) :scored {:force true})
         points (get-agenda-points state :runner c)]
     (when-completed
       (trigger-event-simult
         state :runner :agenda-stolen
         {:first-ability {:effect (req (system-msg state :runner (str "steals " (:title c) " and gains "
                                                                      (quantify points "agenda point")))
                                       (swap! state update-in [:runner :register :stole-agenda]
                                              #(+ (or % 0) (:agendapoints c)))
                                       (gain-agenda-point state :runner points)
                                       (play-sfx state side "agenda-steal")
                                       (when (:run @state)
                                         (swap! state assoc-in [:run :did-steal] true))
                                       (when (card-flag? c :has-events-when-stolen true)
                                         (register-events state side (:events (card-def c)) c))
                                       (remove-old-current state side :corp))}
          :card-ability (ability-as-handler c (:stolen (card-def c)))}
         c)
       (access-end state side eid card)))))

(defn- steal-trigger-events
  "Trigger events from accessing an agenda, which were delayed to account for Film Critic."
  ([state side card] (steal-trigger-events state side (make-eid state) card))
  ([state side eid card]
   (access-end state side eid card)))

(defn- steal-agenda
  "Trigger the stealing of an agenda, now that costs have been paid."
  ([state side card] (steal-agenda state side (make-eid state) card))
  ([state side eid card]
   (let [cdef (card-def card)]
     (if (or (not (:steal-req cdef)) ((:steal-req cdef) state :runner (make-eid state) card nil))
       (steal state :runner eid card)
       (access-end state side eid card)))))

(defn steal-cost-bonus
  "Applies a cost to the next steal attempt. costs can be a vector of [:key value] pairs,
  for example [:credit 2 :click 1]."
  [state side costs]
  (swap! state update-in [:bonus :steal-cost] #(merge-costs (concat % costs))))

(defn steal-cost
  "Gets a vector of costs for stealing the given agenda."
  [state side card]
  (-> (when-let [costfun (:steal-cost-bonus (card-def card))]
        (costfun state side (make-eid state) card nil))
      (concat (get-in @state [:bonus :steal-cost]))
      merge-costs flatten vec))

;;; Accessing rules.
(defn access-cost-bonus
  "Applies a cost to the next access. costs can be a vector of [:key value] pairs,
  for example [:credit 2 :click 1]."
  [state side costs]
  (swap! state update-in [:bonus :access-cost] #(merge-costs (concat % costs))))

(defn access-cost
  "Gets a vector of costs for accessing the given card."
  [state side card]
  (-> (when-let [costfun (:access-cost-bonus (card-def card))]
        (costfun state side (make-eid state) card nil))
      (concat (get-in @state [:bonus :access-cost]))
      merge-costs flatten vec))

(defn- access-non-agenda
  "Access a non-agenda. Show a prompt to trash for trashable cards."
  [state side eid c]
  (trigger-event state side :pre-trash c)
  (if (not= (:zone c) [:discard]) ; if not accessing in Archives
    ;; The card has a trash cost (Asset, Upgrade)
    (let [trash-cost (trash-cost state side c)
          card (assoc c :seen true)
          card-name (:title card)]
      ;; Show the option to pay to trash the card.
      (when-not (and (is-type? card "Operation")
                     ;; Don't show the option if Edward Kim's auto-trash flag is true.
                     (card-flag? card :can-trash-operation true))
        ;; If card has already been trashed this access don't show option to pay to trash (eg. Ed Kim)
        (when-not (find-cid (:cid card) (get-in @state [:corp :discard]))
<<<<<<< HEAD
          (let [trash-ab-cards (->> (all-active state :runner)
                                    (filter #(can-trigger? state :runner (:trash-ability (:interactions (card-def %))) % card)))
                ability-strs (map #(->> (card-def %) :interactions :trash-ability :label) trash-ab-cards)
=======
          (let [trash-ab-cards (->> (concat (all-active state :runner)
                                            (get-in @state [:runner :play-area]))
                                    (filter #(can-trigger? state :runner (:trash-ability (:interactions (card-def %))) % [card])))
                card-titles (map :title trash-ab-cards)
                ability-strs (map #(str % " ability") card-titles)
>>>>>>> e465764c
                trash-cost-str (when trash-cost
                                 [(str "Pay " (str trash-cost "[Credits] ") "to trash")])
                ;; If the runner is forced to trash this card (Neutralize All Threats)
                forced-to-trash? (or (and (get-in @state [:runner :register :force-trash])
                                          (can-pay? state :runner card-name :credit trash-cost))
                                     (card-flag-fn? state side card :must-trash true))
                trash-msg (when trash-cost
                            (str trash-cost " [Credits] to trash " card-name " from " (name-zone :corp (:zone card))))
                pay-str (when trash-cost
                          (str (if forced-to-trash? "is forced to pay " "pays ") trash-msg))
                prompt-str (str "You accessed " card-name ".")
                no-action-str (when-not forced-to-trash?
                                ["No action"])
                choices (into [] (concat ability-strs trash-cost-str no-action-str))]
            (continue-ability
              state :runner
              {:delayed-completion true
               :prompt prompt-str
               :choices choices
               :effect (req (cond
                              (= target "No action")
                              (do
                                ;; toggle access flag to prevent Hiro issue #2638
                                (swap! state dissoc :access)
                                (trigger-event state side :no-trash c)
                                (swap! state assoc :access true)
                                (access-end state side eid c))

                              (.contains target "Pay")
                              (do (lose state side :credit trash-cost)
                                  (when (:run @state)
                                    (swap! state assoc-in [:run :did-trash] true)
                                    (when forced-to-trash?
                                      (swap! state assoc-in [:run :did-access] true)))
                                  (swap! state assoc-in [:runner :register :trashed-card] true)
                                  (system-msg state side pay-str)
                                  (when-completed (trash state side card nil)
                                                  (access-end state side eid c)))

                              (some #(= % target) ability-strs)
                              (let [idx (.indexOf ability-strs target)
                                    trash-ab-card (nth trash-ab-cards idx)
                                    cdef (-> (card-def trash-ab-card)
                                             :interactions
                                             :trash-ability)]
                                (when-completed (resolve-ability state side cdef trash-ab-card [card])
                                                (access-end state side eid c)))))}
              card nil)))))
    (access-end state side eid c)))

(defn- steal-pay-choice
  "Enables a vector of costs to be resolved in the order of choosing"
  [state side cost-strs chosen n card]
  {:delayed-completion true
   :prompt "Pay steal cost?"
   :choices (conj (vec cost-strs) "No action")
   :effect (req
             (if (= target "No action")
               (continue-ability state :runner
                                 {:delayed-completion true
                                  :effect (req (when-not (find-cid (:cid card) (:deck corp))
                                                    (system-msg state side (str "decides not to pay to steal " (:title card))))
                                               (trigger-event state side :no-steal card)
                                               (steal-trigger-events state side eid card))} card nil)
               (let [name (:title card)
                     chosen (cons target chosen)
                     clicks (count (re-seq #"\[Click\]+" target))
                     kw (if (pos? clicks) :click (to-keyword (join "-" (rest (split target #" ")))))
                     val (if (pos? clicks) clicks (string->num (first (split target #" "))))]
                 (if (can-pay? state side name [kw val])
                   (when-completed
                     (pay-sync state side nil [kw val] {:action :steal-cost})
                     (do (system-msg state side (str "pays " target
                                                   " to steal " (:title card)))
                         (if (< (count chosen) n)
                           (continue-ability
                             state side
                             (steal-pay-choice state :runner (remove-once #(= target %) cost-strs) chosen n card)
                             card nil)
                           (steal-agenda state side eid card))))
                   (steal-trigger-events state side eid card)))))})

(defn- access-agenda
  "Rules interactions for a runner that has accessed an agenda and may be able to steal it."
  [state side eid c]
  (trigger-event state side :pre-steal-cost c)
  (let [cost (steal-cost state side c)
        card-name (:title c)
        cost-strs (map costs-to-symbol (partition 2 cost))
        n (count cost-strs)
        can-pay-costs? (can-pay? state side card-name cost)
        cost-as-symbol (when (= 1 (count cost-strs)) (costs-to-symbol cost))
        ;; any trash abilities
        can-steal-this? (can-steal? state side c)
<<<<<<< HEAD
        trash-ab-cards (->> (all-active state :runner)
                            (filter #(can-trigger? state :runner (:trash-ability (:interactions (card-def %))) % c)))
        ability-strs (map #(->> (card-def %) :interactions :trash-ability :label) trash-ab-cards)
=======
        trash-ab-cards (->> (concat (all-active state :runner)
                                    (get-in @state [:runner :play-area]))
                            (filter #(can-trigger? state :runner (:trash-ability (:interactions (card-def %))) % [c])))
        card-titles (map :title trash-ab-cards)
        ability-strs (map #(str % " ability") card-titles)
>>>>>>> e465764c
        ;; strs
        steal-str (when (and can-steal-this? can-pay-costs?)
                    (if cost-as-symbol
                      [(str "Pay " cost-as-symbol " to steal")]
                      ["Steal"]))
        no-action-str (when (or (nil? steal-str)
                                (not= steal-str ["Steal"]))
                        ["No action"])
        prompt-str (str "You accessed " card-name ".")
        choices (into [] (concat ability-strs steal-str no-action-str))]
    ;; Steal costs are additional costs and can be denied by the runner.
    (continue-ability state :runner
                      (if (> (count cost-strs) 1)
                        ;; Use the better function for multiple costs
                        (steal-pay-choice state :runner cost-strs '() n c)
                        ;; Otherwise, just handle everything right friggin here
                        {:delayed-completion true
                         :prompt prompt-str
                         :choices choices
                         :effect (req (cond
                                        ;; Can't steal or pay, or won't pay single additional cost to steal
                                        (= target "No action")
                                        (when-completed (steal-trigger-events state side c)
                                                        (do (trigger-event state side :no-steal c)
                                                            (access-end state side eid c)))

                                        ;; Steal normally
                                        (= target "Steal")
                                        (steal-agenda state :runner eid c)

                                        ;; Pay single additiional cost to steal
                                        (.contains target "Pay")
                                        (when-completed (pay-sync state side nil cost {:action :steal-cost})
                                                        (do (system-msg state side
                                                              (str "pays " cost-as-symbol " to steal " card-name))
                                                            (steal-agenda state side eid c)))

                                        ;; Use trash ability
                                        (some #(= % target) ability-strs)
                                        (let [idx (.indexOf ability-strs target)
                                              trash-ab-card (nth trash-ab-cards idx)
                                              cdef (-> (card-def trash-ab-card)
                                                       :interactions
                                                       :trash-ability)]
                                          (when-completed (resolve-ability state side cdef trash-ab-card [c])
                                                          (do (trigger-event state side :no-steal c)
                                                              (access-end state side eid c))))))})
                      c nil)))

(defn- reveal-access?
  "Check if the card should be revealed on access"
  ;; If any special reveal message is wanted it can go in this function
  [state side {:keys [zone] :as card}]
  (let [cdef (card-def card)
        ;; Add more kw here as the maybe become relevant. Only think rd is relevant,
        ;; everything else should not be "unseen".
        reveal-kw (match (vec zone)
                         [:deck] :rd-reveal
                         [:hand] :hq-reveal
                         [:discard] :archives-reveal
                         :else :reveal)]
    ;; Check if the zone-reveal keyword exists in the flags property of the card definition
    (when-let [reveal-fn (get-in cdef [:flags reveal-kw])]
      (reveal-fn state side (make-eid state) card nil))))

(defn msg-handle-access
  "Generate the message from the access"
  [state side {:keys [zone] :as card} title]
  (let [msg (str "accesses " title
                 (when card
                   (str " from " (name-zone side zone))))]
    (system-msg state side msg)
    (when (reveal-access? state side card)
      (system-msg state side (str "must reveal they accessed " (:title card))))))

(defn- access-trigger-events
  "Trigger access effects, then move into trash/steal choice."
  [state side eid c title]
  (let [cdef (card-def c)
        c (assoc c :seen true)
        access-effect (when-let [acc (:access cdef)]
                        (ability-as-handler c acc))]
    (msg-handle-access state side c title)
    (when-completed (trigger-event-simult state side :access
                                          {:card-ability access-effect
                                           ;; Cancel other access handlers if the card moves zones because of a handler
                                           :cancel-fn (fn [state] (not (get-card state c)))}
                                          c)
                    (if (get-card state c) ; make sure the card has not been moved by a handler
                      (if (is-type? c "Agenda")
                        (access-agenda state side eid c)
                        ;; Accessing a non-agenda
                        (access-non-agenda state side eid c))
                      (access-end state side eid c)))))

(defn- access-pay
  "Force the runner to pay any costs to access this card, if any, before proceeding with access."
  [state side eid c title]
  (let [acost (access-cost state side c)
        ;; hack to prevent toasts when playing against Gagarin and accessing on 0 credits
        anon-card (dissoc c :title)
        cant-pay {:prompt "You can't pay the cost to access this card"
                  :choices ["OK"]
                  :delayed-completion true
                  :effect (effect (access-end eid c))}]
    (cond
      ;; Check if a pre-access-card effect trashed the card (By Any Means)
      (not (get-card state c))
      (access-end state side eid c)

      ;; Either there were no access costs, or the runner could pay them.
      (empty? acost)
      (access-trigger-events state side eid c title)

      (not-empty acost)
      ;; Await the payment of the costs; if payment succeeded, proceed with access.
      (when-completed (pay-sync state side anon-card acost)
                      (if async-result
                        (access-trigger-events state side eid c title)
                        (resolve-ability state :runner eid cant-pay c nil)))
      :else
      ;; The runner cannot afford the cost to access the card
      (resolve-ability state :runner eid cant-pay c nil))))

(defn access-card
  "Apply game rules for accessing the given card."
  ([state side card] (access-card state side (make-eid state) card nil))
  ([state side eid card] (access-card state side eid card (:title card)))
  ([state side eid card title]
    ;; Indicate that we are in the access step.
   (swap! state assoc :access true)
    ;; Reset counters for increasing costs of trash, steal, and access.
   (swap! state update-in [:bonus] dissoc :trash)
   (swap! state update-in [:bonus] dissoc :steal-cost)
   (swap! state update-in [:bonus] dissoc :access-cost)
    ;; First trigger pre-access-card, then move to determining if we can trash or steal.
   (when-completed (trigger-event-sync state side :pre-access-card card)
                   (access-pay state side eid card title))))

(defn prevent-access
  "Prevents the runner from accessing cards this run. This will cancel any run effects and not trigger access routines."
  [state _]
  (swap! state assoc-in [:run :prevent-access] true))

(defn max-access
  "Put an upper limit on the number of cards that can be accessed in this run. For Eater."
  [state side n]
  (swap! state assoc-in [:run :max-access] n))

(defn access-bonus
  "Increase the number of cards to be accessed during this run by n. Legwork, Maker's Eye.
  Not for permanent increases like RDI."
  [state side n]
  (swap! state update-in [:run :access-bonus] (fnil #(+ % n) 0)))

(defn access-count [state side kw]
  (let [run (:run @state)
        accesses (+ (get-in @state [:runner kw]) (:access-bonus run 0))]
    (if-let [max-access (:max-access run)]
      (min max-access accesses) accesses)))


;;; Methods for allowing user-controlled multi-access in servers.

;; choose-access implements game prompts allowing the runner to choose the order of access.
(defmulti choose-access (fn [cards server] (get-server-type (first server))))

(defn access-helper-remote [cards]
  {:prompt "Click a card to access it. You must access all cards in this server."
   :choices {:req #(some (fn [c] (= (:cid %) (:cid c))) cards)}
   :delayed-completion true
   :effect (req (when-completed (access-card state side target)
                                (if (< 1 (count cards))
                                  (continue-ability state side (access-helper-remote (filter #(not= (:cid %) (:cid target)) cards))
                                                    card nil)
                                  (effect-completed state side eid nil))))})

(defmethod choose-access :remote [cards server]
  {:delayed-completion true
   :effect (req (if (and (>= 1 (count cards))
                         (not (any-flag-fn? state :runner :slow-remote-access true
                                            (concat (all-active state :runner) (all-active state :corp)))))
                  (access-card state side eid (first cards))
                  (continue-ability state side (access-helper-remote cards) card nil)))})

(defn access-helper-hq-or-rd
  "Shows a prompt to access card(s) from the given zone.
  zone: :rd or :hq, for finding Upgrades to access.
  label: a string label to describe what is being accessed, e.g., 'Card from deck' -- 'deck' being the label.
  amount: how many accesses the runner has remaining.
  select-fn: a function taking the already-accessed set as argument, and returning the next card to access
      from the given zone.
  title-fn: a function taking a card map being accessed and returning a string to print as the card's title, e.g.,
      'an unseen card from R&D' for an R&D run.
  already-accessed: a set of cards already accessed from this zone or its root."
  [state chosen-zone label amount select-fn title-fn already-accessed]
  (let [get-root-content (fn [state]
                           (filter #(not (contains? already-accessed %)) (get-in @state [:corp :servers chosen-zone :content])))
        server-name (central->name chosen-zone)
        unrezzed-upgrade (str "Unrezzed upgrade in " server-name)
        card-from (str "Card from " label)]
    {:delayed-completion true
     :prompt "Select a card to access."
     :choices (concat (when (pos? amount) [card-from])
                      (map #(if (rezzed? %) (:title %) unrezzed-upgrade)
                           (get-root-content state)))
     :effect (req (cond
                    (= target unrezzed-upgrade)
                    ;; accessing an unrezzed upgrade
                    (let [from-root (get-root-content state)
                          unrezzed (filter #(and (= (last (:zone %)) :content) (not (:rezzed %)))
                                           from-root)]
                      (if (= 1 (count unrezzed))
                        ;; only one unrezzed upgrade; access it and continue
                        (when-completed (access-card state side (first unrezzed))
                                        (if (or (pos? amount) (< 1 (count from-root)))
                                          (continue-ability
                                            state side
                                            (access-helper-hq-or-rd state chosen-zone label amount select-fn title-fn
                                                                    (conj already-accessed (first unrezzed)))
                                            card nil)
                                          (effect-completed state side eid)))
                        ;; more than one unrezzed upgrade. allow user to select with mouse.
                        (continue-ability
                          state side
                          {:delayed-completion true
                           :prompt (str "Choose an upgrade in " server-name " to access.")
                           :choices {:req #(and (= (second (:zone %)) chosen-zone)
                                                (complement already-accessed))}
                           :effect (req (when-completed (access-card state side target)
                                                        (continue-ability
                                                          state side
                                                          (access-helper-hq-or-rd state chosen-zone label amount select-fn title-fn
                                                                                  (conj already-accessed target))
                                                          card nil)))}
                          card nil)))
                    ;; accessing a card in deck
                    (= target card-from)
                    (let [accessed (select-fn already-accessed)]
                      (when-completed (access-card state side (make-eid state) accessed
                                                   (title-fn accessed))

                                      (let [from-root (get-root-content state)]
                                        (if (or (< 1 amount) (not-empty from-root))
                                          (continue-ability
                                            state side
                                            (access-helper-hq-or-rd state chosen-zone label (dec amount) select-fn title-fn
                                                                    (if (-> @state :run :shuffled-during-access chosen-zone)
                                                                      ;; if the zone was shuffled because of the access,
                                                                      ;; the runner "starts over" excepting any upgrades that were accessed
                                                                      (do (swap! state update-in [:run :shuffled-during-access] dissoc chosen-zone)
                                                                          (set (filter #(= :servers (first (:zone %)))
                                                                                       already-accessed)))
                                                                      (conj already-accessed accessed)))
                                            card nil)
                                          (effect-completed state side eid)))))
                    ;; accessing a rezzed upgrade
                    :else
                    (let [accessed (some #(when (= (:title %) target) %) (get-root-content state))]
                      (when-completed (access-card state side accessed)
                                      (if (or (pos? amount) (< 1 (count (get-root-content state))))
                                        (continue-ability
                                          state side
                                          (access-helper-hq-or-rd state chosen-zone label amount select-fn title-fn
                                                                  (conj already-accessed accessed))
                                          card nil)
                                        (effect-completed state side eid))))))}))

(defmethod choose-access :rd [cards server]
  {:delayed-completion true
   :effect (req (if (pos? (count cards))
                  (if (= 1 (count cards))
                    (access-card state side eid (first cards) "an unseen card")
                    (let [from-rd (access-count state side :rd-access)]
                      (continue-ability state side (access-helper-hq-or-rd
                                                     state :rd "deck" from-rd
                                                     ;; access the first card in deck that has not been accessed.
                                                     (fn [already-accessed] (first (drop-while already-accessed
                                                                                               (-> @state :corp :deck))))
                                                     (fn [_] "an unseen card")
                                                     #{})
                                        card nil)))
                  (effect-completed state side eid)))})

(defmethod choose-access :hq [cards server]
  {:delayed-completion true
   :effect (req (if (pos? (count cards))
                  (if (and (= 1 (count cards)) (not (any-flag-fn? state :runner :slow-hq-access true)))
                    (access-card state side eid (first cards))
                    (let [from-hq (min (access-count state side :hq-access)
                                       (-> @state :corp :hand count))
                          ; Handle root only access - no cards to access in hand
                          from-hq (if (some #(= '[:hand] (:zone %)) cards) from-hq 0)]
                      (continue-ability state side (access-helper-hq-or-rd
                                                     state :hq "hand" from-hq
                                                     (fn [already-accessed] (some #(when-not (already-accessed %) %)
                                                                                  (shuffle (-> @state :corp :hand))))
                                                     (fn [card] (:title card))
                                                     #{})
                                        card nil)))
                  (effect-completed state side eid)))})


(defn access-helper-hq
  "This is a helper for cards to invoke HQ access without knowing how to use the full access method. See Dedicated Neural Net."
  [state from-hq already-accessed]
  (access-helper-hq-or-rd state :hq "hand" from-hq
                          (fn [already-accessed] (some #(when-not (already-accessed %) %)
                                                       (shuffle (-> @state :corp :hand))))
                          :title
                          already-accessed))


(defn- get-archives-accessible [state]
  ;; only include agendas and cards with an :access ability whose :req is true
  ;; (or don't have a :req, or have an :optional with no :req, or :optional with a true :req.)
  (filter #(let [cdef (card-def %)]
             ;; must also be :seen
             (and (:seen %)
                  (or (is-type? % "Agenda")
                      (should-trigger? state :corp % nil (:access cdef)))))
          (get-in @state [:corp :discard])))

(defn- get-archives-inactive [state]
  ;; get faceup cards with no access interaction
  (filter #(let [cdef (card-def %)]
             (and (:seen %)
                  (not (or (is-type? % "Agenda")
                           (should-trigger? state :corp % nil (:access cdef))))))
          (get-in @state [:corp :discard])))

(defn access-helper-archives [state amount already-accessed]
  (let [root-content (fn [already-accessed] (remove already-accessed (-> @state :corp :servers :archives :content)))
        faceup-accessible (fn [already-accessed] (remove already-accessed (get-archives-accessible state)))
        facedown-cards (fn [already-accessed] (filter #(and (not (:seen %))
                                                            (not (already-accessed %)))
                                                      (-> @state :corp :discard)))

        next-access (fn [state side eid already-accessed card]
                      (continue-ability state side (access-helper-archives state (dec amount) already-accessed)
                                        card nil))

        must-continue? (fn [already-accessed]
                         (and (< 1 amount)
                              (pos? (+ (count (root-content already-accessed))
                                       (count (faceup-accessible already-accessed))
                                       (count (facedown-cards already-accessed))))))]
    {:delayed-completion true
     :prompt "Select a card to access. You must access all cards."
     :choices (concat (when (<= amount (count (filter (complement already-accessed) (get-archives-inactive state))))
                        [(str "Access " amount " inactive cards")])
                      (map :title (faceup-accessible already-accessed))
                      (map #(if (rezzed? %) (:title %) "Unrezzed upgrade in Archives") (root-content already-accessed))
                      (map (fn [_] (str "Facedown card in Archives")) (facedown-cards already-accessed)))
     :effect (req (cond
                    (.endsWith target "inactive cards")
                    ;; Interaction with Bacterial Programming. If we have X accesses remaining and <= X inactive cards
                    ;; in Archives, we don't have to access the remaining active cards.  This only happens if you choose
                    ;; to access at least one of the facedown cards added to Archives by Bacterial Programming.
                    (do (system-msg state side "accesses the remaining inactive cards in Archives")
                        (effect-completed state side eid))

                    (= target "Facedown card in Archives")
                    ;; accessing a card that was added to archives because of the effect of another card
                    (let [accessed (first (shuffle (facedown-cards already-accessed)))
                          already-accessed (conj already-accessed accessed)]
                      (when-completed (access-card state side accessed)
                                      (if (must-continue? already-accessed)
                                        (next-access state side eid already-accessed card)
                                        (effect-completed state side eid))))

                    (= target "Unrezzed upgrade in Archives")
                    ;; accessing an unrezzed upgrade
                    (let [unrezzed (filter #(and (= (last (:zone %)) :content) (not (:rezzed %)))
                                           (root-content already-accessed))]
                      (if (= 1 (count unrezzed))
                        ;; only one unrezzed upgrade; access it and continue
                        (let [already-accessed (conj already-accessed (first unrezzed))]
                          (when-completed (access-card state side (first unrezzed))
                                          (if (must-continue? already-accessed)
                                            (next-access state side eid already-accessed card)
                                            (effect-completed state side eid))))
                        ;; more than one unrezzed upgrade. allow user to select with mouse.
                        (continue-ability
                          state side
                          {:delayed-completion true
                           :prompt "Choose an upgrade in Archives to access."
                           :choices {:req #(and (= (second (:zone %)) :archives)
                                                (not (already-accessed %)))}
                           :effect (req (let [already-accessed (conj already-accessed target)]
                                          (when-completed (access-card state side target)
                                                          (if (must-continue? already-accessed)
                                                            (next-access state side eid already-accessed card)
                                                            (effect-completed state side eid)))))}
                          card nil)))

                    :else
                    ;; accessing a rezzed upgrade, or a card in archives
                    (let [accessed (some #(when (= (:title %) target) %)
                                         (concat (faceup-accessible already-accessed) (root-content already-accessed)))
                          already-accessed (conj already-accessed accessed)]
                      (when-completed (access-card state side accessed)
                                      (if (must-continue? already-accessed)
                                        (next-access state side eid already-accessed card)
                                        (effect-completed state side eid))))))}))

(defmethod choose-access :archives [cards server]
  {:delayed-completion true
   :effect (req (let [cards (concat (get-archives-accessible state) (-> @state :corp :servers :archives :content))
                      archives-count (+ (count (-> @state :corp :discard)) (count (-> @state :corp :servers :archives :content)))]
                  (if (not-empty cards)
                    (if (= 1 archives-count)
                      (access-card state side eid (first cards))
                      (continue-ability state side (access-helper-archives state archives-count #{}) card nil))
                    (effect-completed state side eid))))})

(defn get-all-hosted [hosts]
  (let [hosted-cards (mapcat :hosted hosts)]
    (if (empty? hosted-cards)
      hosted-cards
      (concat hosted-cards (get-all-hosted hosted-cards)))))


(defmulti cards-to-access
  "Gets the list of cards to access for the server"
  (fn [state side server] (get-server-type (first server))))

(defmethod cards-to-access :hq [state side server]
  (concat (take (access-count state side :hq-access) (shuffle (get-in @state [:corp :hand])))
          (get-in @state [:corp :servers :hq :content])))

(defmethod cards-to-access :rd [state side server]
  (concat (take (access-count state side :rd-access) (get-in @state [:corp :deck]))
          (get-in @state [:corp :servers :rd :content])))

(defmethod cards-to-access :archives [state side server]
  (swap! state update-in [:corp :discard] #(map (fn [c] (assoc c :seen true)) %))
  (concat (get-in @state [:corp :discard]) (get-in @state [:corp :servers :archives :content])))

(defmethod cards-to-access :remote [state side server]
  (let [contents (get-in @state [:corp :servers (first server) :content])]
    (filter (partial can-access-loud state side) (concat contents (get-all-hosted contents)))))

(defn do-access
  "Starts the access routines for the run's server."
  ([state side eid server] (do-access state side eid server nil))
  ([state side eid server {:keys [hq-root-only] :as args}]
   (when-completed (trigger-event-sync state side :pre-access (first server))
                   (do (let [cards (cards-to-access state side server)
                             cards (if hq-root-only (remove #(= '[:hand] (:zone %)) cards) cards)
                             n (count cards)]
                         ;; Make `:did-access` true when reaching the access step (no replacement)
                         (when (:run @state) (swap! state assoc-in [:run :did-access] true))
                         (if (or (zero? n)
                                 (safe-zero? (get-in @state [:run :max-access])))
                           (system-msg state side "accessed no cards during the run")
                           (do (swap! state assoc-in [:runner :register :accessed-cards] true)
                               (when-completed (resolve-ability state side (choose-access cards server) nil nil)
                                               (effect-completed state side eid nil))
                               (swap! state update-in [:run :cards-accessed] (fnil #(+ % n) 0)))))
                       (handle-end-run state side)))))

(defn replace-access
  "Replaces the standard access routine with the :replace-access effect of the card"
  [state side ability card]
  (when-completed (resolve-ability state side ability card nil)
                  (run-cleanup state side)))

;;;; OLDER ACCESS ROUTINES. DEPRECATED.


;;; Ending runs.
(defn register-successful-run
  ([state side server] (register-successful-run state side (make-eid state) server))
  ([state side eid server]
   (swap! state update-in [:runner :register :successful-run] #(conj % (first server)))
   (swap! state assoc-in [:run :successful] true)
   (when-completed (trigger-event-simult state side :pre-successful-run nil (first server))
                   (when-completed (trigger-event-simult state side :successful-run nil (first (get-in @state [:run :server])))
                                   (when-completed (trigger-event-simult state side :post-successful-run nil (first (get-in @state [:run :server])))
                                                   (effect-completed state side eid nil))))))

(defn- successful-run-trigger
  "The real 'successful run' trigger."
  [state side]
  (let [successful-run-effect (get-in @state [:run :run-effect :successful-run])
        card (get-in @state [:run :run-effect :card])]
    (when (and successful-run-effect
               (not (apply trigger-suppress state side :successful-run card)))
      (resolve-ability state side successful-run-effect (:card successful-run-effect) nil)))
  (when-completed (register-successful-run state side (get-in @state [:run :server]))
                  (let [the-run (:run @state)
                        server (:server the-run) ; bind here as the server might have changed
                        run-effect (:run-effect the-run)
                        run-req (:req run-effect)
                        card (:card run-effect)
                        replace-effect (:replace-access run-effect)]
                    (if (:prevent-access the-run)
                      (do (system-msg state :runner "is prevented from accessing any cards this run")
                          (resolve-ability state :runner
                                           {:prompt "You are prevented from accessing any cards this run."
                                            :choices ["OK"]
                                            :effect (effect (handle-end-run))}
                                           nil nil))
                      (if (and replace-effect
                               (or (not run-req)
                                   (run-req state side (make-eid state) card [(first server)])))
                        (if (:mandatory replace-effect)
                          (replace-access state side replace-effect card)
                          (swap! state update-in [side :prompt]
                                 (fn [p]
                                   (conj (vec p) {:msg "Use replacement effect instead of accessing cards?"
                                                  :choices ["Replacement effect" "Access cards"]
                                                  :effect #(if (= % "Replacement effect")
                                                             (replace-access state side replace-effect card)
                                                             (when-completed (do-access state side server)
                                                                             (handle-end-run state side)))}))))
                        (when-completed (do-access state side server)
                                        (handle-end-run state side)))))))

(defn successful-run
  "Run when a run has passed all ice and the runner decides to access. The corp may still get to act in 4.3."
  [state side args]
  (if (get-in @state [:run :corp-phase-43])
    ;; if corp requests phase 4.3, then we do NOT fire :successful-run yet, which does not happen until 4.4
    (do (swap! state dissoc :no-action)
        (system-msg state :corp "wants to act before the run is successful")
        (show-wait-prompt state :runner "Corp's actions")
        (show-prompt state :corp nil "Rez and take actions before Successful Run" ["Done"]
                     (fn [args-corp]
                       (clear-wait-prompt state :runner)
                       (if-not (:ended (:run @state))
                        (show-prompt state :runner nil "The run is now successful" ["Continue"]
                                     (fn [args-runner] (successful-run-trigger state :runner)))
                        (handle-end-run state side)))
                     {:priority -1}))
    (successful-run-trigger state side)))

(defn corp-phase-43
  "The corp indicates they want to take action after runner hits Successful Run, before access."
  [state side args]
  (swap! state assoc-in [:run :corp-phase-43] true)
  (swap! state assoc-in [:run :no-action] true)
  (system-msg state side "has no further action")
  (trigger-event state side :no-action))

(defn end-run
  "End this run, and set it as UNSUCCESSFUL"
  ([state side] (end-run state side (make-eid state)))
  ([state side eid]
   (let [run (:run @state)
         server (first (get-in @state [:run :server]))]
     (swap! state update-in [:runner :register :unsuccessful-run] #(conj % server))
     (swap! state assoc-in [:run :unsuccessful] true)
     (handle-end-run state side)
     (trigger-event-sync state side eid :unsuccessful-run run))))

(defn jack-out-prevent
  [state side]
  (swap! state update-in [:jack-out :jack-out-prevent] (fnil inc 0))
  (prevent-jack-out state side))

(defn- resolve-jack-out
  [state side eid]
  (end-run state side)
  (system-msg state side "jacks out")
  (trigger-event-sync state side (make-result eid true) :jack-out))

(defn jack-out
  "The runner decides to jack out."
  ([state side] (jack-out state side (make-eid state)))
  ([state side eid]
  (swap! state update-in [:jack-out] dissoc :jack-out-prevent)
  (when-completed (trigger-event-sync state side :pre-jack-out)
                  (let [prevent (get-in @state [:prevent :jack-out])]
                    (if (pos? (count prevent))
                      (do (system-msg state :corp "has the option to prevent the Runner from jacking out")
                          (show-wait-prompt state :runner "Corp to prevent the jack out" {:priority 10})
                          (show-prompt state :corp nil
                                       (str "Prevent the Runner from jacking out?") ["Done"]
                                       (fn [_]
                                         (clear-wait-prompt state :runner)
                                         (if-let [_ (get-in @state [:jack-out :jack-out-prevent])]
                                           (effect-completed state side (make-result eid false))
                                           (do (system-msg state :corp "will not prevent the Runner from jacking out")
                                               (resolve-jack-out state side eid))))
                                       {:priority 10}))
                      (do (resolve-jack-out state side eid)
                          (effect-completed state side (make-result eid false))))))))

(defn- trigger-run-end-events
  [state side eid run]
  (cond
    ;; Successful
    (:successful run)
    (do
      (play-sfx state side "run-successful")
      (trigger-event-simult state side eid :successful-run-ends nil run))
    ;; Unsuccessful
    (:unsuccessful run)
    (do
      (play-sfx state side "run-unsuccessful")
      (trigger-event-sync state side eid :unsuccessful-run-ends run))
    ;; Neither
    :else
    (effect-completed state side eid)))

(defn run-cleanup
  "Trigger appropriate events for the ending of a run."
  [state side]
  (let [run (:run @state)
        server (:server run)
        eid (:eid run)]
    (swap! state assoc-in [:run :ending] true)
    (trigger-event state side :run-ends (first server))
    (doseq [p (filter #(has-subtype? % "Icebreaker") (all-active-installed state :runner))]
      (update! state side (update-in (get-card state p) [:pump] dissoc :all-run))
      (update! state side (update-in (get-card state p) [:pump] dissoc :encounter ))
      (update-breaker-strength state side p))
    (let [run-effect (get-in @state [:run :run-effect])]
      (when-let [end-run-effect (:end-run run-effect)]
        (resolve-ability state side end-run-effect (:card run-effect) [(first server)])))
    (swap! state update-in [:runner :credit] - (get-in @state [:runner :run-credit]))
    (swap! state assoc-in [:runner :run-credit] 0)
    (swap! state assoc :run nil)
    (update-all-ice state side)
    (swap! state dissoc :access)
    (clear-run-register! state)
    (trigger-run-end-events state side eid run)))

(defn handle-end-run
  "Initiate run resolution."
  [state side]
  (if-not (and (empty? (get-in @state [:runner :prompt])) (empty? (get-in @state [:corp :prompt])))
    (swap! state assoc-in [:run :ended] true)
    (run-cleanup state side)))

(defn close-access-prompt
  "Closes a 'You accessed _' prompt through a non-standard card effect like Imp."
  [state side]
  (let [prompt (-> @state side :prompt first)
        eid (:eid prompt)]
    (swap! state update-in [side :prompt] rest)
    (effect-completed state side eid nil)
    (when-let [run (:run @state)]
      (when (and (:ended run) (empty? (get-in @state [:runner :prompt])) )
        (handle-end-run state :runner)))))

(defn get-run-ices
  [state]
  (get-in @state (concat [:corp :servers] (:server (:run @state)) [:ices])))<|MERGE_RESOLUTION|>--- conflicted
+++ resolved
@@ -126,17 +126,10 @@
                      (card-flag? card :can-trash-operation true))
         ;; If card has already been trashed this access don't show option to pay to trash (eg. Ed Kim)
         (when-not (find-cid (:cid card) (get-in @state [:corp :discard]))
-<<<<<<< HEAD
-          (let [trash-ab-cards (->> (all-active state :runner)
-                                    (filter #(can-trigger? state :runner (:trash-ability (:interactions (card-def %))) % card)))
-                ability-strs (map #(->> (card-def %) :interactions :trash-ability :label) trash-ab-cards)
-=======
           (let [trash-ab-cards (->> (concat (all-active state :runner)
                                             (get-in @state [:runner :play-area]))
                                     (filter #(can-trigger? state :runner (:trash-ability (:interactions (card-def %))) % [card])))
-                card-titles (map :title trash-ab-cards)
-                ability-strs (map #(str % " ability") card-titles)
->>>>>>> e465764c
+                ability-strs (map #(->> (card-def %) :interactions :trash-ability :label) trash-ab-cards)
                 trash-cost-str (when trash-cost
                                  [(str "Pay " (str trash-cost "[Credits] ") "to trash")])
                 ;; If the runner is forced to trash this card (Neutralize All Threats)
@@ -231,17 +224,10 @@
         cost-as-symbol (when (= 1 (count cost-strs)) (costs-to-symbol cost))
         ;; any trash abilities
         can-steal-this? (can-steal? state side c)
-<<<<<<< HEAD
-        trash-ab-cards (->> (all-active state :runner)
-                            (filter #(can-trigger? state :runner (:trash-ability (:interactions (card-def %))) % c)))
-        ability-strs (map #(->> (card-def %) :interactions :trash-ability :label) trash-ab-cards)
-=======
         trash-ab-cards (->> (concat (all-active state :runner)
                                     (get-in @state [:runner :play-area]))
                             (filter #(can-trigger? state :runner (:trash-ability (:interactions (card-def %))) % [c])))
-        card-titles (map :title trash-ab-cards)
-        ability-strs (map #(str % " ability") card-titles)
->>>>>>> e465764c
+        ability-strs (map #(->> (card-def %) :interactions :trash-ability :label) trash-ab-cards)
         ;; strs
         steal-str (when (and can-steal-this? can-pay-costs?)
                     (if cost-as-symbol
