(in-ns 'game.core)

(declare any-flag-fn? clear-run-register! run-cleanup
         gain-run-credits update-ice-in-server update-all-ice
         get-agenda-points gain-agenda-point optional-ability
         get-remote-names card-name can-access-loud can-steal?
         prevent-jack-out card-flag? can-run?)

;;; Steps in the run sequence
(defn run
  "Starts a run on the given server, with the given card as the cause."
  ([state side server] (run state side (make-eid state) server nil nil))
  ([state side eid server] (run state side eid server nil nil))
  ([state side server run-effect card] (run state side (make-eid state) server run-effect card))
  ([state side eid server run-effect card]
   (when (can-run? state :runner)
     (let [s [(if (keyword? server) server (last (server->zone state server)))]
           ices (get-in @state (concat [:corp :servers] s [:ices]))
           n (count ices)]
       ;; s is a keyword for the server, like :hq or :remote1
       (swap! state assoc :per-run nil
              :run {:server s :position n :access-bonus 0
                    :run-effect (assoc run-effect :card card)
                    :eid eid})
       (gain-run-credits state side (+ (get-in @state [:corp :bad-publicity]) (get-in @state [:corp :has-bad-pub])))
       (swap! state update-in [:runner :register :made-run] #(conj % (first s)))
       (update-all-ice state :corp)
       (trigger-event-sync state :runner (make-eid state) :run s)
       (when (>= n 2) (trigger-event state :runner :run-big s n))))))

(defn gain-run-credits
  "Add temporary credits that will disappear when the run is over."
  [state side n]
  (swap! state update-in [:runner :run-credit] + n)
  (gain state :runner :credit n))

(defn access-end
  "Trigger events involving the end of the access phase, including :no-trash and :post-access-card"
  [state side eid c]
  (when-not (find-cid (:cid c) (get-in @state [:corp :discard]))
    ;; Do not trigger :no-trash if card (operation) has already been trashed
    (trigger-event state side :no-trash c))
  (trigger-event-sync state side eid :post-access-card c))

;;; Stealing agendas
(defn steal
  "Moves a card to the runner's :scored area, triggering events from the completion of the steal."
  ([state side card] (steal state side (make-eid state) card))
  ([state side eid card]
   (let [c (move state :runner (dissoc card :advance-counter :new) :scored {:force true})
         points (get-agenda-points state :runner c)]
     (when-completed
       (trigger-event-simult
         state :runner :agenda-stolen
         {:first-ability {:effect (req (system-msg state :runner (str "steals " (:title c) " and gains "
                                                                      (quantify points "agenda point")))
                                       (swap! state update-in [:runner :register :stole-agenda]
                                              #(+ (or % 0) (:agendapoints c)))
                                       (gain-agenda-point state :runner points)
                                       (play-sfx state side "agenda-steal")
                                       (when (:run @state)
                                         (swap! state assoc-in [:run :did-steal] true))
                                       (when (card-flag? c :has-events-when-stolen true)
                                         (register-events state side (:events (card-def c)) c))
                                       (remove-old-current state side :corp))}
          :card-ability (ability-as-handler c (:stolen (card-def c)))}
         c)
       (access-end state side eid card)))))


(defn- steal-trigger-events
  "Trigger events from accessing an agenda, which were delayed to account for Film Critic."
  ([state side card] (steal-trigger-events state side (make-eid state) card))
  ([state side eid card]
   (access-end state side eid card)))

(defn- steal-agenda
  "Trigger the stealing of an agenda, now that costs have been paid."
  ([state side card] (steal-agenda state side (make-eid state) card))
  ([state side eid card]
   (let [cdef (card-def card)]
     (if (or (not (:steal-req cdef)) ((:steal-req cdef) state :runner (make-eid state) card nil))
       (steal state :runner eid card)
       (access-end state side eid card)))))

(defn steal-cost-bonus
  "Applies a cost to the next steal attempt. costs can be a vector of [:key value] pairs,
  for example [:credit 2 :click 1]."
  [state side costs]
  (swap! state update-in [:bonus :steal-cost] #(merge-costs (concat % costs))))

(defn steal-cost
  "Gets a vector of costs for stealing the given agenda."
  [state side card]
  (-> (when-let [costfun (:steal-cost-bonus (card-def card))]
        (costfun state side (make-eid state) card nil))
      (concat (get-in @state [:bonus :steal-cost]))
      merge-costs flatten vec))

;;; Accessing rules.
(defn access-cost-bonus
  "Applies a cost to the next access. costs can be a vector of [:key value] pairs,
  for example [:credit 2 :click 1]."
  [state side costs]
  (swap! state update-in [:bonus :access-cost] #(merge-costs (concat % costs))))

(defn access-cost
  "Gets a vector of costs for accessing the given card."
  [state side card]
  (-> (when-let [costfun (:access-cost-bonus (card-def card))]
        (costfun state side (make-eid state) card nil))
      (concat (get-in @state [:bonus :access-cost]))
      merge-costs flatten vec))

(defn- access-non-agenda
  "Access a non-agenda. Show a prompt to trash for trashable cards."
  [state side eid c]
  (trigger-event state side :pre-trash c)
  (if (not= (:zone c) [:discard]) ; if not accessing in Archives
<<<<<<< HEAD
    ;; The card has a trash cost (Asset, Upgrade)
    (let [trash-cost (trash-cost state side c)
          card (assoc c :seen true)
          card-name (:title card)]
      ;; Show the option to pay to trash the card.
      (when-not (and (is-type? card "Operation")
                     ;; Don't show the option if Edward Kim's auto-trash flag is true.
                     (card-flag? card :can-trash-operation true))
        ;; If card has already been trashed this access don't show option to pay to trash (eg. Ed Kim)
        (when-not (find-cid (:cid card) (get-in @state [:corp :discard]))
          (let [trash-ab-cards (->> (all-active state :runner)
                                    (filter #(can-trigger? state :runner (:trash-ability (:interactions (card-def %))) % card)))
                card-titles (map :title trash-ab-cards)
                ability-strs (map #(str % " ability") card-titles)
                trash-cost-str (when trash-cost ["Pay"])
                ;; If the runner is forced to trash this card (Neutralize All Threats)
                forced-to-trash? (or (and (get-in @state [:runner :register :force-trash])
                                          (can-pay? state :runner card-name :credit trash-cost))
                                     (card-flag? card :must-trash true))
                trash-msg (when trash-cost (str trash-cost " [Credits] to trash " card-name " from " (name-zone :corp (:zone card))))
                pay-str (when trash-cost (str (if forced-to-trash? "is forced to pay " "pays ") trash-msg))
                prompt-str (str "You accessed " card-name "."
                                (when (pos? (count trash-cost-str))
                                  (str " Pay " (str trash-cost " [Credit]") " to trash?"))
                                (when (pos? (count ability-strs)) " Use an ability to trash?"))
                no-action-str (when-not forced-to-trash? ["No action"])
                choices (if (or (pos? (count ability-strs))
                                (pos? (count trash-cost-str)))
                          (into [] (concat ability-strs trash-cost-str no-action-str))
                          ["OK"])]
            (continue-ability
              state :runner
              {:delayed-completion true
               :prompt prompt-str
               :choices choices
               :effect (req (cond
                              (or (.contains target "No action")
                                  (= target "OK"))
                              (do
                                ;; toggle access flag to prevent Hiro issue #2638
                                (swap! state dissoc :access)
                                (trigger-event state side :no-trash c)
                                (swap! state assoc :access true)
                                (effect-completed state side eid))

                              (= target "Pay")
                              (do (lose state side :credit trash-cost)
                                  (when (:run @state)
                                    (swap! state assoc-in [:run :did-trash] true)
                                    (when forced-to-trash?
                                      (swap! state assoc-in [:run :did-access] true)))
                                  (swap! state assoc-in [:runner :register :trashed-card] true)
                                  (trash state side eid card nil)
                                  (system-msg state side pay-str))

                              (.contains target "ability")
                              (let [idx (.indexOf ability-strs target)
                                    trash-ab-card (nth trash-ab-cards idx)
                                    cdef (-> (card-def trash-ab-card)
                                             :interactions
                                             :trash-ability
                                             (assoc :eid eid))]
                                (resolve-ability state side cdef trash-ab-card [card]))))}
              card nil)))))
    (effect-completed state side eid)))
=======
    (if-let [trash-cost (trash-cost state side c)]
      ;; The card has a trash cost (Asset, Upgrade)
      (let [card (assoc c :seen true)
            name (:title card)
            trash-msg (str trash-cost " [Credits] to trash " name " from " (name-zone :corp (:zone card)))]
        (if (and (get-in @state [:runner :register :force-trash])
                 (can-pay? state :runner name :credit trash-cost))
          ;; If the runner is forced to trash this card (Neutralize All Threats)
          (continue-ability state :runner
                            {:cost [:credit trash-cost]
                             :delayed-completion true
                             :effect (req (when (:run @state)
                                            (swap! state assoc-in [:run :did-trash] true)
                                            (swap! state assoc-in [:run :did-access] true))
                                          (swap! state assoc-in [:runner :register :trashed-card] true)
                                          (system-msg state side (str "is forced to pay " trash-msg))
                                          (when-completed (trash state side card nil)
                                                          (access-end state side eid c)))}
                            card nil)
          ;; Otherwise, show the option to pay to trash the card.
          (when-not (and (is-type? card "Operation")
                         ;; Don't show the option if Edward Kim's auto-trash flag is true.
                         (card-flag? card :can-trash-operation true))
            ;; If card has already been trashed this access don't show option to pay to trash (eg. Ed Kim)
            (when-not (find-cid (:cid card) (get-in @state [:corp :discard]))
              (continue-ability state :runner
                                {:optional
                                 {:delayed-completion true
                                  :prompt (str "Pay " trash-cost " [Credits] to trash " name "?")
                                  :no-ability {:delayed-completion true
                                               :effect (req
                                                         ;; toggle access flag to prevent Hiro issue #2638
                                                         (swap! state dissoc :access)
                                                         (trigger-event state side :no-trash c)
                                                         (swap! state assoc :access true)
                                                         (access-end state side eid c))}
                                  :yes-ability {:cost [:credit trash-cost]
                                                :delayed-completion true
                                                :effect (req (when (:run @state)
                                                               (swap! state assoc-in [:run :did-trash] true))
                                                             (swap! state assoc-in [:runner :register :trashed-card] true)
                                                             (system-msg state side (str "pays " trash-msg))
                                                             (when-completed (trash state side card nil)
                                                                             (access-end state side eid c)))}}}
                                card nil)))))
      ;; The card does not have a trash cost
      (resolve-ability state :runner eid
                       {:prompt (str "You accessed " (:title c))
                        :choices ["OK"]
                        :delayed-completion true
                        :effect (effect (access-end eid c))}
                       c nil))
    (access-end state side eid c)))
>>>>>>> 00fac89d

(defn- steal-pay-choice
  "Enables a vector of costs to be resolved in the order of choosing"
  [state side choices chosen n card]
  {:delayed-completion true
   :prompt "Pay steal cost?"
   :choices (conj (vec choices) "Don't steal")
   :effect (req
             (if (= target "Don't steal")
               (continue-ability state :runner
                                 {:delayed-completion true
                                  :effect (req (when-not (find-cid (:cid card) (:deck corp))
                                                    (system-msg state side (str "decides not to pay to steal " (:title card))))
                                               (trigger-event state side :no-steal card)
                                               (steal-trigger-events state side eid card))} card nil)
               (let [name (:title card)
                     chosen (cons target chosen)
                     clicks (count (re-seq #"\[Click\]+" target))
                     kw (if (pos? clicks) :click (to-keyword (join "-" (rest (split target #" ")))))
                     val (if (pos? clicks) clicks (string->num (first (split target #" "))))]
                 (if (can-pay? state side name [kw val])
                   (when-completed
                     (pay-sync state side nil [kw val] {:action :steal-cost})
                     (do (system-msg state side (str "pays " target
                                                   " to steal " (:title card)))
                         (if (< (count chosen) n)
                           (continue-ability
                             state side
                             (steal-pay-choice state :runner (remove-once #(= target %) choices) chosen n card)
                             card nil)
                           (steal-agenda state side eid card))))
                   (steal-trigger-events state side eid card)))))})

(defn- access-cant-steal
  "The runner accessed an agenda but cannot steal it for some reason."
  [state side eid c]
  (when-completed (steal-trigger-events state side c)
                  (resolve-ability state :runner eid
                                   {:delayed-completion true
                                    :prompt (str "You accessed but cannot steal " (:title c))
                                    :choices ["OK"]
                                    :effect (effect (trigger-event :no-steal c)
                                                    (access-end eid c))}
                                   c nil)))

(defn- access-agenda
  "Rules interactions for a runner that has accessed an agenda and may be able to steal it."
  [state side eid c]
  (trigger-event state side :pre-steal-cost c)
<<<<<<< HEAD
  (let [cost (steal-cost state side c)
        card-name (:title c)
        choices (map costs-to-symbol (partition 2 cost))
        n (count choices)
        can-pay-costs? (can-pay? state side card-name cost)
        cost-as-symbol (when (= 1 (count choices)) (costs-to-symbol cost))
        ;; any trash abilities
        can-steal-this? (can-steal? state side c)
        trash-ab-cards (->> (all-active state :runner)
                            (filter #(can-trigger? state :runner (:trash-ability (:interactions (card-def %))) % c)))
        card-titles (map :title trash-ab-cards)
        ability-strs (map #(str % " ability") card-titles)
        ;; strs
        steal-str [(if can-steal-this?
                     (if can-pay-costs?
                       (if cost-as-symbol
                         "Pay"
                         "Steal")
                       "OK")
                     "OK")]
        dont-pay-str (when can-steal-this?
                       (when (and can-pay-costs?
                                  cost-as-symbol)
                         ["Don't pay"]))
        prompt-str (str "You accessed " card-name "."
                        (when can-steal-this?
                          (if (= 1 (count choices))
                            (str " Pay " (costs-to-symbol cost) " to steal?")
                            " Steal?"))
                        (when (pos? (count ability-strs))
                          " Use an ability to trash?"))
        ]
    ;; Steal costs are additional costs and can be denied by the runner.
    (continue-ability state :runner
                      (if (> (count choices) 1)
                        ;; Use the better function for multiple costs
                        (steal-pay-choice state :runner choices '() n c)
                        ;; Otherwise, just handle everything right friggin here
                        {:delayed-completion true
                         :prompt prompt-str
                         :choices (into [] (concat ability-strs
                                                   steal-str
                                                   dont-pay-str))
                         :effect (req (cond
                                        ;; Can't steal
                                        (= target "OK")
                                        (do (trigger-event state side :no-steal c)
                                            (resolve-steal-events state side eid c))

                                        ;; Steal normally
                                        (= target "Steal")
                                        (resolve-steal state :runner eid c)

                                        ;; Pay single additiional cost to steal
                                        (= target "Pay")
                                        (when-completed (pay-sync state side nil cost {:action :steal-cost})
                                                        (do (system-msg
                                                              state side
                                                              (str "pays " cost-as-symbol " to steal " card-name))
                                                            (resolve-steal state side eid c)))

                                        ;; Don't pay single additional cost to steal
                                        (.contains target "Don't")
                                        (do (trigger-event state side :no-steal c)
                                            (effect-completed state side eid))

                                        ;; Use trash ability
                                        (.contains target "ability")
                                        (let [idx (.indexOf ability-strs target)
                                              trash-ab-card (nth trash-ab-cards idx)
                                              cdef (-> (card-def trash-ab-card)
                                                       :interactions
                                                       :trash-ability
                                                       (assoc :eid eid))]
                                          (resolve-ability state side cdef trash-ab-card [c])
                                          (trigger-event state side :no-steal c)
                                          (effect-completed state side eid))))})
                      c nil)))
=======
  (if-not (can-steal? state side c)
    ;; The runner cannot steal this agenda.
    (access-cant-steal state side eid c)
    ;; The runner can potentially steal this agenda.
    (let [cost (steal-cost state side c)
          name (:title c)
          choices (map costs-to-symbol (partition 2 cost))
          n (count choices)]
      ;; Steal costs are additional costs and can be denied by the runner.
      (cond
        ;; Ask if the runner will pay a single additional cost to steal.
        (= 1 (count choices))
        (optional-ability
          state :runner eid c (str "Pay " (costs-to-symbol cost) " to steal " name "?")
          {:yes-ability
                       {:delayed-completion true
                        :effect (req (if (can-pay? state side name cost)
                                       (when-completed (pay-sync state side nil cost {:action :steal-cost})
                                                       (do (system-msg state side (str "pays " (costs-to-symbol cost)
                                                                                   " to steal " name))
                                                           (steal-agenda state side eid c)))
                                       (do (trigger-event state side :no-steal card)
                                           (steal-trigger-events state side eid c))))}
           :no-ability {:delayed-completion true
                        :effect (effect (trigger-event :no-steal card)
                                        (steal-trigger-events eid c))}}
          nil)

        ;; For multiple additional costs give the runner the choice of order to pay
        (> (count choices) 1)
        (continue-ability state side (steal-pay-choice state :runner choices '() n c) c nil)

        ;; Otherwise, show the "You access" prompt with the single option to Steal.
        :else
        (continue-ability state :runner
                          {:delayed-completion true
                           :prompt (str "You access " name) :choices ["Steal"]
                           :effect (req (steal-agenda state :runner eid c))} c nil)))))
>>>>>>> 00fac89d

(defn- reveal-access?
  "Check if the card should be revealed on access"
  ;; If any special reveal message is wanted it can go in this function
  [state side {:keys [zone] :as card}]
  (let [cdef (card-def card)
        ;; Add more kw here as the maybe become relevant. Only think rd is relevant,
        ;; everything else should not be "unseen".
        reveal-kw (match (vec zone)
                         [:deck] :rd-reveal
                         [:hand] :hq-reveal
                         [:discard] :archives-reveal
                         :else :reveal)]
    ;; Check if the zone-reveal keyword exists in the flags property of the card definition
    (when-let [reveal-fn (get-in cdef [:flags reveal-kw])]
      (reveal-fn state side (make-eid state) card nil))))

(defn msg-handle-access
  "Generate the message from the access"
  [state side {:keys [zone] :as card} title]
  (let [msg (str "accesses " title
                 (when card
                   (str " from " (name-zone side zone))))]
    (system-msg state side msg)
    (when (reveal-access? state side card)
      (system-msg state side (str "must reveal they accessed " (:title card))))))

(defn- access-trigger-events
  "Trigger access effects, then move into trash/steal choice."
  [state side eid c title]
  (let [cdef (card-def c)
        c (assoc c :seen true)
        access-effect (when-let [acc (:access cdef)]
                        (ability-as-handler c acc))]
    (msg-handle-access state side c title)
    (when-completed (trigger-event-simult state side :access
                                          {:card-ability access-effect
                                           ;; Cancel other access handlers if the card moves zones because of a handler
                                           :cancel-fn (fn [state] (not (get-card state c)))}
                                          c)
                    (if (get-card state c) ; make sure the card has not been moved by a handler
                      (if (is-type? c "Agenda")
                        (access-agenda state side eid c)
                        ;; Accessing a non-agenda
                        (access-non-agenda state side eid c))
                      (access-end state side eid c)))))

(defn- access-pay
  "Force the runner to pay any costs to access this card, if any, before proceeding with access."
  [state side eid c title]
  (let [acost (access-cost state side c)
        ;; hack to prevent toasts when playing against Gagarin and accessing on 0 credits
        anon-card (dissoc c :title)
        cant-pay {:prompt "You can't pay the cost to access this card"
                  :choices ["OK"]
                  :delayed-completion true
                  :effect (effect (access-end eid c))}]
    (cond
      ;; Check if a pre-access-card effect trashed the card (By Any Means)
      (not (get-card state c))
      (access-end state side eid c)

      ;; Either there were no access costs, or the runner could pay them.
      (empty? acost)
      (access-trigger-events state side eid c title)

      (not-empty acost)
      ;; Await the payment of the costs; if payment succeeded, proceed with access.
      (when-completed (pay-sync state side anon-card acost)
                      (if async-result
                        (access-trigger-events state side eid c title)
                        (resolve-ability state :runner eid cant-pay c nil)))
      :else
      ;; The runner cannot afford the cost to access the card
      (resolve-ability state :runner eid cant-pay c nil))))

(defn access-card
  "Apply game rules for accessing the given card."
  ([state side card] (access-card state side (make-eid state) card nil))
  ([state side eid card] (access-card state side eid card (:title card)))
  ([state side eid card title]
    ;; Indicate that we are in the access step.
   (swap! state assoc :access true)
    ;; Reset counters for increasing costs of trash, steal, and access.
   (swap! state update-in [:bonus] dissoc :trash)
   (swap! state update-in [:bonus] dissoc :steal-cost)
   (swap! state update-in [:bonus] dissoc :access-cost)
    ;; First trigger pre-access-card, then move to determining if we can trash or steal.
   (when-completed (trigger-event-sync state side :pre-access-card card)
                   (access-pay state side eid card title))))

(defn prevent-access
  "Prevents the runner from accessing cards this run. This will cancel any run effects and not trigger access routines."
  [state _]
  (swap! state assoc-in [:run :prevent-access] true))

(defn max-access
  "Put an upper limit on the number of cards that can be accessed in this run. For Eater."
  [state side n]
  (swap! state assoc-in [:run :max-access] n))

(defn access-bonus
  "Increase the number of cards to be accessed during this run by n. Legwork, Maker's Eye.
  Not for permanent increases like RDI."
  [state side n]
  (swap! state update-in [:run :access-bonus] (fnil #(+ % n) 0)))

(defn access-count [state side kw]
  (let [run (:run @state)
        accesses (+ (get-in @state [:runner kw]) (:access-bonus run 0))]
    (if-let [max-access (:max-access run)]
      (min max-access accesses) accesses)))


;;; Methods for allowing user-controlled multi-access in servers.

;; choose-access implements game prompts allowing the runner to choose the order of access.
(defmulti choose-access (fn [cards server] (get-server-type (first server))))

(defn access-helper-remote [cards]
  {:prompt "Click a card to access it. You must access all cards in this server."
   :choices {:req #(some (fn [c] (= (:cid %) (:cid c))) cards)}
   :delayed-completion true
   :effect (req (when-completed (access-card state side target)
                                (if (< 1 (count cards))
                                  (continue-ability state side (access-helper-remote (filter #(not= (:cid %) (:cid target)) cards))
                                                    card nil)
                                  (effect-completed state side eid nil))))})

(defmethod choose-access :remote [cards server]
  {:delayed-completion true
   :effect (req (if (and (>= 1 (count cards))
                         (not (any-flag-fn? state :runner :slow-remote-access true
                                            (concat (all-active state :runner) (all-active state :corp)))))
                  (access-card state side eid (first cards))
                  (continue-ability state side (access-helper-remote cards) card nil)))})

(defn access-helper-hq-or-rd
  "Shows a prompt to access card(s) from the given zone.
  zone: :rd or :hq, for finding Upgrades to access.
  label: a string label to describe what is being accessed, e.g., 'Card from deck' -- 'deck' being the label.
  amount: how many accesses the runner has remaining.
  select-fn: a function taking the already-accessed set as argument, and returning the next card to access
      from the given zone.
  title-fn: a function taking a card map being accessed and returning a string to print as the card's title, e.g.,
      'an unseen card from R&D' for an R&D run.
  already-accessed: a set of cards already accessed from this zone or its root."
  [state chosen-zone label amount select-fn title-fn already-accessed]
  (let [get-root-content (fn [state]
                           (filter #(not (contains? already-accessed %)) (get-in @state [:corp :servers chosen-zone :content])))
        server-name (central->name chosen-zone)
        unrezzed-upgrade (str "Unrezzed upgrade in " server-name)
        card-from (str "Card from " label)]
    {:delayed-completion true
     :prompt "Select a card to access."
     :choices (concat (when (pos? amount) [card-from])
                      (map #(if (rezzed? %) (:title %) unrezzed-upgrade)
                           (get-root-content state)))
     :effect (req (cond
                    (= target unrezzed-upgrade)
                    ;; accessing an unrezzed upgrade
                    (let [from-root (get-root-content state)
                          unrezzed (filter #(and (= (last (:zone %)) :content) (not (:rezzed %)))
                                           from-root)]
                      (if (= 1 (count unrezzed))
                        ;; only one unrezzed upgrade; access it and continue
                        (when-completed (access-card state side (first unrezzed))
                                        (if (or (pos? amount) (< 1 (count from-root)))
                                          (continue-ability
                                            state side
                                            (access-helper-hq-or-rd state chosen-zone label amount select-fn title-fn
                                                                    (conj already-accessed (first unrezzed)))
                                            card nil)
                                          (effect-completed state side eid)))
                        ;; more than one unrezzed upgrade. allow user to select with mouse.
                        (continue-ability
                          state side
                          {:delayed-completion true
                           :prompt (str "Choose an upgrade in " server-name " to access.")
                           :choices {:req #(and (= (second (:zone %)) chosen-zone)
                                                (complement already-accessed))}
                           :effect (req (when-completed (access-card state side target)
                                                        (continue-ability
                                                          state side
                                                          (access-helper-hq-or-rd state chosen-zone label amount select-fn title-fn
                                                                                  (conj already-accessed target))
                                                          card nil)))}
                          card nil)))
                    ;; accessing a card in deck
                    (= target card-from)
                    (let [accessed (select-fn already-accessed)]
                      (when-completed (access-card state side (make-eid state) accessed
                                                   (title-fn accessed))

                                      (let [from-root (get-root-content state)]
                                        (if (or (< 1 amount) (not-empty from-root))
                                          (continue-ability
                                            state side
                                            (access-helper-hq-or-rd state chosen-zone label (dec amount) select-fn title-fn
                                                                    (if (-> @state :run :shuffled-during-access chosen-zone)
                                                                      ;; if the zone was shuffled because of the access,
                                                                      ;; the runner "starts over" excepting any upgrades that were accessed
                                                                      (do (swap! state update-in [:run :shuffled-during-access] dissoc chosen-zone)
                                                                          (set (filter #(= :servers (first (:zone %)))
                                                                                       already-accessed)))
                                                                      (conj already-accessed accessed)))
                                            card nil)
                                          (effect-completed state side eid)))))
                    ;; accessing a rezzed upgrade
                    :else
                    (let [accessed (some #(when (= (:title %) target) %) (get-root-content state))]
                      (when-completed (access-card state side accessed)
                                      (if (or (pos? amount) (< 1 (count (get-root-content state))))
                                        (continue-ability
                                          state side
                                          (access-helper-hq-or-rd state chosen-zone label amount select-fn title-fn
                                                                  (conj already-accessed accessed))
                                          card nil)
                                        (effect-completed state side eid))))))}))

(defmethod choose-access :rd [cards server]
  {:delayed-completion true
   :effect (req (if (pos? (count cards))
                  (if (= 1 (count cards))
                    (access-card state side eid (first cards) "an unseen card")
                    (let [from-rd (access-count state side :rd-access)]
                      (continue-ability state side (access-helper-hq-or-rd
                                                     state :rd "deck" from-rd
                                                     ;; access the first card in deck that has not been accessed.
                                                     (fn [already-accessed] (first (drop-while already-accessed
                                                                                               (-> @state :corp :deck))))
                                                     (fn [_] "an unseen card")
                                                     #{})
                                        card nil)))
                  (effect-completed state side eid)))})

(defmethod choose-access :hq [cards server]
  {:delayed-completion true
   :effect (req (if (pos? (count cards))
                  (if (and (= 1 (count cards)) (not (any-flag-fn? state :runner :slow-hq-access true)))
                    (access-card state side eid (first cards))
                    (let [from-hq (min (access-count state side :hq-access)
                                       (-> @state :corp :hand count))
                          ; Handle root only access - no cards to access in hand
                          from-hq (if (some #(= '[:hand] (:zone %)) cards) from-hq 0)]
                      (continue-ability state side (access-helper-hq-or-rd
                                                     state :hq "hand" from-hq
                                                     (fn [already-accessed] (some #(when-not (already-accessed %) %)
                                                                                  (shuffle (-> @state :corp :hand))))
                                                     (fn [card] (:title card))
                                                     #{})
                                        card nil)))
                  (effect-completed state side eid)))})


(defn access-helper-hq
  "This is a helper for cards to invoke HQ access without knowing how to use the full access method. See Dedicated Neural Net."
  [state from-hq already-accessed]
  (access-helper-hq-or-rd state :hq "hand" from-hq
                          (fn [already-accessed] (some #(when-not (already-accessed %) %)
                                                       (shuffle (-> @state :corp :hand))))
                          :title
                          already-accessed))


(defn- get-archives-accessible [state]
  ;; only include agendas and cards with an :access ability whose :req is true
  ;; (or don't have a :req, or have an :optional with no :req, or :optional with a true :req.)
  (filter #(let [cdef (card-def %)]
             ;; must also be :seen
             (and (:seen %)
                  (or (is-type? % "Agenda")
                      (should-trigger? state :corp % nil (:access cdef)))))
          (get-in @state [:corp :discard])))

(defn- get-archives-inactive [state]
  ;; get faceup cards with no access interaction
  (filter #(let [cdef (card-def %)]
             (and (:seen %)
                  (not (or (is-type? % "Agenda")
                           (should-trigger? state :corp % nil (:access cdef))))))
          (get-in @state [:corp :discard])))

(defn access-helper-archives [state amount already-accessed]
  (let [root-content (fn [already-accessed] (remove already-accessed (-> @state :corp :servers :archives :content)))
        faceup-accessible (fn [already-accessed] (remove already-accessed (get-archives-accessible state)))
        facedown-cards (fn [already-accessed] (filter #(and (not (:seen %))
                                                            (not (already-accessed %)))
                                                      (-> @state :corp :discard)))

        next-access (fn [state side eid already-accessed card]
                      (continue-ability state side (access-helper-archives state (dec amount) already-accessed)
                                        card nil))

        must-continue? (fn [already-accessed]
                         (and (< 1 amount)
                              (pos? (+ (count (root-content already-accessed))
                                       (count (faceup-accessible already-accessed))
                                       (count (facedown-cards already-accessed))))))]
    {:delayed-completion true
     :prompt "Select a card to access. You must access all cards."
     :choices (concat (when (<= amount (count (filter (complement already-accessed) (get-archives-inactive state))))
                        [(str "Access " amount " inactive cards")])
                      (map :title (faceup-accessible already-accessed))
                      (map #(if (rezzed? %) (:title %) "Unrezzed upgrade in Archives") (root-content already-accessed))
                      (map (fn [_] (str "Facedown card in Archives")) (facedown-cards already-accessed)))
     :effect (req (cond
                    (.endsWith target "inactive cards")
                    ;; Interaction with Bacterial Programming. If we have X accesses remaining and <= X inactive cards
                    ;; in Archives, we don't have to access the remaining active cards.  This only happens if you choose
                    ;; to access at least one of the facedown cards added to Archives by Bacterial Programming.
                    (do (system-msg state side "accesses the remaining inactive cards in Archives")
                        (effect-completed state side eid))

                    (= target "Facedown card in Archives")
                    ;; accessing a card that was added to archives because of the effect of another card
                    (let [accessed (first (shuffle (facedown-cards already-accessed)))
                          already-accessed (conj already-accessed accessed)]
                      (when-completed (access-card state side accessed)
                                      (if (must-continue? already-accessed)
                                        (next-access state side eid already-accessed card)
                                        (effect-completed state side eid))))

                    (= target "Unrezzed upgrade in Archives")
                    ;; accessing an unrezzed upgrade
                    (let [unrezzed (filter #(and (= (last (:zone %)) :content) (not (:rezzed %)))
                                           (root-content already-accessed))]
                      (if (= 1 (count unrezzed))
                        ;; only one unrezzed upgrade; access it and continue
                        (let [already-accessed (conj already-accessed (first unrezzed))]
                          (when-completed (access-card state side (first unrezzed))
                                          (if (must-continue? already-accessed)
                                            (next-access state side eid already-accessed card)
                                            (effect-completed state side eid))))
                        ;; more than one unrezzed upgrade. allow user to select with mouse.
                        (continue-ability
                          state side
                          {:delayed-completion true
                           :prompt "Choose an upgrade in Archives to access."
                           :choices {:req #(and (= (second (:zone %)) :archives)
                                                (not (already-accessed %)))}
                           :effect (req (let [already-accessed (conj already-accessed target)]
                                          (when-completed (access-card state side target)
                                                          (if (must-continue? already-accessed)
                                                            (next-access state side eid already-accessed card)
                                                            (effect-completed state side eid)))))}
                          card nil)))

                    :else
                    ;; accessing a rezzed upgrade, or a card in archives
                    (let [accessed (some #(when (= (:title %) target) %)
                                         (concat (faceup-accessible already-accessed) (root-content already-accessed)))
                          already-accessed (conj already-accessed accessed)]
                      (when-completed (access-card state side accessed)
                                      (if (must-continue? already-accessed)
                                        (next-access state side eid already-accessed card)
                                        (effect-completed state side eid))))))}))

(defmethod choose-access :archives [cards server]
  {:delayed-completion true
   :effect (req (let [cards (concat (get-archives-accessible state) (-> @state :corp :servers :archives :content))
                      archives-count (+ (count (-> @state :corp :discard)) (count (-> @state :corp :servers :archives :content)))]
                  (if (not-empty cards)
                    (if (= 1 archives-count)
                      (access-card state side eid (first cards))
                      (continue-ability state side (access-helper-archives state archives-count #{}) card nil))
                    (effect-completed state side eid))))})

(defn get-all-hosted [hosts]
  (let [hosted-cards (mapcat :hosted hosts)]
    (if (empty? hosted-cards)
      hosted-cards
      (concat hosted-cards (get-all-hosted hosted-cards)))))


(defmulti cards-to-access
  "Gets the list of cards to access for the server"
  (fn [state side server] (get-server-type (first server))))

(defmethod cards-to-access :hq [state side server]
  (concat (take (access-count state side :hq-access) (shuffle (get-in @state [:corp :hand])))
          (get-in @state [:corp :servers :hq :content])))

(defmethod cards-to-access :rd [state side server]
  (concat (take (access-count state side :rd-access) (get-in @state [:corp :deck]))
          (get-in @state [:corp :servers :rd :content])))

(defmethod cards-to-access :archives [state side server]
  (swap! state update-in [:corp :discard] #(map (fn [c] (assoc c :seen true)) %))
  (concat (get-in @state [:corp :discard]) (get-in @state [:corp :servers :archives :content])))

(defmethod cards-to-access :remote [state side server]
  (let [contents (get-in @state [:corp :servers (first server) :content])]
    (filter (partial can-access-loud state side) (concat contents (get-all-hosted contents)))))

(defn do-access
  "Starts the access routines for the run's server."
  ([state side eid server] (do-access state side eid server nil))
  ([state side eid server {:keys [hq-root-only] :as args}]
   (when-completed (trigger-event-sync state side :pre-access (first server))
                   (do (let [cards (cards-to-access state side server)
                             cards (if hq-root-only (remove #(= '[:hand] (:zone %)) cards) cards)
                             n (count cards)]
                         ;; Make `:did-access` true when reaching the access step (no replacement)
                         (when (:run @state) (swap! state assoc-in [:run :did-access] true))
                         (if (or (zero? n)
                                 (safe-zero? (get-in @state [:run :max-access])))
                           (system-msg state side "accessed no cards during the run")
                           (do (swap! state assoc-in [:runner :register :accessed-cards] true)
                               (when-completed (resolve-ability state side (choose-access cards server) nil nil)
                                               (effect-completed state side eid nil))
                               (swap! state update-in [:run :cards-accessed] (fnil #(+ % n) 0)))))
                       (handle-end-run state side)))))

(defn replace-access
  "Replaces the standard access routine with the :replace-access effect of the card"
  [state side ability card]
  (when-completed (resolve-ability state side ability card nil)
                  (run-cleanup state side)))

;;;; OLDER ACCESS ROUTINES. DEPRECATED.


;;; Ending runs.
(defn register-successful-run
  ([state side server] (register-successful-run state side (make-eid state) server))
  ([state side eid server]
   (swap! state update-in [:runner :register :successful-run] #(conj % (first server)))
   (swap! state assoc-in [:run :successful] true)
   (when-completed (trigger-event-simult state side :pre-successful-run nil (first server))
                   (when-completed (trigger-event-simult state side :successful-run nil (first (get-in @state [:run :server])))
                                   (when-completed (trigger-event-simult state side :post-successful-run nil (first (get-in @state [:run :server])))
                                                   (effect-completed state side eid nil))))))

(defn- successful-run-trigger
  "The real 'successful run' trigger."
  [state side]
  (let [successful-run-effect (get-in @state [:run :run-effect :successful-run])
        card (get-in @state [:run :run-effect :card])]
    (when (and successful-run-effect
               (not (apply trigger-suppress state side :successful-run card)))
      (resolve-ability state side successful-run-effect (:card successful-run-effect) nil)))
  (when-completed (register-successful-run state side (get-in @state [:run :server]))
                  (let [the-run (:run @state)
                        server (:server the-run) ; bind here as the server might have changed
                        run-effect (:run-effect the-run)
                        run-req (:req run-effect)
                        card (:card run-effect)
                        replace-effect (:replace-access run-effect)]
                    (if (:prevent-access the-run)
                      (do (system-msg state :runner "is prevented from accessing any cards this run")
                          (resolve-ability state :runner
                                           {:prompt "You are prevented from accessing any cards this run."
                                            :choices ["OK"]
                                            :effect (effect (handle-end-run))}
                                           nil nil))
                      (if (and replace-effect
                               (or (not run-req)
                                   (run-req state side (make-eid state) card [(first server)])))
                        (if (:mandatory replace-effect)
                          (replace-access state side replace-effect card)
                          (swap! state update-in [side :prompt]
                                 (fn [p]
                                   (conj (vec p) {:msg "Use replacement effect instead of accessing cards?"
                                                  :choices ["Replacement effect" "Access cards"]
                                                  :effect #(if (= % "Replacement effect")
                                                             (replace-access state side replace-effect card)
                                                             (when-completed (do-access state side server)
                                                                             (handle-end-run state side)))}))))
                        (when-completed (do-access state side server)
                                        (handle-end-run state side)))))))

(defn successful-run
  "Run when a run has passed all ice and the runner decides to access. The corp may still get to act in 4.3."
  [state side args]
  (if (get-in @state [:run :corp-phase-43])
    ;; if corp requests phase 4.3, then we do NOT fire :successful-run yet, which does not happen until 4.4
    (do (swap! state dissoc :no-action)
        (system-msg state :corp "wants to act before the run is successful")
        (show-wait-prompt state :runner "Corp's actions")
        (show-prompt state :corp nil "Rez and take actions before Successful Run" ["Done"]
                     (fn [args-corp]
                       (clear-wait-prompt state :runner)
                       (if-not (:ended (:run @state))
                        (show-prompt state :runner nil "The run is now successful" ["Continue"]
                                     (fn [args-runner] (successful-run-trigger state :runner)))
                        (handle-end-run state side)))
                     {:priority -1}))
    (successful-run-trigger state side)))

(defn corp-phase-43
  "The corp indicates they want to take action after runner hits Successful Run, before access."
  [state side args]
  (swap! state assoc-in [:run :corp-phase-43] true)
  (swap! state assoc-in [:run :no-action] true)
  (system-msg state side "has no further action")
  (trigger-event state side :no-action))

(defn end-run
  "End this run, and set it as UNSUCCESSFUL"
  ([state side] (end-run state side (make-eid state)))
  ([state side eid]
   (let [run (:run @state)
         server (first (get-in @state [:run :server]))]
     (swap! state update-in [:runner :register :unsuccessful-run] #(conj % server))
     (swap! state assoc-in [:run :unsuccessful] true)
     (handle-end-run state side)
     (trigger-event-sync state side eid :unsuccessful-run run))))

(defn jack-out-prevent
  [state side]
  (swap! state update-in [:jack-out :jack-out-prevent] (fnil inc 0))
  (prevent-jack-out state side))

(defn- resolve-jack-out
  [state side eid]
  (end-run state side)
  (system-msg state side "jacks out")
  (trigger-event-sync state side (make-result eid true) :jack-out))

(defn jack-out
  "The runner decides to jack out."
  ([state side] (jack-out state side (make-eid state)))
  ([state side eid]
  (swap! state update-in [:jack-out] dissoc :jack-out-prevent)
  (when-completed (trigger-event-sync state side :pre-jack-out)
                  (let [prevent (get-in @state [:prevent :jack-out])]
                    (if (pos? (count prevent))
                      (do (system-msg state :corp "has the option to prevent the Runner from jacking out")
                          (show-wait-prompt state :runner "Corp to prevent the jack out" {:priority 10})
                          (show-prompt state :corp nil
                                       (str "Prevent the Runner from jacking out?") ["Done"]
                                       (fn [_]
                                         (clear-wait-prompt state :runner)
                                         (if-let [_ (get-in @state [:jack-out :jack-out-prevent])]
                                           (effect-completed state side (make-result eid false))
                                           (do (system-msg state :corp "will not prevent the Runner from jacking out")
                                               (resolve-jack-out state side eid))))
                                       {:priority 10}))
                      (do (resolve-jack-out state side eid)
                          (effect-completed state side (make-result eid false))))))))

(defn- trigger-run-end-events
  [state side eid run]
  (cond
    ;; Successful
    (:successful run)
    (do
      (play-sfx state side "run-successful")
      (trigger-event-simult state side eid :successful-run-ends nil run))
    ;; Unsuccessful
    (:unsuccessful run)
    (do
      (play-sfx state side "run-unsuccessful")
      (trigger-event-sync state side eid :unsuccessful-run-ends run))
    ;; Neither
    :else
    (effect-completed state side eid)))

(defn run-cleanup
  "Trigger appropriate events for the ending of a run."
  [state side]
  (let [run (:run @state)
        server (:server run)
        eid (:eid run)]
    (swap! state assoc-in [:run :ending] true)
    (trigger-event state side :run-ends (first server))
    (doseq [p (filter #(has-subtype? % "Icebreaker") (all-active-installed state :runner))]
      (update! state side (update-in (get-card state p) [:pump] dissoc :all-run))
      (update! state side (update-in (get-card state p) [:pump] dissoc :encounter ))
      (update-breaker-strength state side p))
    (let [run-effect (get-in @state [:run :run-effect])]
      (when-let [end-run-effect (:end-run run-effect)]
        (resolve-ability state side end-run-effect (:card run-effect) [(first server)])))
    (swap! state update-in [:runner :credit] - (get-in @state [:runner :run-credit]))
    (swap! state assoc-in [:runner :run-credit] 0)
    (swap! state assoc :run nil)
    (update-all-ice state side)
    (swap! state dissoc :access)
    (clear-run-register! state)
    (trigger-run-end-events state side eid run)))

(defn handle-end-run
  "Initiate run resolution."
  [state side]
  (if-not (and (empty? (get-in @state [:runner :prompt])) (empty? (get-in @state [:corp :prompt])))
    (swap! state assoc-in [:run :ended] true)
    (run-cleanup state side)))

(defn close-access-prompt
  "Closes a 'You accessed _' prompt through a non-standard card effect like Imp."
  [state side]
  (let [prompt (-> @state side :prompt first)
        eid (:eid prompt)]
    (swap! state update-in [side :prompt] rest)
    (effect-completed state side eid nil)
    (when-let [run (:run @state)]
      (when (and (:ended run) (empty? (get-in @state [:runner :prompt])) )
        (handle-end-run state :runner)))))

(defn get-run-ices
  [state]
  (get-in @state (concat [:corp :servers] (:server (:run @state)) [:ices])))<|MERGE_RESOLUTION|>--- conflicted
+++ resolved
@@ -38,7 +38,7 @@
   "Trigger events involving the end of the access phase, including :no-trash and :post-access-card"
   [state side eid c]
   (when-not (find-cid (:cid c) (get-in @state [:corp :discard]))
-    ;; Do not trigger :no-trash if card (operation) has already been trashed
+    ;; Do not trigger :no-trash if card has already been trashed
     (trigger-event state side :no-trash c))
   (trigger-event-sync state side eid :post-access-card c))
 
@@ -67,7 +67,6 @@
          c)
        (access-end state side eid card)))))
 
-
 (defn- steal-trigger-events
   "Trigger events from accessing an agenda, which were delayed to account for Film Critic."
   ([state side card] (steal-trigger-events state side (make-eid state) card))
@@ -117,7 +116,6 @@
   [state side eid c]
   (trigger-event state side :pre-trash c)
   (if (not= (:zone c) [:discard]) ; if not accessing in Archives
-<<<<<<< HEAD
     ;; The card has a trash cost (Asset, Upgrade)
     (let [trash-cost (trash-cost state side c)
           card (assoc c :seen true)
@@ -132,121 +130,64 @@
                                     (filter #(can-trigger? state :runner (:trash-ability (:interactions (card-def %))) % card)))
                 card-titles (map :title trash-ab-cards)
                 ability-strs (map #(str % " ability") card-titles)
-                trash-cost-str (when trash-cost ["Pay"])
+                trash-cost-str (when trash-cost
+                                 [(str "Pay " (str trash-cost "[Credits] ") "to trash")])
                 ;; If the runner is forced to trash this card (Neutralize All Threats)
                 forced-to-trash? (or (and (get-in @state [:runner :register :force-trash])
                                           (can-pay? state :runner card-name :credit trash-cost))
-                                     (card-flag? card :must-trash true))
-                trash-msg (when trash-cost (str trash-cost " [Credits] to trash " card-name " from " (name-zone :corp (:zone card))))
-                pay-str (when trash-cost (str (if forced-to-trash? "is forced to pay " "pays ") trash-msg))
-                prompt-str (str "You accessed " card-name "."
-                                (when (pos? (count trash-cost-str))
-                                  (str " Pay " (str trash-cost " [Credit]") " to trash?"))
-                                (when (pos? (count ability-strs)) " Use an ability to trash?"))
-                no-action-str (when-not forced-to-trash? ["No action"])
-                choices (if (or (pos? (count ability-strs))
-                                (pos? (count trash-cost-str)))
-                          (into [] (concat ability-strs trash-cost-str no-action-str))
-                          ["OK"])]
+                                     (card-flag-fn? state side card :must-trash true))
+                trash-msg (when trash-cost
+                            (str trash-cost " [Credits] to trash " card-name " from " (name-zone :corp (:zone card))))
+                pay-str (when trash-cost
+                          (str (if forced-to-trash? "is forced to pay " "pays ") trash-msg))
+                prompt-str (str "You accessed " card-name ".")
+                no-action-str (when-not forced-to-trash?
+                                ["No action"])
+                choices (into [] (concat ability-strs trash-cost-str no-action-str))]
             (continue-ability
               state :runner
               {:delayed-completion true
                :prompt prompt-str
                :choices choices
                :effect (req (cond
-                              (or (.contains target "No action")
-                                  (= target "OK"))
+                              (= target "No action")
                               (do
                                 ;; toggle access flag to prevent Hiro issue #2638
                                 (swap! state dissoc :access)
                                 (trigger-event state side :no-trash c)
                                 (swap! state assoc :access true)
-                                (effect-completed state side eid))
-
-                              (= target "Pay")
+                                (access-end state side eid c))
+
+                              (.contains target "Pay")
                               (do (lose state side :credit trash-cost)
                                   (when (:run @state)
                                     (swap! state assoc-in [:run :did-trash] true)
                                     (when forced-to-trash?
                                       (swap! state assoc-in [:run :did-access] true)))
                                   (swap! state assoc-in [:runner :register :trashed-card] true)
-                                  (trash state side eid card nil)
-                                  (system-msg state side pay-str))
+                                  (system-msg state side pay-str)
+                                  (when-completed (trash state side card nil)
+                                                  (access-end state side eid c)))
 
                               (.contains target "ability")
                               (let [idx (.indexOf ability-strs target)
                                     trash-ab-card (nth trash-ab-cards idx)
                                     cdef (-> (card-def trash-ab-card)
                                              :interactions
-                                             :trash-ability
-                                             (assoc :eid eid))]
-                                (resolve-ability state side cdef trash-ab-card [card]))))}
+                                             :trash-ability)]
+                                (when-completed (resolve-ability state side cdef trash-ab-card [card])
+                                                (access-end state side eid c)))))}
               card nil)))))
-    (effect-completed state side eid)))
-=======
-    (if-let [trash-cost (trash-cost state side c)]
-      ;; The card has a trash cost (Asset, Upgrade)
-      (let [card (assoc c :seen true)
-            name (:title card)
-            trash-msg (str trash-cost " [Credits] to trash " name " from " (name-zone :corp (:zone card)))]
-        (if (and (get-in @state [:runner :register :force-trash])
-                 (can-pay? state :runner name :credit trash-cost))
-          ;; If the runner is forced to trash this card (Neutralize All Threats)
-          (continue-ability state :runner
-                            {:cost [:credit trash-cost]
-                             :delayed-completion true
-                             :effect (req (when (:run @state)
-                                            (swap! state assoc-in [:run :did-trash] true)
-                                            (swap! state assoc-in [:run :did-access] true))
-                                          (swap! state assoc-in [:runner :register :trashed-card] true)
-                                          (system-msg state side (str "is forced to pay " trash-msg))
-                                          (when-completed (trash state side card nil)
-                                                          (access-end state side eid c)))}
-                            card nil)
-          ;; Otherwise, show the option to pay to trash the card.
-          (when-not (and (is-type? card "Operation")
-                         ;; Don't show the option if Edward Kim's auto-trash flag is true.
-                         (card-flag? card :can-trash-operation true))
-            ;; If card has already been trashed this access don't show option to pay to trash (eg. Ed Kim)
-            (when-not (find-cid (:cid card) (get-in @state [:corp :discard]))
-              (continue-ability state :runner
-                                {:optional
-                                 {:delayed-completion true
-                                  :prompt (str "Pay " trash-cost " [Credits] to trash " name "?")
-                                  :no-ability {:delayed-completion true
-                                               :effect (req
-                                                         ;; toggle access flag to prevent Hiro issue #2638
-                                                         (swap! state dissoc :access)
-                                                         (trigger-event state side :no-trash c)
-                                                         (swap! state assoc :access true)
-                                                         (access-end state side eid c))}
-                                  :yes-ability {:cost [:credit trash-cost]
-                                                :delayed-completion true
-                                                :effect (req (when (:run @state)
-                                                               (swap! state assoc-in [:run :did-trash] true))
-                                                             (swap! state assoc-in [:runner :register :trashed-card] true)
-                                                             (system-msg state side (str "pays " trash-msg))
-                                                             (when-completed (trash state side card nil)
-                                                                             (access-end state side eid c)))}}}
-                                card nil)))))
-      ;; The card does not have a trash cost
-      (resolve-ability state :runner eid
-                       {:prompt (str "You accessed " (:title c))
-                        :choices ["OK"]
-                        :delayed-completion true
-                        :effect (effect (access-end eid c))}
-                       c nil))
     (access-end state side eid c)))
->>>>>>> 00fac89d
 
 (defn- steal-pay-choice
   "Enables a vector of costs to be resolved in the order of choosing"
-  [state side choices chosen n card]
+  [state side cost-strs chosen n card]
   {:delayed-completion true
    :prompt "Pay steal cost?"
-   :choices (conj (vec choices) "Don't steal")
+   :choices (conj (vec cost-strs) "No action")
    :effect (req
-             (if (= target "Don't steal")
+             (if (= target "No action")
                (continue-ability state :runner
                                  {:delayed-completion true
                                   :effect (req (when-not (find-cid (:cid card) (:deck corp))
@@ -266,34 +207,21 @@
                          (if (< (count chosen) n)
                            (continue-ability
                              state side
-                             (steal-pay-choice state :runner (remove-once #(= target %) choices) chosen n card)
+                             (steal-pay-choice state :runner (remove-once #(= target %) cost-strs) chosen n card)
                              card nil)
                            (steal-agenda state side eid card))))
                    (steal-trigger-events state side eid card)))))})
-
-(defn- access-cant-steal
-  "The runner accessed an agenda but cannot steal it for some reason."
-  [state side eid c]
-  (when-completed (steal-trigger-events state side c)
-                  (resolve-ability state :runner eid
-                                   {:delayed-completion true
-                                    :prompt (str "You accessed but cannot steal " (:title c))
-                                    :choices ["OK"]
-                                    :effect (effect (trigger-event :no-steal c)
-                                                    (access-end eid c))}
-                                   c nil)))
 
 (defn- access-agenda
   "Rules interactions for a runner that has accessed an agenda and may be able to steal it."
   [state side eid c]
   (trigger-event state side :pre-steal-cost c)
-<<<<<<< HEAD
   (let [cost (steal-cost state side c)
         card-name (:title c)
-        choices (map costs-to-symbol (partition 2 cost))
-        n (count choices)
+        cost-strs (map costs-to-symbol (partition 2 cost))
+        n (count cost-strs)
         can-pay-costs? (can-pay? state side card-name cost)
-        cost-as-symbol (when (= 1 (count choices)) (costs-to-symbol cost))
+        cost-as-symbol (when (= 1 (count cost-strs)) (costs-to-symbol cost))
         ;; any trash abilities
         can-steal-this? (can-steal? state side c)
         trash-ab-cards (->> (all-active state :runner)
@@ -301,58 +229,41 @@
         card-titles (map :title trash-ab-cards)
         ability-strs (map #(str % " ability") card-titles)
         ;; strs
-        steal-str [(if can-steal-this?
-                     (if can-pay-costs?
-                       (if cost-as-symbol
-                         "Pay"
-                         "Steal")
-                       "OK")
-                     "OK")]
-        dont-pay-str (when can-steal-this?
-                       (when (and can-pay-costs?
-                                  cost-as-symbol)
-                         ["Don't pay"]))
-        prompt-str (str "You accessed " card-name "."
-                        (when can-steal-this?
-                          (if (= 1 (count choices))
-                            (str " Pay " (costs-to-symbol cost) " to steal?")
-                            " Steal?"))
-                        (when (pos? (count ability-strs))
-                          " Use an ability to trash?"))
-        ]
+        steal-str (when (and can-steal-this? can-pay-costs?)
+                    (if cost-as-symbol
+                      [(str "Pay " cost-as-symbol " to steal")]
+                      ["Steal"]))
+        no-action-str (when (or (nil? steal-str)
+                                (not= steal-str "Steal"))
+                        ["No action"])
+        prompt-str (str "You accessed " card-name ".")
+        choices (into [] (concat ability-strs steal-str no-action-str))]
     ;; Steal costs are additional costs and can be denied by the runner.
     (continue-ability state :runner
-                      (if (> (count choices) 1)
+                      (if (> (count cost-strs) 1)
                         ;; Use the better function for multiple costs
-                        (steal-pay-choice state :runner choices '() n c)
+                        (steal-pay-choice state :runner cost-strs '() n c)
                         ;; Otherwise, just handle everything right friggin here
                         {:delayed-completion true
                          :prompt prompt-str
-                         :choices (into [] (concat ability-strs
-                                                   steal-str
-                                                   dont-pay-str))
+                         :choices choices
                          :effect (req (cond
-                                        ;; Can't steal
-                                        (= target "OK")
-                                        (do (trigger-event state side :no-steal c)
-                                            (resolve-steal-events state side eid c))
+                                        ;; Can't steal or pay, or won't pay single additional cost to steal
+                                        (= target "No action")
+                                        (when-completed (steal-trigger-events state side c)
+                                                        (do (trigger-event state side :no-steal c)
+                                                            (access-end state side eid c)))
 
                                         ;; Steal normally
                                         (= target "Steal")
-                                        (resolve-steal state :runner eid c)
+                                        (steal-agenda state :runner eid c)
 
                                         ;; Pay single additiional cost to steal
-                                        (= target "Pay")
+                                        (.contains target "Pay")
                                         (when-completed (pay-sync state side nil cost {:action :steal-cost})
-                                                        (do (system-msg
-                                                              state side
+                                                        (do (system-msg state side
                                                               (str "pays " cost-as-symbol " to steal " card-name))
-                                                            (resolve-steal state side eid c)))
-
-                                        ;; Don't pay single additional cost to steal
-                                        (.contains target "Don't")
-                                        (do (trigger-event state side :no-steal c)
-                                            (effect-completed state side eid))
+                                                            (steal-agenda state side eid c)))
 
                                         ;; Use trash ability
                                         (.contains target "ability")
@@ -360,52 +271,11 @@
                                               trash-ab-card (nth trash-ab-cards idx)
                                               cdef (-> (card-def trash-ab-card)
                                                        :interactions
-                                                       :trash-ability
-                                                       (assoc :eid eid))]
-                                          (resolve-ability state side cdef trash-ab-card [c])
-                                          (trigger-event state side :no-steal c)
-                                          (effect-completed state side eid))))})
+                                                       :trash-ability)]
+                                          (when-completed (resolve-ability state side cdef trash-ab-card [c])
+                                                          (do (trigger-event state side :no-steal c)
+                                                              (access-end state side eid c))))))})
                       c nil)))
-=======
-  (if-not (can-steal? state side c)
-    ;; The runner cannot steal this agenda.
-    (access-cant-steal state side eid c)
-    ;; The runner can potentially steal this agenda.
-    (let [cost (steal-cost state side c)
-          name (:title c)
-          choices (map costs-to-symbol (partition 2 cost))
-          n (count choices)]
-      ;; Steal costs are additional costs and can be denied by the runner.
-      (cond
-        ;; Ask if the runner will pay a single additional cost to steal.
-        (= 1 (count choices))
-        (optional-ability
-          state :runner eid c (str "Pay " (costs-to-symbol cost) " to steal " name "?")
-          {:yes-ability
-                       {:delayed-completion true
-                        :effect (req (if (can-pay? state side name cost)
-                                       (when-completed (pay-sync state side nil cost {:action :steal-cost})
-                                                       (do (system-msg state side (str "pays " (costs-to-symbol cost)
-                                                                                   " to steal " name))
-                                                           (steal-agenda state side eid c)))
-                                       (do (trigger-event state side :no-steal card)
-                                           (steal-trigger-events state side eid c))))}
-           :no-ability {:delayed-completion true
-                        :effect (effect (trigger-event :no-steal card)
-                                        (steal-trigger-events eid c))}}
-          nil)
-
-        ;; For multiple additional costs give the runner the choice of order to pay
-        (> (count choices) 1)
-        (continue-ability state side (steal-pay-choice state :runner choices '() n c) c nil)
-
-        ;; Otherwise, show the "You access" prompt with the single option to Steal.
-        :else
-        (continue-ability state :runner
-                          {:delayed-completion true
-                           :prompt (str "You access " name) :choices ["Steal"]
-                           :effect (req (steal-agenda state :runner eid c))} c nil)))))
->>>>>>> 00fac89d
 
 (defn- reveal-access?
   "Check if the card should be revealed on access"
