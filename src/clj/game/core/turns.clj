--- conflicted
+++ resolved
@@ -277,17 +277,8 @@
      (when (and (= side :runner)
                 (neg? (hand-size state side)))
        (flatline state))
-<<<<<<< HEAD
-     (wait-for (trigger-event-sync state side (if (= side :runner) :runner-turn-ends :corp-turn-ends))
-               (trigger-event state side (if (= side :runner) :post-runner-turn-ends :post-corp-turn-ends))
-=======
      (wait-for (trigger-event-sync state side (if (= side :runner) :runner-turn-ends :corp-turn-ends) nil)
                (trigger-event state side (if (= side :runner) :post-runner-turn-ends :post-corp-turn-ends))
-               (doseq [side [:corp :runner]]
-                 (doseq [a (get-in @state [side :register :end-turn])]
-                   (resolve-ability state side (:eid a) (:ability a) (:card a) (:targets a)))
-                 (swap! state dissoc-in [side :register :end-turn]))
->>>>>>> 6d3dd022
                (swap! state assoc-in [side :register-last-turn] (-> @state side :register))
                (doseq [card (all-active-installed state :runner)]
                  ;; Clear :installed :this-turn as turn has ended
