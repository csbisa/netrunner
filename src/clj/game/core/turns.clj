(in-ns 'game.core)

(declare all-active card-flag-fn? clear-turn-register! clear-wait-prompt create-deck hand-size keep-hand mulligan
         show-wait-prompt turn-message)

(def game-states (atom {}))

(defn- card-implemented
  "Checks if the card is implemented. Looks for a valid return from `card-def`.
  If implemented also looks for `:implementation` key which may contain special notes.
  Returns either:
    nil - not implemented
    :full - implemented fully
    msg - string with implementation notes"
  [card]
  (when-let [cdef (card-def card)]
    ;; Card is defined - hence implemented
    (if-let [impl (:implementation cdef)]
      (if (:recurring cdef) (str impl ". Recurring credits usage not restricted") impl)
      (if (:recurring cdef) "Recurring credits usage not restricted" :full))))

;;; Functions for the creation of games and the progression of turns.
(defn init-identity
  "Initialise the identity"
  [state side identity]
  (card-init state side identity)
  (when-let [baselink (:baselink identity)]
    (gain state side :link baselink)))

(defn- init-hands [state]
  (draw state :corp 5 {:suppress-event true})
  (draw state :runner 5 {:suppress-event true})
  (when (and (-> @state :corp :identity :title)
             (-> @state :runner :identity :title))
    (show-wait-prompt state :runner "Corp to keep hand or mulligan"))
  (doseq [side [:corp :runner]]
    (when (-> @state side :identity :title)
      (show-prompt state side nil "Keep hand?"
                   ["Keep" "Mulligan"]
                   #(if (= % "Keep")
                      (keep-hand state side nil)
                      (mulligan state side nil))))))

(defn init-game
  "Initializes a new game with the given players vector."
  [{:keys [players gameid spectatorhands room] :as game}]
  (let [corp (some #(when (= (:side %) "Corp") %) players)
        runner (some #(when (= (:side %) "Runner") %) players)
        corp-deck (create-deck (:deck corp) (:user corp))
        runner-deck (create-deck (:deck runner) (:user runner))
        corp-deck-id (get-in corp [:deck :_id])
        runner-deck-id (get-in runner [:deck :_id])
        corp-options (get-in corp [:options])
        runner-options (get-in runner [:options])
        corp-identity (assoc (or (get-in corp [:deck :identity]) {:side "Corp" :type "Identity"}) :cid (make-cid))
        corp-identity (assoc corp-identity :implementation (card-implemented corp-identity))
        runner-identity (assoc (or (get-in runner [:deck :identity]) {:side "Runner" :type "Identity"}) :cid (make-cid))
        runner-identity (assoc runner-identity :implementation (card-implemented runner-identity))
        state (atom
                {:gameid gameid :log [] :active-player :runner :end-turn true
                 :room room
                 :rid 0 :turn 0 :eid 0
                 :sfx [] :sfx-current-id 0
                 :options {:spectatorhands spectatorhands}
                 :corp {:user (:user corp) :identity corp-identity
                        :options corp-options
                        :deck (zone :deck corp-deck)
                        :deck-id corp-deck-id
                        :hand []
                        :discard [] :scored [] :rfg [] :play-area []
                        :servers {:hq {} :rd{} :archives {}}
                        :click 0 :credit 5 :bad-publicity 0 :has-bad-pub 0
                        :toast []
                        :hand-size-base 5 :hand-size-modification 0
                        :agenda-point 0
                        :click-per-turn 3 :agenda-point-req 7 :keep false}
                 :runner {:user (:user runner) :identity runner-identity
                          :options runner-options
                          :deck (zone :deck runner-deck)
                          :deck-id runner-deck-id
                          :hand []
                          :discard [] :scored [] :rfg [] :play-area []
                          :rig {:program [] :resource [] :hardware []}
                          :toast []
                          :click 0 :credit 5 :run-credit 0 :memory 4 :link 0 :tag 0
                          :hand-size-base 5 :hand-size-modification 0
                          :agenda-point 0
                          :hq-access 1 :rd-access 1 :tagged 0
                          :brain-damage 0 :click-per-turn 4 :agenda-point-req 7 :keep false}})]
    (init-identity state :corp corp-identity)
    (init-identity state :runner runner-identity)
    ;(swap! game-states assoc gameid state)
    (let [side :corp]
      (when-completed (trigger-event-sync state side :pre-start-game)
                      (let [side :runner]
                        (when-completed (trigger-event-sync state side :pre-start-game)
                                        (init-hands state)))))
    state))

(defn server-card
  ([title] (@all-cards title))
  ([title user]
   (@all-cards title)))

(defn make-card
  "Makes or remakes (with current cid) a proper card from an @all-cards card"
  ([card] (make-card card (make-cid)))
  ([card cid]
  (-> card
      (assoc :cid cid :implementation (card-implemented card))
      (dissoc :setname :text :_id :influence :number :influencelimit :factioncost))))

(defn reset-card
  "Resets a card back to its original state overlaid with any play-state data"
  ([state side card]
   (update! state side (merge card (make-card (get @all-cards (:title card)) (:cid card))))))

(defn create-deck
  "Creates a shuffled draw deck (R&D/Stack) from the given list of cards.
  Loads card data from server-side @all-cards map if available."
  ([deck] (create-deck deck nil))
  ([deck user]
   (shuffle (mapcat #(map (fn [card]
                            (let [server-card (or (server-card (:title card) user) card)
                                  c (assoc (make-card server-card) :art (:art card))]
                              (if-let [init (:init (card-def c))] (merge c init) c)))
                          (repeat (:qty %) (assoc (:card %) :art (:art %))))
                    (shuffle (vec (:cards deck)))))))

(defn make-rid
  "Returns a progressively-increasing integer to identify a new remote server."
  [state]
  (get-in (swap! state update-in [:rid] inc) [:rid]))

(defn make-eid
  [state]
  {:eid (:eid (swap! state update-in [:eid] inc))})

(defn make-result
  [eid result]
  (assoc eid :result result))

(defn mulligan
  "Mulligan starting hand."
  [state side args]
  (shuffle-into-deck state side :hand)
  (draw state side 5 {:suppress-event true})
  (let [card (get-in @state [side :identity])]
    (when-let [cdef (card-def card)]
      (when-let [mul (:mulligan cdef)]
        (mul state side (make-eid state) card nil))))
  (swap! state assoc-in [side :keep] true)
  (system-msg state side "takes a mulligan")
  (trigger-event state side :pre-first-turn)
  (when (and (= side :corp) (-> @state :runner :identity :title))
    (clear-wait-prompt state :runner)
    (show-wait-prompt state :corp "Runner to keep hand or mulligan"))
  (when (and (= side :runner)  (-> @state :corp :identity :title))
    (clear-wait-prompt state :corp)))

(defn keep-hand
  "Choose not to mulligan."
  [state side args]
  (swap! state assoc-in [side :keep] true)
  (system-msg state side "keeps their hand")
  (trigger-event state side :pre-first-turn)
  (when (and (= side :corp) (-> @state :runner :identity :title))
    (clear-wait-prompt state :runner)
    (show-wait-prompt state :corp "Runner to keep hand or mulligan"))
  (when (and (= side :runner)  (-> @state :corp :identity :title))
    (clear-wait-prompt state :corp)))

(defn end-phase-12
  "End phase 1.2 and trigger appropriate events for the player."
  [state side args]
  (turn-message state side true)
  (let [extra-clicks (or (get-in @state [side :extra-click-temp]) 0)]
    (gain state side :click (get-in @state [side :click-per-turn]))
    (when-completed (trigger-event-sync state side (if (= side :corp) :corp-turn-begins :runner-turn-begins))
                    (do (when (= side :corp)
                          (draw state side)
                          (trigger-event state side :corp-mandatory-draw))

                        (cond

                          (< extra-clicks 0)
                          (lose state side :click (abs extra-clicks))

                          (> extra-clicks 0)
                          (gain state side :click extra-clicks))

                        (swap! state dissoc-in [side :extra-click-temp])
                        (swap! state dissoc (if (= side :corp) :corp-phase-12 :runner-phase-12))
                        (when (= side :corp)
                          (update-all-advancement-costs state side))))))

(defn start-turn
  "Start turn."
  [state side args]
  (when (= side :corp)
    (swap! state update-in [:turn] inc))

  (doseq [c (filter #(:new %) (all-installed state side))]
    (update! state side (dissoc c :new)))

  (swap! state assoc :active-player side :per-turn nil :end-turn false)
  (swap! state assoc-in [side :register] nil)

  (let [phase (if (= side :corp) :corp-phase-12 :runner-phase-12)
        start-cards (filter #(card-flag-fn? state side % phase true)
                            (all-active state side))]
    (swap! state assoc phase true)
    (trigger-event state side phase nil)
    (if (not-empty start-cards)
      (toast state side
                 (str "You may use " (clojure.string/join ", " (map :title start-cards))
                      (if (= side :corp)
                        " between the start of your turn and your mandatory draw."
                        " before taking your first click."))
                 "info")
      (end-phase-12 state side args))))

<<<<<<< HEAD
(defn end-turn [state side args]
  (let [max-hand-size (max (hand-size state side) 0)]
    (when (<= (count (get-in @state [side :hand])) max-hand-size)
      (turn-message state side false)
      (if (= side :runner)
        (do (when (neg? (hand-size state side))
              (flatline state))
            (trigger-event state side :runner-turn-ends)
            (trigger-event state side :post-runner-turn-ends))
        (trigger-event state side :corp-turn-ends))
      (doseq [a (get-in @state [side :register :end-turn])]
        (resolve-ability state side (:ability a) (:card a) (:targets a)))
      (swap! state assoc-in [side :register-last-turn] (-> @state side :register))
      (let [rig-cards (apply concat (vals (get-in @state [:runner :rig])))
            hosted-cards (filter :installed (mapcat :hosted rig-cards))
            hosted-on-ice (->> (get-in @state [:corp :servers]) seq flatten (mapcat :ices) (mapcat :hosted))]
        (doseq [card (concat rig-cards hosted-cards hosted-on-ice)]
          ;; Clear the added-virus-counter flag for each virus in play.
          ;; We do this even on the corp's turn to prevent shenanigans with something like Gorman Drip and Surge
          (when (has-subtype? card "Virus")
            (set-prop state :runner card :added-virus-counter false))))
      (swap! state assoc :end-turn true)
      (swap! state update-in [side :register] dissoc :cannot-draw)
      (swap! state update-in [side :register] dissoc :drawn-this-turn)
      (doseq [c (filter #(= :this-turn (:rezzed %)) (all-installed state :corp))]
        (update! state side (assoc c :rezzed true)))
      (clear-turn-register! state)
      (swap! state dissoc :turn-events)
      (when-let [extra-turns (get-in @state [side :extra-turns])]
        (when (> extra-turns 0)
          (start-turn state side nil)
          (swap! state update-in [side :extra-turns] dec)
          (let [turns (if (= 1 extra-turns) "turn" "turns")]
            (system-msg state side (clojure.string/join ["will have " extra-turns " extra " turns " remaining."]))))))))
=======
(defn end-turn
  ([state side args] (end-turn state side (make-eid state) args))
  ([state side eid args]
   (let [max-hand-size (max (hand-size state side) 0)]
     (when (<= (count (get-in @state [side :hand])) max-hand-size)
       (turn-message state side false)
       (when (and (= side :runner)
                  (neg? (hand-size state side)))
         (flatline state))
       (when-completed
         (trigger-event-sync state side (if (= side :runner) :runner-turn-ends :corp-turn-ends))
         (do (doseq [a (get-in @state [side :register :end-turn])]
               (resolve-ability state side (:ability a) (:card a) (:targets a)))
             (swap! state assoc-in [side :register-last-turn] (-> @state side :register))
             (let [rig-cards (apply concat (vals (get-in @state [:runner :rig])))
                   hosted-cards (filter :installed (mapcat :hosted rig-cards))
                   hosted-on-ice (->> (get-in @state [:corp :servers]) seq flatten (mapcat :ices) (mapcat :hosted))]
               (doseq [card (concat rig-cards hosted-cards hosted-on-ice)]
                 ;; Clear the added-virus-counter flag for each virus in play.
                 ;; We do this even on the corp's turn to prevent shenanigans with something like Gorman Drip and Surge
                 (when (has-subtype? card "Virus")
                   (set-prop state :runner card :added-virus-counter false))))
             (swap! state assoc :end-turn true)
             (swap! state update-in [side :register] dissoc :cannot-draw)
             (swap! state update-in [side :register] dissoc :drawn-this-turn)
             (doseq [c (filter #(= :this-turn (:rezzed %)) (all-installed state :corp))]
               (update! state side (assoc c :rezzed true)))
             (clear-turn-register! state)
             (swap! state dissoc :turn-events)
             (when-let [extra-turns (get-in @state [side :extra-turns])]
               (when (> extra-turns 0)
                 (start-turn state side nil)
                 (swap! state update-in [side :extra-turns] dec)
                 (let [turns (if (= 1 extra-turns) "turn" "turns")]
                   (system-msg state side (clojure.string/join ["will have " extra-turns " extra " turns " remaining."])))))
             (effect-completed state side eid)))))))
>>>>>>> 646d44dc
<|MERGE_RESOLUTION|>--- conflicted
+++ resolved
@@ -220,42 +220,6 @@
                  "info")
       (end-phase-12 state side args))))
 
-<<<<<<< HEAD
-(defn end-turn [state side args]
-  (let [max-hand-size (max (hand-size state side) 0)]
-    (when (<= (count (get-in @state [side :hand])) max-hand-size)
-      (turn-message state side false)
-      (if (= side :runner)
-        (do (when (neg? (hand-size state side))
-              (flatline state))
-            (trigger-event state side :runner-turn-ends)
-            (trigger-event state side :post-runner-turn-ends))
-        (trigger-event state side :corp-turn-ends))
-      (doseq [a (get-in @state [side :register :end-turn])]
-        (resolve-ability state side (:ability a) (:card a) (:targets a)))
-      (swap! state assoc-in [side :register-last-turn] (-> @state side :register))
-      (let [rig-cards (apply concat (vals (get-in @state [:runner :rig])))
-            hosted-cards (filter :installed (mapcat :hosted rig-cards))
-            hosted-on-ice (->> (get-in @state [:corp :servers]) seq flatten (mapcat :ices) (mapcat :hosted))]
-        (doseq [card (concat rig-cards hosted-cards hosted-on-ice)]
-          ;; Clear the added-virus-counter flag for each virus in play.
-          ;; We do this even on the corp's turn to prevent shenanigans with something like Gorman Drip and Surge
-          (when (has-subtype? card "Virus")
-            (set-prop state :runner card :added-virus-counter false))))
-      (swap! state assoc :end-turn true)
-      (swap! state update-in [side :register] dissoc :cannot-draw)
-      (swap! state update-in [side :register] dissoc :drawn-this-turn)
-      (doseq [c (filter #(= :this-turn (:rezzed %)) (all-installed state :corp))]
-        (update! state side (assoc c :rezzed true)))
-      (clear-turn-register! state)
-      (swap! state dissoc :turn-events)
-      (when-let [extra-turns (get-in @state [side :extra-turns])]
-        (when (> extra-turns 0)
-          (start-turn state side nil)
-          (swap! state update-in [side :extra-turns] dec)
-          (let [turns (if (= 1 extra-turns) "turn" "turns")]
-            (system-msg state side (clojure.string/join ["will have " extra-turns " extra " turns " remaining."]))))))))
-=======
 (defn end-turn
   ([state side args] (end-turn state side (make-eid state) args))
   ([state side eid args]
@@ -267,7 +231,9 @@
          (flatline state))
        (when-completed
          (trigger-event-sync state side (if (= side :runner) :runner-turn-ends :corp-turn-ends))
-         (do (doseq [a (get-in @state [side :register :end-turn])]
+         (do (when (= side :runner)
+               (trigger-event state side :post-runner-turn-ends))
+             (doseq [a (get-in @state [side :register :end-turn])]
                (resolve-ability state side (:ability a) (:card a) (:targets a)))
              (swap! state assoc-in [side :register-last-turn] (-> @state side :register))
              (let [rig-cards (apply concat (vals (get-in @state [:runner :rig])))
@@ -291,5 +257,4 @@
                  (swap! state update-in [side :extra-turns] dec)
                  (let [turns (if (= 1 extra-turns) "turn" "turns")]
                    (system-msg state side (clojure.string/join ["will have " extra-turns " extra " turns " remaining."])))))
-             (effect-completed state side eid)))))))
->>>>>>> 646d44dc
+             (effect-completed state side eid)))))))