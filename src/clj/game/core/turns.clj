--- conflicted
+++ resolved
@@ -172,42 +172,23 @@
 
 (defn end-phase-12
   "End phase 1.2 and trigger appropriate events for the player."
-<<<<<<< HEAD
-  [state side args]
-  (turn-message state side true)
-  (let [extra-clicks (get-in @state [side :extra-click-temp] 0)]
-    (gain state side :click (get-in @state [side :click-per-turn]))
-    (when-completed (trigger-event-sync state side (if (= side :corp) :corp-turn-begins :runner-turn-begins))
-                    (do (when (= side :corp)
-                          (draw state side)
-                          (trigger-event state side :corp-mandatory-draw))
-=======
   ([state side args] (end-phase-12 state side (make-eid state) args))
   ([state side eid args]
    (turn-message state side true)
-   (let [extra-clicks (or (get-in @state [side :extra-click-temp]) 0)]
+   (let [extra-clicks (get-in @state [side :extra-click-temp] 0)]
      (gain state side :click (get-in @state [side :click-per-turn]))
      (when-completed (trigger-event-sync state side (if (= side :corp) :corp-turn-begins :runner-turn-begins))
                      (do (when (= side :corp)
                            (draw state side)
                            (trigger-event-simult state side eid :corp-mandatory-draw nil nil))
->>>>>>> 524375f3
 
                          (cond
 
-<<<<<<< HEAD
                           (neg? extra-clicks)
                           (lose state side :click (abs extra-clicks))
 
                           (pos? extra-clicks)
                           (gain state side :click extra-clicks))
-=======
-                           (< extra-clicks 0)
-                           (lose state side :click (abs extra-clicks))
-
-                          (> extra-clicks 0)
-                           (gain state side :click extra-clicks))
->>>>>>> 524375f3
 
                          (swap! state dissoc-in [side :extra-click-temp])
                          (swap! state dissoc (if (= side :corp) :corp-phase-12 :runner-phase-12))
