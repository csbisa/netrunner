--- conflicted
+++ resolved
@@ -13,35 +13,20 @@
                                         (update! state side (assoc-in (get-card state card) [:special :numpurged] counters))))}
              :purge {:delayed-completion true
                      :effect (effect (show-wait-prompt  :corp "Runner to decide if they will use Acacia")
-<<<<<<< HEAD
-                                  (continue-ability {:optional
-                                                     {:player :runner
-                                                      :prompt "Use Acacia?"
-                                                      :yes-ability {:effect (req (let [counters (- (get-in (get-card state card) [:special :numpurged])
-                                                                                                   (number-of-virus-counters state))]
-                                                                                   (gain-credits state side counters)
-                                                                                   (system-msg state side (str "uses Acacia and gains " counters "[Credit]"))
-                                                                                   (trash state side card)
-                                                                                   (clear-wait-prompt state :corp)
-                                                                                   (effect-completed state side eid)))}
-                                                      :no-ability {:effect (effect (clear-wait-prompt :corp)
-                                                                                   (effect-completed eid))}}} card nil))}}}
-=======
-                                  (continue-ability
-                                    {:optional
-                                     {:player :runner
-                                      :prompt "Use Acacia?"
-                                      :yes-ability {:effect (req (let [counters (- (get-in (get-card state card) [:special :numpurged])
-                                                                                   (number-of-virus-counters state))]
-                                                                   (gain state side :credit counters)
-                                                                   (system-msg state side (str "uses Acacia and gains " counters "[Credit]"))
-                                                                   (trash state side card)
-                                                                   (clear-wait-prompt state :corp)
-                                                                   (effect-completed state side eid)))}
-                                      :no-ability {:effect (effect (clear-wait-prompt :corp)
-                                                                   (effect-completed eid))}}}
-                                    card nil))}}}
->>>>>>> bf4a46d5
+                                     (continue-ability
+                                       {:optional
+                                        {:player :runner
+                                         :prompt "Use Acacia?"
+                                         :yes-ability {:effect (req (let [counters (- (get-in (get-card state card) [:special :numpurged])
+                                                                                      (number-of-virus-counters state))]
+                                                                      (gain-credits state side counters)
+                                                                      (system-msg state side (str "uses Acacia and gains " counters "[Credit]"))
+                                                                      (trash state side card)
+                                                                      (clear-wait-prompt state :corp)
+                                                                      (effect-completed state side eid)))}
+                                         :no-ability {:effect (effect (clear-wait-prompt :corp)
+                                                                      (effect-completed eid))}}}
+                                       card nil))}}}
 
    "Adjusted Matrix"
    {:implementation "Click Adjusted Matrix to use ability."
@@ -433,15 +418,9 @@
                                 (get-card state card)))}
                 {:label "Take all [Credits] from Flame-out"
                  :req (req (and (not-empty (:hosted card))
-<<<<<<< HEAD
-                                (pos? (get-in card [:counter :credit] 0))))
-                 :effect (req (let [credits (get-in card [:counter :credit] 0)]
-                                (gain-credits state :runner credits)
-=======
                                 (pos? (get-counters card :credit))))
                  :effect (req (let [credits (get-counters card :credit)]
-                                (gain state :runner :credit credits)
->>>>>>> bf4a46d5
+                                (gain-credits state :runner credits)
                                 (update! state :runner (dissoc-in card [:counter :credit]))
                                 (system-msg state :runner (str "takes " credits "[Credits] from Flame-out"))
                                 (register-events
@@ -922,16 +901,10 @@
                                    :choices {:number (req (min (last (:pre-damage (eventmap @state)))
                                                                (:credit runner)))}
                                    :msg (msg "prevent " target " damage")
-<<<<<<< HEAD
-                                   :effect (effect (damage-prevent (first (:pre-damage (eventmap @state))) target)
-                                                   (lose-credits target)
-                                                   (trash card {:cause :ability-cost}))} card nil))}]})
-=======
                                    :effect (effect (trash card {:cause :ability-cost})
                                                    (damage-prevent (first (:pre-damage (eventmap @state))) target)
-                                                   (lose :credit target))}
+                                                   (lose-credits target))}
                                   card nil))}]})
->>>>>>> bf4a46d5
 
    "Record Reconstructor"
    {:events
