(ns game.cards.hardware
  (:require [game.core :refer :all]
            [game.utils :refer :all]
            [game.core.cost-fns :refer [all-stealth min-stealth]]
            [jinteki.utils :refer :all]
            [clojure.string :as string]
            [clojure.set :as clj-set]))

;; Card definitions

(defcard "Acacia"
  {:events [{:event :pre-purge
             :effect (req (let [counters (number-of-virus-counters state)]
                            (update! state side (assoc-in (get-card state card) [:special :numpurged] counters))))}
            {:event :purge
             :optional
             {:player :runner
              :waiting-prompt "Runner to choose an option"
              :prompt "Use Acacia?"
              :yes-ability
              {:async true
               :effect (req (let [counters (- (get-in (get-card state card) [:special :numpurged])
                                              (number-of-virus-counters state))]
                              (wait-for (trash state side card nil)
                                        (system-msg state side (str "trashes Acacia and gains " counters " [Credit]"))
                                        (gain-credits state side eid counters))))}}}]})

(defcard "Adjusted Matrix"
  {:implementation "Click Adjusted Matrix to use ability."
   :on-install {:req (req (not-empty (filter #(has-subtype? % "Icebreaker") (all-active-installed state :runner))))
                :prompt "Choose Icebreaker on which to install Adjusted Matrix"
                :choices {:card #(and (runner? %)
                                      (has-subtype? % "Icebreaker")
                                      (installed? %))}
                :msg (msg "host itself on " (card-str state target))
                :effect (effect (host (get-card state target) (get-card state card)))}
   :constant-effects [{:type :gain-subtype
                       :req (req (same-card? target (:host card)))
                       :value "AI"}]
   :abilities [(break-sub [:click 1] 1 "All" {:req (req true)})]})

(defcard "Akamatsu Mem Chip"
  {:constant-effects [(mu+ 1)]})

(defcard "Aniccam"
  (let [ability {:async true
                 :once-per-instance true
                 :req (req (and (some #(event? (:card %)) targets)
                                (letfn [(event-targets? [targets]
                                          (some #(event? (:card %)) targets))]
                                  (first-trash? state event-targets?))))
                 :msg "draw 1 card"
                 :effect (effect (draw :runner eid 1))}]
    {:constant-effects [(mu+ 1)]
     :events [(assoc ability :event :corp-trash)
              (assoc ability :event :runner-trash)
              (assoc ability :event :game-trash)]}))

(defcard "Archives Interface"
  {:events
   [{:event :breach-server
     :async true
     :interactive (req true)
     :req (req (and (= target :archives)
                    (not= (:max-access run) 0)
                    (not-empty (:discard corp))))
     :effect (req (swap! state update-in [:corp :discard] #(map (fn [c] (assoc c :seen true)) %))
                  (continue-ability
                    state side
                    {:optional
                     {:prompt "Use Archives Interface to remove a card from the game instead of accessing it?"
                      :yes-ability {:prompt "Choose a card in Archives to remove from the game instead of accessing"
                                    :choices (req (:discard corp))
                                    :msg (msg "remove " (:title target) " from the game")
                                    :effect (effect (move :corp target :rfg))}}} card nil))}]})

(defcard "Astrolabe"
  {:constant-effects [(mu+ 1)]
   :events [{:event :server-created
             :msg "draw 1 card"
             :async true
             :effect (effect (draw :runner eid 1))}]})

(defcard "Autoscripter"
  {:events [{:event :runner-install
             :silent (req true)
             :req (req (and (program? (:card context))
                            ;; only trigger on Runner's turn
                            (= (:active-player @state) :runner)
                            ;; only trigger when playing a Program from grip
                            (some #{:hand} (:previous-zone (:card context)))
                            ;; check that we haven't played a Program from the grip this turn
                            ;; which translates to just one case of playing a Program in turn-events
                            (first-event? state :runner :runner-install
                                          (fn [[context]]
                                            (and (some #{:hand} (:previous-zone (:card context)))
                                                 (program? (:card context)))))))
             :msg "gain [Click]"
             :effect (effect (gain-clicks 1))}
            {:event :unsuccessful-run
             :async true
             :msg "trash itself"
             :effect (effect (trash eid card))}]})

(defcard "Blackguard"
  {:constant-effects [(mu+ 2)]
   :events [{:event :expose
             :msg (msg "attempt to force the rez of " (:title target))
             :async true
             :effect (req (let [c target
                                cdef (card-def c)
                                cname (:title c)
                                cost (rez-cost state side target)
                                additional-costs (rez-additional-cost-bonus state side target)]
                            (if (seq additional-costs)
                              (continue-ability
                                state side
                                {:optional
                                 {:waiting-prompt (str "Corp to decide if they will rez " cname)
                                  :prompt (msg (build-cost-string [:credit cost])
                                               ", plus " (string/lower-case (build-cost-string additional-costs))
                                               " as an additional cost to rez " cname "?")
                                  :player :corp
                                  :yes-ability {:async true
                                                :effect (effect (rez :corp eid c))}
                                  :no-ability {:msg (msg "declines to pay additional costs"
                                                         " and is not forced to rez " cname)}}}
                                card nil)
                              (rez state :corp eid target))))}]})

(defcard "Bookmark"
  {:abilities [{:label "Host up to 3 cards from your Grip facedown"
                :cost [:click 1]
                :keep-menu-open :while-clicks-left
                :msg "host up to 3 cards from their Grip facedown"
                :choices {:max 3
                          :card #(and (runner? %)
                                      (in-hand? %))}
                :effect (req (doseq [c targets]
                               (host state side (get-card state card) c {:facedown true})))}
               {:label "Add all hosted cards to Grip"
                :cost [:click 1]
                :msg "add all hosted cards to their Grip"
                :effect (req (doseq [c (:hosted card)]
                               (move state side c :hand)))}
               {:label "Add all hosted cards to Grip"
                :trash-icon true
                :effect (req (doseq [c (:hosted card)]
                               (move state side c :hand))
                             (continue-ability
                               state side
                               {:cost [:trash-can]
                                :msg "add all hosted cards to their Grip"}
                               (get-card state card) nil))}]})

(defcard "Boomerang"
  {:on-install {:prompt "Choose an installed piece of ice"
                :msg (msg "target " (card-str state target))
                :choices {:card #(and (installed? %)
                                      (ice? %))}
                :effect (effect (add-icon card target "B" "blue")
                                (update! (assoc-in (get-card state card) [:special :boomerang-target] target)))}
   :leave-play (effect (remove-icon card))
   :abilities [(assoc
                 (break-sub
                   [:trash-can] 2 "All"
                   {:req (req (if-let [boomerang-target (get-in card [:special :boomerang-target])]
                                (some #(same-card? boomerang-target (:ice %)) (:encounters @state))
                                true))}) ; When eg. flipped by Assimilator
                 :effect
                 (req (wait-for
                        (trash state side (make-eid state eid) card {:cause :ability-cost
                                                                     :unpreventable true})
                        (continue-ability
                          state :runner
                          (when-let [[boomerang] async-result]
                            (break-sub
                              nil 2 "All"
                              {:additional-ability
                               {:effect
                                (effect
                                  (register-events
                                    boomerang
                                    [{:event :run-ends
                                      :duration :end-of-run
                                      :optional
                                      {:req (req (and (:successful target)
                                                      (not (zone-locked? state :runner :discard))
                                                      (some #(= "Boomerang" (:title %)) (:discard runner))))
                                       :once :per-run
                                       :prompt (msg "Shuffle a copy of " (:title card) " back into the Stack?")
                                       :yes-ability
                                       {:msg (msg "shuffle a copy of " (:title card) " back into the Stack")
                                        :effect (effect (move (some #(when (= "Boomerang" (:title %)) %)
                                                                    (:discard runner))
                                                              :deck)
                                                        (shuffle! :deck))}}}]))}}))
                          card nil))))]})

(defcard "Box-E"
  {:constant-effects [(mu+ 2)
                      (runner-hand-size+ 2)]})

(defcard "Brain Cage"
  {:constant-effects [(runner-hand-size+ 3)]
   :on-install {:async true
                :effect (effect (damage eid :brain 1 {:card card}))}})

(defcard "Brain Chip"
  (let [runner-points (fn [s] (max (get-in @s [:runner :agenda-point] 0) 0))]
    {:constant-effects [(mu+
                          (req (pos? (runner-points state)))
                          ;; [:regular N] is needed to make the mu system work
                          (req [:regular (runner-points state)]))
                        (runner-hand-size+ (req (runner-points state)))]}))

(defcard "Buffer Drive"
  (let [grip-or-stack-trash?
        (fn [targets]
          (some #(and (runner? (:card %))
                      (or (in-hand? (:card %))
                          (in-deck? (:card %))))
                targets))
        triggered-ability
        {:once-per-instance true
         :req (req (and (grip-or-stack-trash? targets)
                        (first-trash? state grip-or-stack-trash?)))
         :prompt "Add a trashed card to the bottom of the stack"
         :choices (req (conj (sort (map :title (map :card targets))) "No action"))
         :async true
         :effect (req (if (= "No action" target)
                        (effect-completed state side eid)
                        (do (system-msg state side
                                        (str "uses Buffer Drive to add " target
                                             " to the bottom of the stack"))
                            (move state side (find-card target (:discard (:runner @state))) :deck)
                            (effect-completed state side eid))))}]
    {:events [(assoc triggered-ability :event :runner-trash)
              (assoc triggered-ability :event :corp-trash)]
     :abilities [{:req (req (not (zone-locked? state :runner :discard)))
                  :label "Add a card from the heap to the top of the stack"
                  :cost [:remove-from-game]
                  :show-discard true
                  :choices {:card #(and (runner? %)
                                        (in-discard? %))}
                  :msg (msg "add " (:title target) " to the top of the stack")
                  :effect (effect (move target :deck {:front true}))}]}))

(defcard "Capstone"
  {:abilities [{:req (req (pos? (count (:hand runner))))
                :label "trash and install cards"
                :cost [:click 1]
                :async true
                :prompt "Choose any number of cards to trash from your grip"
                :choices {:max (req (count (:hand runner)))
                          :card #(and (runner? %)
                                      (in-hand? %))}
                :effect (req (let [trashed-card-names (keep :title targets)
                                   installed-card-names (keep :title (all-active-installed state :runner))
                                   overlap (clj-set/intersection (set trashed-card-names)
                                                                 (set installed-card-names))]
                               (wait-for (trash-cards state side targets {:unpreventable true})
                                         (let [trashed-cards async-result]
                                           (wait-for (draw state side (count (filter overlap trashed-card-names)))
                                                     (system-msg state side
                                                                 (str "spends [Click] to use Capstone to trash "
                                                                      (string/join ", " (map :title trashed-cards))
                                                                      " from the grip and draw "
                                                                      (quantify (count async-result) "card")))
                                                     (effect-completed state side eid))))))}]})

(defcard "Carnivore"
  {:constant-effects [(mu+ 1)]
   :interactions
   {:access-ability
    {:label "Trash card"
     :req (req (and (not (get-in @state [:per-turn (:cid card)]))
                    (<= 2 (count (:hand runner)))))
     :cost [:trash-from-hand 2]
     :msg (msg "trash " (:title target) " at no cost")
     :once :per-turn
     :async true
     :effect (effect (trash eid (assoc target :seen true) {:accessed true}))}}})

(defcard "Chop Bot 3000"
  {:flags {:runner-phase-12 (req (>= (count (all-installed state :runner)) 2))}
   :abilities [{:req (req (:runner-phase-12 @state))
                :label "trash and draw or remove tag"
                :choices {:card #(and (runner? %)
                                      (installed? %))
                          :not-self true}
                :async true
                :effect (req (wait-for (trash state :runner target nil)
                                       (continue-ability
                                         state side
                                         (let [trash-str (str "uses Chop Bot 3000 to trash " (:title target))
                                               deck (pos? (count (:deck runner)))
                                               tags (pos? (count-real-tags state))]
                                           {:req (req (or deck tags))
                                            :prompt "Draw 1 card or remove 1 tag"
                                            :choices [(when deck "Draw 1 card")
                                                      (when tags "Remove 1 tag")]
                                            :async true
                                            :effect (req (if (= target "Draw 1 card")
                                                           (do (system-msg state :runner (str trash-str " and draw 1 card"))
                                                               (draw state :runner eid 1))
                                                           (do (system-msg state :runner (str trash-str " and remove 1 tag"))
                                                               (lose-tags state :runner eid 1))))})
                                         card nil)))}]})

(defcard "Clone Chip"
  {:abilities [{:prompt "Choose a program to install from your Heap"
                :label "install card from heap"
                :show-discard true
                :req (req (and (not (zone-locked? state :runner :discard))
                               (not (install-locked? state side))
                               (some #(and (program? %)
                                           (can-pay? state side (assoc eid :source card :source-type :runner-install) % nil
                                                     [:credit (install-cost state side %)]))
                                     (:discard runner))))
                :choices {:req (req (and (program? target)
                                         (in-discard? target)
                                         (can-pay? state side (assoc eid :source card :source-type :runner-install) target nil
                                                   [:credit (install-cost state side target)])))}
                :cost [:trash-can]
                :msg (msg "install " (:title target))
                :effect (effect (runner-install (assoc eid :source card :source-type :runner-install) target nil))}]})

(defcard "Comet"
  {:constant-effects [(mu+ 1)]
   :events [{:event :play-event
             :req (req (first-event? state side :play-event))
             :effect (req (system-msg state :runner
                                      (str "can play another event without spending a [Click] by clicking on Comet"))
                          (update! state side (assoc card :comet-event true)))}]
   :abilities [{:async true
                :label "play an event in hand twice"
                :req (req (:comet-event card))
                :prompt "Choose an Event in your Grip to play"
                :choices {:card #(and (event? %)
                                      (in-hand? %))}
                :msg (msg "play " (:title target))
<<<<<<< HEAD
                :effect (req (let [eid (assoc eid :source-type :play)]
                               (update! state :runner (dissoc (get-card state card) :comet-event))
                               (play-instant state side eid target nil)))}]})
=======
                :effect (effect (update! (dissoc (get-card state card) :comet-event))
                                (play-instant (assoc eid :source-type :play) target nil))}]})
>>>>>>> e2299471

(defcard "Cortez Chip"
  {:abilities [{:prompt "Choose a piece of ice"
                :label "increase rez cost of ice"
                :choices {:card #(and (ice? %)
                                      (not (rezzed? %)))}
                :msg (msg "increase the rez cost of " (card-str state target)
                          " by 2 [Credits] until the end of the turn")
                :cost [:trash-can]
                :effect (effect (register-floating-effect
                                  card
                                  (let [ice target]
                                    {:type :rez-additional-cost
                                     :duration :end-of-turn
                                     :req (req (same-card? target ice))
                                     :value [:credit 2]})))}]})

(defcard "Cyberdelia"
  {:constant-effects [(mu+ 1)]
   :events [{:event :subroutines-broken
             :req (req (and (every? :broken (:subroutines target))
                            (first-event? state side :subroutines-broken #(every? :broken (:subroutines (first %))))))
             :msg "gain 1 [Credits] for breaking all subroutines on a piece of ice"
             :async true
             :effect (effect (gain-credits eid 1))}]})

(defcard "Cyberfeeder"
  {:recurring 1
   :interactions {:pay-credits {:req (req (or (and (= :runner-install (:source-type eid))
                                                   (has-subtype? target "Virus")
                                                   (program? target))
                                              (and (= :ability (:source-type eid))
                                                   (has-subtype? target "Icebreaker"))))
                                :type :recurring}}})

(defcard "CyberSolutions Mem Chip"
  {:constant-effects [(mu+ 2)]})

(defcard "Cybsoft MacroDrive"
  {:recurring 1
   :interactions {:pay-credits {:req (req (and (= :runner-install (:source-type eid))
                                               (program? target)))
                                :type :recurring}}})

(defcard "Daredevil"
  {:constant-effects [(mu+ 2)]
   :events [{:event :run
             :once :per-turn
             :req (req (and (<= 2 (:position target))
                            (first-event? state side :run #(<= 2 (:position (first %))))))
             :msg "draw two cards"
             :async true
             :effect (effect (draw eid 2))}]})

(defcard "Dedicated Processor"
  {:implementation "Click Dedicated Processor to use ability"
   :req (req (not-empty (filter #(has-subtype? % "Icebreaker") (all-active-installed state :runner))))
   :hosting {:card #(and (has-subtype? % "Icebreaker")
                         (not (has-subtype? % "AI"))
                         (installed? %))}
   :abilities [{:cost [:credit 2]
                :label "add 4 strength for the remainder of the run"
                :req (req run)
                :effect (effect (pump (get-card state (:host card)) 4))
                :msg (msg "pump the strength of " (get-in card [:host :title]) " by 4")}]})

(defcard "Deep Red"
  {:constant-effects [(caissa-mu+ 3)]
   :events [{:event :runner-install
             :optional
             {:req (req (has-subtype? (:card context) "Caïssa"))
              :prompt "Use Deep Red?"
              :yes-ability
              {:async true
               :effect (effect
                         (continue-ability
                           (let [cid (:cid (:card context))]
                             {:async true
                              :prompt "Choose the just-installed Caïssa to have Deep Red trigger its [Click] ability"
                              :choices {:card #(= cid (:cid %))}
                              :msg (msg "trigger the [Click] ability of " (:title target)
                                        " without spending [Click]")
                              :effect (req (gain-clicks state :runner 1)
                                           (play-ability state side {:card target :ability 0})
                                           (effect-completed state side eid))})
                           card nil))}}}]})

(defcard "Demolisher"
  {:constant-effects [(mu+ 1)
                      {:type :trash-cost
                       :value -1}]
   :events [{:event :runner-trash
             :once-per-instance true
             :req (req (and (corp? (:card target))
                            (first-event? state side :runner-trash
                                          (fn [targets]
                                            (some #(corp? (:card %)) targets)))))
             :msg "gain 1 [Credits]"
             :async true
             :effect (effect (gain-credits :runner eid 1))}]})

(defcard "Desperado"
  {:constant-effects [(mu+ 1)]
   :events [{:event :successful-run
             :silent (req true)
             :async true
             :msg "gain 1 [Credits]"
             :effect (effect (gain-credits eid 1))}]})

(defcard "Devil Charm"
  {:events [{:event :encounter-ice
             :interactive (req true)
             :optional
             {:prompt "Remove this card from the game: give encountered ice -6 strength?"
              :yes-ability
              {:msg (msg "give -6 strength to " (card-str state (:ice context)) " for the remainder of the run")
               :cost [:remove-from-game]
               :effect (effect (register-floating-effect
                                 card
                                 (let [ice (:ice context)]
                                   {:type :ice-strength
                                    :duration :end-of-run
                                    :req (req (same-card? target ice))
                                    :value -6}))
                               (update-all-ice))}}}]})

(defcard "Dinosaurus"
  {:abilities [{:label "Install a non-AI icebreaker on Dinosaurus"
                :req (req (empty? (:hosted card)))
                :cost [:click 1]
                :prompt "Choose a non-AI icebreaker in your Grip to install on Dinosaurus"
                :choices {:card #(and (has-subtype? % "Icebreaker")
                                      (not (has-subtype? % "AI"))
                                      (in-hand? %))}
                :async true
                :effect (effect (runner-install eid target {:host-card card :no-mu true}))}
               {:label "Host an installed non-AI icebreaker on Dinosaurus"
                :req (req (empty? (:hosted card)))
                :prompt "Choose an installed non-AI icebreaker to host on Dinosaurus"
                :choices {:card #(and (has-subtype? % "Icebreaker")
                                      (not (has-subtype? % "AI"))
                                      (installed? %))}
                :msg (msg "host " (:title target))
                :effect (effect (host card target)
                                (unregister-effects-for-card target #(= :used-mu (:type %)))
                                (update-mu))}]
   :constant-effects [{:type :breaker-strength
                       :req (req (same-card? target (first (:hosted card))))
                       :value 2}]})

(defcard "Docklands Pass"
  {:events [(breach-access-bonus
             :hq 1
             {:req (req (and (= :hq target)
                             (first-event? state side :breach-server #(= :hq (first %)))))
              :msg "access 1 additional cards from HQ"})]})

(defcard "Doppelgänger"
  {:constant-effects [(mu+ 1)]
   :events [{:event :runner-install
             :req (req (same-card? card (:card context)))
             :silent (req true)
             :effect (effect (update! (assoc card :dopp-active true)))}
            {:event :runner-turn-begins
             :effect (effect (update! (assoc card :dopp-active true)))}
            {:event :run-ends
             :interactive (req true)
             :optional
             {:req (req (and (:successful target)
                             (:dopp-active (get-card state card))))
              :player :runner
              :prompt "Use Doppelgänger to run again?"
              :yes-ability {:prompt "Choose a server"
                            :async true
                            :choices (req runnable-servers)
                            :msg (msg "make a run on " target)
                            :makes-run true
                            :effect (effect (update! (dissoc card :dopp-active))
                                            (unregister-floating-effects :end-of-run)
                                            (unregister-floating-events :end-of-run)
                                            (update-all-icebreakers)
                                            (update-all-ice)
                                            (reset-all-ice)
                                            (clear-wait-prompt :corp)
                                            (make-run eid target (get-card state card)))}}}]})

(defcard "Dorm Computer"
  {:flags {:forced-to-avoid-tag true}
   :data {:counter {:power 4}}
   :abilities [{:cost [:click 1 :power 1]
                :req (req (not run))
                :prompt "Choose a server"
                :choices (req runnable-servers)
                :msg "make a run and avoid all tags for the remainder of the run"
                :makes-run true
                :async true
                :effect (effect (register-events
                                  card
                                  [{:event :pre-tag
                                    :duration :end-of-run
                                    :async true
                                    :msg "avoid all tags during the run"
                                    :effect (effect (tag-prevent :runner eid Integer/MAX_VALUE))}])
                                (make-run eid target card))}]})

(defcard "Dyson Fractal Generator"
  {:recurring 1
   :interactions {:pay-credits {:req (req (and (= :ability (:source-type eid))
                                               (has-subtype? target "Fracter")
                                               (has-subtype? target "Icebreaker")))
                                :type :recurring}}})

(defcard "Dyson Mem Chip"
  {:constant-effects [(mu+ 1)
                      (link+ 1)]})

(defcard "DZMZ Optimizer"
  {:constant-effects [(mu+ 1)
                      {:type :install-cost
                       :req (req (and (program? target)
                                      (no-event? state :runner :runner-install #(program? (:card (first %))))))
                       :value -1}]
   :events [{:event :runner-install
             :req (req (and (program? target)
                            (first-event? state :runner :runner-install #(program? (first %)))))
             :silent (req true)
             :msg (msg "reduce the install cost of " (:title target) " by 1 [Credits]")}]})

(defcard "e3 Feedback Implants"
  {:abilities [(break-sub 1 1 "All" {:req (req true)})]})

(defcard "Ekomind"
  (let [update-base-mu (fn [state n] (swap! state assoc-in [:runner :memory :base] n))]
    {:effect (req (update-base-mu state (count (get-in @state [:runner :hand])))
                  (add-watch state :ekomind (fn [k ref old new]
                                              (let [hand-size (count (get-in new [:runner :hand]))]
                                                (when (not= (count (get-in old [:runner :hand])) hand-size)
                                                  (update-base-mu ref hand-size))))))
     :leave-play (req (remove-watch state :ekomind))}))

(defcard "EMP Device"
  {:abilities [{:req (req run)
                :msg "prevent the Corp from rezzing more than 1 piece of ice for the remainder of the run"
                :cost [:trash-can]
                :effect (effect
                          (register-events
                            card
                            [{:event :rez
                              :duration :end-of-run
                              :unregister-once-resolved true
                              :req (req (ice? (:card context)))
                              :effect (effect (register-run-flag!
                                                card :can-rez
                                                (fn [state side card]
                                                  (if (ice? card)
                                                    ((constantly false)
                                                     (toast state :corp "Cannot rez ice the rest of this run due to EMP Device"))
                                                    true))))}]))}]})

(defcard "Feedback Filter"
  {:interactions {:prevent [{:type #{:net :brain}
                             :req (req true)}]}
   :abilities [{:cost [:credit 3]
                :msg "prevent 1 net damage"
                :effect (effect (damage-prevent :net 1))}
               {:label "Prevent up to 2 brain damage"
                :msg "prevent up to 2 brain damage"
                :cost [:trash-can]
                :effect (effect (damage-prevent :brain 2))}]})

(defcard "Flame-out"
  (let [register-flame-effect
        (fn [state card]
          (update! state :runner (assoc-in (get-card state card) [:special :flame-out-trigger] true)))
        maybe-turn-end {:async true
                        :req (req (:flame-out-trigger (:special (get-card state card))))
                        :effect (req (update! state side (assoc-in (get-card state card) [:special :flame-out-trigger] nil))
                                     (if-let [hosted (first (:hosted card))]
                                       (do (system-msg state :runner (str "trashes " (:title hosted) " from Flame-out"))
                                           (trash state side eid hosted nil))
                                       (effect-completed state side eid)))}]
    {:implementation "Credit usage restriction not enforced"
     :data {:counter {:credit 9}}
     :abilities [{:label "Take 1 [Credits] from Flame-out"
                  :req (req (and (not-empty (:hosted card))
                                 (pos? (get-counters card :credit))))
                  :async true
                  :effect (req (add-counter state side card :credit -1)
                               (system-msg state :runner "takes 1 [Credits] from Flame-out")
                               (register-flame-effect state card)
                               (gain-credits state :runner eid 1))}
                 {:label "Take all [Credits] from Flame-out"
                  :req (req (and (not-empty (:hosted card))
                                 (pos? (get-counters card :credit))))
                  :async true
                  :effect (req (let [credits (get-counters card :credit)]
                                 (update! state :runner (dissoc-in card [:counter :credit]))
                                 (system-msg state :runner (str "takes " credits " [Credits] from Flame-out"))
                                 (register-flame-effect state card)
                                 (gain-credits state :runner eid credits)))}
                 {:label "Install a program on Flame-out"
                  :req (req (empty? (:hosted card)))
                  :cost [:click 1]
                  :prompt "Choose a program in your Grip to install on Flame-out"
                  :choices {:card #(and (program? %)
                                        (in-hand? %))}
                  :async true
                  :effect (effect (update! (assoc-in (get-card state card) [:special :flame-out] (:cid target)))
                                  (runner-install eid target {:host-card card}))}
                 {:label "Host an installed program on Flame-out"
                  :req (req (empty? (:hosted card)))
                  :prompt "Choose an installed program to host on Flame-out"
                  :choices {:card #(and (program? %)
                                        (installed? %))}
                  :msg (msg "host " (:title target))
                  :effect (req (->> target
                                    (get-card state)
                                    (host state side card))
                               (update! state side (assoc-in (get-card state card) [:special :flame-out] (:cid target))))}]
     :events [{:event :card-moved
               :req (req (= (:cid target) (get-in (get-card state card) [:special :flame-out])))
               :effect (effect (update! (dissoc-in card [:special :flame-out])))}
              (assoc maybe-turn-end :event :runner-turn-ends)
              (assoc maybe-turn-end :event :corp-turn-ends)]
     :interactions {:pay-credits {:req (req (and (= :ability (:source-type eid))
                                                 (same-card? card (:host target))
                                                 (pos? (get-counters card :credit))))
                                  :custom-amount 1
                                  :custom (req (add-counter state side card :credit -1)
                                               (register-flame-effect state card)
                                               (effect-completed state side (make-result eid 1)))
                                  :type :custom}}}))

(defcard "Flip Switch"
  {:events [{:event :pre-init-trace
             :optional
             {:req (req (= :runner (:active-player @state)))
              :waiting-prompt "Runner to choose an option"
              :prompt "Use Flip Switch to reduce base trace strength to 0?"
              :player :runner
              :yes-ability {:msg "reduce the base trace strength to 0"
                            :cost [:trash-can]
                            :effect (req (swap! state assoc-in [:trace :force-base] 0))}}}]
   :abilities [{:label "Jack out"
                :req (req (and (or run
                                   (get-current-encounter state))
                               (= :runner (:active-player @state))))
                :msg "jack out"
                :cost [:trash-can]
                :async true
                :effect (effect (jack-out eid))}
               {:label "Remove 1 tag"
                :req (req (and (pos? (count-real-tags state))
                               (= :runner (:active-player @state))))
                :msg "remove 1 tag"
                :cost [:trash-can]
                :async true
                :effect (effect (lose-tags eid 1))}]})

(defcard "Forger"
  {:interactions {:prevent [{:type #{:tag}
                             :req (req true)}]}
   :constant-effects [(link+ 1)]
   :abilities [{:msg "avoid 1 tag"
                :label "Avoid 1 tag"
                :async true
                :cost [:trash-can]
                :effect (effect (tag-prevent :runner eid 1))}
               {:msg "remove 1 tag"
                :label "Remove 1 tag"
                :cost [:trash-can]
                :async true
                :effect (effect (lose-tags eid 1))}]})

(defcard "Friday Chip"
  (let [ability {:msg (msg "move 1 virus counter to " (:title target))
                 :req (req (and (pos? (get-counters card :virus))
                                (pos? (count-virus-programs state))))
                 :choices {:card virus-program?}
                 :effect (req (add-counter state :runner card :virus -1)
                              (add-counter state :runner target :virus 1))}]
    {:abilities [(set-autoresolve :auto-accept "Friday Chip")]
     :on-install {:effect (effect (toast "Tip: You can toggle automatically adding virus counters by clicking Friday Chip."))}
     :events [(assoc ability :event :runner-turn-begins)
              {:event :runner-trash
               :once-per-instance true
               :async true
               :req (req (some #(corp? (:card %)) targets))
               :effect (req (let [amt-trashed (count (filter #(corp? (:card %)) targets))
                                  sing-ab {:optional
                                           {:prompt "Place a virus counter on Friday Chip?"
                                            :autoresolve (get-autoresolve :auto-accept)
                                            :yes-ability {:effect (effect (system-msg
                                                                            :runner
                                                                            "places 1 virus counter on Friday Chip")
                                                                          (add-counter :runner card :virus 1))}}}
                                  mult-ab {:prompt "Place virus counters on Friday Chip?"
                                           :choices {:number (req amt-trashed)
                                                     :default (req amt-trashed)}
                                           :effect (effect (system-msg :runner
                                                                       (str "places "
                                                                            (quantify target "virus counter")
                                                                            " on Friday Chip"))
                                                           (add-counter :runner card :virus target))}
                                  ab (if (> amt-trashed 1) mult-ab sing-ab)]
                              (continue-ability state side ab card targets)))}]}))

(defcard "Gachapon"
  (letfn [(shuffle-end [remove-from-game shuffle-back]
            {:msg (msg "shuffle " (string/join ", " (map :title shuffle-back)) " into the stack"
                       " and remove " (string/join ", " (map :title remove-from-game)) " from the game")
             :effect (req
                       (doseq [c remove-from-game]
                         (move state side c :rfg))
                       (doseq [c shuffle-back]
                         (move state side c :deck))
                       (shuffle! state side :deck))})
          (shuffle-next [set-aside target to-shuffle]
            (let [set-aside (remove-once #(= % target) set-aside)
                  to-shuffle (if target
                               (concat to-shuffle [target])
                               [])
                  finished? (or (= 3 (count to-shuffle))
                                (empty? set-aside))]
              {:prompt (msg (if finished?
                              (str "Removing: " (if (not-empty set-aside)
                                                  (string/join ", " (map :title set-aside))
                                                  "nothing")
                                   "[br]Shuffling: " (if (not-empty to-shuffle)
                                                       (string/join ", " (map :title to-shuffle))
                                                       "nothing"))
                              (str "Choose " (- 3 (count to-shuffle)) " more cards to shuffle back."
                                   (when (not-empty to-shuffle)
                                     (str "[br]Currently shuffling back: " (string/join ", " (map :title to-shuffle)))))))
               :async true
               :not-distinct true ; show cards separately
               :choices (req (if finished?
                               ["Done" "Start over"]
                               (seq set-aside)))
               :effect (req (if finished?
                              (if (= "Done" target)
                                (continue-ability state side
                                                  (shuffle-end set-aside to-shuffle)
                                                  card nil)
                                (continue-ability state side
                                                  (shuffle-next (sort-by :title (concat set-aside to-shuffle)) nil nil)
                                                  card nil))
                              (continue-ability state side
                                                (shuffle-next set-aside target to-shuffle)
                                                card nil)))}))]
    {:abilities [{:label "Install a card from the top of the stack"
                  :cost [:trash-can]
                  :msg "install a card from the top of the stack"
                  :async true
                  :waiting-prompt "Runner to make a decision"
                  :effect (req (let [set-aside (sort-by :title (take 6 (:deck runner)))]
                                 (wait-for
                                   (resolve-ability state side
                                                    {:prompt (msg "The set aside cards are: " (string/join ", " (map :title set-aside)))
                                                     :choices ["OK"]}
                                                    card nil)
                                   (continue-ability
                                     state side
                                     {:prompt "Choose a card to install"
                                      :async true
                                      :choices (req (concat
                                                      (filter #(and (or (program? %)
                                                                        (and (resource? %)
                                                                             (has-subtype? % "Virtual")))
                                                                    (can-pay? state side
                                                                              (assoc eid :source card :source-type :runner-install)
                                                                              % nil [:credit (install-cost state side % {:cost-bonus -2})]))
                                                              set-aside)
                                                      ["No action"]))
                                      :cancel-effect (effect (continue-ability (shuffle-next set-aside nil nil) card nil))
                                      :effect (req (if (= "No action" target)
                                                     (continue-ability state side (shuffle-next set-aside nil nil) card nil)
                                                     (let [to-install target
                                                           set-aside (remove-once #(= % target) set-aside)
                                                           new-eid (assoc eid :source card :source-type :runner-install)]
                                                       (wait-for (runner-install state side new-eid target {:cost-bonus -2})
                                                                 (continue-ability state side (shuffle-next set-aside nil nil) card nil)))))}
                                     card nil))))}]}))

(defcard "Gebrselassie"
  {:abilities [{:msg "host itself on an installed non-AI icebreaker"
                :cost [:click 1]
                :choices {:card #(and (installed? %)
                                      (has-subtype? % "Icebreaker")
                                      (not (has-subtype? % "AI")))}
                :effect (req (when-let [host (get-card state (:host card))]
                               (swap! state assoc :effects
                                      (reduce
                                        (fn [effects e]
                                          (conj effects
                                                (if (and (same-card? host (:card e))
                                                         (= :breaker-strength (:type e))
                                                         (:original-duration e))
                                                  (-> e
                                                      (assoc :duration (:original-duration e))
                                                      (dissoc :original-duration))
                                                  e)))
                                        []
                                        (:effects @state)))
                               (update-breaker-strength state side host))
                             (host state side target card))}]
   :events [{:event :pump-breaker
             :req (req (same-card? target (:host card)))
             :effect (req (let [last-pump (assoc (second targets)
                                                 :duration :end-of-turn
                                                 :original-duration (:duration (last (:effects @state))))]
                            (swap! state assoc :effects
                                   (->> (:effects @state)
                                        (remove #(= (:uuid last-pump) (:uuid %)))
                                        (#(conj % last-pump))
                                        (into []))))
                          (update-breaker-strength state side target))}]
   :leave-play (req (when-let [host (get-card state (:host card))]
                      (swap! state assoc :effects
                             (reduce
                               (fn [effects e]
                                 (conj effects
                                       (if (and (same-card? host (:card e))
                                                (= :breaker-strength (:type e))
                                                (:original-duration e))
                                         (-> e
                                             (assoc :duration (:original-duration e))
                                             (dissoc :original-duration))
                                         e)))
                               []
                               (:effects @state)))
                      (update-breaker-strength state side host)))})

(defcard "GPI Net Tap"
  {:abilities [{:req (req (and (= :approach-ice (:phase run))
                               (ice? current-ice)
                               (not (rezzed? current-ice))))
                :label "expose approached ice"
                :msg "expose the approached ice"
                :async true
                :effect (req (wait-for (expose state side (make-eid state eid) current-ice)
                                       (continue-ability state side (offer-jack-out) card nil)))}]})

(defcard "Grimoire"
  {:constant-effects [(mu+ 2)]
   :events [{:event :runner-install
             :interactive (req true)
             :req (req (has-subtype? (:card context) "Virus"))
             :effect (effect (add-counter (:card context) :virus 1))}]})

(defcard "Heartbeat"
  {:constant-effects [(mu+ 1)]
   :interactions {:prevent [{:type #{:net :brain :meat}
                             :req (req true)}]}
   :abilities [{:label "Prevent 1 damage"
                :msg "prevent 1 damage"
                :cost [:trash-installed 1]
                :effect (effect (damage-prevent :brain 1)
                                (damage-prevent :meat 1)
                                (damage-prevent :net 1))}]})

(defcard "Hijacked Router"
  {:events [{:event :server-created
             :msg "force the Corp to lose 1 [Credits]"
             :async true
             :effect (effect (lose-credits :corp eid 1))}
            {:event :successful-run
             :optional
             {:req (req (= :archives (target-server context)))
              :prompt "Trash Hijacked Router to force the Corp to lose 3 [Credits]?"
              :yes-ability
              {:async true
               :msg "force the Corp to lose 3 [Credits]"
               :effect (req (wait-for (trash state :runner card {:unpreventable true})
                                      (lose-credits state :corp eid 3)))}}}]})

(defcard "Hippo"
  (letfn [(build-hippo-pred [outermost-ices]
            (fn [events]
              (not (empty? (filter #(true? %) (map #(and (same-card? % (first events))
                                                         (every? :broken (:subroutines (first events)))) outermost-ices))))))]
    {:events [{:event :subroutines-broken
               :optional
               {:req (req (let [servers (->> (:corp @state) :servers seq flatten)
                                outermost-ices (filter #(some? %) (map #(last (:ices %)) servers))
                                pred (build-hippo-pred outermost-ices)]
                            (and (same-card? (last run-ices) target)
                                 (every? :broken (:subroutines target))
                                 (first-event? state side :subroutines-broken pred))))
                :prompt (msg "Remove Hippo from the game to trash " (:title target) "?")
                :yes-ability
                {:async true
                 :effect (effect (system-msg (str "removes Hippo from the game to trash " (card-str state target)))
                                 (move card :rfg)
                                 (trash eid target nil))}}}]}))

(defcard "HQ Interface"
  {:events [(breach-access-bonus :hq 1)]})

(defcard "Keiko"
  {:constant-effects [(mu+ 2)]
   :events [{:event :spent-credits-from-card
             :req (req (and (not (facedown? target))
                            (has-subtype? target "Companion")
                            (= 1 (+ (event-count state :runner :spent-credits-from-card
                                                 #(and (not (facedown? (first %)))
                                                       (has-subtype? (first %) "Companion")))
                                    (event-count state :runner :runner-install
                                                 #(and (not (facedown? (:card (first %))))
                                                       (has-subtype? (:card (first %)) "Companion")))))))
             :msg "gain 1 [Credit]"
             :async true
             :effect (effect (gain-credits :runner eid 1))}
            {:event :runner-install
             :req (req (and (not (:facedown context))
                            (has-subtype? (:card context) "Companion")
                            (= 1 (+ (event-count state :runner :spent-credits-from-card
                                                 #(and (not (facedown? (first %)))
                                                       (has-subtype? (first %) "Companion")))
                                    (event-count state :runner :runner-install
                                                 #(and (not (:facedown (first %)))
                                                       (has-subtype? (:card (first %)) "Companion")))))))
             :msg "gain 1 [Credit]"
             :async true
             :effect (effect (gain-credits :runner eid 1))}]})

(defcard "Knobkierie"
  {:constant-effects [(virus-mu+ 3)]
   :events [{:event :successful-run
             :interactive (req true)
             :optional {:req (req (and (first-event? state :runner :successful-run)
                                       (pos? (count-virus-programs state))))
                        :prompt "Place a virus counter?"
                        :autoresolve (get-autoresolve :auto-add)
                        :yes-ability {:prompt "Choose an installed virus program to add a virus counter to"
                                      :choices {:card #(and (installed? %)
                                                            (has-subtype? % "Virus")
                                                            (program? %))}
                                      :msg (msg "place 1 virus counter on " (:title target))
                                      :effect (effect (add-counter target :virus 1))}}}]
   :abilities [(set-autoresolve :auto-add "Knobkierie")]})

(defcard "Lemuria Codecracker"
  {:abilities [{:cost [:click 1 :credit 1]
                :req (req (some #{:hq} (:successful-run runner-reg)))
                :choices {:card installed?}
                :effect (effect (expose eid target))
                :msg "expose 1 card"}]})

(defcard "LLDS Memory Diamond"
  {:constant-effects [(link+ 1)
                      (runner-hand-size+ 1)
                      (mu+ 1)]})

(defcard "LLDS Processor"
  {:events [{:event :runner-install
             :silent (req true)
             :req (req (has-subtype? (:card context) "Icebreaker"))
             :effect (effect (pump (:card context) 1 :end-of-turn))}]})

(defcard "Lockpick"
  {:recurring 1
   :interactions {:pay-credits {:req (req (and (= :ability (:source-type eid))
                                               (has-subtype? target "Decoder")
                                               (has-subtype? target "Icebreaker")))
                                :type :recurring}}})

(defcard "Logos"
  {:constant-effects [(mu+ 1)
                      (runner-hand-size+ 1)]
   :events [{:event :agenda-scored
             :player :runner
             :prompt "Choose a card"
             :msg "add 1 card to their Grip from their Stack"
             :choices (req (cancellable (:deck runner)))
             :effect (effect (trigger-event :searched-stack nil)
                             (shuffle! :deck)
                             (move target :hand))}]})

(defcard "Lucky Charm"
  {:interactions {:prevent [{:type #{:end-run}
                             :req (req (and (some #{:hq} (:successful-run runner-reg))
                                            (corp? (:card-cause target))))}]}
   :abilities [{:msg "prevent the run from ending"
                :req (req (some #{:hq} (:successful-run runner-reg)))
                :cost [:remove-from-game]
                :effect (effect (end-run-prevent))}]})

(defcard "Mâché"
  (letfn [(pred [{:keys [card accessed]}]
            (and accessed (corp? card)))]
    {:abilities [{:label "Draw 1 card"
                  :msg "draw 1 card"
                  :cost [:power 3]
                  :keep-menu-open :while-3-power-tokens-left
                  :async true
                  :effect (effect (draw :runner eid 1))}]
     :events [{:event :runner-trash
               :once-per-instance true
               :req (req (and (some pred targets)
                              (first-event? state side :runner-trash (fn [targets] (some pred targets)))))
               :effect (req (let [target (some #(when (pred %) (:card %)) targets)
                                  cost (trash-cost state side target)]
                              (when cost
                                (system-msg state side (str "places " cost
                                                            " power counters on Mâché"))
                                (add-counter state side card :power cost))))}]}))

(defcard "Masterwork (v37)"
  {:constant-effects [(mu+ 1)]
   :events [{:event :run
             :interactive (req true)
             :optional
             {:req (req (some #(and (hardware? %)
                                    (can-pay? state side (assoc eid :source card :source-type :runner-install) card %
                                              [:credit (install-cost state side % {:cost-bonus 1})]))
                              (:hand runner)))
              :prompt "Pay 1 [Credit] to install a piece of hardware?"
              :yes-ability {:async true
                            :prompt "Choose a piece of hardware"
                            :choices
                            {:req (req (and (in-hand? target)
                                            (hardware? target)
                                            (can-pay? state side (assoc eid :source card :source-type :runner-install) target nil
                                                      [:credit (install-cost state side target {:cost-bonus 1})])))}
                            :msg (msg "install " (:title target) " from the grip, paying 1 [Credit] more")
                            :effect (effect (runner-install eid target {:cost-bonus 1}))}}}
            {:event :runner-install
             :async true
             :interactive (req true)
             :req (req (and (hardware? (:card context))
                            (first-event? state side :runner-install #(hardware? (:card (first %))))))
             :msg "draw 1 card"
             :effect (effect (draw eid 1))}]})

(defcard "Māui"
  {:constant-effects [(mu+ 2)]
   :recurring (req (count (get-in corp [:servers :hq :ices])))
   :interactions {:pay-credits {:req (req (= [:hq] (get-in @state [:run :server])))
                                :type :recurring}}})

(defcard "Maw"
  {:constant-effects [(mu+ 2)]
   :events [{:event :post-access-card
             :label "Trash a card from HQ"
             :async true
             :req (req (and (= 1 (get-in @state [:runner :register :no-trash-or-steal]))
                            (pos? (count (:hand corp)))
                            (not (in-discard? target))))
             :once :per-turn
             :msg "force the Corp to trash a random card from HQ"
             :effect (req (let [card-to-trash (first (shuffle (:hand corp)))
                                card-seen? (same-card? target card-to-trash)
                                card-to-trash (if card-seen? (assoc card-to-trash :seen true)
                                                card-to-trash)]
                            (trash state :corp eid card-to-trash nil)))}]})

(defcard "Maya"
  {:constant-effects [(mu+ 2)]
   :events [{:event :post-access-card
             :optional
             {:req (req (in-deck? (second targets)))
              :once :per-turn
              :prompt (msg "Move " (:title target) " to the bottom of R&D?")
              :yes-ability
              {:msg "move the card just accessed to the bottom of R&D"
               :async true
               :effect (req (move state :corp target :deck)
                            (gain-tags state :runner eid 1))}}}]})

(defcard "MemStrips"
  {:constant-effects [(virus-mu+ 3)]})

(defcard "Mind's Eye"
  {:implementation "Power counters added automatically"
   :constant-effects [(mu+ 1)]
   :events [{:event :successful-run
             :silent (req true)
             :req (req (= :rd (target-server context)))
             :effect (effect (add-counter card :power 1))}]
   :abilities [{:async true
                :cost [:click 1 :power 3]
                :msg "breach R&D"
                :effect (req (breach-server state side eid [:rd] {:no-root true}))}]})

(defcard "Mirror"
  {:constant-effects [(mu+ 2)]
   :events [{:event :successful-run
             :async true
             :req (req (= :rd (target-server context)))
             :effect (effect (continue-ability
                               {:prompt "Choose a card and replace 1 spent [Recurring Credits] on it"
                                :choices {:card #(< (get-counters % :recurring) (:recurring (card-def %) 0))}
                                :msg (msg "replace 1 spent [Recurring Credits] on " (:title target))
                                :effect (effect (add-counter target :recurring 1))}
                               card nil))}]})

(defcard "Monolith"
  (let [mhelper
        (fn mh [n]
          {:prompt "Choose a program to install"
           :choices {:req (req (and (program? target)
                                    (in-hand? target)
                                    (can-pay? state side (assoc eid :source card :source-type :runner-install) target nil
                                              [:credit (install-cost state side target {:cost-bonus -4})])))}
           :async true
           :effect (req (wait-for (runner-install state side target {:cost-bonus -4})
                                  (continue-ability state side (when (< n 3) (mh (inc n))) card nil)))})]
    {:interactions {:prevent [{:type #{:net :brain}
                               :req (req true)}]}
     :constant-effects [(mu+ 3)]
     :on-install {:async true
                  :effect (effect (continue-ability (mhelper 1) card nil))}
     :abilities [{:msg "prevent 1 brain or net damage"
                  :cost [:trash-program-from-hand 1]
                  :effect (effect (damage-prevent :brain 1)
                                  (damage-prevent :net 1))}]}))

(defcard "Mu Safecracker"
  {:implementation "Stealth credit restriction not enforced"
   :events [{:event :successful-run
             :optional
             {:req (req (and (= :hq (target-server context))
                             (some #(has-subtype? % "Stealth")
                                   (all-active state :runner))))
              :prompt "Pay 1 [Credits] to access 1 additional card?"
              :yes-ability
              {:cost [:credit 1]
               :cost-req all-stealth
               :msg "access 1 additional card from HQ"
               :effect (effect (register-events
                                card [(breach-access-bonus :hq 1 {:duration :end-of-run})]))}}}
            {:event :successful-run
             :optional
             {:req (req (and (= :rd (target-server context))
                             (some #(has-subtype? % "Stealth")
                                   (all-active state :runner))))
              :prompt "Pay 2 [Credits] to access 1 additional card?"
              :yes-ability
              {:cost [:credit 2]
               :cost-req all-stealth
               :msg "access 1 additional card from R&D"
               :effect (effect (register-events
                                card [(breach-access-bonus :rd 1 {:duration :end-of-run})]))}}}]})

(defcard "Muresh Bodysuit"
  {:events [{:event :pre-damage
             :once :per-turn
             :once-key :muresh-bodysuit
             :req (req (= target :meat))
             :msg "prevent the first meat damage this turn"
             :effect (effect (damage-prevent :meat 1))}]})

(defcard "Net-Ready Eyes"
  {:on-install {:async true
                :msg "suffer 2 meat damage"
                :effect (effect (damage eid :meat 2 {:unboostable true :card card}))}
   :events [{:event :run
             :req (req (some #(and (program? %)
                                   (has-subtype? % "Icebreaker"))
                             (all-active-installed state :runner)))
             :choices {:card #(and (installed? %)
                                   (has-subtype? % "Icebreaker"))}
             :msg (msg "give " (:title target) " +1 strength")
             :effect (effect (pump target 1 :end-of-run))}]})

(defcard "NetChip"
  {:abilities [{:async true
                :label "Install a program on NetChip"
                :req (req (empty? (:hosted card)))
                :effect (effect
                          (continue-ability
                            (let [n (count (filter #(= (:title %) (:title card)) (all-active-installed state :runner)))]
                              {:async true
                               :cost [:click 1]
                               :prompt "Choose a program in your Grip to install on NetChip"
                               :choices {:card #(and (program? %)
                                                     (runner-can-install? state side % false)
                                                     (<= (:memoryunits %) n)
                                                     (in-hand? %))}
                               :msg (msg "host " (:title target))
                               :effect (effect (runner-install eid target {:host-card card :no-mu true}))})
                            card nil))}
               {:async true
                :label "Host an installed program on NetChip"
                :req (req (empty? (:hosted card)))
                :effect (effect
                          (continue-ability
                            (let [n (count (filter #(= (:title %) (:title card)) (all-active-installed state :runner)))]
                              {:prompt "Choose an installed program to host on NetChip"
                               :choices {:card #(and (program? %)
                                                     (<= (:memoryunits %) n)
                                                     (installed? %))}
                               :msg (msg "host " (:title target))
                               :effect (effect (host card target)
                                               (unregister-effects-for-card target #(= :used-mu (:type %)))
                                               (update-mu))})
                            card nil))}]})

(defcard "Obelus"
  {:constant-effects [(mu+ 1)
                      (runner-hand-size+ (req (count-tags state)))]
   :events [{:event :run-ends
             :once :per-turn
             :interactive (req true) ;;interact with other run-ends effects which modify the deck (ie boomerang)
             :req (req (and (:successful target)
                            (#{:rd :hq} (target-server target))
                            (first-event? state side :run-ends
                                          #(and (:successful (first %))
                                                (#{:rd :hq} (target-server (first %)))))))
             :msg (msg "draw " (total-cards-accessed target) " cards")
             :async true
             :effect (effect (draw eid (total-cards-accessed target)))}]})

(defcard "Omni-drive"
  {:recurring 1
   :abilities [{:async true
                :label "Install and host a program of 1[mu] or less on Omni-drive"
                :req (req (empty? (:hosted card)))
                :cost [:click 1]
                :prompt "Choose a program of 1[mu] or less to install on Omni-drive from your grip"
                :choices {:card #(and (program? %)
                                      (<= (:memoryunits %) 1)
                                      (in-hand? %))}
                :msg (msg "host " (:title target))
                :effect (effect (runner-install eid target {:host-card card :no-mu true}))}
               {:label "Host an installed program of 1[mu] or less on Omni-drive"
                :prompt "Choose an installed program of 1[mu] or less to host on Omni-drive"
                :choices {:card #(and (program? %)
                                      (<= (:memoryunits %) 1)
                                      (installed? %))}
                :msg (msg "host " (:title target))
                :effect (effect (host card target)
                                (unregister-effects-for-card target #(= :used-mu (:type %)))
                                (update-mu))}]
   :interactions {:pay-credits {:req (req (and (= :ability (:source-type eid))
                                               (program? target)
                                               (same-card? card (:host target))))
                                :type :recurring}}})

(defcard "Pantograph"
  (let [install-ability
        {:async true
         :prompt "Choose a card to install"
         :waiting-prompt "Runner to make a decision"
         :player :runner
         :req (req (pos? (count (:hand runner))))
         :choices {:req (req (and (runner? target)
                                  (in-hand? target)
                                  (not (event? target))
                                  (runner-can-pay-and-install? state side eid target {:no-toast true})))}
         :msg (msg "install " (:title target))
         :effect (effect (runner-install
                          (assoc eid :source card :source-type :runner-install)
                          target nil))
         :cancel-effect (effect (system-msg :runner "declines to use Pantograph to install a card")
                                (effect-completed eid))}
        gain-credit-ability
        {:interactive (req true)
         :async true
         :msg "gain 1 [Credits]"
         :effect (req (wait-for (gain-credits state :runner 1)
                                (continue-ability state side install-ability card nil)))}]
    {:constant-effects [(mu+ 1)]
     :events [(assoc gain-credit-ability :event :agenda-scored)
              (assoc gain-credit-ability :event :agenda-stolen)]}))

(defcard "Paragon"
  {:constant-effects [(mu+ 1)]
   :events [{:event :successful-run
             :interactive (get-autoresolve :auto-fire (complement never?))
             :silent (get-autoresolve :auto-fire never?)
             :optional
             {:req (req (first-event? state side :successful-run))
              :player :runner
              :autoresolve (get-autoresolve :auto-fire)
              :waiting-prompt "Runner to make a decision"
              :prompt "Use Paragon?"
              :yes-ability
              {:msg "gain 1 [Credit] and look at the top card of Stack"
               :async true
               :effect
               (req
                 (wait-for (gain-credits state :runner 1)
                           (continue-ability
                             state :runner
                             {:player :runner
                              :optional
                              {:prompt (msg "Add " (:title (first (:deck runner))) " to bottom of Stack?")
                               :yes-ability
                               {:msg "add the top card of Stack to the bottom"
                                :effect (effect (move :runner (first (:deck runner)) :deck))}
                               :no-ability
                               {:effect (effect (system-msg "does not add the top card of the Stack to the bottom"))}}}
                             card nil)))}
              :no-ability {:effect (effect (system-msg "does not gain 1 [Credit] and look at the top card of the Stack"))}}}]
   :abilities [(set-autoresolve :auto-fire "Paragon")]})

(defcard "Patchwork"
  (let [patchwork-ability {:once :per-turn
                           :effect (effect (update! (assoc-in card [:special :patchwork] true)))}]
    {:constant-effects [(mu+ 1)]
     :interactions
     {:pay-credits
      {:req (req (and (or (= :play (:source-type eid))
                          (= :runner-install (:source-type eid)))
                      ;; We need at least one card (that is not the card played) in hand
                      (not-empty (remove (partial same-card? target) (:hand runner)))
                      ;; Patchwork wasn't used in the traditional way
                      (not (get-in card [:special :patchwork]))
                      ;; Check if Patchwork can trigger
                      (can-trigger? state side eid patchwork-ability card targets)))
       :custom-amount 2
       :custom (req (let [cost-type (str (when (= :play (:source-type eid)) "play")
                                         (when (= :runner-install (:source-type eid)) "install"))
                          patchwork card
                          targetcard target]
                      (continue-ability
                        state side
                        {:prompt (str "Trash a card to lower the " cost-type
                                      " cost of " (:title targetcard) " by 2 [Credits].")
                         :async true
                         :choices {:card #(and (in-hand? %)
                                               (runner? %)
                                               (not (same-card? % targetcard)))}
                         :msg (msg "trash " (:title target) " to lower the " cost-type " cost of "
                                   (:title targetcard) " by 2 [Credits]")
                         ; provide 2 credits
                         :effect (req (wait-for (trash state side target {:unpreventable true})
                                                (register-once state side patchwork-ability patchwork)
                                                (effect-completed state side (make-result eid 2))))
                         ; provide 0 credits
                         :cancel-effect (effect (effect-completed (make-result eid 0)))}
                        card nil)))
       :type :custom}}}))

(defcard "Pennyshaver"
  {:constant-effects [(mu+ 1)]
   :events [{:event :successful-run
             :silent (req true)
             :async true
             :msg "place 1 [Credits]"
             :effect (req (add-counter state :runner eid card :credit 1 nil))}]
   :abilities [{:cost [:click 1]
                :label "Gain 1 [Credits]. Take all hosted credits"
                :async true
                :msg (msg "gain " (inc (get-counters card :credit)) " [Credits]")
                :effect (req (let [credits (inc (get-counters card :credit))]
                               (add-counter state side card :credit (-(dec credits)))
                               (gain-credits state :runner eid credits)))}]})

(defcard "Plascrete Carapace"
  {:data {:counter {:power 4}}
   :interactions {:prevent [{:type #{:meat}
                             :req (req true)}]}
   :events [(trash-on-empty :power)]
   :abilities [{:cost [:power 1]
                :msg "prevent 1 meat damage"
                :effect (req (damage-prevent state side :meat 1))}]})

(defcard "Polyhistor"
  (let [abi {:optional
             {:prompt "Draw 1 card to force the Corp to draw 1 card?"
              :yes-ability {:msg "draw 1 card and force the Corp to draw 1 card"
                            :async true
                            :effect (req (wait-for (draw state :runner 1)
                                                   (draw state :corp eid 1)))}
              :no-ability {:effect (req (system-msg state side (str "does not use Polyhistor"))
                                        (effect-completed state side eid))}}}]
    {:constant-effects [(mu+ 1)
                        (link+ 1)]
     :events [{:event :pass-ice
               :req (req (and (= (:server run) [:hq])
                              (= (:position run) 1) ; trigger when last piece of ice is passed
                              (pos? (count (:deck runner)))))
               :async true
               :once :per-turn
               :effect (req (continue-ability state :runner abi card nil))}
              {:event :run
               :req (req (and (= (:server target) [:hq])
                              (zero? (:position target)) ; trigger on unprotected HQ
                              (pos? (count (:deck runner)))))
               :async true
               :once :per-turn
               :effect (req (continue-ability state :runner abi card nil))}]}))

(defcard "Prepaid VoicePAD"
  {:recurring 1
   :interactions {:pay-credits {:req (req (and
                                           (event? target)
                                           (or (= 0 (count (:cost-paid eid)))
                                               (:x-cost eid))
                                           (= :play (:source-type eid))))
                                :type :recurring}}})

(defcard "Prognostic Q-Loop"
  {:events [{:event :run
             :interactive (get-autoresolve :auto-fire (complement never?))
             :silent (get-autoresolve :auto-fire never?)
             :optional {:req (req (and (first-event? state side :run)
                                       (pos? (count (:deck runner)))))
                        :autoresolve (get-autoresolve :auto-fire)
                        :player :runner
                        :prompt "Look at top 2 cards of the stack?"
                        :yes-ability
                        {:msg "look at the top 2 cards of the stack"
                         :choices ["OK"]
                         :prompt (msg "The top two cards of your Stack are "
                                      (string/join ", " (map :title (take 2 (:deck runner))))
                                      ".")}}}]
   :abilities [(set-autoresolve :auto-fire "Prognostic Q-Loop")
               {:label "Reveal and install top card of stack"
                :once :per-turn
                :cost [:credit 1]
                :req (req (pos? (count (:deck runner))))
                :msg (msg "reveal the top card of the stack: " (:title (first (:deck runner))))
                :async true
                :effect
                (req
                  (wait-for
                    (reveal state side (first (:deck runner)))
                    (continue-ability
                      state side
                      (let [top-card (first (:deck runner))]
                        {:optional
                         {:req (req (or (program? top-card)
                                        (hardware? top-card)))
                          :prompt (msg "Install " (:title top-card) "?")
                          :yes-ability
                          {:async true
                           :effect (effect (runner-install (assoc eid :source-type :runner-install) top-card nil))}}})
                      card nil)))}]})

(defcard "Public Terminal"
  {:recurring 1
   :interactions {:pay-credits {:req (req (and (= :play (:source-type eid))
                                               (has-subtype? target "Run")))
                                :type :recurring}}})

(defcard "Q-Coherence Chip"
  {:constant-effects [(mu+ 1)]
   :events (let [e {:async true
                    :interactive (req true)
                    :req (req (and (installed? (:card target))
                                   (program? (:card target))))
                    :msg "trash itself"
                    :effect (effect (trash eid card nil))}]
             [(assoc e :event :runner-trash)
              (assoc e :event :corp-trash)])})

(defcard "Qianju PT"
  {:flags {:runner-phase-12 (req true)
  	       :forced-to-avoid-tag true}
   :abilities [{:label "Lose [Click], avoid 1 tag (start of turn)"
                :once :per-turn
                :req (req (:runner-phase-12 @state))
                :effect (effect (update! (assoc card :qianju-active true)))
                :msg "lose [Click] and avoid the first tag received until their next turn"}]
   :events [{:event :corp-turn-ends
             :effect (effect (update! (dissoc card :qianju-active)))}
            {:event :runner-turn-begins
             :req (req (:qianju-active card))
             :effect (effect (lose-clicks 1))}
            {:event :pre-tag
             :async true
             :req (req (:qianju-active card))
             :msg "avoid the first tag received"
             :effect (effect (update! (dissoc card :qianju-active))
                             (tag-prevent :runner eid 1))}]})

(defcard "R&D Interface"
  {:events [(breach-access-bonus :rd 1)]})

(defcard "Rabbit Hole"
  {:constant-effects [(link+ 1)]
   :on-install
   {:optional
    {:req (req (some #(when (= (:title %) "Rabbit Hole") %) (:deck runner)))
     :prompt "Install another Rabbit Hole?"
     :msg "install another Rabbit Hole"
     :yes-ability {:async true
                   :effect (req (trigger-event state side :searched-stack nil)
                                (shuffle! state :runner :deck)
                                (when-let [c (some #(when (= (:title %) "Rabbit Hole") %)
                                                   (:deck runner))]
                                  (runner-install state side eid c nil)))}}}})

(defcard "Ramujan-reliant 550 BMI"
  {:interactions {:prevent [{:type #{:net :brain}
                             :req (req true)}]}
   :abilities [{:async true
                :label "prevent net or brain damage"
                :trash-icon true
                :req (req (not-empty (:deck runner)))
                :effect (req (let [n (count (filter #(= (:title %) (:title card)) (all-active-installed state :runner)))]
                               (continue-ability
                                 state side
                                 {:async true
                                  :prompt "Choose how much damage to prevent"
                                  :choices {:number (req (min n (count (:deck runner))))}
                                  :msg (msg "trash " (string/join ", " (map :title (take target (:deck runner))))
                                            " from their Stack and prevent " target " damage")
                                  :cost [:trash-can]
                                  :effect (effect (damage-prevent :net target)
                                                  (damage-prevent :brain target)
                                                  (mill :runner eid :runner target))}
                                 card nil)))}]})

(defcard "Recon Drone"
  ; eventmap uses reverse so we get the most recent event of each kind into map
  (letfn [(eventmap [s]
            (into {} (reverse (get s :turn-events))))]
    {:interactions {:prevent [{:type #{:net :brain :meat}
                               :req (req (:access @state))}]}
     :abilities [{:cost [:x-credits :trash-can]
                  :label "prevent damage"
                  :req (req (and (:access @state)
                                 (= (:cid (second (:pre-damage (eventmap @state))))
                                    (:cid (first (:pre-access-card (eventmap @state)))))))
                  :msg (msg "prevent " (cost-value eid :x-credits) " damage")
                  :effect (effect (damage-prevent (first (:pre-damage (eventmap @state))) (cost-value eid :x-credits)))}]}))

(defcard "Record Reconstructor"
  {:events [(successful-run-replace-breach
              {:target-server :archives
               :ability
               {:prompt "Choose one faceup card to add to the top of R&D"
                :req (req (seq (filter :seen (:discard corp))))
                :choices (req (filter :seen (:discard corp)))
                :msg (msg "add " (:title target) " to the top of R&D")
                :effect (effect (move :corp target :deck {:front true}))}})]})

(defcard "Reflection"
  {:constant-effects [(mu+ 1)
                      (link+ 1)]
   :events [{:event :jack-out
             :async true
             :effect (req (let [card (first (shuffle (:hand corp)))]
                            (system-msg state :runner (str  "force the Corp to reveal " (:title card) " from HQ"))
                            (reveal state :corp eid card)))}]})

(defcard "Replicator"
  (letfn [(hardware-and-in-deck? [target runner]
            (and (hardware? target)
                 (some #(= (:title %) (:title target)) (:deck runner))))]
    {:events [{:event :runner-install
               :interactive (req (hardware-and-in-deck? (:card context) runner))
               :silent (req (not (hardware-and-in-deck? (:card context) runner)))
               :optional
               {:prompt "Use Replicator to add a copy?"
                :req (req (hardware-and-in-deck? (:card context) runner))
                :yes-ability
                {:msg (msg "add a copy of " (:title (:card context)) " to their Grip")
                 :effect (effect (trigger-event :searched-stack nil)
                           (shuffle! :deck)
                           (move (some #(when (= (:title %) (:title (:card context))) %) (:deck runner)) :hand))}}}]}))

(defcard "Respirocytes"
  (let [ability {:once :per-turn
                 :msg "draw 1 card and place a power counter"
                 :async true
                 :effect (req (wait-for (draw state :runner 1)
                                        (add-counter state side (get-card state card) :power 1)
                                        (if (= 3 (get-counters (get-card state card) :power))
                                          (do (system-msg state :runner "trashes Respirocytes as it reached 3 power counters")
                                              (trash state side eid card {:unpreventable true}))
                                          (effect-completed state side eid))))}
        event {:req (req (zero? (count (:hand runner))))
               :async true
               :effect (effect (continue-ability ability card targets))}]
    {:implementation "Only watches trashes, playing events, and installing"
     :on-install {:async true
                  :msg "suffer 1 meat damage"
                  :effect (effect (damage eid :meat 1 {:unboostable true
                                                       :card card}))}
     :events [(assoc event :event :play-event)
              (assoc event
                     :event :runner-trash
                     :once-per-instance true
                     :req (req (and (some #(and (runner? (:card %))
                                                (in-hand? (:card %)))
                                          targets)
                                    (zero? (count (:hand runner))))))
              (assoc event
                     :event :corp-trash
                     :once-per-instance true
                     :req (req (and (some #(and (runner? (:card %))
                                                (in-hand? (:card %)))
                                          targets)
                                    (zero? (count (:hand runner))))))
              (assoc event
                     :event :runner-install
                     :req (req (and (some #{:hand} (:previous-zone (:card context)))
                                    (zero? (count (:hand runner))))))
              {:event :runner-turn-begins
               :req (req (empty? (:hand runner)))
               :async true
               :effect (effect (continue-ability ability card nil))}
              {:event :corp-turn-begins
               :req (req (empty? (:hand runner)))
               :async true
               :effect (effect (continue-ability ability card nil))}]
     :abilities [ability]}))

(defcard "Rubicon Switch"
  {:abilities [{:cost [:click 1]
                :label "derez ice"
                :once :per-turn
                :async true
                :prompt "How many [Credits]?"
                :choices :credit
                :effect (effect (system-msg (str "spends a [Click] and " target " [Credit] on Rubicon Switch"))
                                (continue-ability
                                  {:choices {:card #(and (ice? %)
                                                         (= :this-turn (:rezzed %))
                                                         (<= (:cost %) target))}
                                   :effect (effect (derez target))
                                   :msg (msg "derez " (:title target))}
                                  card nil))}]})

(defcard "Security Chip"
  {:abilities [{:label "Add [Link] strength to a non-Cloud icebreaker until the end of the run"
                :msg (msg "add " (get-link state)
                          " strength to " (:title target)
                          " until the end of the run")
                :req (req (:run @state))
                :prompt "Choose one non-Cloud icebreaker"
                :choices {:card #(and (has-subtype? % "Icebreaker")
                                      (not (has-subtype? % "Cloud"))
                                      (installed? %))}
                :cost [:trash-can]
                :effect (effect (pump target (get-link state) :end-of-run))}
               {:label "Add [Link] strength to any Cloud icebreakers until the end of the run"
                :msg (msg "add " (get-link state)
                          " strength to " (count targets)
                          " Cloud icebreakers until the end of the run")
                :req (req (:run @state))
                :prompt "Choose any number of Cloud icebreakers"
                :choices {:max 50
                          :card #(and (has-subtype? % "Icebreaker")
                                      (has-subtype? % "Cloud")
                                      (installed? %))}
                :cost [:trash-can]
                :effect (req (doseq [t targets]
                               (pump state side t (get-link state) :end-of-run)
                               (update-breaker-strength state side t)))}]})

(defcard "Security Nexus"
  {:constant-effects [(mu+ 1)
                      (link+ 1)]
   :events [{:event :encounter-ice
             :interactive (req true)
             :optional
             {:prompt "Trace 5 to bypass current ice?"
              :once :per-turn
              :yes-ability
              {:msg "force the Corp to initiate a trace"
               :trace {:base 5
                       :successful {:msg "give the Runner 1 tag and end the run"
                                    :async true
                                    :effect (req (wait-for (gain-tags state :runner 1)
                                                           (end-run state side eid card)))}
                       :unsuccessful {:msg (msg "bypass " (card-str state current-ice))
                                      :effect (req (bypass-ice state))}}}}}]})

(defcard "Severnius Stim Implant"
  (letfn [(implant-fn [srv kw]
            {:prompt "Choose at least 2 cards in your Grip to trash with Severnius Stim Implant"
             :cost [:click 1]
             :choices {:max (req (count (:hand runner)))
                       :card #(and (runner? %)
                                   (in-hand? %))}
             :msg (msg "trash " (quantify (count targets) "card")
                       " and access " (quantify (quot (count targets) 2) "additional card"))
             :async true
             :effect (req (let [bonus (quot (count targets) 2)]
                            (wait-for (trash-cards state side targets {:unpreventable true})
                                      (register-events
                                        state side card
                                        [(breach-access-bonus kw bonus {:duration :end-of-run})])
                                      (make-run state side eid srv card))))})]
    {:abilities [{:req (req (<= 2 (count (:hand runner))))
                  :label "run a server"
                  :prompt "Choose a server to run with Severnius Stim Implant"
                  :choices ["HQ" "R&D"]
                  :async true
                  :effect (effect (continue-ability (implant-fn target (if (= target "HQ") :hq :rd)) card nil))}]}))

(defcard "Şifr"
  (letfn [(index-of [pred coll]
            (some (fn [[idx item]] (if (pred item) idx))
                  (map-indexed vector coll)))
          (gather-pre-sifr-effects [sifr state side eid target targets]
            ;; This is needed because of the stupid ass rulings about how Sifr modifies
            ;; ice strength: Sifr only lowers the ice to 0 at the point it's activated,
            ;; and then other abilities (Sandburg, etc) can raise it back after, which
            ;; is DUMB, so that means we have to on the fly calculate what the strength
            ;; of the ice is at the moment Sifr would affect it.
            (if (card-flag? target :cannot-lower-strength true)
              0
              (->> (:effects @state)
                   (filter #(= :ice-strength (:type %)))
                   (filter #(if-not (:req %)
                              true
                              ((:req %) state side eid (get-card state (:card %)) (cons target targets))))
                   (#(split-at (index-of (fn [item] (same-card? sifr (:card item))) %) %))
                   (first)
                   (mapv #(if-not (fn? (:value %))
                            (:value %)
                            ((:value %) state side eid (get-card state (:card %)) (cons target targets))))
                   (reduce +)
                   (abs))))]
    {:constant-effects [(mu+ 2)]
     :events [{:event :encounter-ice
               :optional
               {:prompt "Use Şifr?"
                :once :per-turn
                :yes-ability
                {:msg (msg "lower their maximum hand size by 1 and lower the strength of " (:title current-ice) " to 0")
                 :effect (effect
                           (register-floating-effect
                             card
                             {:type :hand-size
                              :duration :until-runner-turn-begins
                              :req (req (= :runner side))
                              :value -1})
                           (register-floating-effect
                             :runner card
                             (let [ice current-ice]
                               {:type :ice-strength
                                :duration :end-of-encounter
                                :req (req (same-card? target ice))
                                :value (req (- (+ (:strength target)
                                                  (gather-pre-sifr-effects card state side eid target (rest targets)))))})))}}}]}))

(defcard "Silencer"
  {:recurring 1
   :interactions {:pay-credits {:req (req (and (= :ability (:source-type eid))
                                               (has-subtype? target "Killer")
                                               (has-subtype? target "Icebreaker")))
                                :type :recurring}}})

(defcard "Simulchip"
  {:constant-effects [{:type :card-ability-additional-cost
                       :req (req (and (same-card? card target)
                                      (let [pred (fn [targets]
                                                   (some #(and (runner? (:card %))
                                                               (installed? (:card %))
                                                               (program? (:card %)))
                                                         targets))]
                                        (zero? (+ (event-count state nil :runner-trash pred)
                                                  (event-count state nil :corp-trash pred)
                                                  (event-count state nil :game-trash pred))))))
                       :value [:program 1]}]
   :abilities [{:async true
                :label "Install a program from the heap"
                :req (req (and (not (install-locked? state side))
                               (not (zone-locked? state :runner :discard))
                               (some #(and (program? %)
                                           (can-pay? state side (assoc eid :source card :source-type :runner-install) % nil
                                                     [:credit (install-cost state side % {:cost-bonus -3})]))
                                     (:discard runner))))
                :cost [:trash-can]
                :msg "install a program"
                :effect
                (effect
                  (continue-ability
                    {:show-discard true
                     :choices {:req (req (and (in-discard? target)
                                              (program? target)
                                              (can-pay? state side (assoc eid :source card :source-type :runner-install) target nil
                                                        [:credit (install-cost state side target {:cost-bonus -3})])))}
                     :effect (effect (runner-install (assoc eid :source card :source-type :runner-install) target {:cost-bonus -3}))}
                    card nil))}]})

(defcard "Skulljack"
  {:on-install {:async true
                :effect (effect (damage eid :brain 1 {:card card}))}
   :constant-effects [{:type :trash-cost
                       :value -1}]})

(defcard "Spinal Modem"
  {:constant-effects [(mu+ 1)]
   :recurring 2
   :events [{:event :successful-trace
             :req (req run)
             :msg "suffer 1 brain damage"
             :effect (effect (damage eid :brain 1 {:card card}))}]
   :interactions {:pay-credits {:req (req (and (= :ability (:source-type eid))
                                               (has-subtype? target "Icebreaker")))
                                :type :recurring}}})

(defcard "Sports Hopper"
  {:constant-effects [(link+ 1)]
   :abilities [{:label "Draw 3 cards"
                :msg "draw 3 cards"
                :async true
                :cost [:trash-can]
                :effect (effect (draw :runner eid 3))}]})

(defcard "Spy Camera"
  {:abilities [{:cost [:click 1]
                :async true
                :label "Look at the top X cards of your Stack"
                :msg "look at the top X cards of their Stack and rearrange them"
                :waiting-prompt "Runner to make a decision"
                :effect (req (let [n (count (filter #(= (:title %) (:title card))
                                                    (all-active-installed state :runner)))
                                   from (take n (:deck runner))]
                               (continue-ability
                                 state side
                                 (when (pos? (count from))
                                   (reorder-choice :runner :corp from '() (count from) from))
                                 card nil)))}
               {:label "Look at the top card of R&D"
                :msg "look at the top card of R&D"
                :cost [:trash-can]
                :effect (effect (prompt! card (str "The top card of R&D is " (:title (first (:deck corp)))) ["OK"] {}))}]})

(defcard "Supercorridor"
  {:constant-effects [(mu+ 2)
                      (runner-hand-size+ 1)]
   :events [{:event :runner-turn-ends
             :interactive (get-autoresolve :auto-fire (complement never?))
             :silent (get-autoresolve :auto-fire never?)
             :optional
             {:req (req (= (:credit runner) (:credit corp)))
              :waiting-prompt "Runner to choose an option"
              :prompt "Gain credits from Supercorridor?"
              :player :runner
              :autoresolve (get-autoresolve :auto-fire)
              :yes-ability {:msg "gain 2 [Credits]"
                            :async true
                            :effect (effect (gain-credits eid 2))}
              :no-ability {:effect (effect (system-msg "declines to use Supercorridor to gain 2 [Credits]"))}}}]
   :abilities [(set-autoresolve :auto-fire "Supercorridor")]})

(defcard "Swift"
  {:constant-effects [(mu+ 1)]
   :events [{:event :play-event
             :req (req (and (has-subtype? (:card context) "Run")
                            (first-event? state side :play-event #(has-subtype? (:card (first %)) "Run"))))
             :msg "gain a [click]"
             :effect (effect (gain-clicks 1))}]})

(defcard "T400 Memory Diamond"
  {:constant-effects [(mu+ 1)
                      {:type :hand-size
                       :req (req (= :runner side))
                       :value 1}]})

(defcard "The Gauntlet"
  {:constant-effects [(mu+ 2)]
   :events [{:event :breach-server
             :req (req (= :hq target))
             :effect (req (let [broken-ice
                                (->> (run-events state side :subroutines-broken)
                                     (filter (fn [[ice broken-subs]]
                                               (and (= :hq (second (get-zone ice)))
                                                    (all-subs-broken? ice)
                                                    (get-card state ice))))
                                     (keep #(:cid (first %)))
                                     (into #{}))
                                hq-ice
                                (->> (get-in @state (concat [:corp :servers :hq :ices]))
                                     (keep :cid)
                                     (filter broken-ice))]
                            (access-bonus state :runner :hq (count hq-ice))))}]})

(defcard "The Personal Touch"
  {:hosting {:card #(and (has-subtype? % "Icebreaker")
                         (installed? %))}
   :on-install {:effect (effect (update-breaker-strength (:host card)))}
   :constant-effects [{:type :breaker-strength
                       :req (req (same-card? target (:host card)))
                       :value 1}]})

(defcard "The Toolbox"
  {:constant-effects [(mu+ 2)
                      (link+ 2)]
   :recurring 2
   :interactions {:pay-credits {:req (req (and (= :ability (:source-type eid))
                                               (has-subtype? target "Icebreaker")))
                                :type :recurring}}})

(defcard "Titanium Ribs"
  {:on-install {:async true
                :msg "suffer 2 meat damage"
                :effect (effect (enable-runner-damage-choice)
                                (damage eid :meat 2 {:unboostable true :card card}))}
   :leave-play (req (swap! state update :damage dissoc :damage-choose-runner))
   :events [{:event :pre-resolve-damage
             :async true
             :req (req (and (pos? (last targets))
                            (runner-can-choose-damage? state)
                            (not (get-in @state [:damage :damage-replace]))))
             :effect (req (let [dtype target
                                src (second targets)
                                dmg (last targets)
                                hand (:hand runner)]
                            (continue-ability
                              state :runner
                              (if (< (count hand) dmg)
                                {:effect (effect (chosen-damage :runner hand))}
                                {:waiting-prompt "Runner to make a decision"
                                 :prompt (msg "Choose " dmg " cards to trash for the " (name dtype) " damage")
                                 :choices {:max dmg
                                           :all true
                                           :card #(and (in-hand? %)
                                                       (runner? %))}
                                 :msg (msg "trash " (string/join ", " (map :title targets)))
                                 :effect (effect (chosen-damage :runner targets))})
                              card nil)))}]})

(defcard "Top Hat"
  {:events [(successful-run-replace-breach
              {:target-server :rd
               :ability {:req (req (and (not= (:max-access run) 0)
                                        (pos? (count (:deck corp)))))
                         :prompt "Which card from the top of R&D would you like to access? (Card 1 is on top.)"
                         :choices (req (map str (take (count (:deck corp)) (range 1 6))))
                         :msg (msg "only access the card at position " target " of R&D")
                         :async true
                         :effect (req (if (get-only-card-to-access state)
                                        (effect-completed state nil eid)
                                        (access-card state side eid (nth (:deck corp) (dec (str->int target))) "an unseen card")))}})]})

(defcard "Turntable"
  {:constant-effects [(mu+ 1)]
   :events [{:event :agenda-stolen
             :interactive (req true)
             :req (req (not (empty? (:scored corp))))
             :async true
             :effect (effect
                       (continue-ability
                         (let [stolen (:card context)]
                           {:optional
                            {:prompt (msg "Swap " (:title stolen) " for an agenda in the Corp's score area?")
                             :yes-ability
                             {:prompt (str "Choose a scored Corp agenda to swap with " (:title stolen))
                              :choices {:card #(in-corp-scored? state side %)}
                              :msg (msg "swap " (:title stolen) " for " (:title target))
                              :effect (effect (swap-agendas target stolen))}}})
                         card targets))}]})

(defcard "Ubax"
  (let [ability {:req (req (:runner-phase-12 @state))
                 :msg "draw 1 card"
                 :label "Draw 1 card (start of turn)"
                 :once :per-turn
                 :async true
                 :effect (effect (draw eid 1))}]
    {:constant-effects [(mu+ 1)]
     :flags {:runner-turn-draw true
             :runner-phase-12 (req (< 1 (count (filter #(card-flag? % :runner-turn-draw true)
                                                       (cons (get-in @state [:runner :identity])
                                                             (all-active-installed state :runner))))))}
     :events [(assoc ability :event :runner-turn-begins)]
     :abilities [ability]}))

(defcard "Unregistered S&W '35"
  {:abilities
   [{:cost [:click 2]
     :req (req (and (some #{:hq} (:successful-run runner-reg))
                    (seq (filter
                           #(and (rezzed? %)
                                 (installed? %)
                                 (or (has-subtype? % "Bioroid")
                                     (has-subtype? % "Clone")
                                     (has-subtype? % "Executive")
                                     (has-subtype? % "Sysop")))
                           (all-active-installed state :corp)))))
     :label "trash a Bioroid, Clone, Executive or Sysop"
     :prompt "Choose a Bioroid, Clone, Executive, or Sysop to trash"
     :choices {:card #(and (rezzed? %)
                           (installed? %)
                           (or (has-subtype? % "Bioroid")
                               (has-subtype? % "Clone")
                               (has-subtype? % "Executive")
                               (has-subtype? % "Sysop")))}
     :async true
     :msg (msg "trash " (:title target))
     :effect (effect (trash eid target nil))}]})

(defcard "Vigil"
  (let [ability {:req (req (and (:runner-phase-12 @state)
                                (= (count (:hand corp)) (hand-size state :corp))))
                 :msg "draw 1 card"
                 :label "Draw 1 card (start of turn)"
                 :once :per-turn
                 :async true
                 :effect (effect (draw eid 1))}]
    {:constant-effects [(mu+ 1)]
     :events [(assoc ability :event :runner-turn-begins)]
     :abilities [ability]}))

(defcard "Window"
  {:abilities [{:cost [:click 1]
                :keep-menu-open :while-clicks-left
                :msg "draw 1 card from the bottom of their Stack"
                :effect (effect (move (last (:deck runner)) :hand))}]})

(defcard "Zamba"
  {:implementation "Credit gain is automatic"
   :constant-effects [(mu+ 2)]
   :events [{:event :expose
             :async true
             :effect (effect (gain-credits :runner eid 1))
             :msg "gain 1 [Credits]"}]})

(defcard "Zer0"
  {:abilities [{:cost [:click 1 :net 1]
                :once :per-turn
                :msg "gain 1 [Credits] and draw 2 cards"
                :async true
                :effect (req (wait-for (gain-credits state side 1)
                                       (draw state side eid 2)))}]})<|MERGE_RESOLUTION|>--- conflicted
+++ resolved
@@ -340,14 +340,9 @@
                 :choices {:card #(and (event? %)
                                       (in-hand? %))}
                 :msg (msg "play " (:title target))
-<<<<<<< HEAD
                 :effect (req (let [eid (assoc eid :source-type :play)]
                                (update! state :runner (dissoc (get-card state card) :comet-event))
                                (play-instant state side eid target nil)))}]})
-=======
-                :effect (effect (update! (dissoc (get-card state card) :comet-event))
-                                (play-instant (assoc eid :source-type :play) target nil))}]})
->>>>>>> e2299471
 
 (defcard "Cortez Chip"
   {:abilities [{:prompt "Choose a piece of ice"
