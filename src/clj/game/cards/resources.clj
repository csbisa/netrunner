<<<<<<< HEAD
(ns game.cards.resources
  (:require [game.core :refer :all]
            [game.utils :refer [remove-once has? merge-costs zone make-cid make-label to-keyword capitalize
                                costs-to-symbol vdissoc distinct-by abs string->num safe-split get-cid dissoc-in
                                cancellable card-is? side-str build-cost-str build-spend-msg cost-names
                                zones->sorted-names remote->name remote-num->name central->name zone->name central->zone
                                is-remote? is-central? get-server-type other-side same-card? same-side?
                                combine-subtypes remove-subtypes remove-subtypes-once click-spent? used-this-turn?
                                pluralize quantify type->rig-zone safe-zero?]]
            [game.macros :refer [effect req msg when-completed final-effect continue-ability]]
            [clojure.string :refer [split-lines split join lower-case includes? starts-with?]]
            [clojure.stacktrace :refer [print-stack-trace]]
            [jinteki.utils :refer [str->int]]
            [jinteki.cards :refer [all-cards]]))
=======
(in-ns 'game.core)

(declare close-access-prompt event-count)
>>>>>>> a72afedb

(defn- genetics-trigger?
  "Returns true if Genetics card should trigger - does not work with Adjusted Chronotype"
  [state side event]
  (or (first-event? state side event)
      (and (has-flag? state side :persistent :genetics-trigger-twice)
           (second-event? state side event))))

(defn- shard-constructor
  "Function for constructing a Shard card"
  ([target-server message effect-fn] (shard-constructor target-server message nil effect-fn))
  ([target-server message ability-options effect-fn]
   (letfn [(can-install-shard? [state run] (and run
                                                (= (:server run) [target-server])
                                                (zero? (:position run))
                                                (not (:access @state))))]
     {:implementation "Click Shard to install when last ICE is passed, but before hitting Successful Run button"
      :abilities [(merge {:effect (effect (trash card {:cause :ability-cost}) (effect-fn eid card target))
                          :msg message}
                         ability-options)]
      :install-cost-bonus (req (when (can-install-shard? state run) [:credit -15 :click -1]))
      :effect (req (when (can-install-shard? state run)
                     (when-completed (register-successful-run state side (:server run))
                                     (do (clear-wait-prompt state :corp)
                                         (swap! state update-in [:runner :prompt] rest)
                                         (handle-end-run state side)))))})))

;;; Card definitions
(def card-definitions
  {"Aaron Marrón"
   (let [am {:effect (effect (add-counter card :power 2)
                             (system-msg :runner (str "places 2 power counters on Aaron Marrón")))}]
     {:abilities [{:counter-cost [:power 1]
                   :msg "remove 1 tag and draw 1 card"
                   :effect (effect (lose :tag 1) (draw))}]
      :events {:agenda-scored am :agenda-stolen am}})

   "Access to Globalsec"
   {:in-play [:link 1]}

   "Activist Support"
   {:events
    {:corp-turn-begins {:delayed-completion true
                        :effect (req (if (= 0 (:tag runner))
                                       (do (tag-runner state :runner eid 1)
                                           (system-msg state :runner (str "uses " (:title card) " to take 1 tag")))
                                       (effect-completed state :runner eid card)))}
     :runner-turn-begins {:delayed-completion true
                          :effect (req (if (not has-bad-pub)
                                         (do (gain-bad-publicity state :corp eid 1)
                                             (system-msg state :runner (str "uses " (:title card) " to give the corp 1 bad publicity")))
                                         (effect-completed state :runner eid card)))}}}

   "Adjusted Chronotype"
   {:events {:runner-loss {:req (req (and (some #{:click} target)
                                          (let [click-losses (count (filter #(= :click %) (mapcat first (turn-events state side :runner-loss))))]
                                            (or (= 1 click-losses)
                                                (and (= 2 click-losses)
                                                     (has-flag? state side :persistent :genetics-trigger-twice))))))
                           :msg "gain [Click]" :effect (effect (gain :runner :click 1))}}}

   "Aeneas Informant"
   {:events {:no-trash {:req (req (and (:trash target) (not= (first (:zone target)) :discard)))
                        :optional {:prompt (msg "Use Aeneas Informant?")
                                   :yes-ability {:msg (msg (str "gain 1 [Credits]"
                                                                (when-not (installed? target)
                                                                  (str " and reveal "  (:title target)))))
                                                 :effect (effect (gain :credit 1))}}}}}

   "Aesops Pawnshop"
   {:flags {:runner-phase-12 (req (>= 2 (count (all-installed state :runner))))}
    :abilities [{:effect (req (resolve-ability
                                state side
                                {:msg (msg "trash " (:title target) " and gain 3 [Credits]")
                                 :choices {:req #(and (card-is? % :side :runner) (installed? %) (not (card-is? % :cid (:cid card))))}
                                 :effect (effect (gain :credit 3) (trash target {:unpreventable true}))}
                                card nil))}]}

   "Akshara Sareen"
   {:in-play [:click 1 :click-per-turn 1]
    :msg "give each player 1 additional [Click] to spend during their turn"
    :effect (effect (gain :corp :click-per-turn 1))
    :leave-play (effect (lose :corp :click-per-turn 1))}

   "Algo Trading"
   {:flags {:runner-phase-12 (req (> (:credit runner) 0))}
    :abilities [{:label "Move up to 3 [Credit] from credit pool to Algo Trading"
                 :prompt "Choose how many [Credit] to move" :once :per-turn
                 :choices {:number (req (min (:credit runner) 3))}
                 :effect (effect (lose :credit target)
                                 (add-counter card :credit target))
                 :msg (msg "move " target " [Credit] to Algo Trading")}
                {:label "Take all credits from Algo Trading"
                 :cost [:click 1]
                 :msg (msg "trash it and gain " (get-in card [:counter :credit] 0) " [Credits]")
                 :effect (effect (gain :credit (get-in card [:counter :credit] 0))
                                 (trash card {:cause :ability-cost}))}]
    :events {:runner-turn-begins {:req (req (>= (get-in card [:counter :credit] 0) 6))
                                  :effect (effect (add-counter card :credit 2)
                                                  (system-msg (str "adds 2 [Credit] to Algo Trading")))}}}

   "Always Be Running"
   {:implementation "Run requirement not enforced"
    :events {:runner-turn-begins {:effect (req (toast state :runner
                                              "Reminder: Always Be Running requires a run on the first click" "info"))}}
    :abilities [{:once :per-turn
                 :cost [:click 2]
                 :msg (msg "break 1 subroutine")}]}

   "All-nighter"
   {:abilities [{:cost [:click 1]
                 :effect (effect (trash card {:cause :ability-cost})
                                 (gain :click 2))
                 :msg "gain [Click][Click]"}]}

   "Angel Arena"
   {:prompt "How many power counters?"
    :choices :credit
    :msg (msg "add " target " power counters")
    :effect (effect (add-counter card :power target))
    :abilities [{:counter-cost [:power 1]
                 :msg "look at the top card of Stack"
                 :effect (req (when (zero? (get-in card [:counter :power] 0))
                                (trash state :runner card {:unpreventable true})))
                 :optional {:prompt (msg "Add " (:title (first (:deck runner))) " to bottom of Stack?")
                            :yes-ability {:msg "add the top card of Stack to the bottom"
                                          :effect (req (move state side (first (:deck runner)) :deck))}}}]}

   "Armitage Codebusting"
   {:data {:counter {:credit 12}}
    :abilities [{:cost [:click 1]
                 :counter-cost [:credit 2]
                 :msg "gain 2 [Credits]"
                 :effect (req (gain state :runner :credit 2)
                              (when (zero? (get-in card [:counter :credit] 0))
                                (trash state :runner card {:unpreventable true})))}]}

   "Artist Colony"
   {:abilities [{:prompt "Choose a card to install"
                 :msg (msg "install " (:title target))
                 :req (req (not (install-locked? state side)))
                 :cost [:forfeit]
                 :choices (req (cancellable (filter #(not (is-type? % "Event")) (:deck runner)) :sorted))
                 :effect (effect (trigger-event :searched-stack nil)
                                 (shuffle! :deck)
                                 (runner-install target))}]}

   "Assimilator"
   {:abilities [{:label "Turn a facedown card faceup"
                 :cost [:click 2]
                 :prompt "Select a facedown installed card"
                 :choices {:req #(and (facedown? %)
                                      (installed? %)
                                      (= "Runner" (:side %)))}
                 :effect (req (if (or (is-type? target "Event")
                                      (and (has-subtype? target "Console")
                                           (some #(has-subtype? % "Console") (all-active-installed state :runner))))
                                ;; Consoles and events are immediately unpreventably trashed.
                                (trash state side target {:unpreventable true})
                                ;; Other cards are moved to rig and have events wired.
                                (flip-faceup state side target)))
                 :msg (msg "turn " (:title target) " faceup")}]}

   "Bhagat"
   {:events {:successful-run {:req (req (and (= target :hq)
                                             (first-successful-run-on-server? state :hq)))
                              :msg "force the Corp to trash the top card of R&D"
                              :effect (effect (mill :corp))}}}

   "Bank Job"
   {:data {:counter {:credit 8}}
    :events {:successful-run
             {:silent (req true)
              :req (req (is-remote? (:server run)))
              :effect (req (let [bj card]
                             (when-not (:replace-access (get-in @state [:run :run-effect]))
                               (swap! state assoc-in [:run :run-effect :replace-access]
                                      {:effect (req (if (> (count (filter #(= (:title %) "Bank Job") (all-active-installed state :runner))) 1)
                                                      (resolve-ability state side
                                                        {:prompt "Select a copy of Bank Job to use"
                                                         :choices {:req #(and installed? (= (:title %) "Bank Job"))}
                                                         :effect (req (let [c target
                                                                            creds (get-in c [:counter :credit])]
                                                                        (resolve-ability state side
                                                                          {:prompt "How many Bank Job credits?"
                                                                           :choices {:number (req (get-in c [:counter :credit]))}
                                                                           :msg (msg "gain " target " [Credits]")
                                                                           :effect (req (gain state side :credit target)
                                                                                        (set-prop state side c :counter {:credit (- creds target)})
                                                                                        (when (= target creds)
                                                                                          (trash state side c {:unpreventable true})))}
                                                                         card nil)))}
                                                       bj nil)
                                                      (resolve-ability state side
                                                        {:prompt "How many Bank Job credits?"
                                                         :choices {:counter :credit}
                                                         :msg (msg "gain " target " [Credits]")
                                                         :effect (req (gain state side :credit target)
                                                                      (when (= target (get-in card [:counter :credit]))
                                                                        (trash state side card {:unpreventable true})))}
                                                       bj nil)))}))))}}}

   "Bazaar"
   (letfn [(hardware-and-in-hand? [target runner]
             (and (is-type? target "Hardware")
                  (some #(= (:title %) (:title target)) (:hand runner))))]
     {:events
      {:runner-install
       {:interactive (req (hardware-and-in-hand? target runner))
        :silent (req (not (hardware-and-in-hand? target runner)))
        :delayed-completion true
        :req (req (and (is-type? target "Hardware") (= [:hand] (:previous-zone target))))
        :effect (req (let [hw (:title target)]
                       (continue-ability state side
                                         {:optional {:req (req (some #(when (= (:title %) hw) %) (:hand runner)))
                                                     :prompt (msg "Install another copy of " hw "?")
                                                     :msg (msg "install another copy of " hw)
                                                     :yes-ability {:delayed-completion true
                                                                   :effect (req (if-let [c (some #(when (= (:title %) hw) %)
                                                                                                 (:hand runner))]
                                                                                  (runner-install state side eid c nil)))}}} card nil)))}}})

   "Beach Party"
   {:in-play [:hand-size 5]
    :events {:runner-turn-begins {:msg "lose [Click]"
                                  :effect (effect (lose :click 1))}}}

   "Beth Kilrain-Chang"
   (let [ability {:once :per-turn
                  :label "Gain 1 [Credits], draw 1 card, or gain [Click] (start of turn)"
                  :req (req (:runner-phase-12 @state))
                  :effect (req (let [c (:credit corp)
                                     b (:title card)]
                                 (cond
                                   ;; gain 1 credit
                                   (<= 5 c 9)
                                   (do (gain state side :credit 1)
                                       (system-msg state side (str "uses " b " to gain 1 [Credits]")))
                                   ;; draw 1 card
                                   (<= 10 c 14)
                                   (do (draw state side 1)
                                       (system-msg state side (str "uses " b " to draw 1 card")))
                                   ;; gain 1 click
                                   (<= 15 c)
                                   (do (gain state side :click 1)
                                       (system-msg state side (str "uses " b " to gain [Click]"))))))}]
     {:flags {:drip-economy true}
      :abilities [ability]
      :events {:runner-turn-begins ability}})

   "Biometric Spoofing"
   {:interactions {:prevent [{:type #{:net :brain :meat}
                              :req (req true)}]}
    :abilities [{:label "[Trash]: Prevent 2 damage"
                 :msg "prevent 2 damage"
                 :effect (effect (trash card {:cause :ability-cost})
                                 (damage-prevent :brain 2)
                                 (damage-prevent :net 2)
                                 (damage-prevent :meat 2))}]}

   "Bio-Modeled Network"
   {:interactions {:prevent [{:type #{:net}
                              :req (req true)}]}
    :events {:pre-damage {:req (req (= target :net))
                          :effect (effect (update! (assoc card :dmg-amount (nth targets 2))))}}
    :abilities [{:msg (msg "prevent " (dec (:dmg-amount card)) " net damage")
                 :effect (effect (damage-prevent :net (dec (:dmg-amount card)))
                                 (trash card {:cause :ability-cost}))}]}

   "Blockade Runner"
   {:abilities [{:cost [:click 2]
                 :msg "draw 3 cards and shuffle 1 card from their Grip back into their Stack"
                 :effect (effect (draw 3)
                                 (resolve-ability
                                   {:prompt "Choose a card in your Grip to shuffle back into your Stack"
                                    :choices {:req #(and (in-hand? %)
                                                         (= (:side %) "Runner"))}
                                    :effect (effect (move target :deck)
                                                    (shuffle! :deck))}
                                  card nil))}]}

   "Bloo Moose"
   {:flags {:runner-phase-12 (req true)}
    :abilities [{:req (req (and (:runner-phase-12 @state)
                                (not (seq (get-in @state [:runner :locked :discard])))))
                 :once :per-turn
                 :prompt "Choose a card in the Heap to remove from the game and gain 2 [Credits]"
                 :show-discard true
                 :choices {:req #(and (in-discard? %) (= (:side %) "Runner"))}
                 :msg (msg "remove " (:title target) " from the game and gain 2 [Credits]")
                 :effect (effect (gain :credit 2)
                                 (move target :rfg))}]}

   "Borrowed Satellite"
   {:in-play [:hand-size 1 :link 1]}

   "Bug Out Bag"
   {:prompt "How many power counters?"
    :choices :credit
    :msg (msg "add " target " power counters")
    :effect (effect (add-counter card :power target))
    :events {:runner-turn-ends {:req (req (zero? (count (:hand runner))))
                                :msg (msg "draw " (get-in card [:counter :power] 0) " cards. Bug Out Bag is trashed")
                                :effect (effect (draw (get-in card [:counter :power] 0))
                                                (trash card))}}}

   "Caldera"
   {:interactions {:prevent [{:type #{:net :brain}
                              :req (req true)}]}
    :abilities [{:cost [:credit 3]
                 :msg "prevent 1 net damage"
                 :effect (effect (damage-prevent :net 1))}
                {:cost [:credit 3]
                 :msg "prevent 1 brain damage"
                 :effect (effect (damage-prevent :brain 1))}]}

   "Charlatan"
   {:abilities [{:cost [:click 2]
                 :label "Make a run"
                 :prompt "Choose a server"
                 :choices (req runnable-servers)
                 :msg (msg "make a run on " target)
                 :effect (effect (run target nil card))}
                {:label "Pay credits equal to strength of approached rezzed ICE to bypass it"
                 :once :per-run
                 :req (req (and (:run @state) (rezzed? current-ice)))
                 :msg (msg "pay " (:current-strength current-ice) " [Credits] and bypass " (:title current-ice))
                 :effect (effect (pay :runner card :credit (:current-strength current-ice)))}]}

   "Chatterjee University"
   {:abilities [{:cost [:click 1]
                 :label "Place 1 power counter"
                 :msg "place 1 power counter on it"
                 :effect (effect (add-counter card :power 1))}
                {:cost [:click 1]
                 :label "Install a program from your Grip"
                 :prompt "Select a program to install from your Grip"
                 :choices {:req #(and (is-type? % "Program") (in-hand? %))}
                 :msg (msg "install " (:title target))
                 :effect (req (install-cost-bonus state side [:credit (* -1 (get-in card [:counter :power] 0))])
                              (runner-install state side target)
                              (when (pos? (get-in card [:counter :power] 0))
                                (add-counter state side card :power -1)))}]}

   "Chrome Parlor"
   {:events
    {:pre-damage {:req (req (has-subtype? (second targets) "Cybernetic"))
                  :effect (effect (damage-prevent target Integer/MAX_VALUE))}}}

   "Citadel Sanctuary"
   {:interactions {:prevent [{:type #{:meat}
                              :req (req true)}]}
    :abilities [{:label "[Trash] and trash all cards in Grip to prevent all meat damage"
                 :msg "trash all cards in their Grip and prevent all meat damage"
                 :effect (req (trash state side card {:cause :ability-cost})
                              (doseq [c (:hand runner)]
                                (trash state side c {:unpreventable true}))
                              (damage-prevent state side :meat Integer/MAX_VALUE))}]
    :events {:runner-turn-ends
             {:req (req (pos? (:tag runner)))
              :msg "force the Corp to initiate a trace"
              :label "Trace 1 - If unsuccessful, Runner removes 1 tag"
              :trace {:base 1 :unsuccessful {:effect (effect (lose :runner :tag 1))
                                             :msg "remove 1 tag"}}}}}

   "Clan Vengeance"
   {:events {:pre-resolve-damage {:req (req (pos? (last targets)))
                                  :effect (effect (add-counter card :power 1)
                                                  (system-msg :runner (str "places 1 power counter on Clan Vengeance")))}}
    :abilities [{:label "[Trash]: Trash 1 random card from HQ for each power counter"
                 :req (req (pos? (get-in card [:counter :power] 0)))
                 :msg (msg "trash " (min (get-in card [:counter :power] 0) (count (:hand corp))) " cards from HQ")
                 :effect (effect (trash-cards (take (min (get-in card [:counter :power] 0) (count (:hand corp)))
                                              (shuffle (:hand corp))))
                                 (trash card {:cause :ability-cost}))}]}

   "Compromised Employee"
   {:recurring 1
    :events {:rez {:req (req (ice? target))
                   :msg "gain 1 [Credits]"
                   :effect (effect (gain :runner :credit 1))}}}

   "Corporate Defector"
   {:events {:corp-click-draw {:msg (msg "reveal " (-> target first :title))}}}

   "Councilman"
   {:implementation "Does not restrict Runner to Asset / Upgrade just rezzed"
    :events {:rez {:req (req (and (#{"Asset" "Upgrade"} (:type target))
                                  (can-pay? state :runner nil [:credit (rez-cost state :corp target)])))
                   :effect (req (toast state :runner (str "Click Councilman to derez " (card-str state target {:visible true})
                                                          " that was just rezzed") "info")
                                (toast state :corp (str "Runner has the opportunity to derez with Councilman.") "error"))}}
    :abilities [{:prompt "Select an asset or upgrade that was just rezzed"
                 :choices {:req #(and (rezzed? %)
                                      (or (is-type? % "Asset") (is-type? % "Upgrade")))}
                 :effect (req (let [c target
                                    creds (rez-cost state :corp c)]
                                (when (can-pay? state side nil [:credit creds])
                                  (resolve-ability
                                    state :runner
                                    {:msg (msg "pay " creds " [Credit] and derez " (:title c) ". Councilman is trashed")
                                     :effect (req (lose state :runner :credit creds)
                                                  (derez state :corp c)
                                                  (register-turn-flag!
                                                    state side card :can-rez
                                                    (fn [state side card]
                                                      (if (= (:cid card) (:cid c))
                                                        ((constantly false)
                                                         (toast state :corp "Cannot rez the rest of this turn due to Councilman"))
                                                        true)))
                                                  (trash state side card {:unpreventable true}))}
                                   card nil))))}]}

   "Counter Surveillance"
   {:implementation "Does not prevent access of cards installed in the root of a server"
    :abilities [{:cost [:click 1]
                 :makes-run true
                 :prompt "Choose a server to run with Counter Surveillance"
                 :msg (msg "run " target " and trashes Counter Surveillance")
                 :choices (req (cancellable runnable-servers))
                 :effect (req (trash state side card {:cause :ability-cost})
                              (game.core/run state side target nil card)
                              (register-events state side
                                               {:successful-run
                                                {:silent (req true)
                                                 :effect (req (if (>= (:credit runner) (:tag runner))
                                                                ;; Can pay, do access
                                                                (do (system-msg state side (str "uses Counter Surveillance to access up to "
                                                                                                (:tag runner) " cards by paying "
                                                                                                (:tag runner) " [Credit]"))
                                                                    (pay state side card :credit (:tag runner))
                                                                    (access-bonus state side (- (:tag runner) 1)))
                                                                ;; Can't pay, don't access cards
                                                                (do (system-msg state side "could not afford to use Counter Surveillance")
                                                                    ;; Cannot access any cards
                                                                    (max-access state side 0))))}
                                                :run-ends {:effect (effect (unregister-events card))}}
                                               (assoc card :zone '(:discard))))}]
    :events {:successful-run nil :run-ends nil}}

   "Crash Space"
   {:interactions {:prevent [{:type #{:meat}
                              :req (req true)}]}
    :recurring 2
    :abilities [{:label "Trash to prevent up to 3 meat damage"
                 :msg "prevent up to 3 meat damage"
                 :effect (effect (trash card {:cause :ability-cost}) (damage-prevent :meat 3))}]}

   "Crypt"
   {:events {:successful-run
             {:silent (req true)
              :req (req (= :archives target))
              :optional {:prompt "Place a virus counter on Crypt?"
                         :yes-ability {:effect (effect (add-counter card :virus 1)
                                                       (system-msg "places a virus counter on Crypt"))}}}}
    :abilities [{:label "[Click][Trash]: install a virus program from the stack"
                 :prompt "Choose a virus"
                 :msg (msg "install " (:title target) " from the stack")
                 :choices (req (cancellable (filter #(and (is-type? % "Program")
                                                          (has-subtype? % "Virus"))
                                                    (:deck runner)) :sorted))
                 :cost [:click 1]
                 :counter-cost [:virus 3]
                 :effect (effect (trigger-event :searched-stack nil)
                                 (shuffle! :deck)
                                 (runner-install target)
                                 (trash card {:cause :ability-cost}))}]}

   "Dadiana Chacon"
   (let [trashme {:effect (effect (system-msg "trashes Dadiana Chacon and suffers 3 meat damage")
                                  (register-events {:play {:req (req (= "Runner" (:side target)))
                                                           :effect (effect (unregister-events card)
                                                                           (damage eid :meat 3 {:unboostable true :card card})
                                                                           (trash card {:cause :ability-cost}))}} card))}
         ability {:once :per-turn
                  :msg "gain 1 [Credits]"
                  :req (req (< (get-in @state [:runner :credit]) 6))
                  :effect (req (gain state :runner :credit 1))}]
     {:effect (req (if (zero? (get-in @state [:runner :credit]))
                     (resolve-ability state side trashme card nil)
                     (add-watch state :dadiana
                                (fn [k ref old new]
                                  (when (and (not (zero? (get-in old [:runner :credit])))
                                             (zero? (get-in new [:runner :credit])))
                                    (resolve-ability ref side trashme card nil))))))
      :leave-play (req (remove-watch state :dadiana))
      :flags {:drip-economy true}
      :events {:play nil
               :runner-turn-begins ability}})

   "Daily Casts"
   (let [ability {:once :per-turn
                  :label "Take 2 [Credits] (start of turn)"
                  :msg "gain 2 [Credits]"
                  :req (req (:runner-phase-12 @state))
                  :counter-cost [:credit 2]
                  :effect (req (gain state :runner :credit 2)
                               (when (zero? (get-in card [:counter :credit] 0))
                                 (trash state :runner card {:unpreventable true})))}]
   {:data {:counter {:credit 8}}
    :flags {:drip-economy true}
    :abilities [ability]
    :events {:runner-turn-begins ability}})

   "Data Dealer"
   {:abilities [{:cost [:click 1 :forfeit] :effect (effect (gain :credit 9))
                 :msg (msg "gain 9 [Credits]")}]}

   "Data Folding"
   (let [ability {:label "Gain 1 [Credits] (start of turn)"
                  :msg "gain 1 [Credits]"
                  :once :per-turn
                  :req (req (and (>= (available-mu state) 2) (:runner-phase-12 @state)))
                  :effect (effect (gain :credit 1))}]
    {:flags {:drip-economy true}
    :abilities [ability]
    :events {:runner-turn-begins ability}})

   "Data Leak Reversal"
   {:req (req (some #{:hq :rd :archives} (:successful-run runner-reg)))
    :abilities [{:req (req tagged) :cost [:click 1] :effect (effect (mill :corp))
                 :msg "force the Corp to trash the top card of R&D"}]}

   "DDoS"
   {:abilities [{:msg "prevent the corp from rezzing the outermost piece of ice during a run on any server this turn"
                 :effect (effect
                           (register-turn-flag!
                             card :can-rez
                             (fn [state side card]
                               (if (and (ice? card)
                                        (= (count (get-in @state (concat [:corp :servers] (:server (:run @state)) [:ices])))
                                           (inc (ice-index state card))))
                                 ((constantly false) (toast state :corp "Cannot rez any outermost ICE due to DDoS." "warning"))
                                 true)))
                           (trash card {:cause :ability-cost}))}]}

   "Dean Lister"
   {:abilities [{:req (req (:run @state))
                 :msg (msg "add +1 strength for each card in their Grip to " (:title target) " until the end of the run")
                 :choices {:req #(and (has-subtype? % "Icebreaker")
                                      (installed? %))}
                 :effect (effect (update! (assoc card :dean-target target))
                                 (trash (get-card state card) {:cause :ability-cost})
                                 (update-breaker-strength target))}]
    :events {:run-ends nil :pre-breaker-strength nil}
    :trash-effect {:effect
                   (effect (register-events
                             (let [dean {:effect (effect (unregister-events card)
                                                         (update! (dissoc card :dean-target))
                                                         (update-breaker-strength (:dean-target card)))}]
                               {:run-ends dean
                                :pre-breaker-strength {:req (req (= (:cid target)(:cid (:dean-target card))))
                                                       :effect (effect (breaker-strength-bonus (count (:hand runner))))}}) card))}}

   "Decoy"
   {:interactions {:prevent [{:type #{:tag}
                              :req (req true)}]}
    :abilities [{:msg "avoid 1 tag" :effect (effect (tag-prevent 1) (trash card {:cause :ability-cost}))}]}

   "DJ Fenris"
   (let [is-draft-id? #(.startsWith (:code %) "00")
         can-host? (fn [runner c] (and (is-type? c "Identity")
                                       (has-subtype? c "G-Mod")
                                       (not= (-> runner :identity :faction) (:faction c))
                                       (not (is-draft-id? c))))
         fenris-effect {:prompt "Choose a g-mod identity to host on DJ Fenris"
                        :choices (req (cancellable (filter (partial can-host? runner) (vals @all-cards)) :sorted))
                        :msg (msg "host " (:title target))
                        :effect (req (let [card (assoc-host-zones card)
                                           ;; Work around for get-card and update!
                                           c (assoc target :type "Fake-Identity")
                                           c (make-card c)
                                           c (assoc c :host (dissoc card :hosted)
                                                      :zone '(:onhost)
                                                      ;; semi hack to get deactivate to work
                                                      :installed true)]

                                       ;; Manually host id on card
                                       (update! state side (assoc card :hosted [c]))
                                       (card-init state :runner c)

                                       (clear-wait-prompt state :corp)
                                       (effect-completed state side eid)))}]
     {:delayed-completion true
      :effect (req (show-wait-prompt state :corp "Runner to pick identity to host on DJ Fenris")
                   (continue-ability state side fenris-effect card nil))})

   "Donut Taganes"
   {:msg "increase the play cost of operations and events by 1 [Credits]"
    :events {:pre-play-instant
             {:effect (effect (play-cost-bonus [:credit 1]))}}}

   "Dr. Lovegood"
   {:flags {:runner-phase-12 (req (> (count (all-installed state :runner)) 1))}
    :abilities [{:req (req (:runner-phase-12 @state))
                 :prompt "Select an installed card to make its text box blank for the remainder of the turn"
                 :once :per-turn
                 :choices {:req installed?}
                 :msg (msg "make the text box of " (:title target) " blank for the remainder of the turn")
                 :effect (req (let [c target]
                                (disable-card state side c)
                                (register-events state side
                                                 {:post-runner-turn-ends
                                                  {:effect (req (enable-card state side (get-card state c))
                                                                (when-let [reactivate-effect (:reactivate (card-def c))]
                                                                  (resolve-ability state :runner reactivate-effect
                                                                                   (get-card state c) nil))
                                                                (unregister-events state side card))}} card)))}]
    :events {:post-runner-turn-ends nil}}

   "Drug Dealer"
   {:flags {:runner-phase-12 (req (some #(card-flag? % :drip-economy true) (all-active-installed state :runner)))}
    :abilities [{:label "Lose 1 [Credits] (start of turn)"
                 :msg (msg (if (= (get-in @state [:runner :credit]) 0) "lose 0 [Credits] (runner has no credits to lose)" "lose 1 [Credits]"))
                 :req (req (:runner-phase-12 @state))
                 :once :per-turn
                 :effect (effect (lose :credit 1))}]
    :events {:corp-turn-begins {:msg (msg "draw " (if (= (count (get-in @state [:runner :deck])) 0)
                                                   "0 cards (runner's stack is empty)"
                                                   "1 card"))
                                :effect (effect (draw :runner 1))}
             :runner-turn-begins {:msg (msg "lose " (if (= (get-in @state [:runner :credit]) 0)
                                                             "0 [Credits] (runner has no credits to lose)"
                                                             "1 [Credits]"))
                                  :once :per-turn
                                  :effect (effect (lose :credit 1))}}}

   "Duggars"
   {:abilities [{:cost [:click 4] :effect (effect (draw 10)) :msg "draw 10 cards"}]}

   "Dummy Box"
   (letfn [(dummy-prevent [type] {:msg (str "prevent a " type " from being trashed")
                                  :delayed-completion true
                                  :priority 15
                                  :prompt (str "Choose a " type " in your Grip")
                                  :choices {:req #(and (is-type? % (capitalize type))
                                                       (in-hand? %))}
                                  :effect (effect (move target :discard)
                                                  (trash-prevent (keyword type) 1))})]
     {:interactions {:prevent [{:type #{:trash-hardware :trash-resource :trash-program}
                                :req (req (not= :purge (:cause target)))}]}
      :abilities [(dummy-prevent "hardware")
                  (dummy-prevent "resource")
                  (dummy-prevent "program")]})

   "Earthrise Hotel"
   (let [ability {:msg "draw 2 cards"
                  :once :per-turn
                  :counter-cost [:power 1]
                  :req (req (:runner-phase-12 @state))
                  :effect (req (draw state :runner 2)
                               (when (zero? (get-in card [:counter :power] 0))
                                 (trash state :runner card {:unpreventable true})))}]
   {:flags {:runner-turn-draw true
            :runner-phase-12 (req (< 1 (count (filter #(card-flag? % :runner-turn-draw true)
                                                      (cons (get-in @state [:runner :identity])
                                                            (all-active-installed state :runner))))))}
    :data {:counter {:power  3}}
    :events {:runner-turn-begins ability}
    :abilities [ability]})

   "Eden Shard"
   (shard-constructor :rd "force the Corp to draw 2 cards" (req (draw state :corp 2)))

   "Emptied Mind"
   (let [ability {:req (req (= 0 (count (:hand runner))))
                  :msg "gain [Click]"
                  :label "Gain [Click] (start of turn)"
                  :once :per-turn
                  :effect (effect (gain :click 1))}]
     {:events {:runner-turn-begins ability}
      :abilities [ability]})

   "Enhanced Vision"
   {:events {:successful-run {:silent (req true)
                              :msg (msg "force the Corp to reveal " (:title (first (shuffle (:hand corp)))))
                              :req (req (genetics-trigger? state side :successful-run))}}}

   "Fall Guy"
   {:interactions {:prevent [{:type #{:trash-resource}
                              :req (req true)}]}
    :abilities [{:label "[Trash]: Prevent another installed resource from being trashed"
                 :effect (effect (trash-prevent :resource 1) (trash card {:unpreventable true :cause :ability-cost}))}
                {:label "[Trash]: Gain 2 [Credits]"
                 :effect (effect (trash card {:cause :ability-cost}) (gain :credit 2)) :msg "gain 2 [Credits]"}]}

   "Fan Site"
   {:events {:agenda-scored {:msg "add it to their score area as an agenda worth 0 agenda points"
                             :delayed-completion true
                             :req (req (installed? card))
                             :effect (req (as-agenda state :runner eid card 0))}}}

   "Fester"
   {:events {:purge {:msg "force the Corp to lose 2 [Credits] if able"
                     :effect (effect (pay :corp card :credit 2))}}}

   "Film Critic"
   (letfn [(get-agenda [card] (first (filter #(= "Agenda" (:type %)) (:hosted card))))
           (host-agenda? [agenda]
             {:optional {:prompt (str "You access " (:title agenda) ". Host it on Film Critic?")
                        :yes-ability {:effect (req (host state side card (move state side agenda :play-area))
                                                   (access-end state side eid agenda)
                                                   (when-not (:run @state)
                                                     (swap! state dissoc :access)))
                                      :msg (msg "host " (:title agenda) " instead of accessing it")}}})]
     {:events {:access {:req (req (and (empty? (filter #(= "Agenda" (:type %)) (:hosted card)))
                                       (is-type? target "Agenda")))
                        :interactive (req true)
                        :delayed-completion true
                        :effect (effect (continue-ability (host-agenda? target) card nil))}}
      :abilities [{:cost [:click 2] :label "Add hosted agenda to your score area"
                   :req (req (get-agenda card))
                   :delayed-completion true
                   :effect (req (let [c (get-agenda card)
                                      points (get-agenda-points state :runner c)]
                                  (as-agenda state :runner eid c points)))
                   :msg (msg (let [c (get-agenda card)]
                               (str "add " (:title c) " to their score area and gain "
                                    (quantify (get-agenda-points state :runner c) "agenda point"))))}]})

   "Find the Truth"
   {:events {:post-runner-draw {:msg (msg "reveal that they drew: "
                                          (join ", " (map :title (get-in @state [:runner :register :most-recent-drawn]))))}
             :successful-run {:interactive (req true)
                              :optional {:req (req (and (first-event? state side :successful-run)
                                                        (-> @state :corp :deck count pos?)))
                                         :prompt "Use Find the Truth to look at the top card of R&D?"
                                         :yes-ability {:prompt (req (->> corp :deck first :title (str "The top card of R&D is ")))
                                                       :msg "look at the top card of R&D"
                                                       :choices ["OK"]}}}}}

   "First Responders"
   {:abilities [{:cost [:credit 2]
                 :req (req (some #(= (:side %) "Corp") (map second (turn-events state :runner :damage))))
                 :msg "draw 1 card"
                 :effect (effect (draw))}]}

   "Gang Sign"
   {:events {:agenda-scored
             {:delayed-completion true
              :interactive (req true)
              :msg (msg "access " (quantify (get-in @state [:runner :hq-access]) "card") " from HQ")
              :effect (req (when-completed
                             ; manually trigger the pre-access event to alert Nerve Agent.
                             (trigger-event-sync state side :pre-access :hq)
                             (let [from-hq (access-count state side :hq-access)]
                               (continue-ability
                                 state :runner
                                 (access-helper-hq
                                   state from-hq
                                   ; access-helper-hq uses a set to keep track of which cards have already
                                   ; been accessed. by adding HQ root's contents to this set, we make the runner
                                   ; unable to access those cards, as Gang Sign intends.
                                   (set (get-in @state [:corp :servers :hq :content])))
                                 card nil))))}}}

   "Gbahali"
   {:abilities [{:label "[Trash]: Break the last subroutine on the encountered piece of ice"
                 :req (req (and (:run @state) (rezzed? current-ice)))
                 :effect (effect (trash card {:cause :ability-cost})
                                 (system-msg :runner
                                             (str "trashes Gbahali to break the last subroutine on "
                                                  (:title current-ice))))}]}

   "Gene Conditioning Shoppe"
   {:msg "make Genetics trigger a second time each turn"
    :effect (effect (register-persistent-flag! card :genetics-trigger-twice (constantly true)))
    :leave-play (effect (clear-persistent-flag! card :genetics-trigger-twice))}

   "Ghost Runner"
   {:data {:counter {:credit 3}}
    :abilities [{:counter-cost [:credit 1]
                 :msg "gain 1 [Credits]"
                 :req (req (:run @state))
                 :effect (req (gain state side :credit 1)
                              (trigger-event state side :spent-stealth-credit card)
                              (when (zero? (get-in card [:counter :credit] 0))
                                (trash state :runner card {:unpreventable true})))}]}

   "Globalsec Security Clearance"
   {:req (req (> (:link runner) 1))
    :flags {:runner-phase-12 (req true)}
    :abilities [{:msg "lose [Click] and look at the top card of R&D"
                 :once :per-turn
                 :effect (effect (prompt! card (str "The top card of R&D is "
                                                    (:title (first (:deck corp)))) ["OK"] {}))}]
    :events {:runner-turn-begins {:req (req (get-in @state [:per-turn (:cid card)]))
                                  :effect (effect (lose :click 1))}}}

   "Grifter"
   {:events {:runner-turn-ends
             {:effect (req (let [ab (if (get-in @state [:runner :register :successful-run])
                                      {:effect (effect (gain :credit 1)) :msg "gain 1 [Credits]"}
                                      {:effect (effect (trash card)) :msg "trash Grifter"})]
                             (resolve-ability state side ab card targets)))}}}

   "Guru Davinder"
   {:flags {:cannot-pay-net-damage true}
    :events {:pre-damage
             {:req    (req (and (or (= target :meat) (= target :net))
                                (pos? (last targets))))
              :msg (msg "prevent all " (if (= target :meat) "meat" "net") " damage")
              :effect (req (damage-prevent state side :meat Integer/MAX_VALUE)
                           (damage-prevent state side :net Integer/MAX_VALUE)
                           (if (< (:credit runner) 4)
                             (trash state side card)
                             (resolve-ability
                               state :runner
                               {:optional
                                {:prompt "Pay 4 [Credits] to prevent trashing Guru Davinder?"
                                 :player :runner
                                 :yes-ability {:effect (effect (lose :runner :credit 4)
                                                               (system-msg (str "pays 4 [Credits] to prevent Guru Davinder "
                                                                                "from being trashed")))}
                                 :no-ability {:effect (effect (trash card))}}}
                              card nil)))}}}

   "Hades Shard"
   (shard-constructor :archives "access all cards in Archives" {:delayed-completion true}
                      (req (trash state side card {:cause :ability-cost})
                           (swap! state update-in [:corp :discard] #(map (fn [c] (assoc c :seen true)) %))
                           (when (:run @state)
                             (swap! state update-in [:run :cards-accessed] (fnil #(+ % (count (:discard corp))) 0)))
                           (when-completed (trigger-event-sync state side :pre-access :archives)
                                           (resolve-ability state :runner
                                                            (choose-access (get-in @state [:corp :discard])
                                                                           '(:archives)) card nil))))

   "Hard at Work"
   (let [ability {:msg "gain 2 [Credits] and lose [Click]"
                  :once :per-turn
                  :effect (effect (lose :click 1) (gain :credit 2))}]
   {:flags {:drip-economy true}
    :events {:runner-turn-begins ability}
    :abilities [ability]})

   "Human First"
   {:events {:agenda-scored {:msg (msg "gain " (get-agenda-points state :corp target) " [Credits]")
                             :effect (effect (gain :runner :credit (get-agenda-points state :corp target)))}
             :agenda-stolen {:msg (msg "gain " (get-agenda-points state :runner target) " [Credits]")
                             :effect (effect (gain :credit (get-agenda-points state :runner target)))}}}

   "Hunting Grounds"
   {:abilities [{:label "Prevent a \"when encountered\" ability on a piece of ICE"
                 :msg "prevent a \"when encountered\" ability on a piece of ICE"
                 :once :per-turn}
                 {:label "[Trash]: Install the top 3 cards of your Stack facedown"
                  :msg "install the top 3 cards of their Stack facedown"
                  :effect (req (trash state side card {:cause :ability-cost})
                               (doseq [c (take 3 (get-in @state [:runner :deck]))]
                                 (runner-install state side c {:facedown true})))}]}

   "Ice Analyzer"
   {:implementation "Credit use restriction is not enforced"
    :events {:rez {:req (req (ice? target))
                   :msg "place 1 [Credits] on Ice Analyzer"
                   :effect (effect (add-counter :runner card :credit 1))}}
    :abilities [{:counter-cost [:credit 1]
                 :effect (effect (gain :credit 1))
                 :msg "take 1 [Credits] to install programs"}]}

   "Ice Carver"
   {:events {:pre-ice-strength
             {:req (req (and (= (:cid target) (:cid current-ice)) (:rezzed target)))
              :effect (effect (ice-strength-bonus -1 target))}}}

   "Inside Man"
   {:recurring 2}

   "Investigative Journalism"
   {:req (req has-bad-pub)
    :abilities [{:cost [:click 4] :msg "give the Corp 1 bad publicity"
                 :effect (effect (gain-bad-publicity :corp 1)
                                 (trash card {:cause :ability-cost}))}]}

   "Jackpot!"
   (let [jackpot {:interactive (req true)
                  :delayed-completion true
                  :req (req (= :runner (:as-agenda-side target)))
                  :effect (req (show-wait-prompt state :corp "Runner to use Jackpot!")
                               (continue-ability
                                 state side
                                 {:optional
                                  {:prompt "Trash Jackpot!?"
                                   :no-ability {:effect (effect (clear-wait-prompt :corp))}
                                   :yes-ability
                                   {:prompt "Choose how many [Credit] to take"
                                    :choices {:number (req (get-in card [:counter :credit] 0))}
                                    :delayed-completion true
                                    :effect (req (gain state :runner :credit target)
                                                 (system-msg state :runner (str "trashes Jackpot! to gain " target " credits"))
                                                 (clear-wait-prompt state :corp)
                                                 (trash state :runner eid card nil))}}}
                                 card nil))}]
     {:events
      {:runner-turn-begins {:effect (effect (add-counter :runner card :credit 1))}
       :agenda-stolen (dissoc jackpot :req)
       :as-agenda jackpot}})

   "Jak Sinclair"
   (let [ability {:label "Make a run (start of turn)"
                  :prompt "Choose a server to run with Jak Sinclair"
                  :once :per-turn
                  :req (req (:runner-phase-12 @state))
                  :choices (req runnable-servers)
                  :msg (msg "make a run on " target " during which no programs can be used")
                  :makes-run true
                  :effect (effect (run target))}]
   {:implementation "Doesn't prevent program use"
    :flags {:runner-phase-12 (req true)}
    :install-cost-bonus (req [:credit (* -1 (:link runner))])
    :events {:runner-turn-begins
              {:optional {:req (req (not (get-in @state [:per-turn (:cid card)])))
                          :prompt "Use Jak Sinclair to make a run?"
                          :yes-ability ability}}}
    :abilities [ability]})

   "Jarogniew Mercs"
   {:effect (effect (tag-runner :runner eid 1)
                    (add-counter card :power (-> @state :runner :tag (+ 3))))
    :flags {:untrashable-while-resources true}
    :interactions {:prevent [{:type #{:meat}
                              :req (req true)}]}
    :abilities [{:label "Prevent 1 meat damage"
                 :counter-cost [:power 1]
                 :effect (req (damage-prevent state side :meat 1)
                              (when (<= (get-in card [:counter :power]) 0)
                                (trash state :runner card {:unpreventable true})))}]}

   "John Masanori"
   {:events {:successful-run {:req (req (= 1 (count (get-in @state [:runner :register :successful-run]))))
                              :msg "draw 1 card" :once-key :john-masanori-draw
                              :effect (effect (draw))}
             :unsuccessful-run {:req (req (= 1 (count (get-in @state [:runner :register :unsuccessful-run]))))
                                :delayed-completion true
                                :msg "take 1 tag" :once-key :john-masanori-tag
                                :effect (effect (tag-runner :runner eid 1))}}}

   "Joshua B."
   (let [ability {:msg "gain [Click]"
                  :once :per-turn
                  :label "Gain [Click] (start of turn)"
                  :effect (effect (gain :click 1))
                  :end-turn {:delayed-completion true
                             :effect (effect (tag-runner eid 1))
                             :msg "gain 1 tag"}}]
     {:flags {:runner-phase-12 (req true)}
      :events {:runner-turn-begins
               {:optional {:prompt "Use Joshua B. to gain [Click]?"
                           :once :per-turn
                           :yes-ability ability}}}
      :abilities [ability]})

   "Kati Jones"
   {:abilities [{:cost [:click 1]
                 :msg "store 3 [Credits]"
                 :once :per-turn
                 :effect (effect (add-counter card :credit 3))}
                {:cost [:click 1]
                 :msg (msg "gain " (get-in card [:counter :credit] 0) " [Credits]")
                 :once :per-turn
                 :label "Take all credits"
                 :effect (req (gain state side :credit (get-in card [:counter :credit] 0))
                              (add-counter state side card :credit (- (get-in card [:counter :credit] 0))))}]}

   "Keros Mcintyre"
   {:events
    {:derez
     {:req (req (and (first-event? state side :derez)
                     (= (second targets) :runner)))
      :once :per-turn
      :msg "gain 2 [Credits]"
      :effect (effect (gain :credit 2))}}}

   "Kongamato"
   {:abilities [{:label "[Trash]: Break the first subroutine on the encountered piece of ice"
                 :req (req (and (:run @state) (rezzed? current-ice)))
                 :effect (effect (trash card {:cause :ability-cost})
                                 (system-msg :runner
                                             (str "trashes Kongamato to break the first subroutine on "
                                                  (:title current-ice))))}]}

   "Laguna Velasco District"
   {:events {:runner-click-draw {:msg "draw 1 card" :effect (effect (draw))}}}

   "Lewi Guilherme"
   (let [ability {:once :per-turn
                  :optional {:once :per-turn
                             :prompt "Pay 1 [Credits] to keep Lewi Guilherme?"
                             :yes-ability {:effect (req (if (pos? (:credit runner))
                                                          (do (lose state side :credit 1)
                                                              (system-msg state side "pays 1 [Credits] to keep Lewi Guilherme"))
                                                          (do (trash state side card)
                                                              (system-msg state side "must trash Lewi Guilherme"))))}
                             :no-ability {:effect (effect (trash card)
                                                          (system-msg "chooses to trash Lewi Guilherme"))}}}]
   {:flags {:drip-economy true ;; for Drug Dealer
            :runner-phase-12 (req (< 1 (count (filter #(card-flag? % :drip-economy true)
                                                      (all-active-installed state :runner)))))}

    ;; KNOWN ISSUE: :effect is not fired when Assimilator turns cards over or Dr. Lovegood re-enables it.
    :effect (effect (lose :corp :hand-size 1))
    :leave-play (effect (gain :corp :hand-size 1))
    :abilities [(assoc-in ability [:req] (req (:runner-phase-12 @state)))]
    :events {:runner-turn-begins ability}})

   "Levy Advanced Research Lab"
   (letfn [(lab-keep [cards]
             {:prompt "Choose a Program to keep"
              :choices (cons "None" (filter #(= "Program" (:type %)) cards))
              :delayed-completion true
              :msg (msg (if (= target "None") "take no card to their Grip" (str "take " (-> target :title) " to their Grip")))
              :effect (req (when (not= target "None")
                             (move state side target :hand))
                           (if (not-empty cards)
                             (let [tobottom (remove #(= % target) cards)]
                               (continue-ability state side (reorder-choice :runner :corp tobottom '()
                                                                            (count tobottom) tobottom "bottom") card nil))
                             (do (clear-wait-prompt state :corp)
                                 (effect-completed state side eid card))))})]
   {:abilities [{:cost [:click 1]
                 :msg (msg "draw 4 cards: " (join ", " (map :title (take 4 (:deck runner)))))
                 :delayed-completion true
                 :effect (req (show-wait-prompt state :corp "Runner to choose card to keep")
                              (let [from (take 4 (:deck runner))]
                                (continue-ability state side (lab-keep from) card nil)))}]})

   "Liberated Account"
   {:data {:counter {:credit 16}}
    :abilities [{:cost [:click 1]
                 :counter-cost [:credit 4]
                 :msg "gain 4 [Credits]"
                 :effect (req (gain state :runner :credit 4)
                              (when (<= (get-in card [:counter :credit] 0) 0)
                                (trash state :runner card {:unpreventable true})))}]}

   "Liberated Chela"
   {:abilities [{:cost [:click 5 :forfeit]
                 :msg "add it to their score area"
                 :delayed-completion true
                 :effect (req (if (not (empty? (:scored corp)))
                                (do (show-wait-prompt state :runner "Corp to decide whether or not to prevent Liberated Chela")
                                    (resolve-ability
                                      state side
                                      {:prompt (msg "Forfeit an agenda to prevent Liberated Chela from being added to Runner's score area?")
                                       :choices ["Yes" "No"] :player :corp
                                       :effect (final-effect (resolve-ability
                                                               (if (= target "Yes")
                                                                 {:player :corp
                                                                  :prompt "Select an agenda to forfeit"
                                                                  :choices {:req #(in-corp-scored? state side %)}
                                                                  :effect (effect (forfeit target)
                                                                                  (move :runner card :rfg)
                                                                                  (clear-wait-prompt :runner))}
                                                                 {:delayed-completion true
                                                                  :effect (req (clear-wait-prompt state :runner)
                                                                               (as-agenda state :runner eid card 2))
                                                                  :msg "add it to their score area as an agenda worth 2 points"})
                                                              card nil))} card nil))
                                (resolve-ability
                                  state side
                                  {:delayed-completion true
                                   :effect (req (as-agenda state :runner eid card 2))
                                   :msg "add it to their score area as an agenda worth 2 points"} card nil)))}]}

   "Logic Bomb"
   {:implementation "Bypass effect is manual"
    :abilities [{:label "Bypass the encountered ice"
                 :req (req (and (:run @state)
                                (rezzed? current-ice)))
                 :msg (msg "bypass "
                           (:title current-ice)
                           (when (pos? (:click runner))
                             (str " and loses "
                                  (apply str (repeat (:click runner) "[Click]")))))
                 :effect (effect (trash card {:cause :ability-cost})
                                 (lose :click (:click runner)))}]}

   "London Library"
   {:abilities [{:label "Install a non-virus program on London Library"
                 :cost [:click 1]
                 :prompt "Select a non-virus program to install on London Library from your grip"
                 :choices {:req #(and (is-type? % "Program")
                                      (not (has-subtype? % "Virus"))
                                      (in-hand? %))}
                 :msg (msg "host " (:title target))
                 :effect (effect (runner-install target {:host-card card :no-cost true}))}
                {:label "Add a program hosted on London Library to your Grip"
                 :cost [:click 1]
                 :choices {:req #(:host %)}
                 :msg (msg "add " (:title target) " to their Grip")
                 :effect (effect (move target :hand))}]
    :events {:runner-turn-ends {:effect (req (doseq [c (:hosted card)]
                                               (when (is-type? c "Program")
                                                 (trash state side c))))}}}

   "Maxwell James"
   {:in-play [:link 1]
    :abilities [{:req (req (some #{:hq} (:successful-run runner-reg)))
                 :prompt "Choose a piece of ICE protecting a remote server"
                 :choices {:req #(and (ice? %) (rezzed? %) (is-remote? (second (:zone %))))}
                 :msg "derez a piece of ICE protecting a remote server"
                 :effect (effect (derez target)
                                 (trash card {:cause :ability-cost}))}]}

   "Motivation"
   (let [ability {:msg "look at the top card of their Stack"
                  :label "Look at the top card of Stack (start of turn)"
                  :once :per-turn
                  :req (req (:runner-phase-12 @state))
                  :effect (effect (prompt! card (str "The top card of your Stack is "
                                                     (:title (first (:deck runner)))) ["OK"] {}))}]
   {:flags {:runner-turn-draw true
            :runner-phase-12 (req (some #(card-flag? % :runner-turn-draw true) (all-active-installed state :runner)))}
    :events {:runner-turn-begins ability}
    :abilities [ability]})

   "Mr. Li"
   {:abilities [{:cost [:click 1]
                 :msg (msg "draw 2 cards")
                 :effect (req (draw state side 2)
                              (let [drawn (get-in @state [:runner :register :most-recent-drawn])]
                                (resolve-ability
                                  state side
                                  {:prompt "Select 1 card to add to the bottom of the Stack"
                                   :choices {:req #(and (in-hand? %)
                                                        (some (fn [c] (= (:cid c) (:cid %))) drawn))}
                                   :msg (msg "add 1 card to the bottom of the Stack")
                                   :effect (req (move state side target :deck))} card nil)))}]}

   "Muertos Gang Member"
   {:effect (req (resolve-ability
                   state :corp
                   {:prompt "Select a card to derez"
                    :choices {:req #(and (= (:side %) "Corp")
                                         (not (is-type? % "Agenda"))
                                         (:rezzed %))}
                    :effect (req (derez state side target))}
                  card nil))
    :leave-play (req (resolve-ability
                       state :corp
                       {:prompt "Select a card to rez, ignoring the rez cost"
                        :choices {:req #(not (:rezzed %))}
                        :effect (req (rez state side target {:ignore-cost :rez-cost})
                                     (system-msg state side (str "rezzes " (:title target) " at no cost")))}
                      card nil))
    :abilities [{:msg "draw 1 card"
                 :effect (effect (trash card {:cause :ability-cost}) (draw))}]}

   "Net Mercur"
   {:abilities [{:counter-cost [:credit 1]
                 :msg "gain 1 [Credits]"
                 :effect (effect (gain :credit 1)
                                 (trigger-event :spent-stealth-credit card))}]
    :events {:spent-stealth-credit
             {:req (req (and (:run @state)
                             (has-subtype? target "Stealth")))
              :once :per-run
              :delayed-completion true
              :effect (effect (show-wait-prompt :corp "Runner to use Net Mercur")
                              (continue-ability
                                {:prompt "Place 1 [Credits] on Net Mercur or draw 1 card?"
                                 :player :runner
                                 :choices ["Place 1 [Credits]" "Draw 1 card"]
                                 :effect (req (if (= target "Draw 1 card")
                                                (do (draw state side)
                                                    (clear-wait-prompt state :corp)
                                                    (system-msg state :runner (str "uses Net Mercur to draw 1 card")))
                                                (do (add-counter state :runner card :credit 1)
                                                    (clear-wait-prompt state :corp)
                                                    (system-msg state :runner (str "places 1 [Credits] on Net Mercur")))))}
                               card nil))}}}

   "Network Exchange"
   {:msg "increase the install cost of non-innermost ICE by 1"
    :events {:pre-corp-install {:req (req (is-type? target "ICE"))
                                :effect (req (when (pos? (count (:dest-zone (second targets))))
                                               (install-cost-bonus state :corp [:credit 1])))}}}

   "Neutralize All Threats"
   {:in-play [:hq-access 1]
    :events {:pre-access {:req (req (and (= target :archives)
                                         (seq (filter #(:trash %) (:discard corp)))))
                          :effect (req (swap! state assoc-in [:per-turn (:cid card)] true))}
             :access {:effect (req (swap! state assoc-in [:runner :register :force-trash] false))}
             :pre-trash {:req (req (let [cards (map first (turn-events state side :pre-trash))]
                                     (and (empty? (filter #(:trash %) cards))
                                          (number? (:trash target)))))
                         :once :per-turn
                         :effect (req (swap! state assoc-in [:runner :register :force-trash] true))}}}

   "New Angeles City Hall"
   {:interactions {:prevent [{:type #{:tag}
                              :req (req true)}]}
    :events {:agenda-stolen {:msg "trash itself" :effect (effect (trash card))}}
    :abilities [{:cost [:credit 2] :msg "avoid 1 tag" :effect (effect (tag-prevent 1))}]}

   "No One Home"
   (letfn [(first-chance? [state side] (< (+ (event-count state side :pre-tag)
                                             (event-count state side :pre-damage)) 2))
           (start-trace [type]
             (let [message (str "avoid any " (if (= type :net) "amount of net damage" "number of tags"))]
               {:player :corp
                :label (str "Trace 0 - if unsuccessful, " message)
                :trace {:base 0
                        :priority 11
                        :unsuccessful {:msg message
                                       :effect (req (if (= type :net)
                                                      (damage-prevent state side :net Integer/MAX_VALUE)
                                                      (tag-prevent state side Integer/MAX_VALUE)))}}}))]
     {:interactions {:prevent [{:type #{:net :tag}
                                :req (req (first-chance? state side))}]}
      :abilities [{:msg "force the Corp to trace"
                   :delayed-completion true
                   :effect (req (let [type (get-in @state [:prevent :current])]
                                  (when-completed (trash state side card {:unpreventable true})
                                                  (continue-ability state side (start-trace type)
                                                                    card nil))))}]})
   "Off-Campus Apartment"
   {:flags {:runner-install-draw true}
    :abilities [{:label "Install and host a connection on Off-Campus Apartment"
                 :effect (effect (resolve-ability
                                   {:cost [:click 1]
                                    :prompt "Select a connection in your Grip to install on Off-Campus Apartment"
                                    :choices {:req #(and (has-subtype? % "Connection")
                                                         (can-pay? state side nil :credit (:cost %))
                                                         (in-hand? %))}
                                    :msg (msg "host " (:title target) " and draw 1 card")
                                    :effect (effect (runner-install target {:host-card card}))}
                                  card nil))}
                {:label "Host an installed connection"
                 :prompt "Select a connection to host on Off-Campus Apartment"
                 :choices {:req #(and (has-subtype? % "Connection")
                                      (installed? %))}
                 :msg (msg "host " (:title target) " and draw 1 card")
                 :effect (effect (host card target) (draw))}]
    :events {:runner-install {:req (req (= (:cid card) (:cid (:host target))))
                              :effect (effect (draw))}}}

   "Officer Frank"
   {:abilities [{:cost [:credit 1]
                 :req (req (some #(= :meat %) (map first (turn-events state :runner :damage))))
                 :msg "force the Corp to trash 2 random cards from HQ"
                 :effect (effect (trash-cards :corp (take 2 (shuffle (:hand corp))))
                                 (trash card {:cause :ability-cost}))}]}

   "Oracle May"
   {:abilities [{:cost [:click 1]
                 :once :per-turn
                 :prompt "Choose card type"
                 :choices ["Event" "Hardware" "Program" "Resource"]
                 :effect (req (let [c (first (get-in @state [:runner :deck]))]
                                (system-msg state side (str "spends [Click] to use Oracle May, names " target
                                                            " and reveals " (:title c)))
                                (if (is-type? c target)
                                  (do (system-msg state side (str "gains 2 [Credits] and draws " (:title c)))
                                      (gain state side :credit 2) (draw state side))
                                  (do (system-msg state side (str "trashes " (:title c))) (mill state side)))))}]}

   "Order of Sol"
   {:effect (req (add-watch state :order-of-sol
                            (fn [k ref old new]
                              (when (and (not (zero? (get-in old [:runner :credit])))
                                         (zero? (get-in new [:runner :credit])))
                                (resolve-ability ref side {:msg "gain 1 [Credits]" :once :per-turn
                                                           :effect (effect (gain :credit 1))} card nil)))))
    :events {:runner-turn-begins {:req (req (= (:credit runner) 0)) :msg "gain 1 [Credits]"
                                  :effect (req (gain state :runner :credit 1)
                                               (swap! state assoc-in [:per-turn (:cid card)] true))}
             :corp-turn-begins {:req (req (= (:credit runner) 0)) :msg "gain 1 [Credits]"
                                :effect (req (gain state :runner :credit 1)
                                             (swap! state assoc-in [:per-turn (:cid card)] true))}
             :runner-install {:silent (req (pos? (:credit runner)))
                              :req (req (and (= target card) (= (:credit runner) 0))) :msg "gain 1 [Credits]"
                              :effect (req (gain state :runner :credit 1)
                                           (swap! state assoc-in [:per-turn (:cid card)] true))}}
    :leave-play (req (remove-watch state :order-of-sol))}

   "Paige Piper"
   (let [pphelper (fn [title cards]
                    (let [num (count cards)]
                      {:optional
                       {:prompt (str "Use Paige Piper to trash copies of " title "?")
                        :yes-ability {:prompt "How many would you like to trash?"
                                      :choices (take (inc num) ["0" "1" "2" "3" "4" "5"])
                                      :msg "shuffle their Stack"
                                      :effect (req (let [target (str->int target)]
                                                     (trigger-event state side :searched-stack nil)
                                                     (shuffle! state :runner :deck)
                                                     (doseq [c (take target cards)]
                                                       (trash state side c {:unpreventable true}))
                                                     (when (> (int target) 0)
                                                       (system-msg state side (str "trashes "
                                                                                   (quantify target "cop" "y" "ies")
                                                                                   " of " title)))))}}}))]
     {:events {:runner-install {:req (req (first-event? state side :runner-install))
                                :delayed-completion true
                                :effect (effect (continue-ability
                                                 (pphelper (:title target)
                                                           (->> (:deck runner)
                                                                (filter #(has? % :title (:title target)))
                                                                (vec)))
                                                 card nil))}}})
   "Patron"
   (let [ability {:prompt "Choose a server for Patron" :choices (req (conj servers "No server"))
                  :req (req (and (not (click-spent? :runner state)) (not (used-this-turn? (:cid card) state))))
                  :msg (msg "target " target)
                  :effect (req (when (not= target "No server")
                                 (update! state side (assoc card :server-target target))))}]
     {:events {:runner-turn-begins ability
               :successful-run
               {:req (req (= (zone->name (get-in @state [:run :server])) (:server-target (get-card state card))))
                :once :per-turn
                :effect (req (let [st card]
                               (swap! state assoc-in [:run :run-effect :replace-access]
                                      {:mandatory true
                                       :effect (effect (resolve-ability
                                                         {:msg "draw 2 cards instead of accessing"
                                                          :effect (effect (draw 2)
                                                                          (update! (dissoc st :server-target)))}
                                                         st nil))})))}
               :runner-turn-ends {:effect (effect (update! (dissoc card :server-target)))}}
      :abilities [ability]})

   "Paparazzi"
   {:effect (req (swap! state update-in [:runner :tagged] inc))
    :events {:pre-damage {:req (req (= target :meat)) :msg "prevent all meat damage"
                          :effect (effect (damage-prevent :meat Integer/MAX_VALUE))}}
    :leave-play (req (swap! state update-in [:runner :tagged] dec))}

   "Personal Workshop"
   (let [remove-counter
         {:req (req (not (empty? (:hosted card))))
          :once :per-turn
          :msg (msg "remove 1 counter from " (:title target)) :choices {:req #(:host %)}
          :effect (req (if (<= (get-in target [:counter :power]) 1)
                         (runner-install state side (dissoc target :counter) {:no-cost true})
                         (add-counter state side target :power -1)))}]
     {:flags {:drip-economy true}
      :abilities [{:label "Host a program or piece of hardware" :cost [:click 1]
                   :prompt "Select a card to host on Personal Workshop"
                   :choices {:req #(and (#{"Program" "Hardware"} (:type %))
                                        (in-hand? %)
                                        (= (:side %) "Runner"))}
                   :effect (req (if (zero? (:cost target))
                                  (runner-install state side target)
                                  (host state side card
                                        (assoc target :counter {:power (:cost target)}))))
                   :msg (msg "host " (:title target) "")}
                  (assoc remove-counter
                    :label "Remove 1 counter from a hosted card (start of turn)"
                    :cost [:credit 1])
                  {:label "X[Credit]: Remove counters from a hosted card"
                   :choices {:req #(:host %)}
                   :req (req (not (empty? (:hosted card))))
                   :effect (req (let [paydowntarget target
                                      num-counters (get-in paydowntarget [:counter :power] 0)]
                                  (resolve-ability
                                    state side
                                    {:prompt "How many counters to remove?"
                                     :choices {:number (req (min (:credit runner)
                                                                 num-counters))}
                                     :msg (msg "remove " target " counters from " (:title paydowntarget))
                                     :effect (req (do
                                                    (lose state side :credit target)
                                                    (if (= num-counters target)
                                                      (runner-install state side (dissoc paydowntarget :counter) {:no-cost true})
                                                      (add-counter state side paydowntarget :power (- target)))))}
                                    card nil)))}]
      :events {:runner-turn-begins remove-counter}})

   "Political Operative"
   {:req (req (some #{:hq} (:successful-run runner-reg)))
    :abilities [{:prompt "Select a rezzed card with a trash cost"
                 :choices {:req #(and (:trash %) (rezzed? %))}
                 :effect (req (let [c target]
                                (trigger-event state side :pre-trash c)
                                (let [cost (trash-cost state :runner c)]
                                  (when (can-pay? state side nil [:credit cost])
                                    (resolve-ability
                                      state side
                                      {:msg (msg "pay " cost " [Credit] and trash " (:title c))
                                       :effect (effect (lose :credit cost)
                                                       (trash card {:cause :ability-cost})
                                                       (trash c))}
                                     card nil)))
                                (swap! state update-in [:bonus] dissoc :trash)))}]}

   "Power Tap"
   {:events {:trace {:msg "gain 1 [Credits]" :effect (effect (gain :runner :credit 1))}}}

   "Professional Contacts"
   {:abilities [{:cost [:click 1] :effect (effect (gain :credit 1) (draw))
                 :msg "gain 1 [Credits] and draw 1 card"}]}

   "Public Sympathy"
   {:in-play [:hand-size 2]}

   "Rachel Beckman"
   {:in-play [:click 1 :click-per-turn 1]
    :events {:runner-gain-tag {:effect (effect (trash card {:unpreventable true}))
                               :msg (msg "trashes Rachel Beckman for being tagged")}}
    :effect (req (when tagged
                   (trash state :runner card {:unpreventable true})))
    :reactivate {:effect (req (when tagged
                                (trash state :runner card {:unpreventable true})))}}

   "Raymond Flint"
   {:effect (req (add-watch state :raymond-flint
                            (fn [k ref old new]
                              (when (< (get-in old [:corp :bad-publicity]) (get-in new [:corp :bad-publicity]))
                                (when-completed
                                  ; manually trigger the pre-access event to alert Nerve Agent.
                                  (trigger-event-sync ref side :pre-access :hq)
                                  (let [from-hq (access-count state side :hq-access)]
                                    (resolve-ability
                                      ref side
                                      (access-helper-hq
                                        state from-hq
                                        ; see note in Gang Sign
                                        (set (get-in @state [:corp :servers :hq :content])))
                                      card nil)))))))
    :leave-play (req (remove-watch state :raymond-flint))
    :abilities [{:msg "expose 1 card"
                 :choices {:req installed?}
                 :delayed-completion true
                 :effect (effect (expose eid target) (trash card {:cause :ability-cost}))}]}

   "Rolodex"
   {:delayed-completion true
    :msg "look at the top 5 cards of their Stack"
    :effect (req (show-wait-prompt state :corp "Runner to rearrange the top cards of their Stack")
                 (let [from (take 5 (:deck runner))]
                   (if (pos? (count from))
                     (continue-ability state side (reorder-choice :runner :corp from '()
                                                                  (count from) from) card nil)
                     (do (clear-wait-prompt state :corp)
                         (effect-completed state side eid card)))))
    :trash-effect {:effect (effect (system-msg :runner (str "trashes "
                                               (join ", " (map :title (take 3 (:deck runner))))
                                               " from their Stack due to Rolodex being trashed"))
                                       (mill :runner 3))}}

   "Rosetta 2.0"
   {:abilities [{:req (req (and (not (install-locked? state side))
                                (some #(is-type? % "Program") (all-active-installed state :runner))))
                 :cost [:click 1]
                 :prompt "Choose an installed program to remove from the game"
                 :choices {:req #(and installed? (is-type? % "Program"))}
                 :effect (req (let [n (:cost target)
                                    t (:title target)]
                                (move state side target :rfg)
                                (free-mu state (:memoryunits target))
                                (resolve-ability state side
                                  {:prompt "Choose a non-virus program to install"
                                   :msg (req (if (not= target "No install")
                                               (str "remove " t " from the game and install " (:title target) ", lowering its cost by " n)
                                               (str "shuffle their Stack")))
                                   :priority true
                                   :choices (req (cancellable
                                                   (conj (vec (sort-by :title (filter #(and (is-type? % "Program")
                                                                                            (not (has-subtype? % "Virus")))
                                                                                      (:deck runner))))
                                                                       "No install")))
                                   :effect (req (trigger-event state side :searched-stack nil)
                                                (shuffle! state side :deck)
                                                (when (not= target "No install")
                                                  (install-cost-bonus state side [:credit (- n)])
                                                  (runner-install state side target)))} card nil)))}]}
   "Rogue Trading"
   {:data {:counter {:credit 18}}
    :abilities [{:cost [:click 2]
                 :counter-cost [:credit 6]
                 :msg "gain 6 [Credits] and take 1 tag"
                 :effect (req (gain state :runner :credit 6)
                              (when (zero? (get-in card [:counter :credit] 0))
                                (trash state :runner card {:unpreventable true}))
                              (tag-runner state :runner eid 1))}]}

   "Sacrificial Clone"
   {:interactions {:prevent [{:type #{:net :brain :meat}
                              :req (req true)}]}
    :abilities [{:effect (req (doseq [c (concat (get-in runner [:rig :hardware])
                                                (filter #(not (has-subtype? % "Virtual"))
                                                        (get-in runner [:rig :resource]))
                                                (:hand runner))]
                                (trash state side c {:cause :ability-cost}))
                              (lose state side :credit :all :tag :all :run-credit :all)
                              (damage-prevent state side :net Integer/MAX_VALUE)
                              (damage-prevent state side :meat Integer/MAX_VALUE)
                              (damage-prevent state side :brain Integer/MAX_VALUE))}]}

   "Sacrificial Construct"
   {:interactions {:prevent [{:type #{:trash-program :trash-hardware}
                              :req (req true)}]}
    :abilities [{:effect (effect (trash-prevent :program 1) (trash-prevent :hardware 1)
                                 (trash card {:cause :ability-cost}))}]}

   "Safety First"
   {:in-play [:hand-size {:mod -2}]
    :events {:runner-turn-ends {:delayed-completion true
                                :effect (req (if (< (count (:hand runner)) (hand-size state :runner)) 
                                               (do (system-msg state :runner (str "uses " (:title card) " to draw a card"))
                                                   (draw state :runner eid 1 nil))
                                               (effect-completed state :runner eid card)))}}}

   "Salvaged Vanadis Armory"
   {:events {:damage
             {:effect (req (show-wait-prompt state :corp "Runner to use Salvaged Vanadis Armory")
                           (resolve-ability state :runner
                                            {:optional
                                             {:prompt "Use Salvaged Vanadis Armory?"
                                              :yes-ability {:msg (msg "force the Corp to trash the top " (get-turn-damage state :runner) " cards of R&D and trash itself")
                                                            :effect (effect (mill :corp (get-turn-damage state :runner))
                                                                            (clear-wait-prompt :corp)
                                                                            (trash card {:unpreventable true}))}
                                              :no-ability {:effect (effect (clear-wait-prompt :corp))}}}
                                            card nil))}}}

   "Salsette Slums"
   {:flags {:slow-trash (req true)}
    :implementation "Will not trigger Maw when used on card already trashed (2nd ability)"
    :events {:runner-install
             {:req (req (= card target))
              :silent (req true)
              :effect (effect (update! (assoc card :slums-active true)))}
             :runner-turn-begins
             {:effect (effect (update! (assoc card :slums-active true)))}
             :pre-trash
             {:req (req (and (:slums-active card)
                             (-> target card-def :flags :must-trash not)
                             (:trash target)
                             (= (:side target) "Corp")))
              :effect (req (toast state :runner (str "Click Salsette Slums to remove " (:title target)
                                                     " from the game") "info" {:prevent-duplicates true}))}}
    :abilities [{:label "Remove the currently accessed card from the game instead of trashing it"
                 :req (req (let [c (:card (first (get-in @state [:runner :prompt])))]
                             (if-let [trash-cost (trash-cost state side c)]
                               (if (can-pay? state :runner nil :credit trash-cost)
                                 (if (:slums-active card)
                                   true
                                   ((toast state :runner "Can only use a copy of Salsette Slums once per turn.") false))
                                 ((toast state :runner (str "Unable to pay for " (:title c) ".")) false))
                               ((toast state :runner "Not currently accessing a card with a trash cost.") false))))
                 :msg (msg (let [c (:card (first (get-in @state [:runner :prompt])))]
                             (str "pay " (trash-cost state side c) " [Credits] and remove " (:title c) " from the game")))
                 :effect (req (let [c (:card (first (get-in @state [:runner :prompt])))]
                                (deactivate state side c)
                                (move state :corp c :rfg)
                                (pay state :runner card :credit (trash-cost state side c))
                                (trigger-event state side :no-trash c)
                                (update! state side (dissoc card :slums-active))
                                (close-access-prompt state side)
                                (when-not (:run @state)
                                  (swap! state dissoc :access))))}
                {:label "Remove a card trashed this turn from the game"
                 :req (req (if (:slums-active card)
                             true
                             ((toast state :runner "Can only use a copy of Salsette Slums once per turn.") false)))
                 :effect (effect (resolve-ability
                                   {; only allow targeting cards that were trashed this turn -- not perfect, but good enough?
                                    :choices {:req #(some (fn [c] (= (:cid %) (:cid c)))
                                                          (map first (turn-events state side :runner-trash)))}
                                    :msg (msg "remove " (:title target) " from the game")
                                    :effect (req (deactivate state side target)
                                                 (trigger-event state side :no-trash target)
                                                 (move state :corp target :rfg)
                                                 (update! state side (dissoc card :slums-active)))}
                                   card nil))}]}

   "Same Old Thing"
   {:abilities [{:cost [:click 2]
                 :req (req (and (not (seq (get-in @state [:runner :locked :discard])))
                                (< 0 (count (filter #(is-type? % "Event") (:discard runner))))))
                 :prompt "Select an event to play"
                 :msg (msg "play " (:title target))
                 :show-discard true
                 :choices {:req #(and (is-type? % "Event")
                                      (= (:zone %) [:discard]))}
                 :effect (effect (trash card {:cause :ability-cost}) (play-instant target))}]}

   "Scrubber"
   {:recurring 2}

   "Security Testing"
   (let [ability {:prompt "Choose a server for Security Testing"
                  :choices (req (conj servers "No server"))
                  :msg (msg "target " target)
                  :req (req (and (not (click-spent? :runner state))
                                 (not (used-this-turn? (:cid card) state))))
                  :effect (req (when (not= target "No server")
                                 (update! state side (assoc card :server-target target))))}]
     {:events {:runner-turn-begins ability
               :successful-run
               {:req (req (= (zone->name (get-in @state [:run :server]))
                             (:server-target (get-card state card))))
                :once :per-turn
                :effect (req (let [st card]
                               (swap! state assoc-in [:run :run-effect :replace-access]
                                      {:mandatory true
                                       :effect (effect (resolve-ability
                                                         {:msg "gain 2 [Credits] instead of accessing"
                                                          :effect (effect (gain :credit 2)
                                                                          (update! (dissoc st :server-target)))}
                                                         st nil))})))}
               :runner-turn-ends {:effect (effect (update! (dissoc card :server-target)))}}
      :abilities [ability]})

   "Slipstream"
    {:implementation "Use Slipstream before hitting Continue to pass current ice"
     :abilities [{:req (req (:run @state))
                  :effect (req (let [ice-pos  (get-in @state [:run :position])]
                                 (resolve-ability state side
                                   {:prompt (msg "Choose a piece of ICE protecting a central server at the same position as " (:title current-ice) )
                                    :choices {:req #(and (is-central? (second (:zone %)))
                                                         (ice? %)
                                                         (= ice-pos (inc (ice-index state %))))}
                                    :msg (msg "approach " (card-str state target))
                                    :effect (req (let [dest (second (:zone target))]
                                                   (swap! state update-in [:run]
                                                          #(assoc % :position ice-pos :server [dest]))
                                                   (trash state side card)))}
                                card nil)))}]}

   "Spoilers"
   {:events {:agenda-scored {:interactive (req true)
                             :msg "trash the top card of R&D"
                             :effect (effect (mill :corp))}}}

   "Starlight Crusade Funding"
   {:msg "ignore additional costs on Double events"
    :effect (req (swap! state assoc-in [:runner :register :double-ignore-additional] true))
    :events {:runner-turn-begins
             {:msg "lose [Click] and ignore additional costs on Double events"
              :effect (req (lose state :runner :click 1)
                           (swap! state assoc-in [:runner :register :double-ignore-additional] true))}}
    :leave-play (req (swap! state update-in [:runner :register] dissoc :double-ignore-additional))}

   "Stim Dealer"
   {:events {:runner-turn-begins
             {:effect (req (if (>= (get-in card [:counter :power] 0) 2)
                             (do (add-counter state side card :power (- (get-in card [:counter :power] 0)))
                                 (damage state side eid :brain 1 {:unpreventable true :card card})
                                 (system-msg state side "takes 1 brain damage from Stim Dealer"))
                             (do (add-counter state side card :power 1)
                                 (gain state side :click 1)
                                 (system-msg state side "uses Stim Dealer to gain [Click]"))))}}}

   "Street Peddler"
   {:interactive (req (some #(card-flag? % :runner-install-draw true) (all-active state :runner)))
    :effect (req (doseq [c (take 3 (:deck runner))]
                   (host state side (get-card state card) c {:facedown true})))
    :abilities [{:req (req (not (install-locked? state side)))
                 :prompt "Choose a card on Street Peddler to install"
                 :choices (req (cancellable (filter #(and (not (is-type? % "Event"))
                                                          (runner-can-install? state side % nil)
                                                          (can-pay? state side nil (modified-install-cost state side % [:credit -1])))
                                                    (:hosted card))))
                 :msg (msg "install " (:title target) " lowering its install cost by 1 [Credits]")
                 :effect (req
                           (when (can-pay? state side nil (modified-install-cost state side target [:credit -1]))
                             (install-cost-bonus state side [:credit -1])
                             (trash state side (update-in card [:hosted]
                                                          (fn [coll]
                                                            (remove-once #(= (:cid %) (:cid target)) coll)))
                                    {:cause :ability-cost})
                             (runner-install state side (dissoc target :facedown))))}]}

   "Symmetrical Visage"
   {:events {:runner-click-draw {:req (req (genetics-trigger? state side :runner-click-draw))
                                 :msg "gain 1 [Credits]"
                                 :effect (effect (gain :credit 1))}}}

   "Synthetic Blood"
   {:events {:damage {:req (req (genetics-trigger? state side :damage))
                      :msg "draw 1 card"
                      :effect (effect (draw :runner))}}}

   "Tallie Perrault"
   {:abilities [{:label "Draw 1 card for each Corp bad publicity"
                 :effect (effect (trash card {:cause :ability-cost})
                                 (draw (+ (:bad-publicity corp) (:has-bad-pub corp))))
                 :msg (msg "draw " (:bad-publicity corp) " cards")}]
    :events {:play-operation
             {:req (req (or (has-subtype? target "Black Ops")
                            (has-subtype? target "Gray Ops")))
              :effect (req (show-wait-prompt state :corp "Runner to use Tallie Perrault")
                           (resolve-ability
                             state :runner
                             {:optional
                              {:prompt "Use Tallie Perrault to give the Corp 1 bad publicity and take 1 tag?"
                               :player :runner
                               :yes-ability {:msg "give the Corp 1 bad publicity and take 1 tag"
                                             :delayed-completion true
                                             :effect (effect (gain-bad-publicity :corp 1)
                                                             (tag-runner :runner eid 1)
                                                             (clear-wait-prompt :corp))}
                               :no-ability {:effect (effect (clear-wait-prompt :corp))}}}
                            card nil))}}}

   "Tech Trader"
   {:events {:runner-trash {:req (req (and (= side :runner) (= (second targets) :ability-cost)))
                            :msg "gain 1 [Credits]"
                            :effect (effect (gain :credit 1))}}}

   "Technical Writer"
   {:events {:runner-install {:silent (req true)
                              :req (req (some #(= % (:type target)) '("Hardware" "Program")))
                              :effect (effect (add-counter :runner card :credit 1)
                                              (system-msg (str "places 1 [Credits] on Technical Writer")))}}
    :abilities [{:cost [:click 1]
                 :msg (msg "gain " (get-in card [:counter :credit] 0) " [Credits]")
                 :effect (effect (gain :credit (get-in card [:counter :credit] 0))
                                 (trash card {:cause :ability-cost}))}]}

   "Temple of the Liberated Mind"
   {:abilities [{:cost [:click 1]
                 :label "Place 1 power counter"
                 :msg "place 1 power counter on it"
                 :effect (effect (add-counter card :power 1))}
                {:label "Gain [Click]"
                 :counter-cost [:power 1]
                 :req (req (= (:active-player @state) :runner))
                 :msg "gain [Click]" :once :per-turn
                 :effect (effect (gain :click 1))}]}

   "Temüjin Contract"
   {:data {:counter {:credit 20}}
    :prompt "Choose a server for Temüjin Contract" :choices (req servers)
    :msg (msg "target " target)
    :req (req (not (:server-target card)))
    :effect (effect (update! (assoc card :server-target target)))
    :events {:successful-run
             {:req (req (= (zone->name (get-in @state [:run :server])) (:server-target (get-card state card))))
              :msg "gain 4 [Credits]"
              :effect (req (let [creds (get-in card [:counter :credit])]
                             (gain state side :credit 4)
                             (set-prop state side card :counter {:credit (- creds 4)})
                             (when (= 0 (get-in (get-card state card) [:counter :credit]))
                               (trash state side card {:unpreventable true}))))}}}

   "The Archivist"
   {:in-play [:link 1]
    :events {:agenda-scored {:req (req (or (has-subtype? target "Initiative")
                                           (has-subtype? target "Security")))
                             :interactive (req true)
                             :delayed-completion true
                             :msg "force the Corp to initiate a trace"
                             :label "Trace 1 - If unsuccessful, take 1 bad publicity"
                             :trace {:base 1
                                     :unsuccessful {:effect (effect (gain-bad-publicity :corp 1)
                                                                    (system-msg :corp (str "takes 1 bad publicity")))}}}}}

   "The Black File"
   {:msg "prevent the Corp from winning the game unless they are flatlined"
    :effect (req (swap! state assoc-in [:corp :cannot-win-on-points] true))
    :events {:runner-turn-begins
             {:effect (req (if (>= (get-in card [:counter :power] 0) 2)
                             (do (move state side (dissoc card :counter) :rfg)
                                 (swap! state update-in [:corp] dissoc :cannot-win-on-points)
                                 (system-msg state side "removes The Black File from the game")
                                 (gain-agenda-point state :corp 0))
                             (add-counter state side card :power 1)))}}
    :trash-effect {:effect (req (swap! state update-in [:corp] dissoc :cannot-win-on-points)
                                (gain-agenda-point state :corp 0))}
    :leave-play (req (swap! state update-in [:corp] dissoc :cannot-win-on-points)
                     (gain-agenda-point state :corp 0))}

   "The Helpful AI"
   {:in-play [:link 1]
    :abilities [{:msg (msg "give +2 strength to " (:title target))
                 :choices {:req #(and (has-subtype? % "Icebreaker")
                                      (installed? %))}
                 :effect (effect (update! (assoc card :hai-target target))
                                 (trash (get-card state card) {:cause :ability-cost})
                                 (update-breaker-strength target))}]
    :events {:runner-turn-ends nil :corp-turn-ends nil :pre-breaker-strength nil}
    :trash-effect {:effect
                   (effect (register-events
                             (let [hai {:effect (effect (unregister-events card)
                                                        (update! (dissoc card :hai-target))
                                                        (update-breaker-strength (:hai-target card)))}]
                               {:runner-turn-ends hai :corp-turn-ends hai
                                :pre-breaker-strength {:req (req (= (:cid target)(:cid (:hai-target card))))
                                                       :effect (effect (breaker-strength-bonus 2))}}) card))}}

   "The Shadow Net"
   (letfn [(events [runner] (filter #(and (is-type? % "Event") (not (has-subtype? % "Priority"))) (:discard runner)))]
     {:abilities [{:cost [:click 1 :forfeit]
                   :req (req (< 0 (count (events runner))))
                   :label "Play an event from your Heap, ignoring all costs"
                   :prompt "Choose an event to play"
                   :msg (msg "play " (:title target) " from the Heap, ignoring all costs")
                   :choices (req (cancellable (events runner) :sorted))
                   :effect (effect (play-instant nil target {:ignore-cost true}))}]})

   "The Supplier"
   (let [ability  {:label "Install a hosted card (start of turn)"
                   :prompt "Choose a card hosted on The Supplier to install"
                   :req (req (some #(can-pay? state side nil (modified-install-cost state side % [:credit -2]))
                                        (:hosted card)))
                   :choices {:req #(and (= "The Supplier" (:title (:host %)))
                                        (= "Runner" (:side %)))}
                   :effect (req
                             (runner-can-install? state side target nil)
                             (when (and (can-pay? state side nil (modified-install-cost state side target [:credit -2]))
                                           (not (and (:uniqueness target) (in-play? state target))))
                                  (install-cost-bonus state side [:credit -2])
                                  (runner-install state side target)
                                  :once :per-turn
                                  (system-msg state side (str "uses The Supplier to install " (:title target) " lowering its install cost by 2"))
                                  (update! state side (-> card
                                                          (assoc :supplier-installed (:cid target))
                                                          (update-in [:hosted]
                                                                     (fn [coll]
                                                                       (remove-once #(= (:cid %) (:cid target)) coll)))))))}]
   {:flags {:drip-economy true}  ; not technically drip economy, but has an interaction with Drug Dealer
    :abilities [{:label "Host a resource or piece of hardware" :cost [:click 1]
                 :prompt "Select a card to host on The Supplier"
                 :choices {:req #(and (#{"Resource" "Hardware"} (:type %))
                                      (in-hand? %))}
                 :effect (effect (host card target)) :msg (msg "host " (:title target) "")}
                ability]

    ; A card installed by The Supplier is ineligible to receive the turn-begins event for this turn.
    :suppress {:runner-turn-begins {:req (req (= (:cid target) (:supplier-installed (get-card state card))))}}
    :events {:runner-turn-begins ability
             :runner-turn-ends {:req (req (:supplier-installed card))
                                :effect (effect (update! (dissoc card :supplier-installed)))}}})

   "The Source"
   {:effect (effect (update-all-advancement-costs))
    :leave-play (effect (update-all-advancement-costs))
    :events {:agenda-scored {:effect (effect (trash card))}
             :agenda-stolen {:effect (effect (trash card))}
             :pre-advancement-cost {:effect (effect (advancement-cost-bonus 1))}
             :pre-steal-cost {:effect (effect (steal-cost-bonus [:credit 3]))}}}

   "The Turning Wheel"
   {:events {:agenda-stolen {:effect (effect (update! (assoc card :agenda-stolen true)))
                             :silent (req true)}
             :run-ends {:effect (req (when (and (not (:agenda-stolen card))
                                                (#{:hq :rd} target))
                                       (add-counter state side card :power 1)
                                       (system-msg state :runner (str "places a power counter on " (:title card))))
                                     (update! state side (dissoc (get-card state card) :agenda-stolen)))
                        :silent (req true)}}
    :abilities [{:counter-cost [:power 2]
                 :req (req (:run @state))
                 :msg "access 1 additional card from HQ or R&D for the remainder of the run"
                 :effect  (req (swap! state update-in [:run :ttw-spent] (fnil inc 0))
                               (register-events state side
                                                {:pre-access {:req (req (and (get-in @state [:run :ttw-spent]) (#{:hq :rd} target)))
                                                              :effect (effect (access-bonus 1)
                                                                              (unregister-events #(find-latest state card) {:events {:pre-access nil}}))
                                                              :silent (req true)}} #(find-latest state card)))}]}

   "Theophilius Bagbiter"
   {:effect (req (lose state :runner :credit :all :run-credit :all)
                 (add-watch state :theophilius-bagbiter
                            (fn [k ref old new]
                              (let [credit (get-in new [:runner :credit])]
                                (when (not= (get-in old [:runner :credit]) credit)
                                  (swap! ref assoc-in [:runner :hand-size :base] credit))))))
    :leave-play (req (remove-watch state :theophilius-bagbiter)
                     (swap! state assoc-in [:runner :hand-size :base] 5))}

   "Tri-maf Contact"
   {:abilities [{:cost [:click 1] :msg "gain 2 [Credits]" :once :per-turn
                 :effect (effect (gain :credit 2))}]
    :trash-effect {:effect (effect (damage eid :meat 3 {:unboostable true :card card}))}}

   "Tyson Observatory"
   {:abilities [{:prompt "Choose a piece of Hardware" :msg (msg "add " (:title target) " to their Grip")
                 :choices (req (cancellable (filter #(is-type? % "Hardware") (:deck runner)) :sorted))
                 :cost [:click 2]
                 :effect (effect (trigger-event :searched-stack nil)
                                 (shuffle! :deck)
                                 (move target :hand))}]}

   "Underworld Contact"
   (let [ability {:label "Gain 1 [Credits] (start of turn)"
                  :once :per-turn
                  :effect (req (when (and (>= (:link runner) 2) (:runner-phase-12 @state))
                                 (system-msg state :runner (str "uses " (:title card) " to gain 1 [Credits]"))
                                 (gain state :runner :credit 1)))}]
   {:flags {:drip-economy true}
    :abilities [ability]
    :events {:runner-turn-begins ability}})

   "Utopia Shard"
   (shard-constructor :hq "force the Corp to discard 2 cards from HQ at random"
                      (effect (trash-cards :corp (take 2 (shuffle (:hand corp))))))

   "Virus Breeding Ground"
   {:events {:runner-turn-begins {:effect (effect (add-counter card :virus 1))}}
    :abilities [{:cost [:click 1]
                 :req (req (pos? (get-in card [:counter :virus] 0)))
                 :effect (req (resolve-ability
                                state side
                                {:msg (msg "move 1 virus counter to " (:title target))
                                 :choices {:req #(pos? (get-virus-counters state side %))}
                                 :effect (req (add-counter state side card :virus -1)
                                              (add-counter state side target :virus 1))}
                                card nil))}]}

   "Wasteland"
   {:events {:runner-trash {:req (req (and (first-installed-trash-own? state :runner)
                                           (installed? target)
                                           (= (:side target) "Runner")))
                            :effect (effect (gain :credit 1))
                            :msg "gain 1 [Credits]"}}}

   "Wireless Net Pavilion"
   {:effect (effect (trash-resource-bonus -2))
    :leave-play (effect (trash-resource-bonus 2))}

   "Woman in the Red Dress"
   (let [ability {:msg (msg "reveal " (:title (first (:deck corp))) " on the top of R&D")
                  :label "Reveal the top card of R&D (start of turn)"
                  :once :per-turn
                  :req (req (:runner-phase-12 @state))
                  :effect (effect (show-wait-prompt :runner "Corp to decide whether or not to draw with Woman in the Red Dress")
                                  (resolve-ability
                                    {:optional
                                     {:player :corp
                                      :prompt (msg "Draw " (:title (first (:deck corp))) "?")
                                      :yes-ability {:effect (effect (clear-wait-prompt :runner)
                                                                    (system-msg (str "draws " (:title (first (:deck corp)))))
                                                                    (draw))}
                                      :no-ability {:effect (effect (clear-wait-prompt :runner)
                                                                   (system-msg "doesn't draw with Woman in the Red Dress"))}}}
                                    card nil))}]
   {:events {:runner-turn-begins ability}
    :abilities [ability]})

   "Wyldside"
   {:flags {:runner-turn-draw true
            :runner-phase-12 (req (< 1 (count (filter #(card-flag? % :runner-turn-draw true)
                                                      (cons (get-in @state [:runner :identity])
                                                            (all-active-installed state :runner))))))}

    :events {:runner-turn-begins {:effect (req (lose state side :click 1)
                                               (when-not (get-in @state [:per-turn (:cid card)])
                                                 (system-msg state side "uses Wyldside to draw 2 cards and lose [Click]")
                                                 (draw state side 2)))}}
    :abilities [{:msg "draw 2 cards and lose [Click]"
                 :once :per-turn
                 :effect (effect (draw 2))}]}

   "Xanadu"
   {:events {:pre-rez-cost {:req (req (ice? target))
                            :effect (effect (rez-cost-bonus 1))}}}

   "Zona Sul Shipping"
   {:events {:runner-turn-begins {:effect (effect (add-counter card :credit 1))}}
    :abilities [{:cost [:click 1]
                 :msg (msg "gain " (get-in card [:counter :credit] 0) " [Credits]")
                 :label "Take all credits"
                 :effect (effect (gain :credit (get-in card [:counter :credit] 0))
                                 (add-counter card :credit
                                              (- (get-in card [:counter :credit] 0))))}]
    :effect (req (add-watch state (keyword (str "zona-sul-shipping" (:cid card)))
                            (fn [k ref old new]
                              (when (is-tagged? new)
                                (remove-watch ref (keyword (str "zona-sul-shipping" (:cid card))))
                                (trash ref :runner card)
                                (system-msg ref side "trashes Zona Sul Shipping for being tagged")))))
    :reactivate {:effect (req (when tagged
                                (trash state :runner card {:unpreventable true})))}}})<|MERGE_RESOLUTION|>--- conflicted
+++ resolved
@@ -1,23 +1,11 @@
-<<<<<<< HEAD
 (ns game.cards.resources
   (:require [game.core :refer :all]
-            [game.utils :refer [remove-once has? merge-costs zone make-cid make-label to-keyword capitalize
-                                costs-to-symbol vdissoc distinct-by abs string->num safe-split get-cid dissoc-in
-                                cancellable card-is? side-str build-cost-str build-spend-msg cost-names
-                                zones->sorted-names remote->name remote-num->name central->name zone->name central->zone
-                                is-remote? is-central? get-server-type other-side same-card? same-side?
-                                combine-subtypes remove-subtypes remove-subtypes-once click-spent? used-this-turn?
-                                pluralize quantify type->rig-zone safe-zero?]]
+            [game.utils :refer :all]
             [game.macros :refer [effect req msg when-completed final-effect continue-ability]]
             [clojure.string :refer [split-lines split join lower-case includes? starts-with?]]
             [clojure.stacktrace :refer [print-stack-trace]]
             [jinteki.utils :refer [str->int]]
             [jinteki.cards :refer [all-cards]]))
-=======
-(in-ns 'game.core)
-
-(declare close-access-prompt event-count)
->>>>>>> a72afedb
 
 (defn- genetics-trigger?
   "Returns true if Genetics card should trigger - does not work with Adjusted Chronotype"
