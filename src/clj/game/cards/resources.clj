(ns game.cards.resources
  (:require [game.core :refer :all]
            [game.utils :refer :all]
            [game.macros :refer [effect req msg wait-for continue-ability]]
            [clojure.string :refer [split-lines split join lower-case includes? starts-with?]]
            [clojure.stacktrace :refer [print-stack-trace]]
            [jinteki.utils :refer [str->int other-side is-tagged? count-tags INFINITY has-subtype?]]
            [jinteki.cards :refer [all-cards]]))

(defn- genetics-trigger?
  "Returns true if Genetics card should trigger - does not work with Adjusted Chronotype"
  [state side event]
  (or (first-event? state side event)
      (and (has-flag? state side :persistent :genetics-trigger-twice)
           (second-event? state side event))))

(defn- shard-constructor
  "Function for constructing a Shard card"
  ([target-server message effect-fn] (shard-constructor target-server message nil effect-fn))
  ([target-server message ability-options effect-fn]
   (letfn [(can-install-shard? [state run] (and run
                                                (= (:server run) [target-server])
                                                (zero? (:position run))
                                                (not (:access @state))))]
     {:implementation "Click Shard to install when last ICE is passed, but before hitting Successful Run button"
      :abilities [(merge {:effect (effect (trash card {:cause :ability-cost}) (effect-fn eid card target))
                          :msg message}
                         ability-options)]
      :install-cost-bonus (req (when (can-install-shard? state run)
                                 [:credit (- INFINITY)
                                  :click -1]))
      :effect (req (when (can-install-shard? state run)
                     (wait-for (register-successful-run state side (:server run))
                               (do (clear-wait-prompt state :corp)
                                   (swap! state update-in [:runner :prompt] rest)
                                   (handle-end-run state side)))))})))

(defn- trash-when-tagged-contructor
  "Constructor for a 'trash when tagged' card. Does not overwrite `:effect` key."
  [name definition]
  (let [trash-effect {:effect (req (when tagged
                                     (trash state :runner card {:unpreventable true})
                                     (system-msg state :runner (str "trashes " name " for being tagged"))))}
        definition (-> definition
                       (update :events merge {:runner-gain-tag trash-effect
                                              :runner-is-tagged trash-effect})
                       (assoc :reactivate trash-effect))]
    ;; Add an effect only if there is none in the map
    (merge trash-effect definition)))

(defn count-num-subroutines
  "Count the number of subroutines for Hernando Cortez. Note that this only
  counts subroutines that exist as part of the card text. It does not count
  subroutines that the card will gain once rezzed."
  [card]
  (->> (-> card :title server-card :text split-lines)
       (filter #(starts-with? % "[subroutine]"))
       count))

(defn companion-builder
  "Ability-req says when it can be used. turn-ends-effect defines what happens,
  and requires `effect-completed`."
  ([ability-req turn-ends-effect]
   (companion-builder
     ability-req
     turn-ends-effect
     {:msg "take 1 [Credits]"
      :effect (effect (add-counter card :credit -1)
                      (gain-credits 1))}))
  ([ability-req turn-ends-effect ability]
   (let [place-credit {:msg "add 1 [Credits] to itself"
                       :effect (effect (add-counter card :credit 1))}]
     {:events {:runner-turn-begins place-credit
               :agenda-stolen place-credit
               :runner-turn-ends {:req (req (<= 3 (get-counters (get-card state card) :credit)))
                                  :async true
                                  :effect turn-ends-effect}}
      :abilities [(assoc ability :req ability-req)]})))

;;; Card definitions
(def card-definitions
  {"Aaron Marrón"
   (let [am {:effect (effect (add-counter card :power 2)
                             (system-msg :runner (str "places 2 power counters on Aaron Marrón")))}]
     {:abilities [{:counter-cost [:power 1]
                   :msg "remove 1 tag and draw 1 card"
                   :async true
                   :effect (effect (lose-tags 1) (draw eid 1 nil))}]
      :events {:agenda-scored am :agenda-stolen am}})

   "Access to Globalsec"
   {:in-play [:link 1]}

   "Activist Support"
   {:events
    {:corp-turn-begins {:async true
                        :effect (req (if (zero? (count-tags state))
                                       (do (gain-tags state :runner eid 1)
                                           (system-msg state :runner (str "uses " (:title card) " to take 1 tag")))
                                       (effect-completed state :runner eid)))}
     :runner-turn-begins {:async true
                          :effect (req (if (not has-bad-pub)
                                         (do (gain-bad-publicity state :corp eid 1)
                                             (system-msg state :runner
                                                         (str "uses " (:title card) " to give the corp 1 bad publicity")))
                                         (effect-completed state :runner eid)))}}}

   "Adjusted Chronotype"
   {:events {:runner-loss {:req (req (and (some #{:click} target)
                                          (let [click-losses (count (filter #(= :click %) (mapcat first (turn-events state side :runner-loss))))]
                                            (or (= 1 click-losses)
                                                (and (= 2 click-losses)
                                                     (has-flag? state side :persistent :genetics-trigger-twice))))))
                           :msg "gain [Click]"
                           :effect (effect (gain :runner :click 1))}}}

   "Aeneas Informant"
   {:events {:no-trash {:req (req (and (:trash target)
                                       (not= (first (:zone target)) :discard)))
                        :optional {:autoresolve (get-autoresolve :auto-reveal-and-gain)
                                   :prompt "Use Aeneas Informant?"
                                   :yes-ability {:msg (msg (str "gain 1 [Credits]"
                                                                (when-not (installed? target)
                                                                  (str " and reveal " (:title target)))))
                                                 :effect (effect (gain-credits 1))}}}}
    :abilities [(set-autoresolve :auto-reveal-and-gain "Aeneas Informant")]}
   
   "Aesops Pawnshop"
   {:flags {:runner-phase-12 (req (>= (count (all-installed state :runner)) 2))}
    :abilities [{:effect (req (resolve-ability
                                state side
                                {:msg (msg "trash " (:title target) " and gain 3 [Credits]")
                                 :choices {:req #(and (card-is? % :side :runner)
                                                      (installed? %)
                                                      (not (card-is? % :cid (:cid card))))}
                                 :effect (effect (gain-credits 3)
                                                 (trash target {:unpreventable true}))}
                                card nil))}]}

   "Akshara Sareen"
   {:in-play [:click-per-turn 1]
    :msg "give each player 1 additional [Click] to spend during their turn"
    :effect (effect (gain :corp :click-per-turn 1))
    :leave-play (effect (lose :corp :click-per-turn 1))}

   "Algo Trading"
   {:flags {:runner-phase-12 (req (pos? (:credit runner)))}
    :abilities [{:label "Move up to 3 [Credit] from credit pool to Algo Trading"
                 :prompt "Choose how many [Credit] to move" :once :per-turn
                 :choices {:number (req (min (:credit runner) 3))}
                 :effect (effect (lose-credits target)
                                 (add-counter card :credit target))
                 :msg (msg "move " target " [Credit] to Algo Trading")}
                {:label "Take all credits from Algo Trading"
                 :cost [:click 1]
                 :msg (msg "trash it and gain " (get-counters card :credit) " [Credits]")
                 :effect (effect (gain-credits (get-counters card :credit))
                                 (trash card {:cause :ability-cost}))}]
    :events {:runner-turn-begins {:req (req (>= (get-counters card :credit) 6))
                                  :effect (effect (add-counter card :credit 2)
                                                  (system-msg (str "adds 2 [Credit] to Algo Trading")))}}}

   "Always Be Running"
   {:implementation "Run requirement not enforced"
    :events {:runner-turn-begins {:effect (req (toast state :runner
                                              "Reminder: Always Be Running requires a run on the first click" "info"))}}
    :abilities [{:once :per-turn
                 :cost [:click 2]
                 :msg (msg "break 1 subroutine")}]}

   "All-nighter"
   {:abilities [{:cost [:click 1]
                 :effect (effect (trash card {:cause :ability-cost})
                                 (gain :click 2))
                 :msg "gain [Click][Click]"}]}

   "Angel Arena"
   {:prompt "How many power counters?"
    :choices :credit
    :msg (msg "add " target " power counters")
    :effect (effect (add-counter card :power target))
    :abilities [{:counter-cost [:power 1]
                 :msg "look at the top card of Stack"
                 :effect (req (when (zero? (get-counters (get-card state card) :power))
                                (trash state :runner card {:unpreventable true})))
                 :optional {:prompt (msg "Add " (:title (first (:deck runner))) " to bottom of Stack?")
                            :yes-ability {:msg "add the top card of Stack to the bottom"
                                          :effect (req (move state side (first (:deck runner)) :deck))}}}]}

   "Armitage Codebusting"
   {:data {:counter {:credit 12}}
    :abilities [{:cost [:click 1]
                 :counter-cost [:credit 2]
                 :msg "gain 2 [Credits]"
                 :effect (req (gain-credits state :runner 2)
                              (when (zero? (get-counters (get-card state card) :credit))
                                (trash state :runner card {:unpreventable true})))}]}

   "Artist Colony"
   {:abilities [{:prompt "Choose a card to install"
                 :msg (msg "install " (:title target))
                 :req (req (not (install-locked? state side)))
                 :cost [:forfeit]
                 :choices (req (cancellable (filter #(not (is-type? % "Event")) (:deck runner)) :sorted))
                 :effect (effect (trigger-event :searched-stack nil)
                                 (shuffle! :deck)
                                 (runner-install target))}]}

   "Assimilator"
   {:abilities [{:label "Turn a facedown card faceup"
                 :cost [:click 2]
                 :prompt "Select a facedown installed card"
                 :choices {:req #(and (facedown? %)
                                      (installed? %)
                                      (= "Runner" (:side %)))}
                 :effect (req (if (or (is-type? target "Event")
                                      (and (has-subtype? target "Console")
                                           (some #(has-subtype? % "Console") (all-active-installed state :runner))))
                                ;; Consoles and events are immediately unpreventably trashed.
                                (trash state side target {:unpreventable true})
                                ;; Other cards are moved to rig and have events wired.
                                (flip-faceup state side target)))
                 :msg (msg "turn " (:title target) " faceup")}]}

   "Bhagat"
   {:events {:successful-run {:req (req (and (= target :hq)
                                             (first-successful-run-on-server? state :hq)))
                              :msg "force the Corp to trash the top card of R&D"
                              :effect (effect (mill :corp))}}}

   "Bank Job"
   {:data {:counter {:credit 8}}
    :events {:successful-run
             {:silent (req true)
              :req (req (is-remote? (:server run)))
              :effect (req (let [bj (get-card state card)]
                             (when-not (:replace-access (get-in @state [:run :run-effect]))
                               (swap! state assoc-in [:run :run-effect :replace-access]
                                      {:effect (req (if (> (count (filter #(= (:title %) "Bank Job") (all-active-installed state :runner))) 1)
                                                      (resolve-ability state side
                                                        {:prompt "Select a copy of Bank Job to use"
                                                         :choices {:req #(and (installed? %) (= (:title %) "Bank Job"))}
                                                         :effect (req (let [c target
                                                                            creds (get-counters (get-card state c) :credit)]
                                                                        (resolve-ability state side
                                                                          {:prompt "How many Bank Job credits?"
                                                                           :choices {:number (req (get-counters (get-card state c) :credit))}
                                                                           :msg (msg "gain " target " [Credits]")
                                                                           :effect (req (gain-credits state side target)
                                                                                        (set-prop state side c :counter {:credit (- creds target)})
                                                                                        (when (not (pos? (get-counters (get-card state c) :credit)))
                                                                                          (trash state side c {:unpreventable true})))}
                                                                         card nil)))}
                                                       bj nil)
                                                      (resolve-ability state side
                                                        {:prompt "How many Bank Job credits?"
                                                         :choices {:number (req (get-counters (get-card state card) :credit))}
                                                         :msg (msg "gain " target " [Credits]")
                                                         :effect (req (let [creds (get-counters (get-card state card) :credit)]
                                                                        (gain-credits state side target)
                                                                        (set-prop state side card :counter {:credit (- creds target)})
                                                                        (when (not (pos? (get-counters (get-card state card) :credit)))
                                                                          (trash state side card {:unpreventable true}))))}
                                                       bj nil)))}))))}}}

   "Bazaar"
   (letfn [(hardware-and-in-hand? [target runner]
             (and (is-type? target "Hardware")
                  (some #(= (:title %) (:title target)) (:hand runner))))]
     {:events
      {:runner-install
       {:interactive (req (hardware-and-in-hand? target runner))
        :silent (req (not (hardware-and-in-hand? target runner)))
        :async true
        :req (req (and (is-type? target "Hardware") (= [:hand] (:previous-zone target))))
        :effect (req (let [hw (:title target)]
                       (continue-ability state side
                                         {:optional {:req (req (some #(when (= (:title %) hw) %) (:hand runner)))
                                                     :prompt (msg "Install another copy of " hw "?")
                                                     :msg (msg "install another copy of " hw)
                                                     :yes-ability {:async true
                                                                   :effect (req (if-let [c (some #(when (= (:title %) hw) %)
                                                                                                 (:hand runner))]
                                                                                  (runner-install state side eid c nil)))}}} card nil)))}}})

   "Beach Party"
   {:in-play [:hand-size 5]
    :events {:runner-turn-begins {:msg "lose [Click]"
                                  :effect (effect (lose :click 1))}}}

   "Beth Kilrain-Chang"
   (let [ability {:once :per-turn
                  :label "Gain 1 [Credits], draw 1 card, or gain [Click] (start of turn)"
                  :req (req (:runner-phase-12 @state))
                  :async true
                  :effect (req (let [c (:credit corp)
                                     b (:title card)]
                                 (cond
                                   ;; gain 1 credit
                                   (<= 5 c 9)
                                   (do (system-msg state side (str "uses " b " to gain 1 [Credits]"))
                                       (gain-credits state side 1)
                                       (effect-completed state side eid))
                                   ;; draw 1 card
                                   (<= 10 c 14)
                                   (do (system-msg state side (str "uses " b " to draw 1 card"))
                                       (draw state side eid 1 nil))
                                   ;; gain 1 click
                                   (<= 15 c)
                                   (do (system-msg state side (str "uses " b " to gain [Click]"))
                                       (gain state side :click 1)
                                       (effect-completed state side eid)))))}]
     {:flags {:drip-economy true}
      :abilities [ability]
      :events {:runner-turn-begins ability}})

   "Biometric Spoofing"
   {:interactions {:prevent [{:type #{:net :brain :meat}
                              :req (req true)}]}
    :abilities [{:label "[Trash]: Prevent 2 damage"
                 :msg "prevent 2 damage"
                 :effect (effect (trash card {:cause :ability-cost})
                                 (damage-prevent :brain 2)
                                 (damage-prevent :net 2)
                                 (damage-prevent :meat 2))}]}

   "Bio-Modeled Network"
   {:interactions {:prevent [{:type #{:net}
                              :req (req true)}]}
    :events {:pre-damage {:req (req (= target :net))
                          :effect (effect (update! (assoc card :dmg-amount (nth targets 2))))}}
    :abilities [{:msg (msg "prevent " (dec (:dmg-amount card)) " net damage")
                 :effect (effect (damage-prevent :net (dec (:dmg-amount card)))
                                 (trash card {:cause :ability-cost}))}]}

   "Blockade Runner"
   {:abilities [{:cost [:click 2]
                 :msg "draw 3 cards and shuffle 1 card from their Grip back into their Stack"
                 :async true
                 :effect (req (wait-for (draw state side 3 nil)
                                        (resolve-ability state side
                                                         {:prompt "Choose a card in your Grip to shuffle back into your Stack"
                                                          :choices {:req #(and (in-hand? %)
                                                                               (= (:side %) "Runner"))}
                                                          :effect (effect (move target :deck)
                                                                          (shuffle! :deck))}
                                                         card nil)))}]}

   "Bloo Moose"
   {:flags {:runner-phase-12 (req true)}
    :abilities [{:req (req (and (:runner-phase-12 @state)
                                (not (seq (get-in @state [:runner :locked :discard])))))
                 :once :per-turn
                 :prompt "Choose a card in the Heap to remove from the game and gain 2 [Credits]"
                 :show-discard true
                 :choices {:req #(and (in-discard? %) (= (:side %) "Runner"))}
                 :msg (msg "remove " (:title target) " from the game and gain 2 [Credits]")
                 :effect (effect (gain-credits 2)
                                 (move target :rfg))}]}

   "Borrowed Satellite"
   {:in-play [:hand-size 1 :link 1]}

   "Bug Out Bag"
   {:prompt "How many power counters?"
    :choices :credit
    :msg (msg "add " target " power counters")
    :effect (effect (add-counter card :power target))
    :events {:runner-turn-ends {:req (req (zero? (count (:hand runner))))
                                :msg (msg "draw " (get-counters card :power) " cards. Bug Out Bag is trashed")
                                :async true
                                :effect (req (wait-for (draw state side (get-counters card :power) nil)
                                                       (trash state side eid card)))}}}

   "Caldera"
   {:interactions {:prevent [{:type #{:net :brain}
                              :req (req true)}]}
    :abilities [{:cost [:credit 3]
                 :msg "prevent 1 net damage"
                 :effect (effect (damage-prevent :net 1))}
                {:cost [:credit 3]
                 :msg "prevent 1 brain damage"
                 :effect (effect (damage-prevent :brain 1))}]}

   "Charlatan"
   {:abilities [{:cost [:click 2]
                 :label "Make a run"
                 :prompt "Choose a server"
                 :choices (req runnable-servers)
                 :msg (msg "make a run on " target)
                 :effect (effect (make-run target nil card))}
                {:label "Pay credits equal to strength of approached rezzed ICE to bypass it"
                 :once :per-run
                 :req (req (and (:run @state) (rezzed? current-ice)))
                 :msg (msg "pay " (:current-strength current-ice) " [Credits] and bypass " (:title current-ice))
                 :effect (effect (pay :runner card :credit (:current-strength current-ice)))}]}

   "Chatterjee University"
   {:abilities [{:cost [:click 1]
                 :label "Place 1 power counter"
                 :msg "place 1 power counter on it"
                 :effect (effect (add-counter card :power 1))}
                {:cost [:click 1]
                 :label "Install a program from your Grip"
                 :prompt "Select a program to install from your Grip"
                 :choices {:req #(and (is-type? % "Program") (in-hand? %))}
                 :msg (msg "install " (:title target))
                 :effect (req (install-cost-bonus state side [:credit (- (get-counters card :power))])
                              (runner-install state side target)
                              (when (pos? (get-counters card :power))
                                (add-counter state side card :power -1)))}]}

   "Chrome Parlor"
   {:events
    {:pre-damage {:req (req (has-subtype? (second targets) "Cybernetic"))
                  :effect (effect (damage-prevent target Integer/MAX_VALUE))}}}

   "Citadel Sanctuary"
   {:interactions {:prevent [{:type #{:meat}
                              :req (req true)}]}
    :abilities [{:label "[Trash] and trash all cards in Grip to prevent all meat damage"
                 :msg "trash all cards in their Grip and prevent all meat damage"
                 :effect (req (trash state side card {:cause :ability-cost})
                              (doseq [c (:hand runner)]
                                (trash state side c {:unpreventable true}))
                              (damage-prevent state side :meat Integer/MAX_VALUE))}]
    :events {:runner-turn-ends
             {:req (req (pos? (count-tags state)))
              :msg "force the Corp to initiate a trace"
              :label "Trace 1 - If unsuccessful, Runner removes 1 tag"
              :trace {:base 1
                      :unsuccessful {:msg "remove 1 tag"
                                     :async true
                                     :effect (effect (lose-tags :runner eid 1))}}}}}

   "Clan Vengeance"
   {:events {:pre-resolve-damage {:req (req (pos? (last targets)))
                                  :effect (effect (add-counter card :power 1)
                                                  (system-msg :runner (str "places 1 power counter on Clan Vengeance")))}}
    :abilities [{:label "[Trash]: Trash 1 random card from HQ for each power counter"
                 :req (req (pos? (get-counters card :power)))
                 :msg (msg "trash " (min (get-counters card :power) (count (:hand corp))) " cards from HQ")
                 :effect (effect (trash-cards (take (min (get-counters card :power) (count (:hand corp)))
                                              (shuffle (:hand corp))))
                                 (trash card {:cause :ability-cost}))}]}

   "Compromised Employee"
   {:recurring 1
    :events {:rez {:req (req (ice? target))
                   :msg "gain 1 [Credits]"
                   :effect (effect (gain-credits :runner 1))}}}

   "Corporate Defector"
   {:events {:corp-click-draw {:msg (msg "reveal " (-> target first :title))
                               :effect (effect (reveal target))}}}

   "Councilman"
   {:implementation "Does not restrict Runner to Asset / Upgrade just rezzed"
    :events {:rez {:req (req (and (#{"Asset" "Upgrade"} (:type target))
                                  (can-pay? state :runner nil [:credit (rez-cost state :corp target)])))
                   :effect (req (toast state :runner (str "Click Councilman to derez " (card-str state target {:visible true})
                                                          " that was just rezzed") "info")
                                (toast state :corp (str "Runner has the opportunity to derez with Councilman.") "error"))}}
    :abilities [{:prompt "Select an asset or upgrade that was just rezzed"
                 :choices {:req #(and (rezzed? %)
                                      (or (is-type? % "Asset") (is-type? % "Upgrade")))}
                 :effect (req (let [c target
                                    creds (rez-cost state :corp c)]
                                (when (can-pay? state side nil [:credit creds])
                                  (resolve-ability
                                    state :runner
                                    {:msg (msg "pay " creds " [Credit] and derez " (:title c) ". Councilman is trashed")
                                     :effect (req (lose-credits state :runner creds)
                                                  (derez state :corp c)
                                                  (register-turn-flag!
                                                    state side card :can-rez
                                                    (fn [state side card]
                                                      (if (= (:cid card) (:cid c))
                                                        ((constantly false)
                                                         (toast state :corp "Cannot rez the rest of this turn due to Councilman"))
                                                        true)))
                                                  (trash state side card {:unpreventable true}))}
                                   card nil))))}]}

   "Counter Surveillance"
   {:implementation "Does not prevent access of cards installed in the root of a server"
    :abilities [{:cost [:click 1]
                 :makes-run true
                 :prompt "Choose a server to run with Counter Surveillance"
                 :msg (msg "run " target " and trashes Counter Surveillance")
                 :choices (req (cancellable runnable-servers))
                 :effect (req (trash state side card {:cause :ability-cost})
                              (make-run state side target nil card)
                              (register-events state side
                                               {:successful-run
                                                {:silent (req true)
                                                 :effect (req (let [tags (count-tags state)]
                                                                (if (>= (:credit runner) tags)
                                                                  ;; Can pay, do access
                                                                  (do (system-msg state side (str "uses Counter Surveillance to access up to "
                                                                                                  tags " cards by paying "
                                                                                                  tags " [Credit]"))
                                                                      (pay state side card :credit tags)
                                                                      (access-bonus state side target (- tags 1)))
                                                                  ;; Can't pay, don't access cards
                                                                  (do (system-msg state side "could not afford to use Counter Surveillance")
                                                                      ;; Cannot access any cards
                                                                      (max-access state side 0)))))}
                                                :run-ends {:effect (effect (unregister-events card))}}
                                               (assoc card :zone '(:discard))))}]
    :events {:successful-run nil :run-ends nil}}

   "Crash Space"
   {:interactions {:prevent [{:type #{:meat}
                              :req (req true)}]}
    :recurring 2
    :abilities [{:label "Trash to prevent up to 3 meat damage"
                 :msg "prevent up to 3 meat damage"
                 :effect (effect (trash card {:cause :ability-cost}) (damage-prevent :meat 3))}]}

   "Crowdfunding"
   (let [ability {:once :per-turn
                  :label "Take 1 [Credits] (start of turn)"
                  :msg "gain 1 [Credits]"
                  :req (req (:runner-phase-12 @state))
                  :counter-cost [:credit 1]
                  :async true
                  :effect (req (gain-credits state :runner 1)
                               (if (zero? (get-counters (get-card state card) :credit))
                                 (do (trash state :runner card {:unpreventable true})
                                     (system-msg state :runner (str "trashes Crowdfunding"
                                                                    (when (not (empty? (:deck runner)))
                                                                      " and draws 1 card")))
                                     (draw state :runner eid 1 nil))
                                 (effect-completed state side eid)))}
         install-prompt {:req (req (and (= (:zone card) [:discard])
                                        (not (install-locked? state :runner))))
                         :async true
                         :effect (req (continue-ability
                                        state side
                                        {:optional {:req (req (and (>= (count (get-in @state [:runner :register :successful-run])) 3)
                                                                   (not (get-in @state [:runner :register :crowdfunding-prompt]))))
                                                    :player :runner
                                                    :prompt "Install Crowdfunding?"
                                                    :yes-ability {:effect (effect (unregister-events card)
                                                                                  (runner-install :runner card {:ignore-all-cost true}))}
                                                    ;; Add a register to note that the player was already asked about installing,
                                                    ;; to prevent multiple copies from prompting multiple times.
                                                    :no-ability {:effect (req (swap! state assoc-in [:runner :register :crowdfunding-prompt] true))}}}
                                        card nil))}
         heap-event (req (when (= (:zone card) [:discard])
                           (unregister-events state side card)
                           (register-events state side
                                            {:runner-turn-ends install-prompt}
                                            (assoc card :zone [:discard]))))]
   {:data {:counter {:credit 3}}
    :flags {:drip-economy true}
    :abilities [ability]
    :move-zone heap-event
    :events {:runner-turn-begins ability
             :runner-turn-ends nil}})

   "Crypt"
   {:events {:successful-run
             {:silent (req true)
              :req (req (= :archives target))
              :optional {:prompt "Place a virus counter on Crypt?"
                         :autoresolve (get-autoresolve :auto-add)
                         :yes-ability {:effect (effect (add-counter card :virus 1)
                                                       (system-msg "places a virus counter on Crypt"))}}}}
    :abilities [{:label "[Click][Trash]: install a virus program from the stack"
                 :prompt "Choose a virus"
                 :msg (msg "install " (:title target) " from the stack")
                 :choices (req (cancellable (filter #(and (is-type? % "Program")
                                                          (has-subtype? % "Virus"))
                                                    (:deck runner)) :sorted))
                 :cost [:click 1]
                 :counter-cost [:virus 3]
                 :effect (effect (trigger-event :searched-stack nil)
                                 (shuffle! :deck)
                                 (runner-install target)
                                 (trash card {:cause :ability-cost}))}
                (set-autoresolve :auto-add "adding virus counters to Crypt")]}

   "Dadiana Chacon"
   (let [trashme {:effect (effect (unregister-events card)
                                  (damage eid :meat 3 {:unboostable true :card card})
                                  (trash card {:cause :ability-cost}))
                  :msg (msg "trashes Dadiana Chacon and suffers 3 meat damage")}
         ability {:once :per-turn
                  :msg "gain 1 [Credits]"
                  :req (req (< (get-in @state [:runner :credit]) 6))
                  :effect (req (gain-credits state :runner 1))}]
     {:effect (req (if (zero? (get-in @state [:runner :credit]))
                     (resolve-ability state side trashme card nil)
                     (add-watch state :dadiana
                                (fn [k ref old new]
                                  (when (and (not (zero? (get-in old [:runner :credit])))
                                             (zero? (get-in new [:runner :credit])))
                                    (resolve-ability ref side trashme card nil))))))
      :leave-play (req (remove-watch state :dadiana))
      :flags {:drip-economy true}
      :events {:play nil
               :runner-turn-begins ability}})

   "Daily Casts"
   (let [ability {:once :per-turn
                  :label "Take 2 [Credits] (start of turn)"
                  :msg "gain 2 [Credits]"
                  :req (req (:runner-phase-12 @state))
                  :counter-cost [:credit 2]
                  :effect (req (gain-credits state :runner 2)
                               (when (zero? (get-counters (get-card state card) :credit))
                                 (trash state :runner card {:unpreventable true})))}]
   {:data {:counter {:credit 8}}
    :flags {:drip-economy true}
    :abilities [ability]
    :events {:runner-turn-begins ability}})

   "Data Dealer"
   {:abilities [{:cost [:click 1 :forfeit] :effect (effect (gain-credits 9))
                 :msg (msg "gain 9 [Credits]")}]}

   "Data Folding"
   (let [ability {:label "Gain 1 [Credits] (start of turn)"
                  :msg "gain 1 [Credits]"
                  :once :per-turn
                  :req (req (and (>= (available-mu state) 2) (:runner-phase-12 @state)))
                  :effect (effect (gain-credits 1))}]
    {:flags {:drip-economy true}
    :abilities [ability]
    :events {:runner-turn-begins ability}})

   "Data Leak Reversal"
   {:req (req (some #{:hq :rd :archives} (:successful-run runner-reg)))
    :abilities [{:req (req tagged)
                 :cost [:click 1]
                 :effect (effect (mill :corp))
                 :msg "force the Corp to trash the top card of R&D"}]}

   "DDoS"
   {:abilities [{:msg "prevent the corp from rezzing the outermost piece of ice during a run on any server this turn"
                 :effect (effect
                           (register-turn-flag!
                             card :can-rez
                             (fn [state side card]
                               (let [idx (ice-index state card)]
                                 (if (and (ice? card)
                                          idx
                                          (= (count (get-in @state (concat [:corp :servers] (:server (:run @state)) [:ices])))
                                             (inc idx)))
                                   ((constantly false) (toast state :corp "Cannot rez any outermost ICE due to DDoS." "warning"))
                                   true))))
                           (trash card {:cause :ability-cost}))}]}

   "Dean Lister"
   {:abilities [{:req (req (:run @state))
                 :msg (msg "add +1 strength for each card in their Grip to " (:title target) " until the end of the run")
                 :choices {:req #(and (has-subtype? % "Icebreaker")
                                      (installed? %))}
                 :effect (effect (update! (assoc card :dean-target target))
                                 (trash (get-card state card) {:cause :ability-cost})
                                 (update-breaker-strength target))}]
    :events {:run-ends nil :pre-breaker-strength nil}
    :trash-effect {:effect
                   (effect (register-events
                             (let [dean {:effect (effect (unregister-events card)
                                                         (update! (dissoc card :dean-target))
                                                         (update-breaker-strength (:dean-target card)))}]
                               {:run-ends dean
                                :pre-breaker-strength {:req (req (= (:cid target)(:cid (:dean-target card))))
                                                       :effect (effect (breaker-strength-bonus (count (:hand runner))))}}) card))}}

   "Decoy"
   {:interactions {:prevent [{:type #{:tag}
                              :req (req true)}]}
    :abilities [{:msg "avoid 1 tag" :effect (effect (tag-prevent :runner 1) (trash card {:cause :ability-cost}))}]}

   "District 99"
   (letfn [(eligible-cards [runner] (filter #(same-card? :faction (:identity runner) %)
                                            (:discard runner)))]
     {:implementation "Adding power counters must be done manually for programs/hardware trashed manually (e.g. by being over MU)"
      :abilities [{:label "Add a card from your heap to your grip"
                   :req (req (seq (eligible-cards runner)))
                   :counter-cost [:power 3]
                   :cost [:click 1]
                   :prompt "Select a card to add to grip?"
                   :choices (req (eligible-cards runner))
                   :effect (effect (move target :hand))
                   :msg (msg "add " (:title target) " to grip")}
                  {:label "Add a power counter manually"
                   :once :per-turn
                   :effect (effect (add-counter card :power 1))
                   :msg "manually add a power counter"}]
      :events (let [prog-or-hw #(or (program? (first %))
                                    (hardware? (first %)))
                    trash-event (fn [side-trash] {:once :per-turn
                                                  :req (req (first-event? state side side-trash prog-or-hw))
                                                  :effect (effect (system-msg :runner "adds 1 power counter on District 99")
                                                                  (add-counter card :power 1))})]
                {:corp-trash (trash-event :corp-trash)
                 :runner-trash (trash-event :runner-trash)})})


   "DJ Fenris"
   (let [is-draft-id? #(.startsWith (:code %) "00")
         sorted-id-list (fn [runner] (sort-by :title (filter #(and (is-type? % "Identity")
                                                                   (has-subtype? % "g-mod")
                                                                   (not= (-> runner :identity :faction)
                                                                         (:faction %))
                                                                   (not (is-draft-id? %)))
                                                             (vals @all-cards))))
         fenris-effect {:prompt "Choose a g-mod identity to host on DJ Fenris"
                        :choices (req (sorted-id-list runner))
                        :msg (msg "host " (:title target))
                        :effect (req (let [card (assoc-host-zones card)
                                           ;; Work around for get-card and update!
                                           c (assoc target :type "Fake-Identity")
                                           c (make-card c)
                                           c (assoc c :host (dissoc card :hosted)
                                                      :zone '(:onhost)
                                                      ;; semi hack to get deactivate to work
                                                      :installed true)]
                                       ;; Manually host id on card
                                       (update! state side (assoc card :hosted [c]))
                                       (card-init state :runner c)
                                       ;; Clean-up
                                       (clear-wait-prompt state :corp)
                                       (effect-completed state side eid)))}]
     {:async true
      :effect (req (show-wait-prompt state :corp "Runner to pick identity to host on DJ Fenris")
                   (continue-ability state side fenris-effect card nil))
      ;; Handle Dr. Lovegood / Malia
      :disable {:effect (req (doseq [hosted (:hosted card)]
                               (disable-card state side hosted)))}
      :reactivate {:effect (req (doseq [hosted (:hosted card)
                                        :let [c (dissoc hosted :disabled)
                                              {:keys [effect events]} (card-def c)]]
                                  ;; Manually enable card to trigger `:effect`, similar to `enable-identity`
                                  (update! state side c)
                                  (when effect
                                    (effect state side (make-eid state) c nil))
                                  (when events
                                    (register-events state side events c))))}})

   "Donut Taganes"
   {:msg "increase the play cost of operations and events by 1 [Credits]"
    :events {:pre-play-instant
             {:effect (effect (play-cost-bonus [:credit 1]))}}}

   "Dr. Lovegood"
   {:flags {:runner-phase-12 (req (> (count (all-installed state :runner)) 1))}
    :abilities [{:req (req (:runner-phase-12 @state))
                 :prompt "Select an installed card to make its text box blank for the remainder of the turn"
                 :once :per-turn
                 :choices {:req installed?}
                 :msg (msg "make the text box of " (:title target) " blank for the remainder of the turn")
                 :effect (req (let [c target]
                                (disable-card state side c)
                                (register-events state side
                                                 {:post-runner-turn-ends
                                                  {:effect (req (enable-card state side (get-card state c))
                                                                (when-let [reactivate-effect (:reactivate (card-def c))]
                                                                  (resolve-ability state :runner reactivate-effect
                                                                                   (get-card state c) nil))
                                                                (unregister-events state side card))}} card)))}]
    :events {:post-runner-turn-ends nil}}

   "Drug Dealer"
   {:flags {:runner-phase-12 (req (some #(card-flag? % :drip-economy true) (all-active-installed state :runner)))}
    :abilities [{:label "Lose 1 [Credits] (start of turn)"
                 :msg (msg (if (zero? (get-in @state [:runner :credit]))
                             "lose 0 [Credits] (runner has no credits to lose)"
                             "lose 1 [Credits]"))
                 :req (req (:runner-phase-12 @state))
                 :once :per-turn
                 :effect (effect (lose-credits 1))}]
    :events {:corp-turn-begins {:msg (msg "draw " (if (zero? (count (get-in @state [:runner :deck])))
                                                    "0 cards (runner's stack is empty)"
                                                    "1 card"))
                                :async true
                                :effect (effect (draw :runner eid 1 nil))}
             :runner-turn-begins {:msg (msg "lose " (if (zero? (get-in @state [:runner :credit]))
                                                      "0 [Credits] (runner has no credits to lose)"
                                                      "1 [Credits]"))
                                  :once :per-turn
                                  :effect (effect (lose-credits 1))}}}

   "Duggars"
   {:abilities [{:cost [:click 4] :async true :effect (effect (draw eid 10 nil)) :msg "draw 10 cards"}]}

   "Dummy Box"
   (letfn [(dummy-prevent [type] {:msg (str "prevent a " type " from being trashed")
                                  :async true
                                  :priority 15
                                  :prompt (str "Choose a " type " in your Grip")
                                  :choices {:req #(and (is-type? % (capitalize type))
                                                       (in-hand? %))}
                                  :effect (effect (move target :discard)
                                                  (trash-prevent (keyword type) 1))})]
     {:interactions {:prevent [{:type #{:trash-hardware :trash-resource :trash-program}
                                :req (req (not= :purge (:cause target)))}]}
      :abilities [(dummy-prevent "hardware")
                  (dummy-prevent "resource")
                  (dummy-prevent "program")]})

   "Earthrise Hotel"
   (let [ability {:msg "draw 2 cards"
                  :once :per-turn
                  :counter-cost [:power 1]
                  :req (req (:runner-phase-12 @state))
                  :async true
                  :effect (req (wait-for (draw state :runner 2 nil)
                                         (when (zero? (get-counters (get-card state card) :power))
                                           (trash state :runner eid card {:unpreventable true}))))}]
   {:flags {:runner-turn-draw true
            :runner-phase-12 (req (< 1 (count (filter #(card-flag? % :runner-turn-draw true)
                                                      (cons (get-in @state [:runner :identity])
                                                            (all-active-installed state :runner))))))}
    :data {:counter {:power  3}}
    :events {:runner-turn-begins ability}
    :abilities [ability]})

   "Eden Shard"
   (shard-constructor :rd "force the Corp to draw 2 cards" (req (draw state :corp eid 2 nil)))

   "Emptied Mind"
   (let [ability {:req (req (zero? (count (:hand runner))))
                  :msg "gain [Click]"
                  :label "Gain [Click] (start of turn)"
                  :once :per-turn
                  :effect (effect (gain :click 1))}]
     {:events {:runner-turn-begins ability}
      :abilities [ability]})

   "Enhanced Vision"
   {:events {:successful-run {:silent (req true)
                              :effect (req (let [card (first (shuffle (:hand corp)))]
                                             (reveal state :corp card)
                                             (system-msg state :runner "force the Corp to reveal " (:title card))))
                              :req (req (genetics-trigger? state side :successful-run))}}}

   "Fall Guy"
   {:interactions {:prevent [{:type #{:trash-resource}
                              :req (req true)}]}
    :abilities [{:label "[Trash]: Prevent another installed resource from being trashed"
                 :effect (effect (trash card {:unpreventable true :cause :ability-cost})
                                 (trash-prevent :resource 1))}
                {:label "[Trash]: Gain 2 [Credits]"
                 :msg "gain 2 [Credits]"
                 :effect (effect (trash card {:cause :ability-cost})
                                 (gain-credits 2))}]}

   "Fan Site"
   {:events {:agenda-scored {:msg "add it to their score area as an agenda worth 0 agenda points"
                             :async true
                             :req (req (installed? card))
                             :effect (req (as-agenda state :runner eid card 0))}}}

   "Fencer Fueno"
   (companion-builder
     (req (and (pos? (get-counters (get-card state card) :credit))
               (:successful run)))
     (effect (show-wait-prompt :corp "Runner to take decision on Fencer Fueno")
             (continue-ability
               {:prompt "Pay 1 [Credits] or trash Fencer Fueno?"
                :choices (req (if (can-pay? state :runner nil :credit 1)
                                ["Pay 1 [Credits]" "Trash"]
                                ["Trash"]))
                :player :runner
                :effect (req (if (= target "Trash")
                               (do
                                 (trash state :runner card)
                                 (system-msg state :runner "trashes Fencer Fueno"))
                               (do
                                 (pay state :runner card :credit 1)
                                 (system-msg state :runner "pays 1 [Credits] to avoid trashing Fencer Fueno")))
                             (clear-wait-prompt state :corp))}
               card nil))
     {:msg "take 1 [Credits]"
      :effect (effect (add-counter card :credit -1)
                      (gain-run-credits 1))})

   "Fester"
   {:events {:purge {:msg "force the Corp to lose 2 [Credits] if able"
                     :effect (effect (pay :corp card :credit 2))}}}

   "Film Critic"
   (letfn [(get-agenda [card] (first (filter #(= "Agenda" (:type %)) (:hosted card))))
           (host-agenda? [agenda]
             {:optional {:prompt (str "You access " (:title agenda) ". Host it on Film Critic?")
                        :yes-ability {:effect (req (host state side card (move state side agenda :play-area))
                                                   (access-end state side eid agenda)
                                                   (when-not (:run @state)
                                                     (swap! state dissoc :access)))
                                      :msg (msg "host " (:title agenda) " instead of accessing it")}}})]
     {:events {:access {:req (req (and (empty? (filter #(= "Agenda" (:type %)) (:hosted card)))
                                       (is-type? target "Agenda")))
                        :interactive (req true)
                        :async true
                        :effect (effect (continue-ability (host-agenda? target) card nil))}}
      :abilities [{:cost [:click 2] :label "Add hosted agenda to your score area"
                   :req (req (get-agenda card))
                   :async true
                   :effect (req (let [c (get-agenda card)
                                      points (get-agenda-points state :runner c)]
                                  (as-agenda state :runner eid c points)))
                   :msg (msg (let [c (get-agenda card)]
                               (str "add " (:title c) " to their score area and gain "
                                    (quantify (get-agenda-points state :runner c) "agenda point"))))}]})

   "Find the Truth"
   {:events {:post-runner-draw {:msg (msg "reveal that they drew: "
<<<<<<< HEAD
                                          (join ", " (map :title (get-in @state [:runner :register :most-recent-drawn]))))
                                :effect (effect (reveal (get-in @state [:runner :register :most-recent-drawn])))}
             :successful-run {:interactive (req true)
=======
                                          (join ", " (map :title (get-in @state [:runner :register :most-recent-drawn]))))}
             :successful-run {:interactive (get-autoresolve :auto-peek (complement never?))
                              :silent (get-autoresolve :auto-peek never?)
>>>>>>> 46713b21
                              :optional {:req (req (and (first-event? state side :successful-run)
                                                        (-> @state :corp :deck count pos?)))
                                         :autoresolve (get-autoresolve :auto-peek)
                                         :prompt "Use Find the Truth to look at the top card of R&D?"
                                         :yes-ability {:prompt (req (->> corp :deck first :title (str "The top card of R&D is ")))
                                                       :msg "look at the top card of R&D"
                                                       :choices ["OK"]}}}}
    :abilities [(set-autoresolve :auto-peek "Find the Truth's peek at R&D ability")]}

   "First Responders"
   {:abilities [{:cost [:credit 2]
                 :req (req (some #(= (:side %) "Corp") (map second (turn-events state :runner :damage))))
                 :msg "draw 1 card"
                 :async true
                 :effect (effect (draw eid 1 nil))}]}

   "Gang Sign"
   {:events {:agenda-scored
             {:async true
              :interactive (req true)
              :msg (msg "access " (quantify (get-in @state [:runner :hq-access]) "card") " from HQ")
              :effect (req (wait-for
                             ;; manually trigger the pre-access event to alert Nerve Agent.
                             (trigger-event-sync state side :pre-access :hq)
                             (let [from-hq (access-count state side :hq-access)
                                   ;; access-helper-hq uses a set to keep track of which cards have already
                                   ;; been accessed. By adding HQ root's contents to this set, we make the runner
                                   ;; unable to access those cards, as Gang Sign intends.
                                   accessed-cards (set (get-in @state [:corp :servers :hq :content]))
                                   ability (access-helper-hq state from-hq accessed-cards)]
                               (continue-ability state :runner ability card nil))))}}}

   "Gbahali"
   {:abilities [{:label "[Trash]: Break the last subroutine on the encountered piece of ice"
                 :req (req (and (:run @state) (rezzed? current-ice)))
                 :effect (effect (trash card {:cause :ability-cost})
                                 (system-msg :runner
                                             (str "trashes Gbahali to break the last subroutine on "
                                                  (:title current-ice))))}]}

   "Gene Conditioning Shoppe"
   {:msg "make Genetics trigger a second time each turn"
    :effect (effect (register-persistent-flag! card :genetics-trigger-twice (constantly true)))
    :leave-play (effect (clear-persistent-flag! card :genetics-trigger-twice))}

   "Ghost Runner"
   {:data {:counter {:credit 3}}
    :abilities [{:counter-cost [:credit 1]
                 :msg "gain 1 [Credits]"
                 :req (req (:run @state))
                 :effect (req (gain-credits state side 1)
                              (trigger-event state side :spent-stealth-credit card)
                              (when (zero? (get-counters (get-card state card) :credit))
                                (trash state :runner card {:unpreventable true})))}]}

   "Globalsec Security Clearance"
   {:req (req (> (:link runner) 1))
    :flags {:runner-phase-12 (req true)}
    :abilities [{:msg "lose [Click] and look at the top card of R&D"
                 :once :per-turn
                 :effect (effect (prompt! card (str "The top card of R&D is "
                                                    (:title (first (:deck corp)))) ["OK"] {}))}]
    :events {:runner-turn-begins {:req (req (get-in @state [:per-turn (:cid card)]))
                                  :effect (effect (lose :click 1))}}}

   "Grifter"
   {:events {:runner-turn-ends
             {:effect (req (let [ab (if (get-in @state [:runner :register :successful-run])
                                      {:effect (effect (gain-credits 1)) :msg "gain 1 [Credits]"}
                                      {:effect (effect (trash card)) :msg "trash Grifter"})]
                             (resolve-ability state side ab card targets)))}}}

   "Guru Davinder"
   {:flags {:cannot-pay-net-damage true}
    :events {:pre-damage
             {:req    (req (and (or (= target :meat) (= target :net))
                                (pos? (last targets))))
              :msg (msg "prevent all " (if (= target :meat) "meat" "net") " damage")
              :effect (req (damage-prevent state side :meat Integer/MAX_VALUE)
                           (damage-prevent state side :net Integer/MAX_VALUE)
                           (if (< (:credit runner) 4)
                             (trash state side card)
                             (resolve-ability
                               state :runner
                               {:optional
                                {:prompt "Pay 4 [Credits] to prevent trashing Guru Davinder?"
                                 :player :runner
                                 :yes-ability {:effect (effect (lose-credits :runner 4)
                                                               (system-msg (str "pays 4 [Credits] to prevent Guru Davinder "
                                                                                "from being trashed")))}
                                 :no-ability {:effect (effect (trash card))}}}
                              card nil)))}}}

   "Hades Shard"
   (shard-constructor :archives "access all cards in Archives" {:async true}
                      (req (trash state side card {:cause :ability-cost})
                           (swap! state update-in [:corp :discard] #(map (fn [c] (assoc c :seen true)) %))
                           (wait-for (trigger-event-sync state side :pre-access :archives)
                                     (resolve-ability state :runner
                                                      (choose-access (get-in @state [:corp :discard])
                                                                     '(:archives) {:no-root true}) card nil))))

   "Hard at Work"
   (let [ability {:msg "gain 2 [Credits] and lose [Click]"
                  :once :per-turn
                  :effect (effect (lose :click 1) (gain-credits 2))}]
   {:flags {:drip-economy true}
    :events {:runner-turn-begins ability}
    :abilities [ability]})

   "Hernando Cortez"
   {:events {:pre-rez-cost {:req (req (and (>= (:credit corp) 10) (ice? target)))
                            :effect (effect (rez-cost-bonus (count-num-subroutines target)))
                            :msg (msg "increase the rez cost by " (count-num-subroutines target) " [Credit]")}}}

   "Human First"
   {:events {:agenda-scored {:msg (msg "gain " (get-agenda-points state :corp target) " [Credits]")
                             :effect (effect (gain-credits :runner (get-agenda-points state :corp target)))}
             :agenda-stolen {:msg (msg "gain " (get-agenda-points state :runner target) " [Credits]")
                             :effect (effect (gain-credits (get-agenda-points state :runner target)))}}}

   "Hunting Grounds"
   {:abilities [{:label "Prevent a \"when encountered\" ability on a piece of ICE"
                 :msg "prevent a \"when encountered\" ability on a piece of ICE"
                 :once :per-turn}
                 {:label "[Trash]: Install the top 3 cards of your Stack facedown"
                  :msg "install the top 3 cards of their Stack facedown"
                  :effect (req (trash state side card {:cause :ability-cost})
                               (doseq [c (take 3 (get-in @state [:runner :deck]))]
                                 (runner-install state side c {:facedown true})))}]}

   "Ice Analyzer"
   {:implementation "Credit use restriction is not enforced"
    :events {:rez {:req (req (ice? target))
                   :msg "place 1 [Credits] on Ice Analyzer"
                   :effect (effect (add-counter :runner card :credit 1))}}
    :abilities [{:counter-cost [:credit 1]
                 :effect (effect (gain-credits 1))
                 :msg "take 1 [Credits] to install programs"}]}

   "Ice Carver"
   {:events {:pre-ice-strength
             {:req (req (and (= (:cid target) (:cid current-ice)) (:rezzed target)))
              :effect (effect (ice-strength-bonus -1 target))}}}

   "Inside Man"
   {:recurring 2}

   "Investigative Journalism"
   {:req (req has-bad-pub)
    :abilities [{:cost [:click 4] :msg "give the Corp 1 bad publicity"
                 :effect (effect (gain-bad-publicity :corp 1)
                                 (trash card {:cause :ability-cost}))}]}

   "Jackpot!"
   (let [jackpot {:interactive (req true)
                  :async true
                  :req (req (= :runner (:as-agenda-side target)))
                  :effect (req (show-wait-prompt state :corp "Runner to use Jackpot!")
                               (continue-ability
                                 state side
                                 {:optional
                                  {:prompt "Trash Jackpot!?"
                                   :no-ability {:effect (effect (clear-wait-prompt :corp))}
                                   :yes-ability
                                   {:prompt "Choose how many [Credit] to take"
                                    :choices {:number (req (get-counters card :credit))}
                                    :async true
                                    :effect (req (gain-credits state :runner target)
                                                 (system-msg state :runner (str "trashes Jackpot! to gain " target " credits"))
                                                 (clear-wait-prompt state :corp)
                                                 (trash state :runner eid card nil))}}}
                                 card nil))}]
     {:events
      {:runner-turn-begins {:effect (effect (add-counter :runner card :credit 1))}
       :agenda-stolen (dissoc jackpot :req)
       :as-agenda jackpot}})

   "Jak Sinclair"
   (let [ability {:label "Make a run (start of turn)"
                  :prompt "Choose a server to run with Jak Sinclair"
                  :once :per-turn
                  :req (req (:runner-phase-12 @state))
                  :choices (req runnable-servers)
                  :msg (msg "make a run on " target " during which no programs can be used")
                  :makes-run true
                  :effect (effect (make-run target))}]
   {:implementation "Doesn't prevent program use"
    :flags {:runner-phase-12 (req true)}
    :install-cost-bonus (req [:credit (- (:link runner))])
    :events {:runner-turn-begins
              {:optional {:req (req (not (get-in @state [:per-turn (:cid card)])))
                          :prompt "Use Jak Sinclair to make a run?"
                          :yes-ability ability}}}
    :abilities [ability]})

   "Jarogniew Mercs"
   {:effect (effect (gain-tags :runner eid 1)
                    (add-counter card :power (+ 3 (count-tags state))))
    :flags {:untrashable-while-resources true}
    :interactions {:prevent [{:type #{:meat}
                              :req (req true)}]}
    :abilities [{:label "Prevent 1 meat damage"
                 :counter-cost [:power 1]
                 :effect (req (damage-prevent state side :meat 1)
                              (when (zero? (get-counters (get-card state card) :power))
                                (trash state :runner card {:unpreventable true})))}]}

   "John Masanori"
   {:events {:successful-run {:req (req (= 1 (count (get-in @state [:runner :register :successful-run]))))
                              :interactive (req true)
                              :msg "draw 1 card"
                              :async true
                              :effect (effect (draw eid 1 nil))}
             :unsuccessful-run {:req (req (= 1 (count (get-in @state [:runner :register :unsuccessful-run]))))
                                :async true
                                :msg "take 1 tag"
                                :effect (effect (gain-tags :runner eid 1))}}}

   "Joshua B."
   (let [ability {:msg "gain [Click]"
                  :once :per-turn
                  :label "Gain [Click] (start of turn)"
                  :effect (effect (gain :click 1))
                  :end-turn {:async true
                             :effect (effect (gain-tags eid 1))
                             :msg "gain 1 tag"}}]
     {:flags {:runner-phase-12 (req true)}
      :events {:runner-turn-begins
               {:optional {:prompt "Use Joshua B. to gain [Click]?"
                           :once :per-turn
                           :yes-ability ability}}}
      :abilities [ability]})

   "Kati Jones"
   {:abilities [{:cost [:click 1]
                 :msg "store 3 [Credits]"
                 :once :per-turn
                 :effect (effect (add-counter card :credit 3))}
                {:cost [:click 1]
                 :msg (msg "gain " (get-counters card :credit) " [Credits]")
                 :once :per-turn
                 :label "Take all credits"
                 :effect (req (gain-credits state side (get-counters card :credit))
                              (add-counter state side card :credit (- (get-counters card :credit))))}]}

 "Kasi String"
 {:events {:run-ends {:req (req (and (first-event? state :runner :run-ends is-remote?)
                                     (not (get-in @state [:run :did-steal]))
                                     (get-in @state [:run :did-access])
                                     (is-remote? (:server run))))
                      :effect (effect (add-counter card :power 1))
                      :msg "add a power counter to itself"}
           :counter-added {:req (req (>= (get-counters (get-card state card) :power) 4))
                           :effect (effect (as-agenda :runner card 1))
                           :msg "add it to their score area as an agenda worth 1 agenda point"}}}

   "Keros Mcintyre"
   {:events
    {:derez
     {:req (req (and (first-event? state side :derez)
                     (= (second targets) :runner)))
      :once :per-turn
      :msg "gain 2 [Credits]"
      :effect (effect (gain-credits 2))}}}

   "Kongamato"
   {:abilities [{:label "[Trash]: Break the first subroutine on the encountered piece of ice"
                 :req (req (and (:run @state) (rezzed? current-ice)))
                 :effect (effect (trash card {:cause :ability-cost})
                                 (system-msg :runner
                                             (str "trashes Kongamato to break the first subroutine on "
                                                  (:title current-ice))))}]}

   "Laguna Velasco District"
   {:events {:pre-runner-click-draw {:msg "draw 1 additional card"
                                     :effect (effect (draw-bonus 1))}}}

   "Lewi Guilherme"
   (let [ability {:once :per-turn
                  :optional {:once :per-turn
                             :prompt "Pay 1 [Credits] to keep Lewi Guilherme?"
                             :yes-ability {:effect (req (if (pos? (:credit runner))
                                                          (do (lose-credits state side 1)
                                                              (system-msg state side "pays 1 [Credits] to keep Lewi Guilherme"))
                                                          (do (trash state side card)
                                                              (system-msg state side "must trash Lewi Guilherme"))))}
                             :no-ability {:effect (effect (trash card)
                                                          (system-msg "chooses to trash Lewi Guilherme"))}}}]
   {:flags {:drip-economy true ;; for Drug Dealer
            :runner-phase-12 (req (< 1 (count (filter #(card-flag? % :drip-economy true)
                                                      (all-active-installed state :runner)))))}

    ;; KNOWN ISSUE: :effect is not fired when Assimilator turns cards over or Dr. Lovegood re-enables it.
    :effect (effect (lose :corp :hand-size 1))
    :leave-play (effect (gain :corp :hand-size 1))
    :abilities [(assoc-in ability [:req] (req (:runner-phase-12 @state)))]
    :events {:runner-turn-begins ability}})

   "Levy Advanced Research Lab"
   (letfn [(lab-keep [cards]
             {:prompt "Choose a Program to keep"
              :choices (cons "None" (filter #(= "Program" (:type %)) cards))
              :async true
              :msg (msg (if (= target "None") "take no card to their Grip" (str "take " (-> target :title) " to their Grip")))
              :effect (req (when (not= target "None")
                             (move state side target :hand))
                           (if (not-empty cards)
                             (let [tobottom (remove #(= % target) cards)]
                               (continue-ability state side (reorder-choice :runner :corp tobottom '()
                                                                            (count tobottom) tobottom "bottom") card nil))
                             (do (clear-wait-prompt state :corp)
                                 (effect-completed state side eid))))})]
   {:abilities [{:cost [:click 1]
                 :msg (msg "draw 4 cards: " (join ", " (map :title (take 4 (:deck runner)))))
                 :async true
                 :effect (req (show-wait-prompt state :corp "Runner to choose card to keep")
                              (let [from (take 4 (:deck runner))]
                                (continue-ability state side (lab-keep from) card nil)))}]})

   "Liberated Account"
   {:data {:counter {:credit 16}}
    :abilities [{:cost [:click 1]
                 :counter-cost [:credit 4]
                 :msg "gain 4 [Credits]"
                 :effect (req (gain-credits state :runner 4)
                              (when (zero? (get-counters (get-card state card) :credit))
                                (trash state :runner card {:unpreventable true})))}]}

   "Liberated Chela"
   {:abilities [{:cost [:click 5 :forfeit]
                 :msg "add it to their score area"
                 :async true
                 :effect (req (if (not (empty? (:scored corp)))
                                (do (show-wait-prompt state :runner "Corp to decide whether or not to prevent Liberated Chela")
                                    (continue-ability
                                      state side
                                      {:prompt (msg "Forfeit an agenda to prevent Liberated Chela from being added to Runner's score area?")
                                       :choices ["Yes" "No"]
                                       :player :corp
                                       :async true
                                       :effect (effect (continue-ability
                                                         (if (= target "Yes")
                                                           {:player :corp
                                                            :prompt "Select an agenda to forfeit"
                                                            :choices {:req #(in-corp-scored? state side %)}
                                                            :effect (effect (forfeit target)
                                                                            (move :runner card :rfg)
                                                                            (clear-wait-prompt :runner))}
                                                           {:async true
                                                            :effect (req (clear-wait-prompt state :runner)
                                                                         (as-agenda state :runner eid card 2))
                                                            :msg "add it to their score area as an agenda worth 2 points"})
                                                         card nil))} card nil))
                                (continue-ability
                                  state side
                                  {:async true
                                   :effect (req (as-agenda state :runner eid card 2))
                                   :msg "add it to their score area as an agenda worth 2 points"} card nil)))}]}

   "Logic Bomb"
   {:implementation "Bypass effect is manual"
    :abilities [{:label "Bypass the encountered ice"
                 :req (req (and (:run @state)
                                (rezzed? current-ice)))
                 :msg (msg "bypass "
                           (:title current-ice)
                           (when (pos? (:click runner))
                             (str " and loses "
                                  (apply str (repeat (:click runner) "[Click]")))))
                 :effect (effect (trash card {:cause :ability-cost})
                                 (lose :click (:click runner)))}]}

   "London Library"
   {:abilities [{:label "Install a non-virus program on London Library"
                 :cost [:click 1]
                 :prompt "Select a non-virus program to install on London Library from your grip"
                 :choices {:req #(and (is-type? % "Program")
                                      (not (has-subtype? % "Virus"))
                                      (in-hand? %))}
                 :msg (msg "host " (:title target))
                 :effect (effect (runner-install target {:host-card card
                                                         :ignore-install-cost true}))}
                {:label "Add a program hosted on London Library to your Grip"
                 :cost [:click 1]
                 :choices {:req #(:host %)} ;TODO: this seems to allow all hosted cards to be bounced
                 :msg (msg "add " (:title target) " to their Grip")
                 :effect (effect (move target :hand))}]
    :events {:runner-turn-ends {:effect (req (doseq [c (:hosted card)]
                                               (when (is-type? c "Program")
                                                 (trash state side c))))}}}

   "Maxwell James"
   {:in-play [:link 1]
    :abilities [{:req (req (some #{:hq} (:successful-run runner-reg)))
                 :prompt "Choose a piece of ICE protecting a remote server"
                 :choices {:req #(and (ice? %) (rezzed? %) (is-remote? (second (:zone %))))}
                 :msg "derez a piece of ICE protecting a remote server"
                 :effect (effect (derez target)
                                 (trash card {:cause :ability-cost}))}]}

   "Miss Bones"
   {:data {:counter {:credit 12}}
    :implementation "Credit use restriction not enforced"
    :abilities [{:counter-cost [:credit 1]
                 :msg "gain 1 [Credits] for trashing installed cards"
                 :async true
                 :effect (req (gain-credits state :runner 1)
                              (if (zero? (get-counters (get-card state card) :credit))
                                (trash state :runner eid card {:unpreventable true})
                                (effect-completed state :runner eid)))}]}

   "Motivation"
   (let [ability {:msg "look at the top card of their Stack"
                  :label "Look at the top card of Stack (start of turn)"
                  :once :per-turn
                  :req (req (:runner-phase-12 @state))
                  :effect (effect (prompt! card (str "The top card of your Stack is "
                                                     (:title (first (:deck runner)))) ["OK"] {}))}]
   {:flags {:runner-turn-draw true
            :runner-phase-12 (req (some #(card-flag? % :runner-turn-draw true) (all-active-installed state :runner)))}
    :events {:runner-turn-begins ability}
    :abilities [ability]})

   "Mr. Li"
   {:abilities [{:cost [:click 1]
                 :msg (msg "draw 2 cards")
                 :async true
                 :effect (req (wait-for (draw state side 2 nil)
                                        (if-let [drawn (get-in @state [:runner :register :most-recent-drawn])]
                                          (continue-ability
                                           state side
                                           {:prompt "Select 1 card to add to the bottom of the Stack"
                                            :choices {:req #(and (in-hand? %)
                                                                 (some (fn [c] (= (:cid c) (:cid %))) drawn))}
                                            :msg (msg "add 1 card to the bottom of the Stack")
                                            :effect (req (move state side target :deck))}
                                           card nil)
                                          (effect-completed state side eid))))}]}

   "Muertos Gang Member"
   {:effect (req (resolve-ability
                   state :corp
                   {:prompt "Select a card to derez"
                    :choices {:req #(and (= (:side %) "Corp")
                                         (not (is-type? % "Agenda"))
                                         (:rezzed %))}
                    :effect (req (derez state side target))}
                  card nil))
    :leave-play (req (resolve-ability
                       state :corp
                       {:prompt "Select a card to rez, ignoring the rez cost"
                        :choices {:req #(not (:rezzed %))}
                        :effect (req (rez state side target {:ignore-cost :rez-cost})
                                     (system-msg state side (str "rezzes " (:title target) " at no cost")))}
                      card nil))
    :abilities [{:msg "draw 1 card"
                 :async true
                 :effect (effect (trash card {:cause :ability-cost}) (draw eid 1 nil))}]}

   "Mystic Maemi"
   (companion-builder
     (req (and (pos? (get-counters (get-card state card) :credit))
               (not run)))
     (effect (show-wait-prompt :corp "Runner to take decision on Mystic Maemi")
             (continue-ability
               {:prompt "Suffer 1 meat damage or trash Mystic Maemi?"
                :choices ["Suffer 1 meat damage" "Trash"]
                :player :runner
                :async true
                :effect (req (clear-wait-prompt state :corp)
                             (if (= target "Trash")
                               (do
                                 (trash state :runner card)
                                 (system-msg state :runner "trashes Mystic Maemi")
                                 (effect-completed state side eid))
                               (do
                                 (system-msg state :runner "suffer 1 meat damage to avoid trashing Mystic Maemi")
                                 (damage state :runner eid :meat 1 {:card card}))))}
               card nil)))

   "Net Mercur"
   {:abilities [{:counter-cost [:credit 1]
                 :msg "gain 1 [Credits]"
                 :effect (effect (gain-credits 1)
                                 (trigger-event :spent-stealth-credit card))}]
    :events {:spent-stealth-credit
             {:req (req (and (:run @state)
                             (has-subtype? target "Stealth")))
              :once :per-run
              :async true
              :effect (effect (show-wait-prompt :corp "Runner to use Net Mercur")
                              (continue-ability
                                {:prompt "Place 1 [Credits] on Net Mercur or draw 1 card?"
                                 :player :runner
                                 :choices ["Place 1 [Credits]" "Draw 1 card"]
                                 :async true
                                 :effect (req (if (= target "Draw 1 card")
                                                (do (clear-wait-prompt state :corp)
                                                    (system-msg state :runner (str "uses Net Mercur to draw 1 card"))
                                                    (draw state side eid 1 nil))
                                                (do (clear-wait-prompt state :corp)
                                                    (system-msg state :runner (str "places 1 [Credits] on Net Mercur"))
                                                    (add-counter state :runner card :credit 1)
                                                    (effect-completed state side eid))))}
                               card nil))}}}

   "Network Exchange"
   {:msg "increase the install cost of non-innermost ICE by 1"
    :events {:pre-corp-install {:req (req (is-type? target "ICE"))
                                :effect (req (when (pos? (count (:dest-zone (second targets))))
                                               (install-cost-bonus state :corp [:credit 1])))}}}

   "Neutralize All Threats"
   {:in-play [:hq-access 1]
    :events {:pre-access {:req (req (and (= target :archives)
                                         (seq (filter #(:trash %) (:discard corp)))))
                          :effect (req (swap! state assoc-in [:per-turn (:cid card)] true))}
             :access {:effect (req (swap! state assoc-in [:runner :register :force-trash] false))}
             :pre-trash {:req (req (let [cards (map first (turn-events state side :pre-trash))]
                                     (and (empty? (filter #(:trash %) cards))
                                          (number? (:trash target)))))
                         :once :per-turn
                         :effect (req (swap! state assoc-in [:runner :register :force-trash] true))}}}

   "New Angeles City Hall"
   {:interactions {:prevent [{:type #{:tag}
                              :req (req true)}]}
    :events {:agenda-stolen {:msg "trash itself"
                             :effect (effect (trash card))}}
    :abilities [{:cost [:credit 2]
                 :msg "avoid 1 tag"
                 :effect (effect (tag-prevent :runner 1))}]}

   "No One Home"
   (letfn [(first-chance? [state side]
             (< (+ (event-count state side :pre-tag)
                   (event-count state side :pre-damage))
                2))
           (start-trace [type]
             (let [message (str "avoid any " (if (= type :net)
                                               "amount of net damage"
                                               "number of tags"))]
               {:player :corp
                :label (str "Trace 0 - if unsuccessful, " message)
                :trace {:base 0
                        :priority 11
                        :unsuccessful {:msg message
                                       :effect (req (if (= type :net)
                                                      (damage-prevent state side :net Integer/MAX_VALUE)
                                                      (tag-prevent state :runner Integer/MAX_VALUE)))}}}))]
     {:interactions {:prevent [{:type #{:net :tag}
                                :req (req (first-chance? state side))}]}
      :abilities [{:msg "force the Corp to trace"
                   :async true
                   :effect (req (let [type (get-in @state [:prevent :current])]
                                  (wait-for (trash state side card {:unpreventable true})
                                            (continue-ability state side (start-trace type)
                                                              card nil))))}]})

   "Off-Campus Apartment"
   {:flags {:runner-install-draw true}
    :abilities [{:label "Install and host a connection on Off-Campus Apartment"
                 :effect (effect (resolve-ability
                                   {:cost [:click 1]
                                    :prompt "Select a connection in your Grip to install on Off-Campus Apartment"
                                    :choices {:req #(and (has-subtype? % "Connection")
                                                         (can-pay? state side nil :credit (:cost %))
                                                         (in-hand? %))}
                                    :msg (msg "host " (:title target) " and draw 1 card")
                                    :effect (effect (runner-install target {:host-card card}))}
                                  card nil))}
                {:label "Host an installed connection"
                 :prompt "Select a connection to host on Off-Campus Apartment"
                 :choices {:req #(and (has-subtype? % "Connection")
                                      (installed? %))}
                 :msg (msg "host " (:title target) " and draw 1 card")
                 :async true
                 :effect (effect (host card target) (draw eid 1 nil))}]
    :events {:runner-install {:req (req (= (:cid card) (:cid (:host target))))
                              :async true
                              :effect (effect (draw eid 1 nil))}}}

   "Officer Frank"
   {:abilities [{:cost [:credit 1]
                 :req (req (some #(= :meat %) (map first (turn-events state :runner :damage))))
                 :msg "force the Corp to trash 2 random cards from HQ"
                 :effect (effect (trash-cards :corp (take 2 (shuffle (:hand corp))))
                                 (trash card {:cause :ability-cost}))}]}

   "Oracle May"
   {:abilities [{:cost [:click 1]
                 :once :per-turn
                 :prompt "Choose card type"
                 :choices ["Event" "Hardware" "Program" "Resource"]
                 :async true
                 :effect (req (let [c (first (get-in @state [:runner :deck]))]
                                (system-msg state side (str "spends [Click] to use Oracle May, names " target
                                                            " and reveals " (:title c)))
                                (reveal state side c)
                                (if (is-type? c target)
                                  (do (system-msg state side (str "gains 2 [Credits] and draws " (:title c)))
                                      (gain-credits state side 2)
                                      (draw state side eid 1 nil))
                                  (do (system-msg state side (str "trashes " (:title c)))
                                      (mill state side)
                                      (effect-completed state side eid)))))}]}

   "Order of Sol"
   {:effect (req (add-watch state :order-of-sol
                            (fn [k ref old new]
                              (when (and (not (zero? (get-in old [:runner :credit])))
                                         (zero? (get-in new [:runner :credit])))
                                (resolve-ability ref side {:msg "gain 1 [Credits]"
                                                           :once :per-turn
                                                           :effect (effect (gain-credits 1))}
                                                 card nil)))))
    :events {:runner-turn-begins {:req (req (zero? (:credit runner)))
                                  :msg "gain 1 [Credits]"
                                  :effect (req (gain-credits state :runner 1)
                                               (swap! state assoc-in [:per-turn (:cid card)] true))}
             :corp-turn-begins {:req (req (zero? (:credit runner)))
                                :msg "gain 1 [Credits]"
                                :effect (req (gain-credits state :runner 1)
                                             (swap! state assoc-in [:per-turn (:cid card)] true))}
             :runner-install {:silent (req (pos? (:credit runner)))
                              :req (req (and (= target card)
                                             (zero? (:credit runner))))
                              :msg "gain 1 [Credits]"
                              :effect (req (gain-credits state :runner 1)
                                           (swap! state assoc-in [:per-turn (:cid card)] true))}}
    :leave-play (req (remove-watch state :order-of-sol))}

   "PAD Tap"
   {:events {:corp-credit-gain
             {:req (req (and (not= target :corp-click-credit)
                             (= 1 (->> (turn-events state :corp :corp-credit-gain)
                                       (remove #(= (first %) :corp-click-credit))
                                       count))))
              :msg "gain 1 [Credits]"
              :effect (effect (gain-credits :runner 1))}}
    :corp-abilities [{:label "Trash PAD Tap"
                      :cost [:credit 3 :click 1]
                      :req (req (= :corp side))
                      :effect (effect (system-msg :corp "spends [Click] and 3 [Credits] to trash PAD Tap")
                                      (trash :corp card))}]}

   "Paige Piper"
   (letfn [(pphelper [title cards]
             {:optional
              {:prompt (str "Use Paige Piper to trash copies of " title "?")
               :yes-ability {:prompt "How many would you like to trash?"
                             :choices (take (inc (count cards)) ["0" "1" "2" "3" "4" "5"])
                             :msg "shuffle their Stack"
                             :effect (req (let [target (str->int target)]
                                            (trigger-event state side :searched-stack nil)
                                            (shuffle! state :runner :deck)
                                            (doseq [c (take target cards)]
                                              (trash state side c {:unpreventable true}))
                                            (when (pos? target)
                                              (system-msg state side (str "trashes "
                                                                          (quantify target "cop" "y" "ies")
                                                                          " of " title)))))}}})]
     {:events {:runner-install {:req (req (first-event? state side :runner-install))
                                :async true
                                :effect (effect (continue-ability
                                                 (pphelper (:title target)
                                                           (->> (:deck runner)
                                                                (filter #(has? % :title (:title target)))
                                                                (vec)))
                                                 card nil))}}})
   "Patron"
   (let [ability {:prompt "Choose a server for Patron" :choices (req (conj servers "No server"))
                  :req (req (and (not (click-spent? :runner state)) (not (used-this-turn? (:cid card) state))))
                  :msg (msg "target " target)
                  :effect (req (when (not= target "No server")
                                 (update! state side (assoc card :server-target target))))}]
     {:events {:runner-turn-begins ability
               :successful-run
               {:req (req (= (zone->name (get-in @state [:run :server])) (:server-target (get-card state card))))
                :once :per-turn
                :effect (req (let [st card]
                               (swap! state assoc-in [:run :run-effect :replace-access]
                                      {:mandatory true
                                       :effect (effect (resolve-ability
                                                        {:msg "draw 2 cards instead of accessing"
                                                         :async true
                                                         :effect (effect (update! (dissoc st :server-target))
                                                                         (draw eid 2 nil))}
                                                         st nil))})))}
               :runner-turn-ends {:effect (effect (update! (dissoc card :server-target)))}}
      :abilities [ability]})

   "Paparazzi"
   {:effect (req (swap! state update-in [:runner :tag :is-tagged] inc)
                 (trigger-event state :runner :runner-is-tagged true))
    :events {:pre-damage {:req (req (= target :meat)) :msg "prevent all meat damage"
                          :effect (effect (damage-prevent :meat Integer/MAX_VALUE))}}
    :leave-play (req (swap! state update-in [:runner :tag :is-tagged] dec)
                     (trigger-event state :runner :runner-is-tagged (pos? (get-in @state [:runner :tag :is-tagged]))))}

   "Personal Workshop"
   (let [remove-counter
         {:req (req (not (empty? (:hosted card))))
          :once :per-turn
          :msg (msg "remove 1 counter from " (:title target))
          :choices {:req #(:host %)}
          :effect (req (if (zero? (get-counters (get-card state target) :power))
                         (runner-install state side (dissoc target :counter) {:ignore-all-cost true})
                         (add-counter state side target :power -1)))}]
     {:flags {:drip-economy true}
      :abilities [{:label "Host a program or piece of hardware" :cost [:click 1]
                   :prompt "Select a card to host on Personal Workshop"
                   :choices {:req #(and (#{"Program" "Hardware"} (:type %))
                                        (in-hand? %)
                                        (= (:side %) "Runner"))}
                   :effect (req (if (zero? (:cost target))
                                  (runner-install state side target)
                                  (host state side card
                                        (assoc target :counter {:power (:cost target)}))))
                   :msg (msg "host " (:title target) "")}
                  (assoc remove-counter
                    :label "Remove 1 counter from a hosted card (start of turn)"
                    :cost [:credit 1])
                  {:label "X[Credit]: Remove counters from a hosted card"
                   :choices {:req #(:host %)}
                   :req (req (not (empty? (:hosted card))))
                   :effect (req (let [paydowntarget target
                                      num-counters (get-counters (get-card state paydowntarget) :power)]
                                  (resolve-ability
                                    state side
                                    {:prompt "How many counters to remove?"
                                     :choices {:number (req (min (:credit runner)
                                                                 num-counters))}
                                     :msg (msg "remove " target " counters from " (:title paydowntarget))
                                     :effect (req (do
                                                    (lose-credits state side target)
                                                    (if (= num-counters target)
                                                      (runner-install state side (dissoc paydowntarget :counter) {:ignore-all-cost true})
                                                      (add-counter state side paydowntarget :power (- target)))))}
                                    card nil)))}]
      :events {:runner-turn-begins remove-counter}})

   "Political Operative"
   {:req (req (some #{:hq} (:successful-run runner-reg)))
    :abilities [{:prompt "Select a rezzed card with a trash cost"
                 :choices {:req #(and (:trash %)
                                      (rezzed? %))}
                 :effect (req (let [cost (modified-trash-cost state :runner target)]
                                (when (can-pay? state side nil [:credit cost])
                                  (resolve-ability
                                    state side
                                    {:msg (msg "pay " cost " [Credit] and trash " (:title target))
                                     :effect (effect (lose-credits cost)
                                                     (trash card {:cause :ability-cost})
                                                     (trash target))}
                                    card targets))))}]}

   "Power Tap"
   {:events {:pre-init-trace {:msg "gain 1 [Credits]"
                              :effect (effect (gain-credits :runner 1))}}}

   "Professional Contacts"
   {:abilities [{:cost [:click 1]
                 :msg "gain 1 [Credits] and draw 1 card"
                 :async true
                 :effect (effect (gain-credits 1)
                                 (draw eid 1 nil))}]}

   "Psych Mike"
   {:events {:successful-run-ends
             {:req (req (first-event? state side :successful-run-ends #(= :rd (first (:server (first %))))))
              :msg (msg "gain " (total-cards-accessed target :deck) " [Credits]")
              :effect (effect (gain-credits :runner (total-cards-accessed target :deck)))}}}

   "Public Sympathy"
   {:in-play [:hand-size 2]}

   "Rachel Beckman"
   (trash-when-tagged-contructor "Rachel Beckman" {:in-play [:click-per-turn 1]})

   "Raymond Flint"
   {:events {:corp-gain-bad-publicity
             {:effect (req (wait-for
                             ;; manually trigger the pre-access event to alert Nerve Agent.
                             (trigger-event-sync state side :pre-access :hq)
                             (let [from-hq (access-count state side :hq-access)
                                   ;; see note in Gang Sign
                                   already-accessed (set (get-in @state [:corp :servers :hq :content]))
                                   ability (access-helper-hq state from-hq already-accessed)]
                               (resolve-ability state side ability card nil)))) }}
    :abilities [{:msg "expose 1 card"
                 :label "Expose 1 installed card"
                 :choices {:req installed?}
                 :async true
                 :effect (effect (expose eid target)
                                 (trash card {:cause :ability-cost}))}]}

   "Reclaim"
   {:abilities
    [{:label "Install a program, piece of hardware, or virtual resource from your Heap"
      :cost [:click 1]
      :req (req (not-empty (:hand runner)))
      :prompt "Choose a card to trash"
      :choices (req (cancellable (:hand runner) :sorted))
      :async true
      :effect (req (wait-for
                     (trash state :runner card {:cause :ability-cost})
                     (wait-for
                       (trash state :runner target {:unpreventable true})
                       (continue-ability
                         state :runner
                         {:prompt "Choose a card to install"
                          :choices (req (cancellable
                                          (filter #(and (or (is-type? % "Program")
                                                            (is-type? % "Hardware")
                                                            (and (is-type? % "Resource")
                                                                 (has-subtype? % "Virtual")))
                                                        (can-pay? state :runner nil (:cost %)))
                                                  (:discard runner))
                                          :sorted))
                          :msg (msg "install " (:title target) " from the Heap")
                          :async true
                          :effect (req (runner-install state :runner eid target nil))}
                         card nil))))}]}

   "Rolodex"
   {:async true
    :msg "look at the top 5 cards of their Stack"
    :effect (req (show-wait-prompt state :corp "Runner to rearrange the top cards of their Stack")
                 (let [from (take 5 (:deck runner))]
                   (if (pos? (count from))
                     (continue-ability
                       state side
                       (reorder-choice :runner :corp from '() (count from) from)
                       card nil)
                     (do (clear-wait-prompt state :corp)
                         (effect-completed state side eid)))))
    :trash-effect {:effect (effect (system-msg :runner
                                               (str "trashes "
                                                    (join ", " (map :title (take 3 (:deck runner))))
                                                    " from their Stack due to Rolodex being trashed"))
                                   (mill :runner 3))}}

   "Rosetta 2.0"
   {:abilities [{:req (req (and (not (install-locked? state side))
                                (some #(is-type? % "Program") (all-active-installed state :runner))))
                 :cost [:click 1]
                 :prompt "Choose an installed program to remove from the game"
                 :choices {:req #(and (installed? %) (is-type? % "Program"))}
                 :effect (req (let [n (:cost target)
                                    t (:title target)]
                                (move state side target :rfg)
                                (resolve-ability state side
                                  {:prompt "Choose a non-virus program to install"
                                   :msg (req (if (not= target "No install")
                                               (str "remove " t
                                                    " from the game and install " (:title target)
                                                    ", lowering its cost by " n)
                                               (str "shuffle their Stack")))
                                   :priority true
                                   :choices (req (cancellable
                                                   (conj (vec (sort-by :title (filter #(and (is-type? % "Program")
                                                                                            (not (has-subtype? % "Virus")))
                                                                                      (:deck runner))))
                                                         "No install")))
                                   :effect (req (trigger-event state side :searched-stack nil)
                                                (shuffle! state side :deck)
                                                (when (not= target "No install")
                                                  (install-cost-bonus state side [:credit (- n)])
                                                  (runner-install state side target)))} card nil)))}]}

   "Rogue Trading"
   {:data {:counter {:credit 18}}
    :abilities [{:cost [:click 2]
                 :counter-cost [:credit 6]
                 :msg "gain 6 [Credits] and take 1 tag"
                 :effect (req (gain-credits state :runner 6)
                              (when (zero? (get-counters (get-card state card) :credit))
                                (trash state :runner card {:unpreventable true}))
                              (gain-tags state :runner eid 1))}]}

   "Sacrificial Clone"
   {:interactions {:prevent [{:type #{:net :brain :meat}
                              :req (req true)}]}
    :abilities [{:effect (req (doseq [c (concat (get-in runner [:rig :hardware])
                                                (filter #(not (has-subtype? % "Virtual"))
                                                        (get-in runner [:rig :resource]))
                                                (:hand runner))]
                                (trash state side c {:cause :ability-cost}))
                              (lose-credits state side :all)
                              (lose-tags state side :all)
                              (lose state side :run-credit :all)
                              (damage-prevent state side :net Integer/MAX_VALUE)
                              (damage-prevent state side :meat Integer/MAX_VALUE)
                              (damage-prevent state side :brain Integer/MAX_VALUE))}]}

   "Sacrificial Construct"
   {:interactions {:prevent [{:type #{:trash-program :trash-hardware}
                              :req (req true)}]}
    :abilities [{:effect (effect (trash-prevent :program 1) (trash-prevent :hardware 1)
                                 (trash card {:cause :ability-cost}))}]}

   "Safety First"
   {:in-play [:hand-size -2]
    :events {:runner-turn-ends
             {:async true
              :effect (req (if (< (count (:hand runner)) (hand-size state :runner))
                             (do (system-msg state :runner (str "uses " (:title card) " to draw a card"))
                                 (draw state :runner eid 1 nil))
                             (effect-completed state :runner eid)))}}}

   "Salvaged Vanadis Armory"
   {:events {:damage
             {:effect (req (show-wait-prompt state :corp "Runner to use Salvaged Vanadis Armory")
                           (resolve-ability
                             state :runner
                             {:optional
                              {:prompt "Use Salvaged Vanadis Armory?"
                               :yes-ability {:msg (msg "force the Corp to trash the top "
                                                       (get-turn-damage state :runner)
                                                       " cards of R&D and trash itself")
                                             :effect (effect (mill :corp (get-turn-damage state :runner))
                                                             (clear-wait-prompt :corp)
                                                             (trash card {:unpreventable true}))}
                               :no-ability {:effect (effect (clear-wait-prompt :corp))}}}
                                            card nil))}}}

   "Salsette Slums"
   {:flags {:slow-trash (req true)}
    :implementation "Will not trigger Maw when used on card already trashed (2nd ability)"
    :events {:runner-install
             {:req (req (= card target))
              :silent (req true)
              :effect (effect (update! (assoc card :slums-active true)))}
             :runner-turn-begins
             {:effect (effect (update! (assoc card :slums-active true)))}
             :pre-trash
             {:req (req (and (:slums-active card)
                             (-> target card-def :flags :must-trash not)
                             (:trash target)
                             (= (:side target) "Corp")))
              :effect (req (toast state :runner (str "Click Salsette Slums to remove " (:title target)
                                                     " from the game") "info" {:prevent-duplicates true}))}}
    :abilities [{:label "Remove the currently accessed card from the game instead of trashing it"
                 :req (req (let [c (:card (first (get-in @state [:runner :prompt])))]
                             (if-let [trash-cost (trash-cost state side c)]
                               (if (can-pay? state :runner nil :credit trash-cost)
                                 (if (:slums-active card)
                                   true
                                   ((toast state :runner "Can only use a copy of Salsette Slums once per turn.") false))
                                 ((toast state :runner (str "Unable to pay for " (:title c) ".")) false))
                               ((toast state :runner "Not currently accessing a card with a trash cost.") false))))
                 :msg (msg (let [c (:card (first (get-in @state [:runner :prompt])))]
                             (str "pay " (trash-cost state side c) " [Credits] and remove " (:title c) " from the game")))
                 :effect (req (let [c (:card (first (get-in @state [:runner :prompt])))]
                                (deactivate state side c)
                                (move state :corp c :rfg)
                                (pay state :runner card :credit (trash-cost state side c))
                                (trigger-event state side :no-trash c)
                                (update! state side (dissoc card :slums-active))
                                (close-access-prompt state side)
                                (when-not (:run @state)
                                  (swap! state dissoc :access))))}
                {:label "Remove a card trashed this turn from the game"
                 :req (req (if (:slums-active card)
                             true
                             ((toast state :runner "Can only use a copy of Salsette Slums once per turn.") false)))
                 :effect (effect (resolve-ability
                                   {; only allow targeting cards that were trashed this turn -- not perfect, but good enough?
                                    :choices {:req #(some (fn [c] (= (:cid %) (:cid c)))
                                                          (map first (turn-events state side :runner-trash)))}
                                    :msg (msg "remove " (:title target) " from the game")
                                    :effect (req (deactivate state side target)
                                                 (trigger-event state side :no-trash target)
                                                 (move state :corp target :rfg)
                                                 (update! state side (dissoc card :slums-active)))}
                                   card nil))}]}

   "Same Old Thing"
   {:abilities [{:cost [:click 2]
                 :req (req (and (not (seq (get-in @state [:runner :locked :discard])))
                                (pos? (count (filter #(is-type? % "Event") (:discard runner))))))
                 :prompt "Select an event to play"
                 :msg (msg "play " (:title target))
                 :show-discard true
                 :choices {:req #(and (is-type? % "Event")
                                      (= (:zone %) [:discard]))}
                 :effect (effect (trash card {:cause :ability-cost}) (play-instant target))}]}

   "Scrubber"
   {:recurring 2}

   "Security Testing"
   (let [ability {:prompt "Choose a server for Security Testing"
                  :choices (req (conj servers "No server"))
                  :msg (msg "target " target)
                  :req (req (and (not (click-spent? :runner state))
                                 (not (used-this-turn? (:cid card) state))))
                  :effect (req (when (not= target "No server")
                                 (update! state side (assoc card :server-target target))))}]
     {:events {:runner-turn-begins ability
               :successful-run
               {:req (req (= (zone->name (get-in @state [:run :server]))
                             (:server-target (get-card state card))))
                :once :per-turn
                :effect (req (let [st card]
                               (swap! state assoc-in [:run :run-effect :replace-access]
                                      {:mandatory true
                                       :effect (effect (resolve-ability
                                                         {:msg "gain 2 [Credits] instead of accessing"
                                                          :effect (effect (gain-credits 2)
                                                                          (update! (dissoc st :server-target)))}
                                                         st nil))})))}
               :runner-turn-ends {:effect (effect (update! (dissoc card :server-target)))}}
      :abilities [ability]})

   "Slipstream"
    {:implementation "Use Slipstream before hitting Continue to pass current ice"
     :abilities [{:req (req (:run @state))
                  :effect (req (let [ice-pos  (get-in @state [:run :position])]
                                 (resolve-ability state side
                                   {:prompt (msg "Choose a piece of ICE protecting a central server at the same position as " (:title current-ice))
                                    :choices {:req #(and (is-central? (second (:zone %)))
                                                         (ice? %)
                                                         (= ice-pos (inc (ice-index state %))))}
                                    :msg (msg "approach " (card-str state target))
                                    :effect (req (let [dest (second (:zone target))]
                                                   (swap! state update-in [:run]
                                                          #(assoc % :position ice-pos :server [dest]))
                                                   (trash state side card)))}
                                card nil)))}]}

   "Spoilers"
   {:events {:agenda-scored {:interactive (req true)
                             :msg "trash the top card of R&D"
                             :effect (effect (mill :corp))}}}

   "Starlight Crusade Funding"
   {:msg "ignore additional costs on Double events"
    :effect (req (swap! state assoc-in [:runner :register :double-ignore-additional] true))
    :events {:runner-turn-begins
             {:msg "lose [Click] and ignore additional costs on Double events"
              :effect (req (lose state :runner :click 1)
                           (swap! state assoc-in [:runner :register :double-ignore-additional] true))}}
    :leave-play (req (swap! state update-in [:runner :register] dissoc :double-ignore-additional))}

   "Stim Dealer"
   {:events {:runner-turn-begins
             {:effect (req (if (>= (get-counters card :power) 2)
                             (do (add-counter state side card :power (- (get-counters card :power)))
                                 (damage state side eid :brain 1 {:unpreventable true :card card})
                                 (system-msg state side "takes 1 brain damage from Stim Dealer"))
                             (do (add-counter state side card :power 1)
                                 (gain state side :click 1)
                                 (system-msg state side "uses Stim Dealer to gain [Click]"))))}}}

   "Street Peddler"
   {:interactive (req (some #(card-flag? % :runner-install-draw true) (all-active state :runner)))
    :effect (req (doseq [c (take 3 (:deck runner))]
                   (host state side (get-card state card) c {:facedown true})))
    :abilities [{:req (req (not (install-locked? state side)))
                 :prompt "Choose a card on Street Peddler to install"
                 :choices (req (cancellable (filter #(and (not (is-type? % "Event"))
                                                          (runner-can-install? state side % nil)
                                                          (can-pay? state side nil (modified-install-cost state side % [:credit -1])))
                                                    (:hosted card))))
                 :msg (msg "install " (:title target) " lowering its install cost by 1 [Credits]")
                 :effect (req
                           (when (can-pay? state side nil (modified-install-cost state side target [:credit -1]))
                             (install-cost-bonus state side [:credit -1])
                             (trash state side (update-in card [:hosted]
                                                          (fn [coll]
                                                            (remove-once #(= (:cid %) (:cid target)) coll)))
                                    {:cause :ability-cost})
                             (runner-install state side (dissoc target :facedown))))}]}

   "Symmetrical Visage"
   {:events {:runner-click-draw {:req (req (genetics-trigger? state side :runner-click-draw))
                                 :msg "gain 1 [Credits]"
                                 :effect (effect (gain-credits 1))}}}

   "Synthetic Blood"
   {:events {:damage {:req (req (genetics-trigger? state side :damage))
                      :msg "draw 1 card"
                      :async true
                      :effect (effect (draw :runner eid 1 nil))}}}

   "Tallie Perrault"
   {:abilities [{:label "Draw 1 card for each Corp bad publicity"
                 :async true
                 :effect (req (wait-for (trash state side card {:cause :ability-cost})
                                        (draw state side eid (+ (:bad-publicity corp) (:has-bad-pub corp)) nil)))
                 :msg (msg "draw " (:bad-publicity corp) " cards")}]
    :events {:play-operation
             {:req (req (or (has-subtype? target "Black Ops")
                            (has-subtype? target "Gray Ops")))
              :effect (req (show-wait-prompt state :corp "Runner to use Tallie Perrault")
                           (resolve-ability
                             state :runner
                             {:optional
                              {:prompt "Use Tallie Perrault to give the Corp 1 bad publicity and take 1 tag?"
                               :player :runner
                               :yes-ability {:msg "give the Corp 1 bad publicity and take 1 tag"
                                             :async true
                                             :effect (effect (gain-bad-publicity :corp 1)
                                                             (gain-tags :runner eid 1)
                                                             (clear-wait-prompt :corp))}
                               :no-ability {:effect (effect (clear-wait-prompt :corp))}}}
                            card nil))}}}

   "Tech Trader"
   {:events {:runner-trash {:req (req (and (= side :runner) (= (second targets) :ability-cost)))
                            :msg "gain 1 [Credits]"
                            :effect (effect (gain-credits 1))}}}

   "Technical Writer"
   {:events {:runner-install {:silent (req true)
                              :req (req (some #(= % (:type target)) '("Hardware" "Program")))
                              :effect (effect (add-counter :runner card :credit 1)
                                              (system-msg (str "places 1 [Credits] on Technical Writer")))}}
    :abilities [{:cost [:click 1]
                 :msg (msg "gain " (get-counters card :credit) " [Credits]")
                 :effect (effect (trash card {:cause :ability-cost})
                                 (gain-credits (get-counters card :credit)))}]}

   "Temple of the Liberated Mind"
   {:abilities [{:cost [:click 1]
                 :label "Place 1 power counter"
                 :msg "place 1 power counter on it"
                 :effect (effect (add-counter card :power 1))}
                {:label "Gain [Click]"
                 :counter-cost [:power 1]
                 :req (req (= (:active-player @state) :runner))
                 :msg "gain [Click]" :once :per-turn
                 :effect (effect (gain :click 1))}]}

   "Temüjin Contract"
   {:data {:counter {:credit 20}}
    :prompt "Choose a server for Temüjin Contract"
    :choices (req servers)
    :msg (msg "target " target)
    :req (req (not (:server-target card)))
    :effect (effect (update! (assoc card :server-target target)))
    :events {:successful-run
             {:req (req (= (zone->name (get-in @state [:run :server])) (:server-target (get-card state card))))
              :msg "gain 4 [Credits]"
              :effect (req (let [creds (get-counters card :credit)]
                             (gain-credits state side 4)
                             (set-prop state side card :counter {:credit (- creds 4)})
                             (when (zero? (get-counters (get-card state card) :credit))
                               (trash state side card {:unpreventable true}))))}}}

   "The Archivist"
   {:in-play [:link 1]
    :events {:agenda-scored {:req (req (or (has-subtype? target "Initiative")
                                           (has-subtype? target "Security")))
                             :interactive (req true)
                             :async true
                             :msg "force the Corp to initiate a trace"
                             :label "Trace 1 - If unsuccessful, take 1 bad publicity"
                             :trace {:base 1
                                     :unsuccessful
                                     {:effect (effect (gain-bad-publicity :corp 1)
                                                      (system-msg :corp (str "takes 1 bad publicity")))}}}}}

   "The Artist"
   {:abilities [{:cost [:click 1]
                 :label "Gain 2 [Credits]"
                 :msg "gain 2 [Credits]"
                 :once :per-turn
                 :once-key :artist-credits
                 :effect (effect (gain-credits 2))}
                {:cost [:click 1]
                 :label "Install a program of piece of hardware"
                 :prompt "Select a program or piece of hardware to install from your Grip"
                 :choices {:req #(and (or (is-type? % "Hardware")
                                          (is-type? % "Program"))
                                      (in-hand? %))}
                 :once :per-turn
                 :once-key :artist-install
                 :effect (effect (install-cost-bonus [:credit -1])
                                 (runner-install target {:no-msg true}))
                 :msg (msg "install " (:title target) ", lowering its cost by 1 [Credits]")}]}

   "The Black File"
   {:msg "prevent the Corp from winning the game unless they are flatlined"
    :effect (req (swap! state assoc-in [:corp :cannot-win-on-points] true))
    :events {:runner-turn-begins
             {:effect (req (if (>= (get-counters card :power) 2)
                             (do (move state side (dissoc card :counter) :rfg)
                                 (swap! state update-in [:corp] dissoc :cannot-win-on-points)
                                 (system-msg state side "removes The Black File from the game")
                                 (gain-agenda-point state :corp 0))
                             (add-counter state side card :power 1)))}}
    :trash-effect {:effect (req (swap! state update-in [:corp] dissoc :cannot-win-on-points)
                                (gain-agenda-point state :corp 0))}
    :leave-play (req (swap! state update-in [:corp] dissoc :cannot-win-on-points)
                     (gain-agenda-point state :corp 0))}

   "The Class Act"
   {:effect (req true)
    :end-turn {:async true
               :msg "draw 4 cards"
               :effect (effect (draw eid 4 nil))}
    :events {:pre-runner-draw
             {:msg "draw 1 additional card"
              ;; The req catches draw events that happened before The Class Act was installed
              :req (req (first-event? state :runner :pre-runner-draw))
              :async true
              :interactive (req true)
              :once :per-turn
              :effect (req (if (zero? (count (get-in @state [:runner :deck])))
                             (effect-completed state side eid)
                             (let [n (+ target (get-in @state [:bonus :draw] 0))
                                   to-draw (take (inc n) (:deck (:runner @state)))]
                               (show-wait-prompt state :corp "Runner to use The Class Act")
                               (continue-ability
                                 state :runner
                                 {:prompt "Select 1 card to add to the bottom of the stack"
                                  :msg "add 1 card to the bottom of the Stack"
                                  :choices to-draw
                                  :effect (effect (move target :deck)
                                                  (clear-wait-prompt :corp)
                                                  (effect-completed eid))}
                                 card nil))))}}}

   "The Helpful AI"
   {:in-play [:link 1]
    :abilities [{:msg (msg "give +2 strength to " (:title target))
                 :choices {:req #(and (has-subtype? % "Icebreaker")
                                      (installed? %))}
                 :effect (effect (update! (assoc card :hai-target target))
                                 (trash (get-card state card) {:cause :ability-cost})
                                 (update-breaker-strength target))}]
    :events {:runner-turn-ends nil :corp-turn-ends nil :pre-breaker-strength nil}
    :trash-effect {:effect
                   (effect (register-events
                             (let [hai {:effect (effect (unregister-events card)
                                                        (update! (dissoc card :hai-target))
                                                        (update-breaker-strength (:hai-target card)))}]
                               {:runner-turn-ends hai :corp-turn-ends hai
                                :pre-breaker-strength {:req (req (= (:cid target)(:cid (:hai-target card))))
                                                       :effect (effect (breaker-strength-bonus 2))}}) card))}}

   "The Nihilist"
   (let [has-2-virus-tokens? (req (<= 2 (number-of-virus-counters state)))
         corp-choice {:optional {:player :corp
                                 :prompt "Trash the top card of R&D to prevent the Runner drawing 2 cards?"
                                 :async true
                                 :yes-ability {:effect (effect (clear-wait-prompt :runner)
                                                               (system-msg :corp "trashes the top card of R&D to prevent the Runner drawing 2 cards")
                                                               (mill :corp)
                                                               (effect-completed eid))}
                                 :no-ability {:async true
                                              :effect (effect (clear-wait-prompt :runner)
                                                              (system-msg :runner "draw 2 cards")
                                                              (draw :runner eid 2 nil))}}}
         maybe-spend-2 {:prompt "Spend 2 virus counters on The Nihilist?"
                        :async true
                        :yes-ability {:effect (req (wait-for (resolve-ability state side (pick-virus-counters-to-spend 2) card nil)
                                                             (if (:number async-result)
                                                               (do (system-msg state side (str "spends " (:msg async-result) " on The Nihilist"))
                                                                   (show-wait-prompt state :runner "Corp to decide")
                                                                   (continue-ability state side corp-choice card nil))
                                                               (effect-completed state side eid))))}}]
     {:events {:runner-turn-begins {:interactive (req true)
                                    :req has-2-virus-tokens?
                                    :optional maybe-spend-2}
               :runner-install {:msg "add 2 virus tokens to The Nihilist"
                                :effect (effect (add-counter card :virus 2))
                                :req (req (has-subtype? target "Virus"))
                                :once :per-turn}}})

   "The Shadow Net"
   (letfn [(events [runner] (filter #(and (is-type? % "Event") (not (has-subtype? % "Priority"))) (:discard runner)))]
     {:abilities [{:cost [:click 1 :forfeit]
                   :req (req (pos? (count (events runner))))
                   :label "Play an event from your Heap, ignoring all costs"
                   :prompt "Choose an event to play"
                   :msg (msg "play " (:title target) " from the Heap, ignoring all costs")
                   :choices (req (cancellable (events runner) :sorted))
                   :effect (effect (play-instant nil target {:ignore-cost true}))}]})

   "The Supplier"
   (let [ability  {:label "Install a hosted card (start of turn)"
                   :prompt "Choose a card hosted on The Supplier to install"
                   :req (req (some #(can-pay? state side nil (modified-install-cost state side % [:credit -2]))
                                        (:hosted card)))
                   :choices {:req #(and (= "The Supplier" (:title (:host %)))
                                        (= "Runner" (:side %)))}
                   :once :per-turn
                   :effect (req
                             (runner-can-install? state side target nil)
                             (when (and (can-pay? state side nil (modified-install-cost state side target [:credit -2]))
                                           (not (and (:uniqueness target) (in-play? state target))))
                                  (install-cost-bonus state side [:credit -2])
                                  (runner-install state side target)
                                  (system-msg state side (str "uses The Supplier to install " (:title target) " lowering its install cost by 2"))
                                  (update! state side (-> card
                                                          (assoc :supplier-installed (:cid target))
                                                          (update-in [:hosted]
                                                                     (fn [coll]
                                                                       (remove-once #(= (:cid %) (:cid target)) coll)))))))}]
   {:flags {:drip-economy true}  ; not technically drip economy, but has an interaction with Drug Dealer
    :abilities [{:label "Host a resource or piece of hardware" :cost [:click 1]
                 :prompt "Select a card to host on The Supplier"
                 :choices {:req #(and (#{"Resource" "Hardware"} (:type %))
                                      (in-hand? %))}
                 :effect (effect (host card target)) :msg (msg "host " (:title target) "")}
                ability]

    ; A card installed by The Supplier is ineligible to receive the turn-begins event for this turn.
    :suppress {:runner-turn-begins {:req (req (= (:cid target) (:supplier-installed (get-card state card))))}}
    :events {:runner-turn-begins ability
             :runner-turn-ends {:req (req (:supplier-installed card))
                                :effect (effect (update! (dissoc card :supplier-installed)))}}})

   "The Source"
   {:effect (effect (update-all-advancement-costs))
    :leave-play (effect (update-all-advancement-costs))
    :events {:agenda-scored {:effect (effect (trash card))}
             :agenda-stolen {:effect (effect (trash card))}
             :pre-advancement-cost {:effect (effect (advancement-cost-bonus 1))}
             :pre-steal-cost {:effect (effect (steal-cost-bonus [:credit 3]))}}}

   "The Turning Wheel"
   (let [ttw-ab (fn [m s]
                  {:label (str "Access an additional card in " m)
                   :counter-cost [:power 2]
                   :req (req (:run @state))
                   :msg "access 1 additional card from " m " for the remainder of the run"
                   :effect (req (access-bonus state side s 1))})]
    {:events {:agenda-stolen {:effect (effect (update! (assoc card :agenda-stolen true)))
                              :silent (req true)}
              :run-ends {:effect (req (when (and (not (:agenda-stolen card))
                                                 (#{:hq :rd} target))
                                        (add-counter state side card :power 1)
                                        (system-msg state :runner (str "places a power counter on " (:title card))))
                                      (update! state side (dissoc (get-card state card) :agenda-stolen)))
                         :silent (req true)}}
     :abilities [(ttw-ab "R&D" :rd)
                 (ttw-ab "HQ" :hq)]})

   "Theophilius Bagbiter"
   {:effect (req (lose-credits state :runner :all)
                 (lose state :runner :run-credit :all)
                 (swap! state assoc-in [:runner :hand-size :base] 0)
                 (add-watch state :theophilius-bagbiter
                            (fn [k ref old new]
                              (let [credit (get-in new [:runner :credit])]
                                (when (not= (get-in old [:runner :credit]) credit)
                                  (swap! ref assoc-in [:runner :hand-size :base] credit))))))
    :leave-play (req (remove-watch state :theophilius-bagbiter)
                     (swap! state assoc-in [:runner :hand-size :base] 5))}

   "Thunder Art Gallery"
   (let [first-event-check (fn [state fn1 fn2] (and (fn1 state :runner :runner-lose-tag #(= :runner (second %)))
                                            (fn2 state :runner :runner-prevent (fn [t] (seq (filter #(some #{:tag} %) t))))))
         ability {:choices {:req #(and (= "Runner" (:side %))
                                       (in-hand? %)
                                       (not (is-type? % "Event")))}
                  :async true
                  :prompt (msg "Select a card to install with Thunder Art Gallery")
                  :effect (req (if (and (runner-can-install? state side target)
                                        (can-pay? state side target
                                                  (install-cost state side target [:credit (dec (:cost target))])))
                                 (do (install-cost-bonus state side [:credit -1])
                                     (system-msg state side "uses Thunder Art Gallery to install a card.")
                                     (runner-install state side eid target nil))
                                 (effect-completed state side eid)))
                  :cancel-effect (effect (effect-completed eid))}]
     {:events {:runner-lose-tag (assoc ability :req (req (and (first-event-check state first-event? no-event?) (= side :runner))))
               :runner-prevent (assoc ability :req (req (and (first-event-check state no-event? first-event?) (seq (filter #(some #{:tag} %) targets)))))}})

   "Trickster Taka"
   (companion-builder
     (req (and (pos? (get-counters (get-card state card) :credit))
               run
               (not (:successful run))
               (not (:unsuccessful run))))
     (effect (show-wait-prompt :corp "Runner to take decision on Trickster Taka")
             (continue-ability
               {:prompt "Take 1 tag or trash Trickster Taka?"
                :choices ["Take 1 tag" "Trash"]
                :player :runner
                :async true
                :effect (req (clear-wait-prompt state :corp)
                             (if (= target "Trash")
                               (do
                                 (trash state :runner card)
                                 (system-msg state :runner "trashes Trickster Taka")
                                 (effect-completed state side eid))
                               (do
                                 (system-msg state :runner "takes 1 tag to avoid trashing Trickster Taka")
                                 (gain-tags state :runner eid 1))))}
               card nil)))

   "Tri-maf Contact"
   {:abilities [{:cost [:click 1] :msg "gain 2 [Credits]" :once :per-turn
                 :effect (effect (gain-credits 2))}]
    :trash-effect {:effect (effect (damage eid :meat 3 {:unboostable true :card card}))}}

   "Tyson Observatory"
   {:abilities [{:prompt "Choose a piece of Hardware" :msg (msg "add " (:title target) " to their Grip")
                 :choices (req (cancellable (filter #(is-type? % "Hardware") (:deck runner)) :sorted))
                 :cost [:click 2]
                 :effect (effect (trigger-event :searched-stack nil)
                                 (shuffle! :deck)
                                 (move target :hand))}]}

   "Underworld Contact"
   (let [ability {:label "Gain 1 [Credits] (start of turn)"
                  :once :per-turn
                  :effect (req (when (and (>= (:link runner) 2)
                                          (:runner-phase-12 @state))
                                 (system-msg state :runner (str "uses " (:title card) " to gain 1 [Credits]"))
                                 (gain-credits state :runner 1)))}]
   {:flags {:drip-economy true}
    :abilities [ability]
    :events {:runner-turn-begins ability}})

   "Utopia Shard"
   (shard-constructor :hq "force the Corp to discard 2 cards from HQ at random"
                      (effect (trash-cards :corp (take 2 (shuffle (:hand corp))))))

   "Virus Breeding Ground"
   {:events {:runner-turn-begins {:effect (effect (add-counter card :virus 1))}}
    :abilities [{:cost [:click 1]
                 :req (req (pos? (get-counters card :virus)))
                 :effect (req (resolve-ability
                                state side
                                {:msg (msg "move 1 virus counter to " (:title target))
                                 :choices {:req #(pos? (get-virus-counters state %))}
                                 :effect (req (add-counter state side card :virus -1)
                                              (add-counter state side target :virus 1))}
                                card nil))}]}

   "Wasteland"
   {:events {:runner-trash {:req (req (and (first-installed-trash-own? state :runner)
                                           (installed? target)
                                           (= (:side target) "Runner")))
                            :effect (effect (gain-credits 1))
                            :msg "gain 1 [Credits]"}}}

   "Wireless Net Pavilion"
   {:effect (effect (trash-resource-bonus -2))
    :leave-play (effect (trash-resource-bonus 2))}

   "Woman in the Red Dress"
   (let [ability {:msg (msg "reveal " (:title (first (:deck corp))) " on the top of R&D")
                  :label "Reveal the top card of R&D (start of turn)"
                  :once :per-turn
                  :req (req (:runner-phase-12 @state))
                  :effect (effect (reveal (:title (first (:deck corp))))
                                  (show-wait-prompt :runner "Corp to decide whether or not to draw with Woman in the Red Dress")
                                  (resolve-ability
                                    {:optional
                                     {:player :corp
                                      :prompt (msg "Draw " (:title (first (:deck corp))) "?")
                                      :yes-ability {:effect (effect (clear-wait-prompt :runner)
                                                                    (system-msg (str "draws " (:title (first (:deck corp)))))
                                                                    (draw))}
                                      :no-ability {:effect (effect (clear-wait-prompt :runner)
                                                                   (system-msg "doesn't draw with Woman in the Red Dress"))}}}
                                    card nil))}]
   {:events {:runner-turn-begins ability}
    :abilities [ability]})

   "Wyldside"
   {:flags {:runner-turn-draw true
            :runner-phase-12 (req (< 1 (count (filter #(card-flag? % :runner-turn-draw true)
                                                      (cons (get-in @state [:runner :identity])
                                                            (all-active-installed state :runner))))))}

    :events {:runner-turn-begins {:async true
                                  :effect (req (lose state side :click 1)
                                               (when-not (get-in @state [:per-turn (:cid card)])
                                                 (system-msg state side "uses Wyldside to draw 2 cards and lose [Click]")
                                                 (draw state side eid 2 nil)))}}
    :abilities [{:msg "draw 2 cards and lose [Click]"
                 :once :per-turn
                 :async true
                 :effect (effect (draw eid 2 nil))}]}

   "Xanadu"
   {:events {:pre-rez-cost {:req (req (ice? target))
                            :effect (effect (rez-cost-bonus 1))}}}

   "Zona Sul Shipping"
   (trash-when-tagged-contructor
     "Zone Sul Shipping"
     {:events {:runner-turn-begins {:effect (effect (add-counter card :credit 1))}}
      :abilities [{:cost [:click 1]
                   :msg (msg "gain " (get-counters card :credit) " [Credits]")
                   :label "Take all credits"
                   :effect (effect (gain-credits (get-counters card :credit))
                             (add-counter card :credit
                                          (- (get-counters card :credit))))}]})})<|MERGE_RESOLUTION|>--- conflicted
+++ resolved
@@ -911,15 +911,10 @@
 
    "Find the Truth"
    {:events {:post-runner-draw {:msg (msg "reveal that they drew: "
-<<<<<<< HEAD
                                           (join ", " (map :title (get-in @state [:runner :register :most-recent-drawn]))))
                                 :effect (effect (reveal (get-in @state [:runner :register :most-recent-drawn])))}
-             :successful-run {:interactive (req true)
-=======
-                                          (join ", " (map :title (get-in @state [:runner :register :most-recent-drawn]))))}
              :successful-run {:interactive (get-autoresolve :auto-peek (complement never?))
                               :silent (get-autoresolve :auto-peek never?)
->>>>>>> 46713b21
                               :optional {:req (req (and (first-event? state side :successful-run)
                                                         (-> @state :corp :deck count pos?)))
                                          :autoresolve (get-autoresolve :auto-peek)
