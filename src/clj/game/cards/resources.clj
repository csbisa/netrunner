--- conflicted
+++ resolved
@@ -628,7 +628,6 @@
                                        (clear-wait-prompt state :corp)
                                        (effect-completed state side eid)))}]
      {:async true
-<<<<<<< HEAD
       :effect (req (show-wait-prompt state :corp "Runner to pick identity to host on DJ Fenris")
                    (continue-ability state side fenris-effect card nil))
       ;; Handle Dr. Lovegood / Malia
@@ -643,10 +642,6 @@
                                     (effect state side (make-eid state) c nil))
                                   (when events
                                     (register-events state side events c))))}})
-=======
-      :effect (effect (show-wait-prompt :corp "Runner to pick identity to host on DJ Fenris")
-                      (continue-ability fenris-effect card nil))})
->>>>>>> 5717965a
 
    "Donut Taganes"
    {:msg "increase the play cost of operations and events by 1 [Credits]"
