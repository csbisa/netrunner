--- conflicted
+++ resolved
@@ -1729,28 +1729,6 @@
              :pre-steal-cost {:effect (effect (steal-cost-bonus [:credit 3]))}}}
 
    "The Turning Wheel"
-<<<<<<< HEAD
-   (letfn [(find-latest [state c] (find-cid (:cid c) (concat (all-installed state :runner)
-                                                             (-> @state :runner :discard)
-                                                             (-> @state :runner :rfg))))]
-     {:events {:agenda-stolen {:effect (effect (update! (assoc card :agenda-stolen true)))
-                               :silent (req true)}
-               :run-ends {:effect (req (when (and (not (:agenda-stolen card))
-                                                  (#{:hq :rd} target))
-                                         (add-counter state side card :power 1)
-                                         (system-msg state :runner (str "places a power counter on " (:title card))))
-                                       (update! state side (dissoc (get-card state card) :agenda-stolen)))
-                          :silent (req true)}}
-      :abilities [{:counter-cost [:power 2]
-                   :req (req (:run @state))
-                   :msg "access 1 additional card from HQ or R&D for the remainder of the run"
-                   :effect  (req (swap! state update-in [:run :ttw-spent] (fnil inc 0))
-                                 (register-events state side
-                                                  {:pre-access {:req (req (and (get-in @state [:run :ttw-spent]) (#{:hq :rd} target)))
-                                                                :effect (effect (access-bonus 1)
-                                                                                (unregister-events #(find-latest state card) {:events {:pre-access nil}}))
-                                                                :silent (req true)}} #(find-latest state card)))}]})
-=======
    {:events {:agenda-stolen {:effect (effect (update! (assoc card :agenda-stolen true)))
                              :silent (req true)}
              :run-ends {:effect (req (when (and (not (:agenda-stolen card))
@@ -1762,13 +1740,12 @@
     :abilities [{:counter-cost [:power 2]
                  :req (req (:run @state))
                  :msg "access 1 additional card from HQ or R&D for the remainder of the run"
-                 :effect  (req (swap! state update-in [:run :ttw-spent] #(inc (or % 0)))
+                 :effect  (req (swap! state update-in [:run :ttw-spent] (fnil inc 0))
                                (register-events state side
                                                 {:pre-access {:req (req (and (get-in @state [:run :ttw-spent]) (#{:hq :rd} target)))
                                                               :effect (effect (access-bonus 1)
                                                                               (unregister-events #(find-latest state card) {:events {:pre-access nil}}))
                                                               :silent (req true)}} #(find-latest state card)))}]}
->>>>>>> 524375f3
 
    "Theophilius Bagbiter"
    {:effect (req (lose state :runner :credit :all :run-credit :all)
