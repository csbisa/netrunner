--- conflicted
+++ resolved
@@ -2094,17 +2094,10 @@
 
    "Stimhack"
    (run-event
-<<<<<<< HEAD
-    nil
-    {:end-run {:msg "take 1 brain damage"
-               :effect (effect (damage eid :brain 1 {:unpreventable true :card card}))}}
-    (effect (gain-next-run-credits 9)))
-=======
      nil
      {:end-run {:msg "take 1 brain damage"
                 :effect (effect (damage eid :brain 1 {:unpreventable true :card card}))}}
-     (effect (gain-run-credits 9)))
->>>>>>> 1f883187
+     (effect (gain-next-run-credits 9)))
 
    "Sure Gamble"
    {:msg "gain 9 [Credits]" :effect (effect (gain-credits 9))}
