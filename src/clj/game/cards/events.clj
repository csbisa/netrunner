--- conflicted
+++ resolved
@@ -575,7 +575,6 @@
              (join " and " (map :title cards)))] ; either 'card' or 'card1 and card2'
     {:req (req hq-runnable)
      :effect (effect
-<<<<<<< HEAD
               (run :hq {:req (req (= target :hq))
                         :replace-access
                         {:mandatory true
@@ -595,26 +594,6 @@
                                             (trash state :runner (assoc c :seen true)))
                                           (gain-credits state :runner (* 4 (count cards-to-trash))))))}}
                 card))})
-=======
-               (make-run :hq {:req (req (= target :hq))
-                              :replace-access
-                              {:mandatory true
-                               :msg (msg "reveal 2 cards from HQ and trash all "
-                                         target (when (not= "ICE" (:type target)) "s"))
-                               :prompt "Choose a card type"
-                               :choices ["Asset" "Upgrade" "Operation" "ICE"]
-                               :effect (req (let [chosen-type target
-                                                  cards-to-reveal (take 2 (shuffle (:hand corp)))
-                                                  cards-to-trash (filter #(is-type? % chosen-type) cards-to-reveal)]
-                                              (system-msg state side (str " reveals " (name-string cards-to-reveal) " from HQ"))
-                                              (when-not (empty? cards-to-trash)
-                                                (system-msg state side (str " trashes " (name-string cards-to-trash)
-                                                                            " from HQ and gain " (* 4 (count cards-to-trash)) "[Credits]"))
-                                                (doseq [c cards-to-trash]
-                                                  (trash state :runner (assoc c :seen true)))
-                                                (gain-credits state :runner (* 4 (count cards-to-trash))))))}}
-                         card))})
->>>>>>> 46713b21
 
    "Emergency Shutdown"
    {:req (req (some #{:hq} (:successful-run runner-reg)))
