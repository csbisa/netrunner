(ns game.cards.events
  (:require [game.core :refer :all]
            [game.utils :refer :all]
            [game.macros :refer [effect req msg wait-for continue-ability]]
            [clojure.string :refer [split-lines split join lower-case includes? starts-with?]]
            [clojure.stacktrace :refer [print-stack-trace]]
            [jinteki.utils :refer [str->int]]
            [jinteki.cards :refer [all-cards]]))

(defn- run-event
  ([] (run-event nil))
  ([run-ability] (run-event nil run-ability))
  ([cdef run-ability] (run-event cdef run-ability nil))
  ([cdef run-ability pre-run-effect]
   (run-event cdef run-ability pre-run-effect nil))
  ([cdef run-ability pre-run-effect post-run-effect]
   (merge {:prompt "Choose a server"
           :choices (req runnable-servers)
           :effect (effect ((or pre-run-effect (effect)) eid card targets)
                           (run target run-ability card)
                           ((or post-run-effect (effect)) eid card targets))}
          cdef)))

(def card-definitions
  {"Account Siphon"
   {:req (req hq-runnable)
    :makes-run true
    :effect (effect (run :hq {:req (req (= target :hq))
                              :replace-access
                              {:msg (msg "force the Corp to lose " (min 5 (:credit corp))
                                         " [Credits], gain " (* 2 (min 5 (:credit corp)))
                                         " [Credits] and take 2 tags")
                               :async true
                               :effect (req (wait-for (gain-tags state :runner 2)
                                                      (do (gain-credits state :runner (* 2 (min 5 (:credit corp))))
                                                          (lose-credits state :corp (min 5 (:credit corp)))
                                                          (effect-completed state side eid))))}}
                         card))}

   "Amped Up"
   {:msg "gain [Click][Click][Click] and suffer 1 brain damage"
    :effect (effect (gain :click 3) (damage eid :brain 1 {:unpreventable true :card card}))}

   "Another Day, Another Paycheck"
   {:events {:agenda-stolen
             {:trace {:base 0
                      :unsuccessful
                      {:effect (effect (gain-credits
                                         :runner (+ (:agenda-point runner) (:agenda-point corp))))
                       :msg (msg (str "gain " (+ (:agenda-point runner) (:agenda-point corp)) " [Credits]"))}}}}}

   "Apocalypse"
   (let [corp-trash {:async true
                     :effect (req (let [ai (all-installed state :corp)
                                        onhost (filter #(= '(:onhost) (:zone %)) ai)
                                        unhosted (->> ai
                                                     (remove #(= '(:onhost) (:zone %)))
                                                     (sort-by #(vec (:zone %)))
                                                     (reverse))
                                        allcorp (concat onhost unhosted)]
                                    (trash-cards state :runner eid allcorp)))}
         runner-facedown {:effect (req (let [installedcards (all-active-installed state :runner)
                                             ishosted (fn [c] (or (= ["onhost"] (get c :zone)) (= '(:onhost) (get c :zone))))
                                             hostedcards (filter ishosted installedcards)
                                             nonhostedcards (remove ishosted installedcards)]
                                         (doseq [oc hostedcards :let [c (get-card state oc)]]
                                           (flip-facedown state side c))
                                         (doseq [oc nonhostedcards :let [c (get-card state oc)]]
                                           (flip-facedown state side c))))}]
     {:req (req (and (some #{:hq} (:successful-run runner-reg))
                     (some #{:rd} (:successful-run runner-reg))
                     (some #{:archives} (:successful-run runner-reg))))
      :async true
      ;; trash cards from right to left
      ;; otherwise, auto-killing servers would move the cards to the next server
      ;; so they could no longer be trashed in the same loop
      :msg "trash all installed Corp cards and turn all installed Runner cards facedown"
      :effect (req (wait-for
                     (resolve-ability state side corp-trash card nil)
                     (continue-ability state side runner-facedown card nil)))})

   "Because I Can"
   (run-event
    {:choices (req (filter #(can-run-server? state %) remotes))}
    {:req (req (is-remote? target))
     :replace-access {:msg "shuffle all cards in the server into R&D"
                      :effect (req (doseq [c (:content run-server)]
                                     (move state :corp c :deck))
                                   (shuffle! state :corp :deck))}})

   "Blackmail"
   (run-event
    {:req (req has-bad-pub)
     :msg "prevent ICE from being rezzed during this run"}
    nil
    (effect (register-run-flag!
              card
              :can-rez
              (fn [state side card]
                (if (ice? card)
                  ((constantly false)
                    (toast state :corp "Cannot rez ICE on this run due to Blackmail"))
                  true)))))

   "Black Hat"
   {:trace {:base 4
            :unsuccessful {:effect (effect (register-events (:events (card-def card))
                                                            (assoc card :zone '(:discard))))}}
    :events {:pre-access {:req (req (#{:hq :rd} target))
                          :effect (effect (access-bonus 2))}
             :runner-turn-ends {:effect (effect (unregister-events card))}}}

   "Bribery"
   {:prompt "How many credits?"
    :choices :credit
    :msg (msg "increase the rez cost of the first unrezzed ICE approached by " target " [Credits]")
    :effect (effect (resolve-ability (run-event) card nil))}

   "Brute-Force-Hack"
   {:implementation "Runner must calculate the right number of credits including other game effects for the planned target ICE"
    :prompt "How many [Credits]?" :choices :credit
    :effect (effect (system-msg (str "spends " target " [Credit] on Brute-Force-Hack"))
                    (resolve-ability {:choices {:req #(and (ice? %)
                                                           (rezzed? %)
                                                           (<= (:cost %) target))}
                                      :effect (effect (derez target))
                                      :msg (msg "derez " (:title target))} card nil))}

   "Build Script"
   {:msg "gain 1 [Credits] and draw 2 cards"
    :effect (effect (gain-credits 1) (draw 2))}

   "By Any Means"
   {:effect (effect (register-events (:events (card-def card))
                                     (assoc card :zone '(:discard))))
    :events {:runner-turn-ends {:effect (effect (unregister-events card))}
             :access {:req (req (not= [:discard] (:zone target)))
                      :interactive (req true)
                      :async true
                      :msg (msg "trash " (:title target) " at no cost and suffer 1 meat damage")
                      :effect (req (wait-for (trash state side (assoc target :seen true) nil)
                                             (do (swap! state assoc-in [:runner :register :trashed-card] true)
                                                 (damage state :runner eid :meat 1 {:unboostable true}))))}}}

   "Calling in Favors"
   {:msg (msg "gain " (count (filter #(and (has-subtype? % "Connection") (is-type? % "Resource"))
                                     (all-active-installed state :runner))) " [Credits]")
    :effect (effect (gain-credits (count (filter #(and (has-subtype? % "Connection") (is-type? % "Resource"))
                                                 (all-active-installed state :runner)))))}

   "Career Fair"
   {:prompt "Select a resource to install from your Grip"
    :choices {:req #(and (is-type? % "Resource")
                         (in-hand? %))}
    :effect (effect (install-cost-bonus [:credit -3]) (runner-install target))}

   "Careful Planning"
   {:prompt  "Choose a card in or protecting a remote server"
    :choices {:req #(is-remote? (second (:zone %)))}
    :end-turn {:effect (effect (remove-icon card target))}
    :effect (effect (add-icon card target "CP" "red")
                    (system-msg (str "prevents the rezzing of " (card-str state target)
                                     " for the rest of this turn via Careful Planning"))
                    (register-turn-flag! card :can-rez
                                         (fn [state side card]
                                           (if (= (:cid card) (:cid target))
                                             ((constantly false)
                                               (toast state :corp "Cannot rez the rest of this turn due to Careful Planning"))
                                             true))))}

   "CBI Raid"
   (letfn [(cbi-final [chosen original]
             {:prompt (str "The top cards of R&D will be " (clojure.string/join  ", " (map :title chosen)) ".")
              :choices ["Done" "Start over"]
              :async true
              :effect (req (if (= target "Done")
                             (do (doseq [c (reverse chosen)] (move state :corp c :deck {:front true}))
                                 (clear-wait-prompt state :runner)
                                 (effect-completed state side eid))
                             (continue-ability state side (cbi-choice original '() (count original) original)
                                               card nil)))})
           (cbi-choice [remaining chosen n original]
             {:prompt "Choose a card to move next onto R&D"
              :choices remaining
              :async true
              :effect (req (let [chosen (cons target chosen)]
                             (if (< (count chosen) n)
                               (continue-ability state side (cbi-choice (remove-once #(= target %) remaining)
                                                                        chosen n original) card nil)
                               (continue-ability state side (cbi-final chosen original) card nil))))})]
     {:req (req hq-runnable)
            :async true
            :effect (effect (run :hq {:replace-access
                                {:msg "force the Corp to add all cards in HQ to the top of R&D"
                                 :async true
                                 :mandatory true
                                 :effect (req (show-wait-prompt state :runner "Corp to add all cards in HQ to the top of R&D")
                                              (let [from (:hand corp)]
                                                (if (pos? (count from))
                                                  (continue-ability state :corp (cbi-choice from '() (count from) from) card nil)
                                                  (do (clear-wait-prompt state :runner)
                                                      (effect-completed state side eid)))))}}
                                 card))})

   "Code Siphon"
   {:req (req rd-runnable)
    :effect (effect (run :rd
                         {:replace-access
                          {:async true
                           :prompt "Choose a program to install"
                           :msg (msg "install " (:title target) " and take 1 tag")
                           :choices (req (filter #(is-type? % "Program") (:deck runner)))
                           :effect (effect (trigger-event :searched-stack nil)
                                           (shuffle! :deck)
                                           (install-cost-bonus [:credit (* -3 (count (get-in corp [:servers :rd :ices])))])
                                           (runner-install target)
                                           (gain-tags eid 1) )}} card))}

   "Cold Read"
   (let [end-effect {:prompt "Choose a program that was used during the run to trash "
                     :choices {:req #(card-is? % :type "Program")}
                     :msg (msg "trash " (:title target))
                     :effect (effect (trash target {:unpreventable true}))}]
     {:async true
      :prompt "Choose a server"
      :recurring 4
      :choices (req runnable-servers)
      :effect (req (let [c (move state side (assoc card :zone '(:discard)) :play-area {:force true})]
                     (card-init state side c {:resolve-effect false})
                     (game.core/run state side (make-eid state) target
                                    {:end-run {:async true
                                               :effect (effect (trash c)
                                                               (continue-ability end-effect card nil))}}
                                    c)))})

   "Contaminate"
   {:effect (req (resolve-ability
                   state side
                   {:msg (msg "place 3 virus tokens on " (:title target))
                    :choices {:req #(and (installed? %)
                                         (= (:side %) "Runner")
                                         (zero? (get-virus-counters state side %)))}
                    :effect (req (add-counter state :runner target :virus 3))}
                   card nil))}

  "Corporate \"Grant\""
  {:events {:runner-install {:silent (req true) ;; there are no current interactions where we'd want Grant to not be last, and this fixes a bug with Hayley
                             :req (req (first-event? state side :runner-install))
                             :msg "force the Corp to lose 1 [Credit]"
                             :effect (effect (lose-credits :corp 1))}}}

   "Corporate Scandal"
   {:msg "give the Corp 1 additional bad publicity"
    :implementation "No enforcement that this Bad Pub cannot be removed"
    :effect (req (swap! state update-in [:corp :has-bad-pub] inc))
    :leave-play (req (swap! state update-in [:corp :has-bad-pub] dec))}

   "Credit Crash"
   {:prompt "Choose a server" :choices (req runnable-servers)
    :effect (effect (run target nil card)
                    (register-events (:events (card-def card))
                                     (assoc card :zone '(:discard))))
    :events {:pre-access-card
             {:once :per-run
              :async true
              :req (req (not= (:type target) "Agenda"))
              :effect (req (let [c target
                                 cost (:cost c)
                                 title (:title c)]
                             (if (can-pay? state :corp nil :credit cost)
                               (do (show-wait-prompt state :runner "Corp to decide whether or not to prevent the trash")
                                   (continue-ability state :corp
                                     {:optional
                                      {:prompt (msg "Spend " cost " [Credits] to prevent the trash of " title "?")
                                       :player :corp
                                       :yes-ability {:effect (req (lose-credits state :corp cost)
                                                                  (system-msg state :corp (str "spends " cost " [Credits] to prevent "
                                                                                               title " from being trashed at no cost"))
                                                                  (clear-wait-prompt state :runner))}
                                       :no-ability {:msg (msg "trash " title " at no cost")
                                                    :async true
                                                    :effect (effect (clear-wait-prompt :runner)
                                                                    (trash-no-cost eid c))}}}
                                    card nil))
                               (do (system-msg state side (str "uses Credit Crash to trash " title " at no cost"))
                                   (trash-no-cost state side eid c)))))}
             :run-ends {:effect (effect (unregister-events card))}}}

   "Credit Kiting"
   {:req (req (some #{:hq :rd :archives} (:successful-run runner-reg)))
    :prompt "Select a card to install from your Grip"
    :choices {:req #(and (or (is-type? % "Hardware")
                             (is-type? % "Program")
                             (is-type? % "Resource"))
                         (in-hand? %))}
<<<<<<< HEAD
    :effect (effect (install-cost-bonus [:credit -8])
                    (runner-install target)
                    (gain-tags 1))}
=======
    :async true
    :effect (req (install-cost-bonus state :runner [:credit -8])
                 (wait-for (runner-install state :runner target nil)
                           (tag-runner state eid :runner 1)))}
>>>>>>> a6eea33c

   "Cyber Threat"
   {:prompt "Choose a server"
    :choices (req runnable-servers)
    :async true
    :effect (req (let [serv target]
                   (continue-ability
                     state :corp
                     {:optional
                      {:prompt (msg "Rez a piece of ICE protecting " serv "?")
                       :yes-ability {:prompt (msg "Select a piece of ICE protecting " serv " to rez")
                                     :player :corp
                                     :choices {:req #(and (not (:rezzed %))
                                                          (= (last (:zone %)) :ices))}
                                     :effect (req (rez state :corp target nil))}
                       :no-ability {:effect (effect (game.core/run eid serv nil card))
                                    :msg (msg "make a run on " serv " during which no ICE can be rezzed")}}}
                    card nil)))}

   "Data Breach"
   {:req (req rd-runnable)
    :async true
    :effect (req (let [db-eid (make-eid state)
                       events (:events (card-def card))]
                   (register-events state side
                                    (assoc-in events [:successful-run-ends :eid] db-eid)
                                    (assoc card :zone '(:discard)))
                   (wait-for (game.core/run state side db-eid :rd nil card)
                             (let [card (get-card state (assoc card :zone '(:discard)))]
                               (unregister-events state side card)
                               (when (:run-again card)
                                 (game.core/run state side db-eid :rd nil card))
                               (update! state side (dissoc card :run-again))))))
    :events {:successful-run-ends
             {:optional {:req (req (= [:rd] (:server target)))
                         :prompt "Make another run on R&D?"
                         :yes-ability {:effect (effect (clear-wait-prompt :corp)
                                                       (update! (assoc card :run-again true)))}}}}}

   "Day Job"
   {:additional-cost [:click 3]
    :msg "gain 10 [Credits]" :effect (effect (gain-credits 10))}

   "Déjà Vu"
   {:prompt "Choose a card to add to Grip" :choices (req (cancellable (:discard runner) :sorted))
    :msg (msg "add " (:title target) " to their Grip")
    :effect (req (move state side target :hand)
                 (when (has-subtype? target "Virus")
                   (resolve-ability state side
                                    {:prompt "Choose a virus to add to Grip"
                                     :msg (msg "add " (:title target) " to their Grip")
                                     :choices (req (cancellable
                                                     (filter #(has-subtype? % "Virus") (:discard runner)) :sorted))
                                     :effect (effect (move target :hand))} card nil)))}

   "Deep Data Mining"
   {:req (req rd-runnable)
    :effect (effect (run :rd nil card)
                    (register-events (:events (card-def card)) (assoc card :zone '(:discard))))
    :events {:successful-run {:silent (req true)
                              :effect (effect (access-bonus (max 0 (min 4 (available-mu state))))) }
             :run-ends {:effect (effect (unregister-events card))}}}

   "Demolition Run"
   {:req (req (or rd-runnable hq-runnable))
    :prompt "Choose a server"
    :choices ["HQ" "R&D"]
    :effect (effect (run target nil card)
                    (resolve-ability
                      {:effect (req (let [c (move state side (last (:discard runner)) :play-area)]
                                      (card-init state side c {:resolve-effect false})
                                      (register-events state side
                                                       {:run-ends {:effect (effect (trash c))}} c)))}
                     card nil))
    :events {:run-ends nil}
    :interactions {:trash-ability
                   {:label "[Demolition Run]: Trash card"
                    :msg (msg "trash " (:title target) " at no cost")
                    :async true
                    :effect (effect (trash-no-cost eid target))}}}

   "Deuces Wild"
   (let [all [{:effect (effect (gain-credits 3))
               :msg "gain 3 [Credits]"}
              {:effect (effect (draw 2))
               :msg "draw 2 cards"}
              {:effect (effect (lose-tags 1))
               :msg "remove 1 tag"}
              {:prompt "Select 1 piece of ice to expose"
               :msg "expose 1 ice and make a run"
               :choices {:req #(and (installed? %) (ice? %))}
               :async true
               :effect (req (wait-for (expose state side target)
                                      (continue-ability
                                        state side
                                        {:prompt "Choose a server"
                                         :choices (req runnable-servers)
                                         :async true
                                         :effect (effect (game.core/run eid target))}
                                        card nil)))}]
         choice (fn choice [abis]
                  {:prompt "Choose an ability to resolve"
                   :choices (map #(capitalize (:msg %)) abis)
                   :async true
                   :effect (req (let [chosen (some #(when (= target (capitalize (:msg %))) %) abis)]
                                  (wait-for
                                    (resolve-ability state side chosen card nil)
                                    (if (= (count abis) 4)
                                      (continue-ability state side (choice (remove-once #(= % chosen) abis)) card nil)
                                      (effect-completed state side eid)))))})]
     {:async true
      :effect (effect (continue-ability (choice all) card nil))})

   "Compile"
   {:implementation "Trigger only on first encounter not enforced"
    :prompt "Choose a server"
    :msg "make a run and install a program on encounter with the first piece of ICE"
    :choices (req runnable-servers)
    :async true
    :abilities [{:label "Install a program using Compile"
                 :async true
                 :effect (effect (resolve-ability
                                   {:prompt "Install a program from Stack or Heap?"
                                    :choices ["Stack" "Heap"]
                                    :msg (msg "install " (:title target))
                                    :effect (effect (resolve-ability
                                                      (let [chosen-source target]
                                                        {:prompt (str "Choose a program in your " chosen-source " to install")
                                                         :choices (req (cancellable (filter #(is-type? % "Program")
                                                                                            ((if (= chosen-source "Heap") :discard :deck) runner))))
                                                         :effect (req (runner-install state side (assoc-in target [:special :compile-installed] true) {:no-cost true})
                                                                      (when (= chosen-source "Stack")
                                                                        (shuffle! state :runner :deck)))})
                                                      card nil))}
                                   card nil))}]
    :effect (effect (run target nil card)
                    (prompt! card (str "Click Compile in the Temporary Zone to install a Program") ["OK"] {})
                    (resolve-ability
                      {:effect (req (let [c (move state side (last (:discard runner)) :play-area)]
                                         (card-init state side c {:resolve-effect false})))}
                      card nil))
    :events {:run-ends {:effect (req
                                 (let [compile-installed (first (filter #(get-in % [:special :compile-installed]) (game.core/all-installed state :runner)))]
                                   (when (not (empty? compile-installed))
                                     (system-msg state side (str "moved " (:title compile-installed) " to the bottom of the Stack at the end of the run from Compile"))
                                     (move state :runner compile-installed :deck)))
                                 (unregister-events state side card)
                                 (trash state side card))}}}

   "Dianas Hunt"
   {:implementation "One program per encounter not enforced"
    :prompt "Choose a server"
    :msg "make a run and install a program on encounter with each ICE"
    :choices (req runnable-servers)
    :async true
    :abilities [{:label "Install a program using Diana's Hunt?"
                 :async true
                 :effect (effect (resolve-ability
                                   {:prompt "Choose a program in your Grip to install"
                                    :choices {:req #(and (is-type? % "Program")
                                                         (runner-can-install? state side % false)
                                                         (in-hand? %))}
                                    :msg (msg "install " (:title target))
                                    :effect (req (let [diana-card (assoc-in target [:special :diana-installed] true)]
                                                   (runner-install state side diana-card {:no-cost true})
                                                   (swap! state update :diana #(conj % diana-card))))}
                                   card nil))}]
    :effect (effect (run target nil card)
                    (prompt! card (str "Click Diana's Hunt in the Temporary Zone to install a Program") ["OK"] {})
                    (resolve-ability
                      {:effect (req (let [c (move state side (last (:discard runner)) :play-area)]
                                      (card-init state side c {:resolve-effect false})
                                      (register-events state side
                                                       {:run-ends {:effect (req (let [hunt (:diana @state)]
                                                                                  (doseq [c hunt]
                                                                                    (let [installed (find-cid (:cid c) (all-installed state side))]
                                                                                      (when (get-in installed [:special :diana-installed])
                                                                                        (system-msg state side (str "trashes " (:title c) " at the end of the run from Diana's Hunt"))
                                                                                        (trash state side installed {:unpreventable true}))))
                                                                                  (swap! state dissoc :diana)
                                                                                  (unregister-events state side card)
                                                                                  (trash state side c)))}} c)))}
                      card nil))
    :events {:run-ends nil}}

   "Diesel"
   {:msg "draw 3 cards" :effect (effect (draw 3))}

   "Dirty Laundry"
   (run-event
    {:end-run {:req (req (:successful run))
               :msg "gain 5 [Credits]"
               :effect (effect (gain-credits :runner 5))}})

   "Diversion of Funds"
   {:req (req hq-runnable)
    :effect (effect (run :hq
                         {:req (req (= target :hq))
                          :replace-access
                          (let [five-or-all (fn [corp] (min 5 (:credit corp)))]
                            {:msg (msg "force the Corp to lose " (five-or-all corp)
                                       "[Credits], and gain " (five-or-all corp) "[Credits]")
                             :effect (effect (lose-credits :corp (five-or-all corp))
                                             (gain-credits :runner (five-or-all corp)))})}
                      card))}

   "Drive By"
   {:choices {:req #(let [topmost (get-nested-host %)]
                     (and (is-remote? (second (:zone topmost)))
                          (= (last (:zone topmost)) :content)
                          (not (:rezzed %))))}
    :async true
    :effect (req (wait-for (expose state side target) ;; would be nice if this could return a value on completion
                           (if async-result ;; expose was successful
                             (if (#{"Asset" "Upgrade"} (:type target))
                               (do (system-msg state :runner (str "uses Drive By to trash " (:title target)))
                                   (trash state side (assoc target :seen true))
                                   (effect-completed state side eid))
                               (effect-completed state side eid))
                             (effect-completed state side eid))))}

   "Early Bird"
   (run-event
    {:msg (msg "make a run on " target " and gain [Click]")}
    nil
    (effect (gain :click 1)))

   "Easy Mark"
   {:msg "gain 3 [Credits]" :effect (effect (gain-credits 3))}

   "Embezzle"
   (letfn [(name-string [cards]
             (join " and " (map :title cards)))] ; either 'card' or 'card1 and card2'
    {:req (req hq-runnable)
     :effect (effect
              (run :hq {:req (req (= target :hq))
                        :replace-access
                        {:mandatory true
                         :msg (msg "reveal 2 cards from HQ and trash all "
                                   target (when (not= "ICE" (:type target)) "s"))
                         :prompt "Choose a card type"
                         :choices ["Asset" "Upgrade" "Operation" "ICE"]
                         :effect (req (let [chosen-type target
                                            cards-to-reveal (take 2 (shuffle (:hand corp)))
                                            cards-to-trash (filter #(is-type? % chosen-type) cards-to-reveal)]
                                        (system-msg state side (str " reveals " (name-string cards-to-reveal) " from HQ"))
                                        (when-not (empty? cards-to-trash)
                                          (system-msg state side (str " trashes " (name-string cards-to-trash)
                                                                      " from HQ and gain " (* 4 (count cards-to-trash)) "[Credits]"))
                                          (doseq [c cards-to-trash]
                                            (trash state :runner (assoc c :seen true)))
                                          (gain-credits state :runner (* 4 (count cards-to-trash))))))}}
                card))})

   "Emergency Shutdown"
   {:req (req (some #{:hq} (:successful-run runner-reg)))
    :msg (msg "derez " (:title target))
    :choices {:req #(and (ice? %)
                         (rezzed? %))}
    :effect (effect (derez target))}

   "Emergent Creativity"
   (letfn [(ec [trash-cost to-trash]
             {:async true
             :prompt "Choose a hardware or program to install"
             :msg (msg "trash " (if (empty? to-trash) "no cards" (join ", " (map :title to-trash)))
                       " and install " (:title target) " lowering the cost by " trash-cost)
             :choices (req (cancellable (filter #(or (is-type? % "Program")
                                                     (is-type? % "Hardware"))
                                                (:deck runner)) :sorted))
             :effect (req (trigger-event state side :searched-stack nil)
                          (shuffle! state side :deck)
                          (doseq [c to-trash]
                            (trash state side c {:unpreventable true}))
                          (install-cost-bonus state side [:credit (- trash-cost)])
                          (runner-install state side target)
                          (effect-completed state side eid))})]
   {:prompt "Choose Hardware and Programs to trash from your Grip"
    :choices {:req #(and (or (is-type? % "Hardware")
                             (is-type? % "Program"))
                         (in-hand? %))
              :max (req (count (:hand runner)))}
    :cancel-effect (effect (resolve-ability (ec 0 []) card nil))
    :effect (req (let [trash-cost (apply + (map :cost targets))
                       to-trash targets]
                   (resolve-ability state side (ec trash-cost to-trash) card nil)))})

   "Employee Strike"
   {:msg "disable the Corp's identity"
    :disable-id true
    :effect (effect (disable-identity :corp))
    :leave-play (effect (enable-identity :corp))}

   "Encore"
   {:req (req (and (some #{:hq} (:successful-run runner-reg))
                   (some #{:rd} (:successful-run runner-reg))
                   (some #{:archives} (:successful-run runner-reg))))
    :effect (req (swap! state update-in [:runner :extra-turns] (fnil inc 0))
                 (move state side (first (:play-area runner)) :rfg))
    :msg "take an additional turn after this one"}

   "En Passant"
   {:req (req (:successful-run runner-reg))
    :effect (req (let [runtgt (first (flatten (turn-events state side :run)))
                       serv (zone->name runtgt)]
                   (resolve-ability state side
                     {:prompt (msg "Choose an unrezzed piece of ICE protecting " serv " that you passed on your last run")
                      :choices {:req #(and (ice? %)
                                           (not (rezzed? %)))}
                      :msg (msg "trash " (card-str state target))
                      :effect (req (trash state side target)
                                   (swap! state assoc-in [:runner :register :trashed-card] true))}
                    card nil)))}

   "Escher"
   (letfn [(es [] {:prompt "Select two pieces of ICE to swap positions"
                   :choices {:req #(and (installed? %) (ice? %)) :max 2}
                   :effect (req (if (= (count targets) 2)
                                  (do (swap-ice state side (first targets) (second targets))
                                      (resolve-ability state side (es) card nil))
                                  (system-msg state side "has finished rearranging ICE")))})]
     {:req (req hq-runnable)
            :effect (effect (run :hq {:replace-access
                                {:msg "rearrange installed ICE"
                                 :effect (effect (resolve-ability (es) card nil))}} card))})

   "Eureka!"
   {:effect (req (let [topcard (first (:deck runner))
                       caninst (or (is-type? topcard "Hardware")
                                   (is-type? topcard "Program")
                                   (is-type? topcard "Resource"))]
                   (if caninst
                     (resolve-ability
                       state side
                       {:optional {:prompt (msg "Install " (:title topcard) "?")
                                   :yes-ability {:effect (effect (install-cost-bonus [:credit -10])
                                                                 (runner-install topcard))}
                                   :no-ability {:effect (effect (trash topcard {:unpreventable true})
                                                                (system-msg (str "reveals and trashes "
                                                                                 (:title topcard))))}}} card nil)
                     (do (trash state side topcard {:unpreventable true})
                         (system-msg state side (str "reveals and trashes " (:title topcard)))))))}

   "Exclusive Party"
   {:msg (msg "draw 1 card and gain "
              (count (filter #(= (:title %) "Exclusive Party") (:discard runner)))
              " [Credits]")
    :effect (effect (draw) (gain-credits (count (filter #(= (:title %) "Exclusive Party") (:discard runner)))))}

   "Executive Wiretaps"
   {:msg (msg "reveal cards in HQ: " (join ", " (map :title (:hand corp))))}

   "Exploit"
   {:req (req (and (some #{:hq} (:successful-run runner-reg))
                   (some #{:rd} (:successful-run runner-reg))
                   (some #{:archives} (:successful-run runner-reg))))
    :prompt "Choose up to 3 pieces of ICE to derez"
    :choices {:max 3 :req #(and (rezzed? %) (ice? %))}
    :msg (msg "derez " (join ", " (map :title targets)))
    :effect (req (doseq [c targets]
                   (derez state side c)))}

   "Exploratory Romp"
   (run-event
     {:replace-access {:prompt "Advancements to remove from a card in or protecting this server?"
                       :choices ["0", "1", "2", "3"]
                       :async true
                       :effect (req (let [c (str->int target)]
                                      (show-wait-prompt state :corp "Runner to remove advancements")
                                      (continue-ability state side
                                        {:choices {:req #(and (contains? % :advance-counter)
                                                              (= (first (:server run)) (second (:zone %))))}
                                         :msg (msg "remove " (quantify c "advancement token")
                                                   " from " (card-str state target))
                                         :effect (req (let [to-remove (min c (get-counters target :advancement))]
                                                        (add-prop state :corp target :advance-counter (- to-remove))
                                                        (clear-wait-prompt state :corp)
                                                        (effect-completed state side eid)))}
                                        card nil)))}})

   "Express Delivery"
   {:prompt "Choose a card to add to your Grip" :choices (req (take 4 (:deck runner)))
    :msg "look at the top 4 cards of their Stack and add 1 of them to their Grip"
    :effect (effect (move target :hand) (shuffle! :deck))}

   "Falsified Credentials"
   {:prompt "Choose a type"
    :choices ["Agenda" "Asset" "Upgrade"]
    :msg (msg "to guess " target)
    :async true
    :effect (effect
             (continue-ability
              (let [chosen-type target]
                {:choices {:req #(let [topmost (get-nested-host %)]
                                   (and (is-remote? (second (:zone topmost)))
                                        (= (last (:zone topmost)) :content)
                                        (not (rezzed? %))))}
                 :async true
                 :effect (req             ;taken from Drive By - maybe refactor
                           (wait-for (expose state side target)
                                     (if (and async-result ;; expose was successful
                                              (= chosen-type (:type target)))
                                       (continue-ability
                                         state :runner
                                         {:effect (effect (gain-credits 5))
                                          :msg "gain 5 [Credits] "}
                                         card nil)
                                       (effect-completed state side eid))))})
              card nil))}


   "Fear the Masses"
   {:req (req hq-runnable)
    :effect (effect (run :hq {:req (req (= target :hq))
                              :replace-access
                              {:async true
                               :mandatory true
                               :msg "force the Corp to trash the top card of R&D"
                               :effect (req (mill state :corp)
                                            (let [n (count (filter #(= (:title card) (:title %)) (:hand runner)))]
                                              (if (pos? n)
                                                (continue-ability state side
                                                  {:prompt "Reveal how many copies of Fear the Masses?"
                                                   :choices {:number (req n)}
                                                   :effect (req (when (pos? target)
                                                                  (mill state :corp target)
                                                                  (system-msg state side
                                                                              (str "reveals " target " copies of Fear the Masses,"
                                                                                   " forcing the Corp to trash " target " cards"
                                                                                   " from the top of R&D"))))}
                                                 card nil)
                                                (effect-completed state side eid))))}}
                         card))}

   "Feint"
   {:req (req hq-runnable)
    :implementation "Bypass is manual"
    :effect (effect (run :hq nil card) (register-events (:events (card-def card))
                                                        (assoc card :zone '(:discard))))
    ;; Don't need a msg since game will print that card access is prevented
    :events {:successful-run {:effect (effect (prevent-access))}
             :run-ends {:effect (effect (unregister-events card))}}}

   "Fisk Investment Seminar"
   {:msg "make each player draw 3 cards"
    :effect (effect (draw 3) (draw :corp 3))}

   "Forged Activation Orders"
   {:choices {:req #(and (ice? %)
                         (not (rezzed? %)))}
    :effect (req (let [ice target
                       serv (zone->name (second (:zone ice)))
                       icepos (ice-index state ice)]
                   (resolve-ability
                     state :corp
                     {:prompt (msg "Rez " (:title ice) " at position " icepos
                                   " of " serv " or trash it?") :choices ["Rez" "Trash"]
                      :effect (effect (resolve-ability
                                        (if (and (= target "Rez") (<= (rez-cost state :corp ice) (:credit corp)))
                                          {:msg (msg "force the rez of " (:title ice))
                                           :effect (effect (rez :corp ice))}
                                          {:msg (msg "trash the ICE at position " icepos " of " serv)
                                           :effect (effect (trash :corp ice))})
                                        card nil))}
                     card nil)))}

   "Forked"
   {:implementation "Ice trash is manual"
    :prompt "Choose a server"
    :choices (req runnable-servers)
    :effect (effect (run target nil card))}

   "Frame Job"
   {:prompt "Choose an agenda to forfeit"
    :choices (req (:scored runner))
    :effect (effect (forfeit target)
                    (gain-bad-publicity :corp 1))
    :msg (msg "forfeit " (:title target) " and give the Corp 1 bad publicity")}

   "Frantic Coding"
   {:async true
    :events {:runner-shuffle-deck nil}
    :effect
    (req (let [topten (take 10 (:deck runner))]
           (prompt! state :runner card (str "The top 10 cards of the Stack are "
                                            (join ", " (map :title topten))) ["OK"] {})
           (continue-ability
             state side
             {:prompt "Install a program?"
              :choices (conj (vec (sort-by :title (filter #(and (is-type? % "Program")
                                                                (can-pay? state side nil
                                                                          (modified-install-cost state side % [:credit -5])))
                                                          topten))) "No install")
              :async true
              :effect (req (if (not= target "No install")
                             (do (register-events state side
                                                  {:runner-shuffle-deck
                                                   {:effect (effect (update! (assoc card :shuffle-occurred true)))}}
                                                  (assoc card :zone '(:discard)))
                                 (install-cost-bonus state side [:credit -5])
                                 (let [to-trash (remove #(= (:cid %) (:cid target)) topten)]
                                   (wait-for (runner-install state side target nil)
                                             (let [card (get-card state (assoc card :zone '(:discard)))]
                                               (if (not (:shuffle-occurred card))
                                                 (do (system-msg state side (str "trashes " (join ", " (map :title to-trash))))
                                                     (doseq [c to-trash] (trash state side c {:unpreventable true}))
                                                     (effect-completed state side eid))
                                                 (do (system-msg state side "does not have to trash cards because the stack was shuffled")
                                                     (effect-completed state side eid)))))))
                             (do (doseq [c topten] (trash state side c {:unpreventable true}))
                                 (system-msg state side (str "trashes " (join ", " (map :title topten)))))))} card nil)))}

   "\"Freedom Through Equality\""
   {:events {:agenda-stolen {:msg "add it to their score area as an agenda worth 1 agenda point"
                             :async true
                             :effect (req (as-agenda state :runner eid card 1))}}}

   "Freelance Coding Contract"
   {:choices {:max 5
              :req #(and (is-type? % "Program")
                         (in-hand? %))}
    :msg (msg "trash " (join ", " (map :title targets)) " and gain "
              (* 2 (count targets)) " [Credits]")
    :effect (req (doseq [c targets]
                   (trash state side c {:unpreventable true}))
                 (gain-credits state side (* 2 (count targets))))}

   "Game Day"
   {:msg (msg "draw " (- (hand-size state :runner) (count (:hand runner))) " cards")
    :effect (effect (draw (- (hand-size state :runner) (count (:hand runner)))))}

  "Glut Cipher"
  (let [corp-choose {:show-discard true
                     :async true
                     :player :corp
                     :prompt (msg "Select 5 cards from Archives to add to HQ")
                     :choices {:max 5
                               :all true
                               :req #(and (= (:side %) "Corp")
                                          (= (:zone %) [:discard]))}
                     :msg (msg "move "
                               (let [seen (filter :seen targets)
                                     m (count  (remove :seen targets))]
                                 (str (join ", " (map :title seen))
                                      (when (pos? m)
                                        (str (when-not (empty? seen) " and ")
                                             (quantify m "unseen card")))
                                      " into HQ, then trash 5 cards")))
                     :effect (req (wait-for
                                    (resolve-ability state side
                                                     {:effect (req (doseq [c targets]
                                                                     (move state side c :hand)))}
                                                     card targets)
                                    (continue-ability state side
                                                      {:async true
                                                       :effect (req (doseq [c (take 5 (shuffle (:hand corp)))]
                                                                      (trash state :corp c))
                                                                    (clear-wait-prompt state :runner)
                                                                    (effect-completed state :runner eid))}
                                                      card nil)))}
        access-effect {:mandatory true
                       :async true
                       :req (req (>= (count (:discard corp)) 5))
                       :effect (req (show-wait-prompt
                                      state :runner
                                      "Corp to choose which cards to pick up from Archives") ;; For some reason it just shows successful-run-trigger-message, but this works!?
                                    (continue-ability state side
                                                      corp-choose
                                                      card nil))}]
    {:req (req archives-runnable)
     :makes-run true
     :effect (effect (run :archives
                          {:req (req (= target :archives))
                           :replace-access access-effect}
                          card))})

   "Government Investigations"
   {:flags {:psi-prevent-spend (req 2)}}

   "Guinea Pig"
   {:msg "trash all cards in the grip and gain 10 [credits]"
    :effect (req (doseq [c (:hand runner)]
                   (trash state :runner c {:unpreventable true}))
                 (gain-credits state :runner 10))}

   "Hacktivist Meeting"
   {:implementation "Does not prevent rez if HQ is empty"
    :events {:rez {:req (req (and (not (ice? target))
                                  (pos? (count (:hand corp)))))
                   ;; FIXME the above condition is just a bandaid, proper fix would be preventing the rez altogether
                   :msg "force the Corp to trash 1 card from HQ at random"
                   :effect (effect (trash (first (shuffle (:hand corp)))))}}}

   "High-Stakes Job"
   (run-event
    {:choices (req (let [unrezzed-ice #(seq (filter (complement rezzed?) (:ices (second %))))
                         bad-zones (keys (filter (complement unrezzed-ice) (get-in @state [:corp :servers])))]
                     (zones->sorted-names (remove (set bad-zones) (get-runnable-zones state)))))}
    {:end-run {:req (req (:successful run))
               :msg "gain 12 [Credits]"
               :effect (effect (gain-credits :runner 12))}})

   "Hostage"
   {:prompt "Choose a Connection"
    :choices (req (cancellable (filter #(has-subtype? % "Connection") (:deck runner)) :sorted))
    :msg (msg "add " (:title target) " to their Grip and shuffle their Stack")
    :effect (req (let [connection target]
                   (trigger-event state side :searched-stack nil)
                   (resolve-ability
                     state side
                     {:prompt (str "Install " (:title connection) "?")
                      :choices ["Yes" "No"]
                      :effect (req (let [d target]
                                     (resolve-ability state side
                                       {:effect (req (shuffle! state side :deck)
                                                     (if (= "Yes" d)
                                                       (runner-install state side connection)
                                                       (move state side connection :hand)))} card nil)))}
                     card nil)))}

   "Hot Pursuit"
   {:req (req hq-runnable)
    :makes-run true
    :effect (effect (run :hq {:req (req (= target :hq))
                              :successful-run {:async true
                                               :msg "gain 9 [Credits] and take 1 tag"
                                               :effect (req (wait-for (tag-runner state :runner 1)
                                                                      (gain-credits state :runner 9)
                                                                      (effect-completed state side eid)))}} card))}

   "Ive Had Worse"
   {:effect (effect (draw 3))
    :trash-effect {:when-inactive true
                   :req (req (#{:meat :net} target))
                   :effect (effect (draw :runner 3)) :msg "draw 3 cards"}}

   "Immolation Script"
   {:req (req archives-runnable)
    :effect (effect (run :archives nil card)
                    (register-events (:events (card-def card)) (assoc card :zone '(:discard))))
    :events {:pre-access
             {:async true
              :req (req (and (= target :archives)
                             ;; don't prompt unless there's at least 1 rezzed ICE matching one in Archives
                             (not-empty (clojure.set/intersection
                                          (into #{} (map :title (filter #(ice? %) (:discard corp))))
                                          (into #{} (map :title (filter #(rezzed? %) (all-installed state :corp))))))))
              :effect (req (continue-ability state side
                             {:async true
                              :prompt "Choose a piece of ICE in Archives"
                              :choices (req (filter ice? (:discard corp)))
                              :effect (req (let [icename (:title target)]
                                             (continue-ability state side
                                               {:async true
                                                :prompt (msg "Select a rezzed copy of " icename " to trash")
                                                :choices {:req #(and (ice? %)
                                                                     (rezzed? %)
                                                                     (= (:title %) icename))}
                                                :msg (msg "trash " (card-str state target))
                                                :effect (req (trash state :corp target)
                                                             (unregister-events state side card)
                                                             (effect-completed state side eid))}
                                               card nil)))}
                            card nil))}}}

   "Independent Thinking"
   (letfn [(cards-to-draw [targets]
             (* (count targets)
                (if (some #(and (not (facedown? %)) (has-subtype? % "Directive")) targets) 2 1)))]
     {:async true
      :prompt "Choose up to 5 installed cards to trash with Independent Thinking"
      :choices {:max 5
                :req #(and (installed? %)
                           (= (:side %) "Runner"))}
      :effect (req (wait-for (trash-cards state side targets nil)
                             (draw state :runner eid (cards-to-draw targets) nil)))
      :msg (msg "trash " (join ", " (map :title targets)) " and draw " (quantify (cards-to-draw targets) "card"))})

   "Indexing"
   {:req (req rd-runnable)
    :async true
    :effect (effect (run :rd
                         {:req (req (= target :rd))
                          :replace-access
                          {:msg "rearrange the top 5 cards of R&D"
                           :async true
                           :effect (req (show-wait-prompt state :corp "Runner to rearrange the top cards of R&D")
                                        (let [from (take 5 (:deck corp))]
                                          (if (pos? (count from))
                                            (continue-ability state side (reorder-choice :corp :corp from '()
                                                                                         (count from) from) card nil)
                                            (do (clear-wait-prompt state :corp)
                                                (effect-completed state side eid)))))}}
                         card))}

   "Infiltration"
   {:prompt "Gain 2 [Credits] or expose a card?" :choices ["Gain 2 [Credits]" "Expose a card"]
    :effect (effect (continue-ability (if (= target "Expose a card")
                                        {:choices {:req installed?}
                                         :async true
                                         :effect (effect (expose eid target))}
                                         {:msg "gain 2 [Credits]" :effect (effect (gain-credits 2))})
                                      card nil))}

   "Information Sifting"
   (letfn [(access-pile [cards pile pile-size]
             {:prompt "Choose a card to access. You must access all cards."
              :choices [(str "Card from pile " pile)]
              :async true
              :effect (req (wait-for
                             (access-card state side (first cards))
                             (if (< 1 (count cards))
                               (continue-ability state side (access-pile (next cards) pile pile-size) card nil)
                               (do (swap! state assoc-in [:run :cards-accessed] pile-size)
                                   (effect-completed state side eid)))))})
           (which-pile [p1 p2]
             {:prompt "Choose a pile to access"
              :choices [(str "Pile 1 (" (count p1) " cards)") (str "Pile 2 (" (count p2) " cards)")]
              :async true
              :effect (req (let [choice (if (.startsWith target "Pile 1") 1 2)]
                             (clear-wait-prompt state :corp)
                             (system-msg state side (str "chooses to access " target))
                             (continue-ability state side
                                (access-pile (if (= 1 choice) p1 p2) choice (count (if (= 1 choice) p1 p2)))
                                card nil)))})]
     (let [access-effect
           {:async true
            :mandatory true
            :effect (req (if (< 1 (count (:hand corp)))
                           (do (show-wait-prompt state :runner "Corp to create two piles")
                               (continue-ability
                                 state :corp
                                 {:async true
                                  :prompt (msg "Select up to " (dec (count (:hand corp))) " cards for the first pile")
                                  :choices {:req #(and (in-hand? %) (card-is? % :side :corp))
                                            :max (req (dec (count (:hand corp))))}
                                  :effect (effect (clear-wait-prompt :runner)
                                                  (show-wait-prompt :corp "Runner to select a pile")
                                                  (continue-ability
                                                    :runner
                                                    (which-pile (shuffle targets)
                                                                (shuffle (vec (clojure.set/difference
                                                                                (set (:hand corp)) (set targets)))))
                                                    card nil))
                                  } card nil))
                           (effect-completed state side eid)))}]
       {:req (req hq-runnable)
        :effect (effect (run :hq {:req (req (= target :hq))
                                  :replace-access access-effect}
                             card))}))

   "Inject"
   {:effect (req (doseq [c (take 4 (get-in @state [:runner :deck]))]
                   (if (is-type? c "Program")
                     (do (trash state side c {:unpreventable true})
                         (gain-credits state side 1)
                         (system-msg state side (str "trashes " (:title c) " and gains 1 [Credits]")))
                     (do (move state side c :hand)
                         (system-msg state side (str "adds " (:title c) " to Grip"))))))}

   "Injection Attack"
   (run-event
    {:async true}
    nil
    nil
    (effect (continue-ability
             {:prompt "Select an icebreaker"
              :choices {:req #(and (installed? %) (has-subtype? % "Icebreaker"))}
              :effect (effect (pump target 2 :all-run))}
             card nil)))

   "Inside Job"
   {:implementation "Bypass is manual"
    :prompt "Choose a server"
    :choices (req runnable-servers)
    :effect (effect (run target nil card))}

   "Insight"
   {:async true
    :effect (req
             (let [from (take 4 (:deck corp))]
               (when (pos? (count from))
                 (do (show-wait-prompt state :runner
                                       (str "Corp to rearrange the top " (count from) " cards of R&D"))
                     (wait-for
                      (resolve-ability state :corp (reorder-choice :corp from) card targets)
                      (do (clear-wait-prompt state :runner)
                          (system-msg state :runner (str " reveals (top:) " ; here (get-in @state ...) is needed to refresh ref. to deck after reordering
                                                         (join ", " (map :title (take 4 (get-in @state [:corp :deck])))) " from the top of R&D"))
                          (effect-completed state side eid)))))))}
   "Interdiction"
   (let [ab (effect (register-turn-flag!
                     card :can-rez
                     (fn [state side card]
                       (if (and (= (:active-player @state) :runner) (not (ice? card)))
                         ((constantly false)
                          (toast state :corp "Cannot rez non-ICE on the Runner's turn due to Interdiction"))
                         true))))]
     {:msg "prevent the Corp from rezzing non-ICE cards on the Runner's turn"
      :effect ab
      :events {:runner-turn-begins {:effect ab}}
      :leave-play (req (clear-all-flags-for-card! state side card))})

   "Itinerant Protesters"
   {:msg "reduce the Corp's maximum hand size by 1 for each bad publicity"
    :effect (req (lose state :corp :hand-size {:mod  (:bad-publicity corp)})
                 (add-watch state :itin
                   (fn [k ref old new]
                     (let [bpnew (get-in new [:corp :bad-publicity])
                           bpold (get-in old [:corp :bad-publicity])]
                       (when (> bpnew bpold)
                         (lose state :corp :hand-size {:mod (- bpnew bpold)}))
                       (when (< bpnew bpold)
                         (gain state :corp :hand-size {:mod (- bpold bpnew)}))))))
    :leave-play (req (remove-watch state :itin)
                     (gain state :corp :hand-size {:mod (:bad-publicity corp)}))}

   "Knifed"
   {:implementation "Ice trash is manual"
    :prompt "Choose a server"
    :choices (req runnable-servers)
    :effect (effect (run target nil card))}

   "Kraken"
   {:req (req (:stole-agenda runner-reg)) :prompt "Choose a server" :choices (req servers)
    :msg (msg "force the Corp to trash an ICE protecting " target)
    :effect (req (let [serv (next (server->zone state target))
                       servname target]
                   (resolve-ability
                     state :corp
                     {:prompt (msg "Select a piece of ICE in " target " to trash")
                      :choices {:req #(and (= (last (:zone %)) :ices)
                                           (= serv (rest (butlast (:zone %)))))}
                      :effect (req (trash state :corp target)
                                   (system-msg state side (str "trashes "
                                    (card-str state target))))}
                    card nil)))}

   "Lawyer Up"
   {:msg "remove 2 tags and draw 3 cards"
    :effect (effect (draw 3) (lose-tags 2))}

   "Lean and Mean"
   {:prompt "Choose a server"
    :choices (req runnable-servers)
    :async true
    :msg (msg "make a run on " target (when (< (count (filter #(is-type? % "Program") (all-active-installed state :runner))) 4)
                                        ", adding +2 strength to all icebreakers"))
    :effect (req (when (< (count (filter #(is-type? % "Program") (all-active-installed state :runner))) 4)
                   (doseq [c (filter #(has-subtype? % "Icebreaker") (all-active-installed state :runner))]
                     (pump state side c 2 :all-run)))
                 (game.core/run state side (make-eid state) target nil card))}

   "Leave No Trace"
   (letfn [(get-rezzed-cids [ice]
             (map :cid (filter #(and (rezzed? %) (is-type? % "ICE")) ice)))]
     {:prompt "Choose a server"
      :msg "make a run and derez any ICE that are rezzed during this run"
      :choices (req runnable-servers)
      :async true
      :effect (req
                (let [old-ice-cids (get-rezzed-cids (all-installed state :corp))]
                  (swap! state assoc :lnt old-ice-cids)
                  (register-events state side (:events (card-def card)) (assoc card :zone '(:discard)))
                  (game.core/run state side (make-eid state) target nil card)))
      :events {:run-ends {:effect (req (let [new (set (get-rezzed-cids (all-installed state :corp)))
                                             old (set (:lnt @state))
                                             diff-cid (seq (clojure.set/difference new old))
                                             diff (map #(find-cid % (all-installed state :corp)) diff-cid)]
                                         (doseq [ice diff]
                                           (derez state side ice))
                                         (when-not (empty? diff)
                                           (system-msg state side (str "derezzes " (join ", " (map :title diff)) " via Leave No Trace")))
                                         (swap! state dissoc :lnt)
                                         (unregister-events state side card)))}}})

   "Legwork"
   {:req (req hq-runnable)
    :effect (effect (run :hq nil card) (register-events (:events (card-def card))
                                                        (assoc card :zone '(:discard))))
    :events {:successful-run {:silent (req true)
                              :effect (effect (access-bonus 2))}
             :run-ends {:effect (effect (unregister-events card))}}}

   "Leverage"
   {:req (req (some #{:hq} (:successful-run runner-reg)))
    :player :corp
    :prompt "Take 2 bad publicity?"
    :choices ["Yes" "No"]
    :effect (req (if (= target "Yes")
                   (do (gain-bad-publicity state :corp 2)
                       (system-msg state :corp "takes 2 bad publicity"))
                   (do (register-events state side
                                        {:pre-damage {:effect (effect (damage-prevent :net Integer/MAX_VALUE)
                                                                      (damage-prevent :meat Integer/MAX_VALUE)
                                                                      (damage-prevent :brain Integer/MAX_VALUE))}
                                         :runner-turn-begins {:effect (effect (unregister-events card))}}
                                        (assoc card :zone '(:discard)))
                       (system-msg state :runner "is immune to damage until the beginning of the Runner's next turn"))))
    ; This :events is a hack so that the unregister-events above will fire.
    :events {:runner-turn-begins nil :pre-damage nil}}

   "Levy AR Lab Access"
   {:msg "shuffle their Grip and Heap into their Stack and draw 5 cards"
    :effect (effect (shuffle-into-deck :hand :discard) (draw 5)
                    (move (first (:play-area runner)) :rfg))}

   "Lucky Find"
   {:msg "gain 9 [Credits]"
    :effect (effect (gain-credits 9))}

   "Mad Dash"
   {:prompt "Choose a server"
    :choices (req runnable-servers)
    :async true
    :effect (effect (run target nil card)
                    (register-events (:events (card-def card)) (assoc card :zone '(:discard))))
    :events {:agenda-stolen {:silent (req true)
                             :effect (effect (update! (assoc card :steal true)))}
             :run-ends {:async true
                        :effect (req (if (:steal card)
                                       (wait-for (as-agenda state :runner (get-card state card) 1)
                                                 (system-msg state :runner
                                                             (str "adds Mad Dash to their score area as an agenda worth 1 agenda point")))
                                       (do (system-msg state :runner
                                                       (str "suffers 1 meat damage from Mad Dash"))
                                           (damage state side eid :meat 1 {:card card})))
                                     (unregister-events state side card))}}}

   "Making an Entrance"
   (letfn [(entrance-trash [cards]
             {:prompt "Choose a card to trash"
              :choices (cons "None" cards)
              :async true
              :msg (req (when (not= target "None") (str "trash " (:title target))))
              :effect (req (if (= target "None")
                             (if (not-empty cards)
                               (continue-ability state side (reorder-choice :runner :corp cards '()
                                                                            (count cards) cards) card nil)
                               (do (clear-wait-prompt state :corp)
                                   (effect-completed state side eid)))
                             (do (trash state side target {:unpreventable true})
                                 (continue-ability state side (entrance-trash (remove-once #(= % target) cards))
                                                   card nil))))})]
     {:msg "look at and trash or rearrange the top 6 cards of their Stack"
      :async true
      :effect (req (show-wait-prompt state :corp "Runner to rearrange the top cards of their stack")
                   (let [from (take 6 (:deck runner))]
                     (continue-ability state side (entrance-trash from) card nil)))})

   "Marathon"
   (run-event
     {:choices (req (filter #(can-run-server? state %) remotes))}
     {:end-run {:effect (req (prevent-run-on-server state card (:server run))
                             (when (:successful run)
                               (system-msg state :runner "gains 1 [Click] and adds Marathon to their grip")
                               (gain state :runner :click 1)
                               (move state :runner (assoc card :zone [:discard]) :hand)))}})


   "Mars for Martians"
   {:msg (msg "draw " (count (filter #(and (has-subtype? % "Clan") (is-type? % "Resource"))
                                     (all-active-installed state :runner)))
              " cards and gain " (:tag runner) " [Credits]")
    :effect (effect (draw (count (filter #(and (has-subtype? % "Clan") (is-type? % "Resource"))
                                         (all-active-installed state :runner))))
                    (gain-credits (:tag runner)))}

   "Mass Install"
   (let [mhelper (fn mi [n] {:prompt "Select a program to install"
                             :choices {:req #(and (is-type? % "Program")
                                                  (in-hand? %))}
                             :effect (req (runner-install state side target)
                                            (when (< n 3)
                                              (resolve-ability state side (mi (inc n)) card nil)))})]
     {:effect (effect (resolve-ability (mhelper 1) card nil))})

   "Mining Accident"
   (letfn [(mining [] {:player :corp
                       :async true
                       :prompt "Pay 5 [Credits] or take 1 Bad Publicity?"
                       :choices ["Pay 5 [Credits]" "Take 1 Bad Publicity"]
                       :effect (req (cond

                                      (and (= target "Pay 5 [Credits]") (can-pay? state :corp nil :credit 5))
                                      (do (lose-credits state :corp 5)
                                          (system-msg state side "pays 5 [Credits] from Mining Accident")
                                          (clear-wait-prompt state :runner)
                                          (effect-completed state side eid))

                                      (= target "Pay 5 [Credits]")
                                      (do (can-pay? state :corp "Mining Accident" :credit 5)
                                          (continue-ability state side (mining) card nil))

                                      (= target "Take 1 Bad Publicity")
                                      (do (gain-bad-publicity state :corp 1)
                                          (system-msg state side "takes 1 bad publicity from Mining Accident")
                                          (clear-wait-prompt state :runner)
                                          (effect-completed state side eid))))})]
   {:req (req (some #{:hq :rd :archives} (:successful-run runner-reg)))
    :async true
    :effect (req (move state side (first (:play-area runner)) :rfg)
                 (show-wait-prompt state :runner "Corp to choose to pay or take bad publicity")
                 (continue-ability state side (mining) card nil))
    :msg "make the Corp pay 5 [Credits] or take 1 bad publicity"})

   "Möbius"
   {:req (req rd-runnable)
    :async true
    :effect (req (let [mob-eid (make-eid state)
                       events (:events (card-def card))]
                   (register-events state side
                                    (assoc-in events [:successful-run-ends :eid] mob-eid)
                                    (assoc card :zone '(:discard)))
                   (wait-for (game.core/run state side mob-eid :rd nil card)
                             (let [card (get-card state (assoc card :zone '(:discard)))]
                               (unregister-events state side card)
                               (when (:run-again card)
                                 (game.core/run state side mob-eid :rd nil card)
                                 (register-events state side {:successful-run
                                                              {:req (req (= target :rd))
                                                               :msg "gain 4 [Credits]"
                                                               :effect (effect (gain-credits 4)
                                                                               (unregister-events card))}}

                                               (assoc card :zone '(:discard))))
                            (update! state side (dissoc card :run-again))))))
    :events {:successful-run nil
             :successful-run-ends {:interactive (req true)
                                   :optional {:req (req (= [:rd] (:server target)))
                                              :prompt "Make another run on R&D?"
                                              :yes-ability {:effect (effect (clear-wait-prompt :corp)
                                                                            (update! (assoc card :run-again true)))}}}}}

   "Modded"
   {:prompt "Select a program or piece of hardware to install from your Grip"
    :choices {:req #(and (or (is-type? % "Hardware")
                             (is-type? % "Program"))
                         (in-hand? %))}
    :effect (effect (install-cost-bonus [:credit -3]) (runner-install target))}

   "Net Celebrity"
   {:recurring 1}

   "Networking"
   {:msg "remove 1 tag"
    :effect (effect (lose-tags 1))
    :optional {:prompt "Pay 1 [Credits] to add Networking to Grip?"
               :yes-ability {:cost [:credit 1]
                             :msg "add it to their Grip"
                             :effect (effect (move (last (:discard runner)) :hand))}}}

   "Notoriety"
   {:req (req (and (some #{:hq} (:successful-run runner-reg))
                   (some #{:rd} (:successful-run runner-reg))
                   (some #{:archives} (:successful-run runner-reg))))
    :async true
    :effect (req (as-agenda state :runner eid (first (:play-area runner)) 1))
    :msg "add it to their score area as an agenda worth 1 agenda point"}

   "Office Supplies"
   {:play-cost-bonus (req [:credit (- (:link runner 0))])
    :effect (effect (continue-ability
                      {:prompt "Gain 4 [Credits] or draw 4 cards?"
                       :choices ["Gain 4 [Credits]" "Draw 4 cards"]
                       :effect (req (cond
                                      (= target "Gain 4 [Credits]")
                                      (gain-credits state :runner 4)
                                      (= target "Draw 4 cards")
                                      (draw state :runner 4)))}
                      card nil))}

   "On the Lam"
   {:req (req (some #(is-type? % "Resource") (all-active-installed state :runner)))
    :prompt "Choose a resource to host On the Lam"
    :choices {:req #(and (is-type? % "Resource")
                         (installed? %))}
    :effect (effect (host target (assoc card :zone [:discard] :installed true))
                    (system-msg (str "hosts On the Lam on " (:title target))))
    :interactions {:prevent [{:type #{:net :brain :meat :tag}
                              :req (req true)}]}
    :abilities [{:label "[Trash]: Avoid 3 tags"
                 :msg "avoid up to 3 tags"
                 :effect (effect (tag-prevent :runner 3)
                                 (trash card {:cause :ability-cost}))}
                {:label "[Trash]: Prevent up to 3 damage"
                 :msg "prevent up to 3 damage"
                 :effect (effect (damage-prevent :net 3)
                                 (damage-prevent :meat 3)
                                 (damage-prevent :brain 3)
                                 (trash card {:cause :ability-cost}))}]}

   "Out of the Ashes"
   (let [ashes-run {:prompt "Choose a server"
                    :choices (req runnable-servers)
                    :async true
                    :effect (effect (run eid target nil card))}
         ashes-recur (fn ashes-recur [n]
                       {:prompt "Remove Out of the Ashes from the game to make a run?"
                        :choices ["Yes" "No"]
                        :effect (req (if (= target "Yes")
                                       (let [card (some #(when (= "Out of the Ashes" (:title %)) %) (:discard runner))]
                                         (system-msg state side "removes Out of the Ashes from the game to make a run")
                                         (move state side card :rfg)
                                         (unregister-events state side card)
                                         (wait-for (resolve-ability state side ashes-run card nil)
                                                   (if (< 1 n)
                                                     (continue-ability state side (ashes-recur (dec n)) card nil)
                                                     (effect-completed state side eid))))))})
         ashes-flag {:runner-phase-12 {:priority -1
                                       :once :per-turn
                                       :once-key :out-of-ashes
                                       :effect (effect (continue-ability
                                                         (ashes-recur (count (filter #(= "Out of the Ashes" (:title %))
                                                                                     (:discard runner))))
                                                         card nil))}}]
   (run-event
    {:move-zone (req (if (= [:discard] (:zone card))
                       (register-events state side ashes-flag (assoc card :zone [:discard]))
                       (unregister-events state side card)))
     :events {:runner-phase-12 nil}}
    nil))

   "Paper Tripping"
   {:msg "remove all tags" :effect (effect (lose-tags :all))}

   "Peace in Our Time"
   {:req (req (not (:scored-agenda corp-reg)))
    :msg "gain 10 [Credits]. The Corp gains 5 [Credits]"
    :effect (req (gain-credits state :runner 10)
                 (gain-credits state :corp 5)
                 (apply prevent-run-on-server
                        state card (get-zones state))
                 (register-events state side
                   {:runner-turn-ends {:effect (req (apply enable-run-on-server state card (get-zones state)))}}
                  (assoc card :zone '(:discard))))
    :events {:runner-turn-ends nil}}

   "Planned Assault"
   {:msg (msg "play " (:title target))
    :choices (req (cancellable (filter #(and (has-subtype? % "Run")
                                             (<= (:cost %) (:credit runner))) (:deck runner)) :sorted))
    :prompt "Choose a Run event" :effect (effect (trigger-event :searched-stack nil)
                                                 (shuffle! :deck)
                                                 (play-instant target {:no-additional-cost true}))}

   "Political Graffiti"
   (let [update-agenda-points (fn [state side target amount]
                               (set-prop state side (get-card state target) :agendapoints (+ amount (:agendapoints (get-card state target))))
                               (gain-agenda-point state side amount))]
     {:req (req archives-runnable)
      :events {:purge {:effect (effect (trash card {:cause :purge}))}}
      :trash-effect {:effect (req (let [current-side (get-scoring-owner state {:cid (:agenda-cid card)})]
                                    (update-agenda-points state current-side (find-cid (:agenda-cid card) (get-in @state [current-side :scored])) 1)))}
      :effect (effect (run :archives
                        {:req (req (= target :archives))
                         :replace-access
                         {:prompt "Select an agenda to host Political Graffiti"
                          :choices {:req #(in-corp-scored? state side %)}
                          :msg (msg "host Political Graffiti on " (:title target) " as a hosted condition counter")
                          :effect (req (host state :runner (get-card state target)
                                         ; keep host cid in :agenda-cid because `trash` will clear :host
                                         (assoc card :zone [:discard] :installed true :agenda-cid (:cid (get-card state target))))
                                       (update-agenda-points state :corp target -1))}} card))})

   "Populist Rally"
   {:req (req (seq (filter #(has-subtype? % "Seedy") (all-active-installed state :runner))))
    :msg "give the Corp 1 fewer [Click] to spend on their next turn"
    :effect (effect (lose :corp :click-per-turn 1)
                    (register-events (:events (card-def card))
                                     (assoc card :zone '(:discard))))
    :events {:corp-turn-ends {:effect (effect (gain :corp :click-per-turn 1)
                                              (unregister-events card))}}}

   "Power Nap"
   {:effect (effect (gain-credits (+ 2 (count (filter #(has-subtype? % "Double")
                                                      (:discard runner))))))
    :msg (msg "gain " (+ 2 (count (filter #(has-subtype? % "Double") (:discard runner)))) " [Credits]")}

   "Power to the People"
   {:effect (effect (register-events {:pre-steal-cost
                                      {:once :per-turn :effect (effect (gain-credits 7))
                                                       :msg "gain 7 [Credits]"}
                                      :runner-turn-ends
                                      {:effect (effect (unregister-events card))}}
                    (assoc card :zone '(:discard))))
    :events {:pre-steal-cost nil :runner-turn-ends nil}}

   "Prey"
   (run-event)

   "Process Automation"
   {:msg "gain 2 [Credits] and draw 1 card"
    :effect (effect (gain-credits 2) (draw 1))}

   "Push Your Luck"
   {:effect (effect (show-wait-prompt :runner "Corp to guess Odd or Even")
                    (resolve-ability
                      {:player :corp :prompt "Guess whether the Runner will spend an Odd or Even number of credits with Push Your Luck"
                       :choices ["Even" "Odd"]
                       :msg "force the Corp to make a guess"
                       :effect (req (let [guess target]
                                      (clear-wait-prompt state :runner)
                                      (resolve-ability
                                        state :runner
                                        {:choices :credit :prompt "How many credits?"
                                         :msg (msg "spend " target " [Credits]. The Corp guessed " guess)
                                         :effect (req (when (or (and (= guess "Even") (odd? target))
                                                                (and (= guess "Odd") (even? target)))
                                                        (system-msg state :runner (str "gains " (* 2 target) " [Credits]"))
                                                        (gain-credits state :runner (* 2 target))))} card nil)))}
                      card nil))}

   "Pushing the Envelope"
   (letfn [(hsize [s] (count (get-in s [:runner :hand])))]
   {:msg (msg (if (<= (hsize @state) 2)
           "make a run, and adds +2 strength to installed icebreakers"
           "make a run"))
    :prompt "Choose a server"
    :choices (req runnable-servers)
    :async true
    :effect (req (when (<= (hsize @state) 2)
                   (let [breakers (filter #(has-subtype? % "Icebreaker") (all-active-installed state :runner))]
                     (doseq [t breakers] (pump state side t 2 :all-run))))
                 (game.core/run state side (make-eid state) target))})

   "Quality Time"
   {:msg "draw 5 cards" :effect (effect (draw 5))}

   "Queens Gambit"
   {:choices ["0", "1", "2", "3"] :prompt "How many advancement tokens?"
    :effect (req (let [c (str->int target)]
                   (resolve-ability
                     state side
                     {:choices {:req #(and (is-remote? (second (:zone %)))
                                           (= (last (:zone %)) :content)
                                           (not (:rezzed %)))}
                      :msg (msg "add " c " advancement tokens on a card and gain " (* 2 c) " [Credits]")
                      :effect (effect (gain-credits (* 2 c))
                                      (add-prop :corp target :advance-counter c {:placed true})
                                      (register-turn-flag! card :can-access
                                                           ;; prevent access of advanced card
                                                           (fn [_ _ card] (not (same-card? target card)))))}
                     card nil)))}

   "Quest Completed"
   {:req (req (and (some #{:hq} (:successful-run runner-reg))
                   (some #{:rd} (:successful-run runner-reg))
                   (some #{:archives} (:successful-run runner-reg))))
    :choices {:req installed?} :msg (msg "access " (:title target))
    :effect (effect (access-card target))}

   "Rebirth"
   {:msg "change identities"
    :prompt "Choose an identity to become"
    :choices (req (let [is-swappable (fn [c] (and (= "Identity" (:type c))
                                             (= (-> @state :runner :identity :faction) (:faction c))
                                             (not (.startsWith (:code c) "00")) ; only draft identities have this
                                             (not (= (:title c) (-> @state :runner :identity :title)))))
                        swappable-ids (filter is-swappable (vals @all-cards))]
                    (cancellable swappable-ids :sorted)))

     :effect (req
               ;; Handle Ayla - Part 1
               (when (-> @state :runner :identity :code (= "13012"))
                 (doseq [c (-> @state :runner :identity :hosted)]
                   (move state side c :temp-nvram)))

               (move state side (last (:discard runner)) :rfg)
               (disable-identity state side)

               ;; Manually reduce the runner's link by old link
               (lose state :runner :link (get-in @state [:runner :identity :baselink]))

               ;; Move the selected ID to [:runner :identity] and set the zone
               (let [new-id (-> target :title server-card make-card (assoc :zone [:identity]))]
                 (swap! state assoc-in [side :identity] new-id)
                 ;; enable-identity does not do everything that init-identity does
                 (init-identity state side new-id))

               (system-msg state side "NOTE: passive abilities (Kate, Gabe, etc) will incorrectly fire
                if their once per turn condition was met this turn before Rebirth was played.
                Please adjust your game state manually for the rest of this turn if necessary")

               ;; Handle Ayla - Part 2
               (when-not (empty? (-> @state :runner :temp-nvram))
                 (doseq [c (-> @state :runner :temp-nvram)]
                   (host state side (get-in @state [:runner :identity]) c {:facedown true}))))}

   "Reboot"
   (letfn [(install-cards [state side eid card to-install titles]
             (if-let [f (first to-install)]
               (wait-for (runner-install state :runner f {:facedown true :no-msg true})
                         (install-cards state side eid card (rest to-install) titles))
               (do
                 (move state side (find-latest state card) :rfg)
                 (system-msg state :runner (str "uses Reboot to install " (join ", " titles) " facedown"))
                 (effect-completed state side eid))))]
     {:req (req archives-runnable)
      :makes-run true
      :effect (effect
                (run :archives
                     {:req (req (= target :archives))
                      :replace-access
                      {:prompt "Choose up to five cards to install"
                       :choices {:max 5
                                 :req #(and (in-discard? %) (= (:side %) "Runner") (not= (:cid %) (:cid card)))}
                       :mandatory true
                       :async true
                       :cancel-effect (req (move state side (find-latest state card) :rfg)
                                           (effect-completed state side eid))
                       :effect (req (install-cards state side eid card targets (map :title targets)))}}
                     card))})

   "Recon"
   (run-event)

   "Reshape"
   {:prompt "Select two non-rezzed ICE to swap positions"
    :choices {:req #(and (installed? %) (not (rezzed? %)) (ice? %)) :max 2}
    :msg (msg "swap the positions of " (card-str state (first targets)) " and " (card-str state (second targets)))
    :effect (req (when (= (count targets) 2)
                   (swap-ice state side (first targets) (second targets))))}

   "Retrieval Run"
   {:req (req archives-runnable)
    :effect (effect (run :archives
                      {:req (req (= target :archives))
                       :replace-access
                       {:prompt "Choose a program to install"
                        :msg (msg "install " (:title target))
                        :choices (req (filter #(is-type? % "Program") (:discard runner)))
                        :effect (effect (runner-install target {:no-cost true}))}} card))}

   "Rigged Results"
   (letfn [(choose-ice []
             {:prompt "Select a piece of ICE to bypass"
              :choices {:req #(ice? %)}
              :msg (msg "bypass " (card-str state target))
              :effect (effect (run (second (:zone target))))})
           (corp-choice [spent]
             {:prompt "Guess how many credits were spent"
              :choices ["0" "1" "2"]
              :async true
              :effect (req (system-msg state :runner (str "spends " spent "[Credit]. "
                                       (-> corp :user :username) " guesses " target "[Credit]"))
                           (clear-wait-prompt state :runner)
                           (lose-credits state :runner spent)
                           (if (not= (str spent) target)
                             (continue-ability state :runner (choose-ice) card nil)
                             (effect-completed state side eid)))})
           (runner-choice [cr]
             {:prompt "Spend how many credits?"
              :choices (take cr ["0" "1" "2"])
              :async true
              :effect (effect (show-wait-prompt :runner "Corp to guess")
                              (clear-wait-prompt :corp)
                              (continue-ability :corp (corp-choice (str->int target)) card nil))})]
   {:effect (effect (show-wait-prompt :corp "Runner to spend credits")
                    (continue-ability (runner-choice (inc (min 2 (:credit runner)))) card nil))})

   "Rip Deal"
   {:req (req hq-runnable)
    :effect (effect (run :hq {:req (req (= target :hq))
                              :replace-access
                                   {:async true
                                    :effect (req (let [n (min (-> @state :corp :hand count) (access-count state side :hq-access))
                                                       heap (-> @state :runner :discard count (- 1))]
                                                   (move state side (find-cid (:cid card) (:discard runner)) :rfg)
                                                   (if (pos? heap)
                                                     (resolve-ability state side
                                                                      {:show-discard true
                                                                       :prompt (str "Choose " (min n heap) " card(s) to move from the Heap to your Grip")
                                                                       :async true
                                                                       :msg (msg "take " (join ", " (map :title targets)) " from their Heap to their Grip")
                                                                       :choices {:max (min n heap)
                                                                                 :all true
                                                                                 :req #(and (= (:side %) "Runner")
                                                                                            (in-discard? %))}
                                                                       :effect (req (doseq [c targets] (move state side c :hand))
                                                                                    (do-access state side eid (:server run) {:hq-root-only true}))} card nil)
                                                     (resolve-ability state side
                                                                      {:async true
                                                                       :msg (msg "take no cards from their Heap to their Grip")
                                                                       :effect (req (do-access state side eid (:server run) {:hq-root-only true}))} card nil))))}} card))}

   "Rumor Mill"
   (letfn [(eligible? [card] (and (:uniqueness card)
                                  (or (card-is? card :type "Asset")
                                      (card-is? card :type "Upgrade"))
                                  (not (has-subtype? card "Region"))))
           (rumor [state] (filter eligible? (concat (all-installed state :corp)
                                  (get-in @state [:corp :hand])
                                  (get-in @state [:corp :deck])
                                  (get-in @state [:corp :discard]))))]
   {:leave-play (req (doseq [c (rumor state)]
                       (enable-card state :corp c)))
    :effect (req (doseq [c (rumor state)]
                   (disable-card state :corp c)))
    :events {:corp-install {:req (req (eligible? target))
                            :effect (effect (disable-card :corp target))}}})

   "Run Amok"
   {:implementation "Ice trash is manual"
    :prompt "Choose a server" :choices (req runnable-servers)
    :effect (effect (run target {:end-run {:msg " trash 1 piece of ICE that was rezzed during the run"}} card))}

   "Running Interference"
   (run-event
    {:events {:pre-rez nil
              :run-ends nil}}
    nil
    nil
    (effect (register-events {:pre-rez {:req (req (ice? target))
                                        :effect (effect (rez-cost-bonus (:cost target)))}
                              :run-ends {:effect (effect (unregister-events card))}}
                             (assoc card :zone '(:discard)))))

   "Satellite Uplink"
   {:choices {:max 2 :req installed?}
    :async true
    :effect (req (let [[card1 card2] targets]
                   (wait-for (expose state side card1)
                             (expose state side eid card2))))}

   "Scavenge"
   {:prompt "Select an installed program to trash"
    :choices {:req #(and (is-type? % "Program")
                         (installed? %))}
    :effect (req (let [trashed target tcost (- (:cost trashed)) st state si side]
                   (trash state side trashed)
                   (resolve-ability
                     state side
                     {:prompt "Select a program to install from your Grip or Heap"
                      :show-discard true
                      :choices {:req #(and (is-type? % "Program")
                                           (#{[:hand] [:discard]} (:zone %))
                                           (can-pay? st si nil (modified-install-cost st si % [:credit tcost])))}
                      :effect (effect (install-cost-bonus [:credit (- (:cost trashed))])
                                      (runner-install target))
                      :msg (msg "trash " (:title trashed) " and install " (:title target))} card nil)))}

   "Scrubbed"
   {:events (let [sc {:effect (req (update! state side (dissoc card :scrubbed-target)))}]
                 {:encounter-ice {:once :per-turn
                                  :effect (effect (update! (assoc card :scrubbed-target target))
                                                  (update-ice-strength current-ice))}
                  :pre-ice-strength {:req (req (= (:cid target) (get-in card [:scrubbed-target :cid])))
                                     :effect (effect (ice-strength-bonus -2 target))}
                  :run-ends sc})}

   "Showing Off"
   {:req (req rd-runnable)
    :effect (effect (run :rd
                      {:replace-access
                       {:msg "access cards from the bottom of R&D"
                        :async true
                        :effect (req
                                  ;; Not sure why this is done
                                  (wait-for (resolve-ability state side
                                                             {:effect (effect (register-events (:events (card-def card))
                                                                                               (assoc card :zone '(:discard))))}
                                                             card nil)
                                            (do-access state side eid (:server run))))}} card))
    :events {:pre-access {:silent (req true)
                          :effect (req (swap! state assoc-in [:corp :deck]
                                              (rseq (into [] (get-in @state [:corp :deck])))))}
             :run-ends {:effect (req (swap! state assoc-in [:corp :deck]
                                            (rseq (into [] (get-in @state [:corp :deck]))))
                                     (unregister-events state side card))}}}

   "Singularity"
   (run-event
    {:choices (req (filter #(can-run-server? state %) remotes))}
    {:req (req (is-remote? target))
     :replace-access {:mandatory true
                      :msg "trash all cards in the server at no cost"
                      :effect (req (doseq [c (:content run-server)]
                                     (trash state side c)))}})

   "Social Engineering"
   {:prompt "Select an unrezzed piece of ICE"
    :choices {:req #(and (= (last (:zone %)) :ices) (not (rezzed? %)) (ice? %))}
    :effect (req (let [ice target
                       serv (zone->name (second (:zone ice)))]
              (resolve-ability
                 state :runner
                 {:msg (msg "select the piece of ICE at position " (ice-index state ice) " of " serv)
                  :effect (effect (register-events {:pre-rez-cost
                                                    {:req (req (= target ice))
                                                     :effect (req (let [cost (rez-cost state side (get-card state target))]
                                                                    (gain-credits state :runner cost)))
                                                     :msg (msg "gain " (rez-cost state side (get-card state target)) " [Credits]")}}
                                  (assoc card :zone '(:discard))))}
               card nil)))
    :events {:pre-rez-cost nil}
    :end-turn {:effect (effect (unregister-events card))}}

   "Spear Phishing"
   {:implementation "Bypass is manual"
    :prompt "Choose a server"
    :choices (req runnable-servers)
    :effect (effect (run target nil card))}

   "Special Order"
   {:prompt "Choose an Icebreaker"
    :effect (effect (trigger-event :searched-stack nil)
                    (shuffle! :deck)
                    (system-msg (str "adds " (:title target) " to their Grip and shuffles their Stack"))
                    (move target :hand))
    :choices (req (cancellable (filter #(has-subtype? % "Icebreaker") (:deck runner)) :sorted))}

   "Spooned"
   {:implementation "Ice trash is manual"
    :prompt "Choose a server"
    :choices (req runnable-servers)
    :effect (effect (run target nil card))}

   "Spot the Prey"
   {:prompt "Select 1 non-ICE card to expose"
    :msg "expose 1 card and make a run"
    :choices {:req #(and (installed? %) (not (ice? %)) (= (:side %) "Corp"))}
    :async true
    :effect (req (wait-for (expose state side target)
                           (continue-ability
                             state side
                             {:prompt "Choose a server"
                              :choices (req runnable-servers)
                              :async true
                              :effect (effect (game.core/run eid target))}
                             card nil)))}

   "Stimhack"
   (run-event
    nil
    {:end-run {:msg "take 1 brain damage"
               :effect (effect (damage eid :brain 1 {:unpreventable true :card card}))}}
    (effect (gain-run-credits 9)))

   "Sure Gamble"
   {:msg "gain 9 [Credits]" :effect (effect (gain-credits 9))}

   "Surge"
   {:msg (msg "place 2 virus tokens on " (:title target))
    :choices {:req #(and (has-subtype? % "Virus") (:added-virus-counter %))}
    :effect (req (add-counter state :runner target :virus 2))}

   "SYN Attack"
   {:effect (req (if (< (count (:hand corp)) 2)
                   (draw state :corp 4)
                   (do (show-wait-prompt state :runner "Corp to choose an option for SYN Attack")
                       (resolve-ability state :corp
                         {:prompt "Discard 2 cards or draw 4 cards?"
                          :choices ["Discard 2" "Draw 4"]
                          :effect (req (if (= target "Draw 4")
                                         (do (draw state :corp 4)
                                             (system-msg state :corp (str "draws 4 cards from SYN Attack"))
                                             (clear-wait-prompt state :runner))
                                         (resolve-ability state :corp
                                           {:prompt "Choose 2 cards to discard"
                                            :choices {:max 2 :req #(and (in-hand? %) (= (:side %) "Corp"))}
                                            :effect (effect (trash-cards :corp targets)
                                                            (system-msg :corp (str "discards 2 cards from SYN Attack"))
                                                            (clear-wait-prompt :runner))}
                                          card nil)))}
                        card nil))))}

   "System Outage"
   {:events {:corp-draw {:req (req (not (first-event? state side :corp-draw)))
                         :msg "force the Corp to lose 1 [Credits]"
                         :effect (effect (lose-credits :corp 1))}}}

   "System Seizure"
  {:effect (effect (register-events (:events (card-def card)) (assoc card :zone '(:discard))))
   :events {:pump-breaker {:silent (req true)
                           :req (req (or (and (has-flag? state side :current-run :system-seizure)
                                              (run-flag? state side (second targets) :system-seizure))
                                         (not (get-in @state [:per-turn (:cid card)]))))
                           :effect (req (update! state side (update-in (second targets) [:pump :all-run] (fnil #(+ % (first targets)) 0)))
                                        (register-run-flag! state side card :system-seizure (fn [_ _ c] (= (:cid c) (:cid (second targets)))))
                                        (update-breaker-strength state side (second targets))
                                        (swap! state assoc-in [:per-turn (:cid card)] targets))}}
   :move-zone (req (when (= [:discard] (:zone card))
                     (unregister-events state side card)))}

   "Test Run"
   {:prompt "Install a program from your Stack or Heap?"
    :choices (cancellable ["Stack" "Heap"])
    :msg (msg "install a program from their " target)
    :effect (effect (resolve-ability
                      {:prompt "Choose a program to install"
                       :choices (req (cancellable
                                       (filter #(is-type? % "Program")
                                               ((if (= target "Heap") :discard :deck) runner))))
                       :effect (effect (trigger-event :searched-stack nil)
                                       (shuffle! :deck)
                                       (runner-install (assoc-in target [:special :test-run] true) {:no-cost true}))
                       :end-turn
                       {:req (req (get-in (find-cid (:cid target) (all-installed state :runner)) [:special :test-run]))
                        :msg (msg "move " (:title target) " to the top of their Stack")
                        :effect (req (move state side (find-cid (:cid target) (all-installed state :runner))
                                           :deck {:front true}))}}
                      card targets))}

   "The Makers Eye"
   {:req (req rd-runnable)
    :effect (effect (run :rd nil card)
                    (register-events (:events (card-def card)) (assoc card :zone '(:discard))))
    :events {:successful-run {:silent (req true)
                              :req (req (= target :rd))
                              :effect (effect (access-bonus 2))}
             :run-ends {:effect (effect (unregister-events card))}}}

   "The Noble Path"
   {:effect (req (doseq [c (:hand runner)]
                   (trash state side c))
                 (register-events state side
                                  {:pre-damage {:effect (effect (damage-prevent :net Integer/MAX_VALUE)
                                                                (damage-prevent :meat Integer/MAX_VALUE)
                                                                (damage-prevent :brain Integer/MAX_VALUE))}
                                   :run-ends {:effect (effect (unregister-events card))}}
                                  (assoc card :zone '(:discard)))
                 (resolve-ability state side
                   {:prompt "Choose a server"
                    :choices (req runnable-servers)
                    :msg (msg "trash their Grip and make a run on " target ", preventing all damage")
                    :effect (req (let [runtgt [(last (server->zone state target))]
                                       ices (get-in @state (concat [:corp :servers] runtgt [:ices]))]
                                   (swap! state assoc :per-run nil
                                                      :run {:server runtgt :position (count ices)
                                                            :access-bonus 0 :run-effect nil})
                                   (gain-run-credits state :runner (:bad-publicity corp))
                                   (swap! state update-in [:runner :register :made-run] #(conj % (first runtgt)))
                                   (trigger-event state :runner :run runtgt)))} card nil))
    :events {:pre-damage nil :run-ends nil}}

   "The Price of Freedom"
   {:additional-cost [:connection 1]
    :msg "prevent the Corp from advancing cards during their next turn"
    :effect (effect (register-events (:events (card-def card)) (assoc card :zone '(:rfg)))
                    (move (first (:play-area runner)) :rfg))
    :events {:corp-turn-begins
             {:effect (effect (register-turn-flag! card :can-advance
                                (fn [state side card]
                                  ((constantly false)
                                   (toast state :corp "Cannot advance cards this turn due to The Price of Freedom." "warning"))))
                              (unregister-events card))}}}

   "Three Steps Ahead"
   {:end-turn {:effect (effect (gain-credits (* 2 (count (:successful-run runner-reg)))))
               :msg (msg "gain " (* 2 (count (:successful-run runner-reg))) " [Credits]")}}

   "Tinkering"
   {:prompt "Select a piece of ICE"
    :choices {:req #(and (= (last (:zone %)) :ices) (ice? %))}
    :effect (req (let [ice target
                       serv (zone->name (second (:zone ice)))
                       stypes (:subtype ice)]
              (resolve-ability
                 state :runner
                 {:msg (msg "make " (card-str state ice) " gain Sentry, Code Gate, and Barrier until the end of the turn")
                  :effect (effect (update! (assoc ice :subtype (combine-subtypes true (:subtype ice) "Sentry" "Code Gate" "Barrier")))
                                  (update-ice-strength (get-card state ice))
                                  (add-icon card (get-card state ice) "T" "green")
                                  (register-events {:runner-turn-ends
                                                    {:effect (effect (remove-icon card (get-card state ice))
                                                                     (update! (assoc (get-card state ice) :subtype stypes)))}}
                                  (assoc card :zone '(:discard))))}
               card nil)))
    :events {:runner-turn-ends nil}}

   "Trade-In"
   {:additional-cost [:hardware 1]
    :effect (effect (register-events (:events (card-def card)) (assoc card :zone '(:discard))))
    :events {:runner-trash {:effect (effect (gain-credits (quot (:cost target) 2))
                                            (system-msg (str "trashes " (:title target) " and gains " (quot (:cost target) 2) " [Credits]"))
                                            (continue-ability {:prompt "Choose a Hardware to add to your Grip from your Stack"
                                                               :choices (req (filter #(is-type? % "Hardware")
                                                                                     (:deck runner)))
                                                               :msg (msg "add " (:title target) " to their Grip")
                                                               :effect (effect (trigger-event :searched-stack nil)
                                                                               (shuffle! :deck)
                                                                               (move target :hand)
                                                                               (unregister-events card))} card nil))}}}

   "Traffic Jam"
   {:effect (effect (update-all-advancement-costs))
    :leave-play (effect (update-all-advancement-costs))
    :events {:pre-advancement-cost
             {:effect (req (advancement-cost-bonus
                             state side (count (filter #(= (:title %) (:title target)) (:scored corp)))))}}}

   "Uninstall"
   {:choices {:req #(and (installed? %)
                         (not (facedown? %))
                         (#{"Program" "Hardware"} (:type %)))}
    :msg (msg "move " (:title target) " to their Grip")
    :effect (effect (move target :hand))}

   "Unscheduled Maintenance"
   {:events {:corp-install {:req (req (ice? target))
                            :effect (effect (register-turn-flag!
                                              card :can-install-ice
                                              (fn [state side card]
                                                (if (ice? card)
                                                  ((constantly false)
                                                   (toast state :corp "Cannot install ICE the rest of this turn due to Unscheduled Maintenance"))
                                                  true))))}}
    :leave-play (effect (clear-turn-flag! card :can-install-ice))}

   "Vamp"
   {:req (req hq-runnable)
    :effect (effect (run :hq {:req (req (= target :hq))
                              :replace-access
                              {:async true
                               :prompt "How many [Credits]?" :choices :credit
                               :msg (msg "take 1 tag and make the Corp lose " target " [Credits]")
                               :effect (effect (lose-credits :corp target)
                                               (gain-tags eid 1))}} card))}

   "Wanton Destruction"
   {:req (req hq-runnable)
    :effect (effect (run :hq {:req (req (= target :hq))
                              :replace-access
                              {:msg (msg "force the Corp to discard " target " cards from HQ at random")
                               :prompt "How many [Click] do you want to spend?"
                               :choices (req (map str (range 1 (inc (:click runner)))))
                               :effect (req (let [n (str->int target)]
                                              (when (pay state :runner card :click n)
                                                (trash-cards state :corp (take n (shuffle (:hand corp)))))))}} card))}

   "White Hat"
   (letfn [(finish-choice [choices]
             (let [choices (filter #(not= "None" %) choices)]
               (when (not-empty choices)
                {:effect (req (doseq [c choices]
                                (move state :corp c :deck))
                              (shuffle! state :corp :deck))
                 :msg (str "shuffle " (join ", " (map :title choices)) " into R&D")})))
           (choose-cards [hand chosen]
             {:prompt "Choose a card in HQ to shuffle into R&D"
              :player :runner
              :choices (conj (vec (clojure.set/difference hand chosen))
                             "None")
              :async true
              :effect (req (if (and (empty? chosen)
                                    (not= "None" target))
                             (continue-ability state side (choose-cards hand (conj chosen target)) card nil)
                             (continue-ability state side (finish-choice (conj chosen target)) card nil)))})]
   {:req (req (some #{:hq :rd :archives} (:successful-run runner-reg)))
    :trace {:base 3
            :unsuccessful
            {:async true
             :msg "reveal all cards in HQ"
             :effect (effect (continue-ability :runner (choose-cards (set (:hand corp)) #{}) card nil))}}})

   "Windfall"
   {:effect (effect (shuffle! :deck)
                    (resolve-ability
                      {:effect (req (let [topcard (first (:deck runner))
                                          cost (:cost topcard)]
                                      (trash state side topcard)
                                      (when-not (is-type? topcard "Event")
                                        (gain-credits state side cost))
                                      (system-msg state side
                                                  (str "shuffles their Stack and trashes " (:title topcard)
                                                       (when-not (is-type? topcard "Event")
                                                         (str " to gain " cost " [Credits]"))))))}
                     card nil))}})<|MERGE_RESOLUTION|>--- conflicted
+++ resolved
@@ -293,16 +293,10 @@
                              (is-type? % "Program")
                              (is-type? % "Resource"))
                          (in-hand? %))}
-<<<<<<< HEAD
-    :effect (effect (install-cost-bonus [:credit -8])
-                    (runner-install target)
-                    (gain-tags 1))}
-=======
     :async true
     :effect (req (install-cost-bonus state :runner [:credit -8])
                  (wait-for (runner-install state :runner target nil)
-                           (tag-runner state eid :runner 1)))}
->>>>>>> a6eea33c
+                           (gain-tags state eid :runner 1)))}
 
    "Cyber Threat"
    {:prompt "Choose a server"
