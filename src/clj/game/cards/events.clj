(ns game.cards.events
  (:require [game.core :refer :all]
            [game.utils :refer :all]
            [game.macros :refer [effect req msg when-completed final-effect continue-ability]]
            [clojure.string :refer [split-lines split join lower-case includes? starts-with?]]
            [clojure.stacktrace :refer [print-stack-trace]]
            [jinteki.utils :refer [str->int]]
            [jinteki.cards :refer [all-cards]]))

(defn- run-event
  ([] (run-event nil))
  ([run-ability] (run-event nil run-ability))
  ([cdef run-ability] (run-event cdef run-ability nil))
  ([cdef run-ability pre-run-effect]
   (run-event cdef run-ability pre-run-effect nil))
  ([cdef run-ability pre-run-effect post-run-effect]
   (merge {:prompt "Choose a server"
           :choices (req runnable-servers)
           :effect (effect ((or pre-run-effect (effect)) eid card targets)
                           (run target run-ability card)
                           ((or post-run-effect (effect)) eid card targets))}
          cdef)))

(def card-definitions
  {"Account Siphon"
   {:req (req hq-runnable)
    :effect (effect (run :hq {:req (req (= target :hq))
                              :replace-access
                              {:msg (msg "force the Corp to lose " (min 5 (:credit corp))
                                         " [Credits], gain " (* 2 (min 5 (:credit corp)))
                                         " [Credits] and take 2 tags")
                               :delayed-completion true
                               :effect (req (when-completed (tag-runner state :runner 2)
                                                            (do (gain-credits state :runner (* 2 (min 5 (:credit corp))))
                                                                (lose-credits state :corp (min 5 (:credit corp)))
                                                                (effect-completed state side eid))))}} card))}

   "Amped Up"
   {:msg "gain [Click][Click][Click] and suffer 1 brain damage"
    :effect (effect (gain :click 3) (damage eid :brain 1 {:unpreventable true :card card}))}

   "Another Day, Another Paycheck"
   {:events {:agenda-stolen
             {:trace {:base 0
<<<<<<< HEAD
                      :unsuccessful {:effect (effect (gain-credits
                                                       :runner (+ (:agenda-point runner) (:agenda-point corp))))
                                     :msg (msg (str "gain " (+ (:agenda-point runner) (:agenda-point corp)) " [Credits]"))}}}}}
=======
                      :unsuccessful
                      {:effect (effect (gain :runner :credit
                                             (+ (:agenda-point runner) (:agenda-point corp))))
                       :msg (msg (str "gain " (+ (:agenda-point runner) (:agenda-point corp)) " [Credits]"))}}}}}
>>>>>>> bf4a46d5

   "Apocalypse"
   (let [corp-trash {:delayed-completion true
                     :effect (req (let [ai (all-installed state :corp)
                                        onhost (filter #(= '(:onhost) (:zone %)) ai)
                                        unhosted (->> ai
                                                     (remove #(= '(:onhost) (:zone %)))
                                                     (sort-by #(vec (:zone %)))
                                                     (reverse))
                                        allcorp (concat onhost unhosted)]
                                    (trash-cards state :runner eid allcorp)))}
         runner-facedown {:effect (req (let [installedcards (all-active-installed state :runner)
                                             ishosted (fn [c] (or (= ["onhost"] (get c :zone)) (= '(:onhost) (get c :zone))))
                                             hostedcards (filter ishosted installedcards)
                                             nonhostedcards (remove ishosted installedcards)]
                                         (doseq [oc hostedcards :let [c (get-card state oc)]]
                                           (flip-facedown state side c))
                                         (doseq [oc nonhostedcards :let [c (get-card state oc)]]
                                           (flip-facedown state side c))))}]
     {:req (req (and (some #{:hq} (:successful-run runner-reg))
                     (some #{:rd} (:successful-run runner-reg))
                     (some #{:archives} (:successful-run runner-reg))))
      :delayed-completion true
      ;; trash cards from right to left
      ;; otherwise, auto-killing servers would move the cards to the next server
      ;; so they could no longer be trashed in the same loop
      :msg "trash all installed Corp cards and turn all installed Runner cards facedown"
      :effect (req (when-completed
                     (resolve-ability state side corp-trash card nil)
                     (continue-ability state side runner-facedown card nil)))})

   "Because I Can"
   (run-event
    {:choices (req (filter #(can-run-server? state %) remotes))}
    {:req (req (is-remote? target))
     :replace-access {:msg "shuffle all cards in the server into R&D"
                      :effect (req (doseq [c (:content run-server)]
                                     (move state :corp c :deck))
                                   (shuffle! state :corp :deck))}})

   "Blackmail"
   (run-event
    {:req (req has-bad-pub)
     :msg "prevent ICE from being rezzed during this run"}
    nil
    (effect (register-run-flag!
              card
              :can-rez
              (fn [state side card]
                (if (ice? card)
                  ((constantly false)
                    (toast state :corp "Cannot rez ICE on this run due to Blackmail"))
                  true)))))

   "Black Hat"
   {:trace {:base 4
            :unsuccessful {:effect (effect (register-events (:events (card-def card))
                                                            (assoc card :zone '(:discard))))}}
    :events {:pre-access {:req (req (#{:hq :rd} target))
                          :effect (effect (access-bonus 2))}
             :runner-turn-ends {:effect (effect (unregister-events card))}}}

   "Bribery"
   {:prompt "How many credits?"
    :choices :credit
    :msg (msg "increase the rez cost of the first unrezzed ICE approached by " target " [Credits]")
    :effect (effect (resolve-ability (run-event) card nil))}

   "Brute-Force-Hack"
   {:implementation "Runner must calculate the right number of credits including other game effects for the planned target ICE"
    :prompt "How many [Credits]?" :choices :credit
    :effect (effect (system-msg (str "spends " target " [Credit] on Brute-Force-Hack"))
                    (resolve-ability {:choices {:req #(and (ice? %)
                                                           (rezzed? %)
                                                           (<= (:cost %) target))}
                                      :effect (effect (derez target))
                                      :msg (msg "derez " (:title target))} card nil))}

   "Build Script"
   {:msg "gain 1 [Credits] and draw 2 cards"
    :effect (effect (gain-credits 1) (draw 2))}

   "By Any Means"
   {:effect (effect (register-events (:events (card-def card))
                                     (assoc card :zone '(:discard))))
    :events {:runner-turn-ends {:effect (effect (unregister-events card))}
             :access {:req (req (not= [:discard] (:zone target)))
                      :interactive (req true)
                      :delayed-completion true
                      :msg (msg "trash " (:title target) " at no cost and suffer 1 meat damage")
                      :effect (req (when-completed (trash state side (assoc target :seen true) nil)
                                                   (do (swap! state assoc-in [:runner :register :trashed-card] true)
                                                       (damage state :runner eid :meat 1 {:unboostable true}))))}}}

   "Calling in Favors"
   {:msg (msg "gain " (count (filter #(and (has-subtype? % "Connection") (is-type? % "Resource"))
                                     (all-active-installed state :runner))) " [Credits]")
    :effect (effect (gain-credits (count (filter #(and (has-subtype? % "Connection") (is-type? % "Resource"))
                                                 (all-active-installed state :runner)))))}

   "Career Fair"
   {:prompt "Select a resource to install from your Grip"
    :choices {:req #(and (is-type? % "Resource")
                         (in-hand? %))}
    :effect (effect (install-cost-bonus [:credit -3]) (runner-install target))}

   "Careful Planning"
   {:prompt  "Choose a card in or protecting a remote server"
    :choices {:req #(is-remote? (second (:zone %)))}
    :end-turn {:effect (effect (remove-icon card target))}
    :effect (effect (add-icon card target "CP" "red")
                    (system-msg (str "prevents the rezzing of " (card-str state target)
                                     " for the rest of this turn via Careful Planning"))
                    (register-turn-flag! card :can-rez
                                         (fn [state side card]
                                           (if (= (:cid card) (:cid target))
                                             ((constantly false)
                                               (toast state :corp "Cannot rez the rest of this turn due to Careful Planning"))
                                             true))))}

   "CBI Raid"
   (letfn [(cbi-final [chosen original]
             {:prompt (str "The top cards of R&D will be " (clojure.string/join  ", " (map :title chosen)) ".")
              :choices ["Done" "Start over"]
              :delayed-completion true
              :effect (req (if (= target "Done")
                             (do (doseq [c (reverse chosen)] (move state :corp c :deck {:front true}))
                                 (clear-wait-prompt state :runner)
                                 (effect-completed state side eid card))
                             (continue-ability state side (cbi-choice original '() (count original) original)
                                               card nil)))})
           (cbi-choice [remaining chosen n original]
             {:prompt "Choose a card to move next onto R&D"
              :choices remaining
              :delayed-completion true
              :effect (req (let [chosen (cons target chosen)]
                             (if (< (count chosen) n)
                               (continue-ability state side (cbi-choice (remove-once #(= target %) remaining)
                                                                        chosen n original) card nil)
                               (continue-ability state side (cbi-final chosen original) card nil))))})]
     {:req (req hq-runnable)
            :delayed-completion true
            :effect (effect (run :hq {:replace-access
                                {:msg "force the Corp to add all cards in HQ to the top of R&D"
                                 :delayed-completion true
                                 :mandatory true
                                 :effect (req (show-wait-prompt state :runner "Corp to add all cards in HQ to the top of R&D")
                                              (let [from (:hand corp)]
                                                (if (pos? (count from))
                                                  (continue-ability state :corp (cbi-choice from '() (count from) from) card nil)
                                                  (do (clear-wait-prompt state :runner)
                                                      (effect-completed state side eid card)))))}} card))})

   "Code Siphon"
   {:req (req rd-runnable)
    :effect (effect (run :rd
                         {:replace-access
                          {:delayed-completion true
                           :prompt "Choose a program to install"
                           :msg (msg "install " (:title target) " and take 1 tag")
                           :choices (req (filter #(is-type? % "Program") (:deck runner)))
                           :effect (effect (trigger-event :searched-stack nil)
                                           (shuffle! :deck)
                                           (install-cost-bonus [:credit (* -3 (count (get-in corp [:servers :rd :ices])))])
                                           (runner-install target)
                                           (tag-runner eid 1) )}} card))}

   "Cold Read"
   (let [end-effect {:prompt "Choose a program that was used during the run to trash "
                     :choices {:req #(card-is? % :type "Program")}
                     :msg (msg "trash " (:title target))
                     :effect (effect (trash target {:unpreventable true}))}]
     {:delayed-completion true
      :prompt "Choose a server"
      :recurring 4
      :choices (req runnable-servers)
      :effect (req (let [c (move state side (assoc card :zone '(:discard)) :play-area {:force true})]
                     (card-init state side c {:resolve-effect false})
                     (game.core/run state side (make-eid state) target
                                    {:end-run {:delayed-completion true
                                               :effect (effect (trash c)
                                                               (continue-ability end-effect card nil))}}
                                    c)))})

   "Contaminate"
   {:effect (req (resolve-ability
                   state side
                   {:msg (msg "place 3 virus tokens on " (:title target))
                    :choices {:req #(and (installed? %)
                                         (= (:side %) "Runner")
                                         (zero? (get-virus-counters state side %)))}
                    :effect (req (add-counter state :runner target :virus 3))}
                   card nil))}

  "Corporate \"Grant\""
  {:events {:runner-install {:silent (req true) ;; there are no current interactions where we'd want Grant to not be last, and this fixes a bug with Hayley
                             :req (req (first-event? state side :runner-install))
                             :msg "force the Corp to lose 1 [Credit]"
                             :effect (effect (lose-credits :corp 1))}}}

   "Corporate Scandal"
   {:msg "give the Corp 1 additional bad publicity"
    :implementation "No enforcement that this Bad Pub cannot be removed"
    :effect (req (swap! state update-in [:corp :has-bad-pub] inc))
    :leave-play (req (swap! state update-in [:corp :has-bad-pub] dec))}

   "Credit Crash"
   {:prompt "Choose a server" :choices (req runnable-servers)
    :effect (effect (run target nil card)
                    (register-events (:events (card-def card))
                                     (assoc card :zone '(:discard))))
    :events {:pre-access-card
             {:once :per-run
              :delayed-completion true
              :req (req (not= (:type target) "Agenda"))
              :effect (req (let [c target
                                 cost (:cost c)
                                 title (:title c)]
                             (if (can-pay? state :corp nil :credit cost)
                               (do (show-wait-prompt state :runner "Corp to decide whether or not to prevent the trash")
                                   (continue-ability state :corp
                                     {:optional
                                      {:prompt (msg "Spend " cost " [Credits] to prevent the trash of " title "?")
                                       :player :corp
                                       :yes-ability {:effect (req (lose-credits state :corp cost)
                                                                  (system-msg state :corp (str "spends " cost " [Credits] to prevent "
                                                                                               title " from being trashed at no cost"))
                                                                  (clear-wait-prompt state :runner))}
                                       :no-ability {:msg (msg "trash " title " at no cost")
                                                    :delayed-completion true
                                                    :effect (effect (clear-wait-prompt :runner)
                                                                    (trash-no-cost eid c))}}}
                                    card nil))
                               (do (system-msg state side (str "uses Credit Crash to trash " title " at no cost"))
                                   (trash-no-cost state side eid c)))))}
             :run-ends {:effect (effect (unregister-events card))}}}

   "Credit Kiting"
   {:req (req (some #{:hq :rd :archives} (:successful-run runner-reg)))
    :prompt "Select a card to install from your Grip"
    :choices {:req #(and (or (is-type? % "Hardware")
                             (is-type? % "Program")
                             (is-type? % "Resource"))
                         (in-hand? %))}
    :effect (effect (install-cost-bonus [:credit -8])
                    (runner-install target)
                    (tag-runner 1))}

   "Cyber Threat"
   {:prompt "Choose a server"
    :choices (req runnable-servers)
    :delayed-completion true
    :effect (req (let [serv target]
                   (continue-ability
                     state :corp
                     {:optional
                      {:prompt (msg "Rez a piece of ICE protecting " serv "?")
                       :yes-ability {:prompt (msg "Select a piece of ICE protecting " serv " to rez")
                                     :player :corp
                                     :choices {:req #(and (not (:rezzed %))
                                                          (= (last (:zone %)) :ices))}
                                     :effect (req (rez state :corp target nil))}
                       :no-ability {:effect (effect (game.core/run eid serv nil card))
                                    :msg (msg "make a run on " serv " during which no ICE can be rezzed")}}}
                    card nil)))}

   "Data Breach"
   {:req (req rd-runnable)
    :delayed-completion true
    :effect (req (let [db-eid (make-eid state)
                       events (:events (card-def card))]
                   (register-events state side
                                    (assoc-in events [:successful-run-ends :eid] db-eid)
                                    (assoc card :zone '(:discard)))
                   (when-completed (game.core/run state side db-eid :rd nil card)
                                   (let [card (get-card state (assoc card :zone '(:discard)))]
                                     (unregister-events state side card)
                                     (when (:run-again card)
                                       (game.core/run state side db-eid :rd nil card))
                                     (update! state side (dissoc card :run-again))))))
    :events {:successful-run-ends
             {:optional {:req (req (= [:rd] (:server target)))
                         :prompt "Make another run on R&D?"
                         :yes-ability {:effect (effect (clear-wait-prompt :corp)
                                                       (update! (assoc card :run-again true)))}}}}}

   "Day Job"
   {:additional-cost [:click 3]
    :msg "gain 10 [Credits]" :effect (effect (gain-credits 10))}

   "Déjà Vu"
   {:prompt "Choose a card to add to Grip" :choices (req (cancellable (:discard runner) :sorted))
    :msg (msg "add " (:title target) " to their Grip")
    :effect (req (move state side target :hand)
                 (when (has-subtype? target "Virus")
                   (resolve-ability state side
                                    {:prompt "Choose a virus to add to Grip"
                                     :msg (msg "add " (:title target) " to their Grip")
                                     :choices (req (cancellable
                                                     (filter #(has-subtype? % "Virus") (:discard runner)) :sorted))
                                     :effect (effect (move target :hand))} card nil)))}

   "Deep Data Mining"
   {:req (req rd-runnable)
    :effect (effect (run :rd nil card)
                    (register-events (:events (card-def card)) (assoc card :zone '(:discard))))
    :events {:successful-run {:silent (req true)
                              :effect (effect (access-bonus (max 0 (min 4 (available-mu state))))) }
             :run-ends {:effect (effect (unregister-events card))}}}

   "Demolition Run"
   {:req (req (or rd-runnable hq-runnable))
    :prompt "Choose a server"
    :choices ["HQ" "R&D"]
    :effect (effect (run target nil card)
                    (resolve-ability
                      {:effect (req (let [c (move state side (last (:discard runner)) :play-area)]
                                      (card-init state side c {:resolve-effect false})
                                      (register-events state side
                                                       {:run-ends {:effect (effect (trash c))}} c)))}
                     card nil))
    :events {:run-ends nil}
    :interactions {:trash-ability
                   {:label "[Demolition Run]: Trash card"
                    :msg (msg "trash " (:title target) " at no cost")
                    :delayed-completion true
                    :effect (effect (trash-no-cost eid target))}}}

   "Deuces Wild"
   (let [all [{:effect (effect (gain-credits 3))
               :msg "gain 3 [Credits]"}
              {:effect (effect (draw 2))
               :msg "draw 2 cards"}
              {:effect (effect (lose :tag 1))
               :msg "remove 1 tag"}
              {:prompt "Select 1 piece of ice to expose"
               :msg "expose 1 ice and make a run"
               :choices {:req #(and (installed? %) (ice? %))}
               :delayed-completion true
               :effect (req (when-completed (expose state side target)
                                            (continue-ability
                                              state side
                                              {:prompt "Choose a server"
                                               :choices (req runnable-servers)
                                               :delayed-completion true
                                               :effect (effect (game.core/run eid target))}
                                              card nil)))}]
         choice (fn choice [abis]
                  {:prompt "Choose an ability to resolve"
                   :choices (map #(capitalize (:msg %)) abis)
                   :delayed-completion true
                   :effect (req (let [chosen (some #(when (= target (capitalize (:msg %))) %) abis)]
                                  (when-completed
                                    (resolve-ability state side chosen card nil)
                                    (if (= (count abis) 4)
                                      (continue-ability state side (choice (remove-once #(= % chosen) abis)) card nil)
                                      (effect-completed state side eid)))))})]
     {:delayed-completion true
      :effect (effect (continue-ability (choice all) card nil))})

   "Compile"
   {:implementation "Trigger only on first encounter not enforced"
    :prompt "Choose a server"
    :msg "make a run and install a program on encounter with the first piece of ICE"
    :choices (req runnable-servers)
    :delayed-completion true
    :abilities [{:label "Install a program using Compile"
                 :delayed-completion true
                 :effect (effect (resolve-ability
                                   {:prompt "Install a program from Stack or Heap?"
                                    :choices ["Stack" "Heap"]
                                    :msg (msg "install " (:title target))
                                    :effect (effect (resolve-ability
                                                      (let [chosen-source target]
                                                        {:prompt (str "Choose a program in your " chosen-source " to install")
                                                         :choices (req (cancellable (filter #(is-type? % "Program")
                                                                                            ((if (= chosen-source "Heap") :discard :deck) runner))))
                                                         :effect (req (runner-install state side (assoc-in target [:special :compile-installed] true) {:no-cost true})
                                                                      (when (= chosen-source "Stack")
                                                                        (shuffle! state :runner :deck)))})
                                                      card nil))}
                                   card nil))}]
    :effect (effect (run target nil card)
                    (prompt! card (str "Click Compile in the Temporary Zone to install a Program") ["OK"] {})
                    (resolve-ability
                      {:effect (req (let [c (move state side (last (:discard runner)) :play-area)]
                                         (card-init state side c {:resolve-effect false})))}
                      card nil))
    :events {:run-ends {:effect (req
                                 (let [compile-installed (first (filter #(get-in % [:special :compile-installed]) (game.core/all-installed state :runner)))]
                                   (when (not (empty? compile-installed))
                                     (system-msg state side (str "moved " (:title compile-installed) " to the bottom of the Stack at the end of the run from Compile"))
                                     (move state side compile-installed :deck)))
                                 (unregister-events state side card)
                                 (trash state side card))}}}

   "Dianas Hunt"
   {:implementation "One program per encounter not enforced"
    :prompt "Choose a server"
    :msg "make a run and install a program on encounter with each ICE"
    :choices (req runnable-servers)
    :delayed-completion true
    :abilities [{:label "Install a program using Diana's Hunt?"
                 :delayed-completion true
                 :effect (effect (resolve-ability
                                   {:prompt "Choose a program in your Grip to install"
                                    :choices {:req #(and (is-type? % "Program")
                                                         (runner-can-install? state side % false)
                                                         (in-hand? %))}
                                    :msg (msg "install " (:title target))
                                    :effect (req (let [diana-card (assoc-in target [:special :diana-installed] true)]
                                                   (runner-install state side diana-card {:no-cost true})
                                                   (swap! state update :diana #(conj % diana-card))))}
                                   card nil))}]
    :effect (effect (run target nil card)
                    (prompt! card (str "Click Diana's Hunt in the Temporary Zone to install a Program") ["OK"] {})
                    (resolve-ability
                      {:effect (req (let [c (move state side (last (:discard runner)) :play-area)]
                                      (card-init state side c {:resolve-effect false})
                                      (register-events state side
                                                       {:run-ends {:effect (req (let [hunt (:diana @state)]
                                                                                  (doseq [c hunt]
                                                                                    (let [installed (find-cid (:cid c) (all-installed state side))]
                                                                                      (when (get-in installed [:special :diana-installed])
                                                                                        (system-msg state side (str "trashes " (:title c) " at the end of the run from Diana's Hunt"))
                                                                                        (trash state side installed {:unpreventable true}))))
                                                                                  (swap! state dissoc :diana)
                                                                                  (unregister-events state side card)
                                                                                  (trash state side c)))}} c)))}
                      card nil))
    :events {:run-ends nil}}

   "Diesel"
   {:msg "draw 3 cards" :effect (effect (draw 3))}

   "Dirty Laundry"
   (run-event
    {:end-run {:req (req (:successful run))
               :msg "gain 5 [Credits]"
               :effect (effect (gain-credits :runner 5))}})

   "Diversion of Funds"
   {:req (req hq-runnable)
    :effect (effect (run :hq
                         {:req (req (= target :hq))
                          :replace-access
                          (let [five-or-all (fn [corp] (min 5 (:credit corp)))]
                            {:delayed-completion true
                             :msg (msg "force the Corp to lose " (five-or-all corp)
                                       " [Credits], and gain " (five-or-all corp))
                             :effect (effect (lose-credits :corp (five-or-all corp))
                                             (gain-credits :runner (five-or-all corp)))})}
                      card))}

   "Drive By"
   {:choices {:req #(let [topmost (get-nested-host %)]
                     (and (is-remote? (second (:zone topmost)))
                          (= (last (:zone topmost)) :content)
                          (not (:rezzed %))))}
    :delayed-completion true
    :effect (req (when-completed (expose state side target) ;; would be nice if this could return a value on completion
                                 (if async-result ;; expose was successful
                                   (if (#{"Asset" "Upgrade"} (:type target))
                                     (do (system-msg state :runner (str "uses Drive By to trash " (:title target)))
                                         (trash state side (assoc target :seen true))
                                         (effect-completed state side eid))
                                     (effect-completed state side eid))
                                   (effect-completed state side eid))))}

   "Early Bird"
   (run-event
    {:msg (msg "make a run on " target " and gain [Click]")}
    nil
    (effect (gain :click 1)))

   "Easy Mark"
   {:msg "gain 3 [Credits]" :effect (effect (gain-credits 3))}

   "Embezzle"
   (letfn [(name-string [cards]
             (join " and " (map :title cards)))] ; either 'card' or 'card1 and card2'
    {:req (req hq-runnable)
     :effect (effect
              (run :hq {:req (req (= target :hq))
                        :replace-access
                        {:mandatory true
                         :msg (msg "reveal 2 cards from HQ and trash all "
                                   target (when (not= "ICE" (:type target)) "s"))
                         :prompt "Choose a card type"
                         :choices ["Asset" "Upgrade" "Operation" "ICE"]
                         :effect (req (let [chosen-type target
                                            cards-to-reveal (take 2 (shuffle (:hand corp)))
                                            cards-to-trash (filter #(is-type? % chosen-type) cards-to-reveal)]
                                        (system-msg state side (str " reveals " (name-string cards-to-reveal) " from HQ"))
                                        (when-not (empty? cards-to-trash)
                                          (system-msg state side (str " trashes " (name-string cards-to-trash)
                                                                      " from HQ and gain " (* 4 (count cards-to-trash)) "[Credits]"))
                                          (doseq [c cards-to-trash]
                                            (trash state :runner (assoc c :seen true)))
                                          (gain-credits state :runner (* 4 (count cards-to-trash))))))}}
                card))})

   "Emergency Shutdown"
   {:req (req (some #{:hq} (:successful-run runner-reg)))
    :msg (msg "derez " (:title target))
    :choices {:req #(and (ice? %)
                         (rezzed? %))}
    :effect (effect (derez target))}

   "Emergent Creativity"
   (letfn [(ec [trash-cost to-trash]
             {:delayed-completion true
             :prompt "Choose a hardware or program to install"
             :msg (msg "trash " (if (empty? to-trash) "no cards" (join ", " (map :title to-trash)))
                       " and install " (:title target) " lowering the cost by " trash-cost)
             :choices (req (cancellable (filter #(or (is-type? % "Program")
                                                     (is-type? % "Hardware"))
                                                (:deck runner)) :sorted))
             :effect (req (trigger-event state side :searched-stack nil)
                          (shuffle! state side :deck)
                          (doseq [c to-trash]
                            (trash state side c {:unpreventable true}))
                          (install-cost-bonus state side [:credit (- trash-cost)])
                          (runner-install state side target)
                          (effect-completed state side eid card))})]
   {:prompt "Choose Hardware and Programs to trash from your Grip"
    :choices {:req #(and (or (is-type? % "Hardware")
                             (is-type? % "Program"))
                         (in-hand? %))
              :max (req (count (:hand runner)))}
    :cancel-effect (effect (resolve-ability (ec 0 []) card nil))
    :effect (req (let [trash-cost (apply + (map :cost targets))
                       to-trash targets]
                   (resolve-ability state side (ec trash-cost to-trash) card nil)))})

   "Employee Strike"
   {:msg "disable the Corp's identity"
    :disable-id true
    :effect (effect (disable-identity :corp))
    :leave-play (effect (enable-identity :corp))}

   "Encore"
   {:req (req (and (some #{:hq} (:successful-run runner-reg))
                   (some #{:rd} (:successful-run runner-reg))
                   (some #{:archives} (:successful-run runner-reg))))
    :effect (req (swap! state update-in [:runner :extra-turns] (fnil inc 0))
                 (move state side (first (:play-area runner)) :rfg))
    :msg "take an additional turn after this one"}

   "En Passant"
   {:req (req (:successful-run runner-reg))
    :effect (req (let [runtgt (first (flatten (turn-events state side :run)))
                       serv (zone->name runtgt)]
                   (resolve-ability state side
                     {:prompt (msg "Choose an unrezzed piece of ICE protecting " serv " that you passed on your last run")
                      :choices {:req #(and (ice? %)
                                           (not (rezzed? %)))}
                      :msg (msg "trash " (card-str state target))
                      :effect (req (trash state side target)
                                   (swap! state assoc-in [:runner :register :trashed-card] true))}
                    card nil)))}

   "Escher"
   (letfn [(es [] {:prompt "Select two pieces of ICE to swap positions"
                   :choices {:req #(and (installed? %) (ice? %)) :max 2}
                   :effect (req (if (= (count targets) 2)
                                  (do (swap-ice state side (first targets) (second targets))
                                      (resolve-ability state side (es) card nil))
                                  (system-msg state side "has finished rearranging ICE")))})]
     {:req (req hq-runnable)
            :effect (effect (run :hq {:replace-access
                                {:msg "rearrange installed ICE"
                                 :effect (effect (resolve-ability (es) card nil))}} card))})

   "Eureka!"
   {:effect (req (let [topcard (first (:deck runner))
                       caninst (or (is-type? topcard "Hardware")
                                   (is-type? topcard "Program")
                                   (is-type? topcard "Resource"))]
                   (if caninst
                     (resolve-ability
                       state side
                       {:optional {:prompt (msg "Install " (:title topcard) "?")
                                   :yes-ability {:effect (effect (install-cost-bonus [:credit -10])
                                                                 (runner-install topcard))}
                                   :no-ability {:effect (effect (trash topcard {:unpreventable true})
                                                                (system-msg (str "reveals and trashes "
                                                                                 (:title topcard))))}}} card nil)
                     (do (trash state side topcard {:unpreventable true})
                         (system-msg state side (str "reveals and trashes " (:title topcard)))))))}

   "Exclusive Party"
   {:msg (msg "draw 1 card and gain "
              (count (filter #(= (:title %) "Exclusive Party") (:discard runner)))
              " [Credits]")
    :effect (effect (draw) (gain-credits (count (filter #(= (:title %) "Exclusive Party") (:discard runner)))))}

   "Executive Wiretaps"
   {:msg (msg "reveal cards in HQ: " (join ", " (map :title (:hand corp))))}

   "Exploit"
   {:req (req (and (some #{:hq} (:successful-run runner-reg))
                   (some #{:rd} (:successful-run runner-reg))
                   (some #{:archives} (:successful-run runner-reg))))
    :prompt "Choose up to 3 pieces of ICE to derez"
    :choices {:max 3 :req #(and (rezzed? %) (ice? %))}
    :msg (msg "derez " (join ", " (map :title targets)))
    :effect (req (doseq [c targets]
                   (derez state side c)))}

   "Exploratory Romp"
   (run-event
     {:replace-access {:prompt "Advancements to remove from a card in or protecting this server?"
                       :choices ["0", "1", "2", "3"]
                       :delayed-completion true
                       :effect (req (let [c (str->int target)]
                                      (show-wait-prompt state :corp "Runner to remove advancements")
                                      (continue-ability state side
                                        {:choices {:req #(and (contains? % :advance-counter)
                                                              (= (first (:server run)) (second (:zone %))))}
                                         :msg (msg "remove " (quantify c "advancement token")
                                                   " from " (card-str state target))
                                         :effect (req (let [to-remove (min c (get-counters target :advancement))]
                                                        (add-prop state :corp target :advance-counter (- to-remove))
                                                        (clear-wait-prompt state :corp)
                                                        (effect-completed state side eid)))}
                                        card nil)))}})

   "Express Delivery"
   {:prompt "Choose a card to add to your Grip" :choices (req (take 4 (:deck runner)))
    :msg "look at the top 4 cards of their Stack and add 1 of them to their Grip"
    :effect (effect (move target :hand) (shuffle! :deck))}

   "Falsified Credentials"
   {:prompt "Choose a type"
    :choices ["Agenda" "Asset" "Upgrade"]
    :msg (msg "to guess " target)
    :delayed-completion true
    :effect (effect
             (continue-ability
              (let [chosen-type target]
                {:choices {:req #(let [topmost (get-nested-host %)]
                                   (and (is-remote? (second (:zone topmost)))
                                        (= (last (:zone topmost)) :content)
                                        (not (rezzed? %))))}
                 :delayed-completion true
                 :effect (req             ;taken from Drive By - maybe refactor
                          (when-completed (expose state side target)
                            (if (and async-result ;; expose was successful
                                     (= chosen-type (:type target)))
                              (continue-ability
                                  state :runner
                                  {:effect (effect (gain-credits 5))
                                   :msg "gain 5 [Credits] "}
                                  card nil)
                              (effect-completed state side eid))))})
              card nil))}


   "Fear the Masses"
   {:req (req hq-runnable)
    :effect (effect (run :hq {:req (req (= target :hq))
                              :replace-access
                              {:delayed-completion true
                               :mandatory true
                               :msg "force the Corp to trash the top card of R&D"
                               :effect (req (mill state :corp)
                                            (let [n (count (filter #(= (:title card) (:title %)) (:hand runner)))]
                                              (if (pos? n)
                                                (continue-ability state side
                                                  {:prompt "Reveal how many copies of Fear the Masses?"
                                                   :choices {:number (req n)}
                                                   :effect (req (when (pos? target)
                                                                  (mill state :corp target)
                                                                  (system-msg state side
                                                                              (str "reveals " target " copies of Fear the Masses,"
                                                                                   " forcing the Corp to trash " target " cards"
                                                                                   " from the top of R&D"))))}
                                                 card nil)
                                                (effect-completed state side eid card))))}} card))}

   "Feint"
   {:req (req hq-runnable)
    :implementation "Bypass is manual"
    :effect (effect (run :hq nil card) (register-events (:events (card-def card))
                                                        (assoc card :zone '(:discard))))
    ;; Don't need a msg since game will print that card access is prevented
    :events {:successful-run {:effect (effect (prevent-access))}
             :run-ends {:effect (effect (unregister-events card))}}}

   "Fisk Investment Seminar"
   {:msg "make each player draw 3 cards"
    :effect (effect (draw 3) (draw :corp 3))}

   "Forged Activation Orders"
   {:choices {:req #(and (ice? %)
                         (not (rezzed? %)))}
    :effect (req (let [ice target
                       serv (zone->name (second (:zone ice)))
                       icepos (ice-index state ice)]
                   (resolve-ability
                     state :corp
                     {:prompt (msg "Rez " (:title ice) " at position " icepos
                                   " of " serv " or trash it?") :choices ["Rez" "Trash"]
                      :effect (effect (resolve-ability
                                        (if (and (= target "Rez") (<= (rez-cost state :corp ice) (:credit corp)))
                                          {:msg (msg "force the rez of " (:title ice))
                                           :effect (effect (rez :corp ice))}
                                          {:msg (msg "trash the ICE at position " icepos " of " serv)
                                           :effect (effect (trash :corp ice))})
                                        card nil))}
                     card nil)))}

   "Forked"
   {:implementation "Ice trash is manual"
    :prompt "Choose a server"
    :choices (req runnable-servers)
    :effect (effect (run target nil card))}

   "Frame Job"
   {:prompt "Choose an agenda to forfeit"
    :choices (req (:scored runner))
    :effect (effect (forfeit target)
                    (gain-bad-publicity :corp 1))
    :msg (msg "forfeit " (:title target) " and give the Corp 1 bad publicity")}

   "Frantic Coding"
   {:delayed-completion true
    :events {:runner-shuffle-deck nil}
    :effect
    (req (let [topten (take 10 (:deck runner))]
           (prompt! state :runner card (str "The top 10 cards of the Stack are "
                                            (join ", " (map :title topten))) ["OK"] {})
           (continue-ability
             state side
             {:prompt "Install a program?"
              :choices (conj (vec (sort-by :title (filter #(and (is-type? % "Program")
                                                                (can-pay? state side nil
                                                                          (modified-install-cost state side % [:credit -5])))
                                                          topten))) "No install")
              :delayed-completion true
              :effect (req (if (not= target "No install")
                             (do (register-events state side
                                                  {:runner-shuffle-deck
                                                   {:effect (effect (update! (assoc card :shuffle-occurred true)))}}
                                                  (assoc card :zone '(:discard)))
                                 (install-cost-bonus state side [:credit -5])
                                 (let [to-trash (remove #(= (:cid %) (:cid target)) topten)]
                                   (when-completed (runner-install state side target nil)
                                                   (let [card (get-card state (assoc card :zone '(:discard)))]
                                                     (if (not (:shuffle-occurred card))
                                                       (do (system-msg state side (str "trashes " (join ", " (map :title to-trash))))
                                                           (doseq [c to-trash] (trash state side c {:unpreventable true}))
                                                           (effect-completed state side eid))
                                                       (do (system-msg state side "does not have to trash cards because the stack was shuffled")
                                                           (effect-completed state side eid)))))))
                             (do (doseq [c topten] (trash state side c {:unpreventable true}))
                                 (system-msg state side (str "trashes " (join ", " (map :title topten)))))))} card nil)))}

   "\"Freedom Through Equality\""
   {:events {:agenda-stolen {:msg "add it to their score area as an agenda worth 1 agenda point"
                             :delayed-completion true
                             :effect (req (as-agenda state :runner eid card 1))}}}

   "Freelance Coding Contract"
   {:choices {:max 5
              :req #(and (is-type? % "Program")
                         (in-hand? %))}
    :msg (msg "trash " (join ", " (map :title targets)) " and gain "
              (* 2 (count targets)) " [Credits]")
    :effect (req (doseq [c targets]
                   (trash state side c {:unpreventable true}))
                 (gain-credits state side (* 2 (count targets))))}

   "Game Day"
   {:msg (msg "draw " (- (hand-size state :runner) (count (:hand runner))) " cards")
    :effect (effect (draw (- (hand-size state :runner) (count (:hand runner)))))}

  "Glut Cipher"
  (let [corp-choose {:show-discard true
                     :delayed-completion true
                     :player :corp
                     :prompt (msg "Select 5 cards from Archives to add to HQ")
                     :choices {:max 5
                               :all true
                               :req #(and (= (:side %) "Corp")
                                          (= (:zone %) [:discard]))}
                     :msg (msg "move "
                               (let [seen (filter :seen targets)
                                     m (count  (remove :seen targets))]
                                 (str (join ", " (map :title seen))
                                      (when (pos? m)
                                        (str (when-not (empty? seen) " and ")
                                             (quantify m "unseen card")))
                                      " into HQ, then trash 5 cards")))
                     :effect (req (when-completed
                                    (resolve-ability state side
                                                     {:effect (req (doseq [c targets]
                                                                     (move state side c :hand)))}
                                                     card targets)
                                    (continue-ability state side
                                                      {:delayed-completion true
                                                       :effect (req (doseq [c (take 5 (shuffle (:hand corp)))]
                                                                      (trash state :corp c))
                                                                    (clear-wait-prompt state :runner)
                                                                    (effect-completed state :runner eid card))}
                                                      card nil)))}
        access-effect {:mandatory true
                       :delayed-completion true
                       :req (req (>= (count (:discard corp)) 5))
                       :effect (req (show-wait-prompt
                                      state :runner
                                      "Corp to choose which cards to pick up from Archives") ;; For some reason it just shows successful-run-trigger-message, but this works!?
                                    (continue-ability state side
                                                      corp-choose
                                                      card nil))}]
    {:req (req archives-runnable)
     :makes-run true
     :effect (effect (run :archives
                          {:req (req (= target :archives))
                           :replace-access access-effect}
                          card))})

   "Government Investigations"
   {:flags {:psi-prevent-spend (req 2)}}

   "Hacktivist Meeting"
   {:implementation "Does not prevent rez if HQ is empty"
    :events {:rez {:req (req (and (not (ice? target))
                                  (pos? (count (:hand corp)))))
                   ;; FIXME the above condition is just a bandaid, proper fix would be preventing the rez altogether
                   :msg "force the Corp to trash 1 card from HQ at random"
                   :effect (effect (trash (first (shuffle (:hand corp)))))}}}

   "High-Stakes Job"
   (run-event
    {:choices (req (let [unrezzed-ice #(seq (filter (complement rezzed?) (:ices (second %))))
                         bad-zones (keys (filter (complement unrezzed-ice) (get-in @state [:corp :servers])))]
                     (zones->sorted-names (remove (set bad-zones) (get-runnable-zones @state)))))}
    {:end-run {:req (req (:successful run))
               :msg "gain 12 [Credits]"
               :effect (effect (gain-credits :runner 12))}})

   "Hostage"
   {:prompt "Choose a Connection"
    :choices (req (cancellable (filter #(has-subtype? % "Connection") (:deck runner)) :sorted))
    :msg (msg "add " (:title target) " to their Grip and shuffle their Stack")
    :effect (req (let [connection target]
                   (trigger-event state side :searched-stack nil)
                   (resolve-ability
                     state side
                     {:prompt (str "Install " (:title connection) "?")
                      :choices ["Yes" "No"]
                      :effect (req (let [d target]
                                     (resolve-ability state side
                                       {:effect (req (shuffle! state side :deck)
                                                     (if (= "Yes" d)
                                                       (runner-install state side connection)
                                                       (move state side connection :hand)))} card nil)))}
                     card nil)))}

   "Ive Had Worse"
   {:effect (effect (draw 3))
    :trash-effect {:when-inactive true
                   :req (req (#{:meat :net} target))
                   :effect (effect (draw :runner 3)) :msg "draw 3 cards"}}

   "Immolation Script"
   {:req (req archives-runnable)
    :effect (effect (run :archives nil card)
                    (register-events (:events (card-def card)) (assoc card :zone '(:discard))))
    :events {:pre-access
             {:delayed-completion true
              :req (req (and (= target :archives)
                             ;; don't prompt unless there's at least 1 rezzed ICE matching one in Archives
                             (not-empty (clojure.set/intersection
                                          (into #{} (map :title (filter #(ice? %) (:discard corp))))
                                          (into #{} (map :title (filter #(rezzed? %) (all-installed state :corp))))))))
              :effect (req (continue-ability state side
                             {:delayed-completion true
                              :prompt "Choose a piece of ICE in Archives"
                              :choices (req (filter ice? (:discard corp)))
                              :effect (req (let [icename (:title target)]
                                             (continue-ability state side
                                               {:delayed-completion true
                                                :prompt (msg "Select a rezzed copy of " icename " to trash")
                                                :choices {:req #(and (ice? %)
                                                                     (rezzed? %)
                                                                     (= (:title %) icename))}
                                                :msg (msg "trash " (card-str state target))
                                                :effect (req (trash state :corp target)
                                                             (unregister-events state side card)
                                                             (effect-completed state side eid))} card nil)))}
                            card nil))}}}

   "Independent Thinking"
   (letfn [(cards-to-draw [targets]
             (* (count targets)
                (if (some #(and (not (facedown? %)) (has-subtype? % "Directive")) targets) 2 1)))]
     {:delayed-completion true
      :prompt "Choose up to 5 installed cards to trash with Independent Thinking"
      :choices {:max 5
                :req #(and (installed? %)
                           (= (:side %) "Runner"))}
      :effect (req (when-completed (trash-cards state side targets nil)
                                   (draw state :runner (cards-to-draw targets))))
      :msg (msg "trash " (join ", " (map :title targets)) " and draw " (quantify (cards-to-draw targets) "card"))})

   "Indexing"
   {:req (req rd-runnable)
    :delayed-completion true
    :effect (effect (run :rd
                         {:req (req (= target :rd))
                          :replace-access
                          {:msg "rearrange the top 5 cards of R&D"
                           :delayed-completion true
                           :effect (req (show-wait-prompt state :corp "Runner to rearrange the top cards of R&D")
                                        (let [from (take 5 (:deck corp))]
                                          (if (pos? (count from))
                                            (continue-ability state side (reorder-choice :corp :corp from '()
                                                                                         (count from) from) card nil)
                                            (do (clear-wait-prompt state :corp)
                                                (effect-completed state side eid card)))))}} card))}

   "Infiltration"
   {:prompt "Gain 2 [Credits] or expose a card?" :choices ["Gain 2 [Credits]" "Expose a card"]
    :effect (effect (continue-ability (if (= target "Expose a card")
                                        {:choices {:req installed?}
                                         :delayed-completion true
                                         :effect (effect (expose eid target))}
                                         {:msg "gain 2 [Credits]" :effect (effect (gain-credits 2))})
                                      card nil))}

   "Information Sifting"
   (letfn [(access-pile [cards pile pile-size]
             {:prompt "Choose a card to access. You must access all cards."
              :choices [(str "Card from pile " pile)]
              :delayed-completion true
              :effect (req (when-completed
                             (access-card state side (first cards))
                             (if (< 1 (count cards))
                               (continue-ability state side (access-pile (next cards) pile pile-size) card nil)
                               (do (swap! state assoc-in [:run :cards-accessed] pile-size)
                                   (effect-completed state side eid card)))))})
           (which-pile [p1 p2]
             {:prompt "Choose a pile to access"
              :choices [(str "Pile 1 (" (count p1) " cards)") (str "Pile 2 (" (count p2) " cards)")]
              :delayed-completion true
              :effect (req (let [choice (if (.startsWith target "Pile 1") 1 2)]
                             (clear-wait-prompt state :corp)
                             (system-msg state side (str "chooses to access " target))
                             (continue-ability state side
                                (access-pile (if (= 1 choice) p1 p2) choice (count (if (= 1 choice) p1 p2)))
                                card nil)))})]
     (let [access-effect
           {:delayed-completion true
            :mandatory true
            :effect (req (if (< 1 (count (:hand corp)))
                           (do (show-wait-prompt state :runner "Corp to create two piles")
                               (continue-ability
                                 state :corp
                                 {:delayed-completion true
                                  :prompt (msg "Select up to " (dec (count (:hand corp))) " cards for the first pile")
                                  :choices {:req #(and (in-hand? %) (card-is? % :side :corp))
                                            :max (req (dec (count (:hand corp))))}
                                  :effect (effect (clear-wait-prompt :runner)
                                                  (show-wait-prompt :corp "Runner to select a pile")
                                                  (continue-ability
                                                    :runner
                                                    (which-pile (shuffle targets)
                                                                (shuffle (vec (clojure.set/difference
                                                                                (set (:hand corp)) (set targets)))))
                                                    card nil))
                                  } card nil))
                           (effect-completed state side eid card)))}]
       {:req (req hq-runnable)
        :effect (effect (run :hq {:req (req (= target :hq))
                                  :replace-access access-effect}
                             card))}))

   "Inject"
   {:effect (req (doseq [c (take 4 (get-in @state [:runner :deck]))]
                   (if (is-type? c "Program")
                     (do (trash state side c {:unpreventable true})
                         (gain-credits state side 1)
                         (system-msg state side (str "trashes " (:title c) " and gains 1 [Credits]")))
                     (do (move state side c :hand)
                         (system-msg state side (str "adds " (:title c) " to Grip"))))))}

   "Injection Attack"
   (run-event
    {:delayed-completion true}
    nil
    nil
    (effect (continue-ability
             {:prompt "Select an icebreaker"
              :choices {:req #(and (installed? %) (has-subtype? % "Icebreaker"))}
              :effect (effect (pump target 2 :all-run))}
             card nil)))

   "Inside Job"
   {:implementation "Bypass is manual"
    :prompt "Choose a server"
    :choices (req runnable-servers)
    :effect (effect (run target nil card))}

   "Interdiction"
   (let [ab (effect (register-turn-flag!
                     card :can-rez
                     (fn [state side card]
                       (if (and (= (:active-player @state) :runner) (not (ice? card)))
                         ((constantly false)
                          (toast state :corp "Cannot rez non-ICE on the Runner's turn due to Interdiction"))
                         true))))]
     {:msg "prevent the Corp from rezzing non-ICE cards on the Runner's turn"
      :effect ab
      :events {:runner-turn-begins {:effect ab}}
      :leave-play (req (clear-all-flags-for-card! state side card))})

   "Itinerant Protesters"
   {:msg "reduce the Corp's maximum hand size by 1 for each bad publicity"
    :effect (req (lose state :corp :hand-size {:mod  (:bad-publicity corp)})
                 (add-watch state :itin
                   (fn [k ref old new]
                     (let [bpnew (get-in new [:corp :bad-publicity])
                           bpold (get-in old [:corp :bad-publicity])]
                       (when (> bpnew bpold)
                         (lose state :corp :hand-size {:mod (- bpnew bpold)}))
                       (when (< bpnew bpold)
                         (gain state :corp :hand-size {:mod (- bpold bpnew)}))))))
    :leave-play (req (remove-watch state :itin)
                     (gain state :corp :hand-size {:mod (:bad-publicity corp)}))}

   "Knifed"
   {:implementation "Ice trash is manual"
    :prompt "Choose a server"
    :choices (req runnable-servers)
    :effect (effect (run target nil card))}

   "Kraken"
   {:req (req (:stole-agenda runner-reg)) :prompt "Choose a server" :choices (req servers)
    :msg (msg "force the Corp to trash an ICE protecting " target)
    :effect (req (let [serv (next (server->zone state target))
                       servname target]
                   (resolve-ability
                     state :corp
                     {:prompt (msg "Select a piece of ICE in " target " to trash")
                      :choices {:req #(and (= (last (:zone %)) :ices)
                                           (= serv (rest (butlast (:zone %)))))}
                      :effect (req (trash state :corp target)
                                   (system-msg state side (str "trashes "
                                    (card-str state target))))}
                    card nil)))}

   "Lawyer Up"
   {:msg "remove 2 tags and draw 3 cards"
    :effect (effect (draw 3) (lose :tag 2))}

   "Lean and Mean"
   {:prompt "Choose a server"
    :choices (req runnable-servers)
    :delayed-completion true
    :msg (msg "make a run on " target (when (< (count (filter #(is-type? % "Program") (all-active-installed state :runner))) 4)
                                        ", adding +2 strength to all icebreakers"))
    :effect (req (when (< (count (filter #(is-type? % "Program") (all-active-installed state :runner))) 4)
                   (doseq [c (filter #(has-subtype? % "Icebreaker") (all-active-installed state :runner))]
                     (pump state side c 2 :all-run)))
                 (game.core/run state side (make-eid state) target nil card))}

   "Leave No Trace"
   (letfn [(get-rezzed-cids [ice]
             (map :cid (filter #(and (rezzed? %) (is-type? % "ICE")) ice)))]
     {:prompt "Choose a server"
      :msg "make a run and derez any ICE that are rezzed during this run"
      :choices (req runnable-servers)
      :delayed-completion true
      :effect (req
                (let [old-ice-cids (get-rezzed-cids (all-installed state :corp))]
                  (swap! state assoc :lnt old-ice-cids)
                  (register-events state side (:events (card-def card)) (assoc card :zone '(:discard)))
                  (game.core/run state side (make-eid state) target nil card)))
      :events {:run-ends {:effect (req (let [new (set (get-rezzed-cids (all-installed state :corp)))
                                             old (set (:lnt @state))
                                             diff-cid (seq (clojure.set/difference new old))
                                             diff (map #(find-cid % (all-installed state :corp)) diff-cid)]
                                         (doseq [ice diff]
                                           (derez state side ice))
                                         (when-not (empty? diff)
                                           (system-msg state side (str "derezzes " (join ", " (map :title diff)) " via Leave No Trace")))
                                         (swap! state dissoc :lnt)
                                         (unregister-events state side card)))}}})

   "Legwork"
   {:req (req hq-runnable)
    :effect (effect (run :hq nil card) (register-events (:events (card-def card))
                                                        (assoc card :zone '(:discard))))
    :events {:successful-run {:silent (req true)
                              :effect (effect (access-bonus 2))}
             :run-ends {:effect (effect (unregister-events card))}}}

   "Leverage"
   {:req (req (some #{:hq} (:successful-run runner-reg)))
    :player :corp
    :prompt "Take 2 bad publicity?"
    :choices ["Yes" "No"]
    :effect (req (if (= target "Yes")
                   (do (gain-bad-publicity state :corp 2)
                       (system-msg state :corp "takes 2 bad publicity"))
                   (do (register-events state side
                                        {:pre-damage {:effect (effect (damage-prevent :net Integer/MAX_VALUE)
                                                                      (damage-prevent :meat Integer/MAX_VALUE)
                                                                      (damage-prevent :brain Integer/MAX_VALUE))}
                                         :runner-turn-begins {:effect (effect (unregister-events card))}}
                                        (assoc card :zone '(:discard)))
                       (system-msg state :runner "is immune to damage until the beginning of the Runner's next turn"))))
    ; This :events is a hack so that the unregister-events above will fire.
    :events {:runner-turn-begins nil :pre-damage nil}}

   "Levy AR Lab Access"
   {:msg "shuffle their Grip and Heap into their Stack and draw 5 cards"
    :effect (effect (shuffle-into-deck :hand :discard) (draw 5)
                    (move (first (:play-area runner)) :rfg))}

   "Lucky Find"
   {:msg "gain 9 [Credits]"
    :effect (effect (gain-credits 9))}

   "Mad Dash"
   {:prompt "Choose a server"
    :choices (req runnable-servers)
    :delayed-completion true
    :effect (effect (run target nil card)
                    (register-events (:events (card-def card)) (assoc card :zone '(:discard))))
    :events {:agenda-stolen {:silent (req true)
                             :effect (effect (update! (assoc card :steal true)))}
             :run-ends {:delayed-completion true
                        :effect (req (if (:steal card)
                                       (when-completed (as-agenda state :runner (get-card state card) 1)
                                                       (system-msg state :runner
                                                                   (str "adds Mad Dash to their score area as an agenda worth 1 agenda point")))
                                       (do (system-msg state :runner
                                                       (str "suffers 1 meat damage from Mad Dash"))
                                         (damage state side eid :meat 1 {:card card})))
                                     (unregister-events state side card))}}}

   "Making an Entrance"
   (letfn [(entrance-trash [cards]
             {:prompt "Choose a card to trash"
              :choices (cons "None" cards)
              :delayed-completion true
              :msg (req (when (not= target "None") (str "trash " (:title target))))
              :effect (req (if (= target "None")
                             (if (not-empty cards)
                               (continue-ability state side (reorder-choice :runner :corp cards '()
                                                                            (count cards) cards) card nil)
                               (do (clear-wait-prompt state :corp)
                                   (effect-completed state side eid card)))
                             (do (trash state side target {:unpreventable true})
                                 (continue-ability state side (entrance-trash (remove-once #(= % target) cards))
                                                   card nil))))})]
     {:msg "look at and trash or rearrange the top 6 cards of their Stack"
      :delayed-completion true
      :effect (req (show-wait-prompt state :corp "Runner to rearrange the top cards of their stack")
                   (let [from (take 6 (:deck runner))]
                     (continue-ability state side (entrance-trash from) card nil)))})

   "Marathon"
   (run-event
     {:choices (req (filter #(can-run-server? state %) remotes))}
     {:end-run {:effect (req (prevent-run-on-server state card (:server run))
                             (when (:successful run)
                               (system-msg state :runner "gains 1 [Click] and adds Marathon to their grip")
                               (gain state :runner :click 1)
                               (move state :runner (assoc card :zone [:discard]) :hand)))}})


   "Mars for Martians"
   {:msg (msg "draw " (count (filter #(and (has-subtype? % "Clan") (is-type? % "Resource"))
                                     (all-active-installed state :runner)))
              " cards and gain " (:tag runner) " [Credits]")
    :effect (effect (draw (count (filter #(and (has-subtype? % "Clan") (is-type? % "Resource"))
                                         (all-active-installed state :runner))))
                    (gain-credits (:tag runner)))}

   "Mass Install"
   (let [mhelper (fn mi [n] {:prompt "Select a program to install"
                             :choices {:req #(and (is-type? % "Program")
                                                  (in-hand? %))}
                             :effect (req (runner-install state side target)
                                            (when (< n 3)
                                              (resolve-ability state side (mi (inc n)) card nil)))})]
     {:effect (effect (resolve-ability (mhelper 1) card nil))})

   "Mining Accident"
   (letfn [(mining [] {:player :corp
                       :delayed-completion true
                       :prompt "Pay 5 [Credits] or take 1 Bad Publicity?"
                       :choices ["Pay 5 [Credits]" "Take 1 Bad Publicity"]
                       :effect (req (cond

                                      (and (= target "Pay 5 [Credits]") (can-pay? state :corp nil :credit 5))
                                      (do (lose-credits state :corp 5)
                                          (system-msg state side "pays 5 [Credits] from Mining Accident")
                                          (clear-wait-prompt state :runner)
                                          (effect-completed state side eid))

                                      (= target "Pay 5 [Credits]")
                                      (do (can-pay? state :corp "Mining Accident" :credit 5)
                                          (continue-ability state side (mining) card nil))

                                      (= target "Take 1 Bad Publicity")
                                      (do (gain-bad-publicity state :corp 1)
                                          (system-msg state side "takes 1 bad publicity from Mining Accident")
                                          (clear-wait-prompt state :runner)
                                          (effect-completed state side eid))))})]
   {:req (req (some #{:hq :rd :archives} (:successful-run runner-reg)))
    :delayed-completion true
    :effect (req (move state side (first (:play-area runner)) :rfg)
                 (show-wait-prompt state :runner "Corp to choose to pay or take bad publicity")
                 (continue-ability state side (mining) card nil))
    :msg "make the Corp pay 5 [Credits] or take 1 bad publicity"})

   "Möbius"
   {:req (req rd-runnable)
    :delayed-completion true
    :effect (req (let [mob-eid (make-eid state)
                       events (:events (card-def card))]
                   (register-events state side
                                    (assoc-in events [:successful-run-ends :eid] mob-eid)
                                    (assoc card :zone '(:discard)))
                   (when-completed (game.core/run state side mob-eid :rd nil card)
                                   (let [card (get-card state (assoc card :zone '(:discard)))]
                                     (unregister-events state side card)
                                     (when (:run-again card)
                                       (game.core/run state side mob-eid :rd nil card)
                                       (register-events state side {:successful-run
                                                                   {:req (req (= target :rd))
                                                                    :msg "gain 4 [Credits]"
                                                                     :effect (effect (gain-credits 4)
                                                                                     (unregister-events card))}}

                                                        (assoc card :zone '(:discard))))
                                     (update! state side (dissoc card :run-again))))))
    :events {:successful-run nil
             :successful-run-ends {:interactive (req true)
                                   :optional {:req (req (= [:rd] (:server target)))
                                              :prompt "Make another run on R&D?"
                                              :yes-ability {:effect (effect (clear-wait-prompt :corp)
                                                                            (update! (assoc card :run-again true)))}}}}}

   "Modded"
   {:prompt "Select a program or piece of hardware to install from your Grip"
    :choices {:req #(and (or (is-type? % "Hardware")
                             (is-type? % "Program"))
                         (in-hand? %))}
    :effect (effect (install-cost-bonus [:credit -3]) (runner-install target))}

   "Net Celebrity"
   {:recurring 1}

   "Networking"
   {:msg "remove 1 tag"
    :effect (effect (lose :tag 1))
    :optional {:prompt "Pay 1 [Credits] to add Networking to Grip?"
               :yes-ability {:cost [:credit 1]
                             :msg "add it to their Grip"
                             :effect (effect (move (last (:discard runner)) :hand))}}}

   "Notoriety"
   {:req (req (and (some #{:hq} (:successful-run runner-reg))
                   (some #{:rd} (:successful-run runner-reg))
                   (some #{:archives} (:successful-run runner-reg))))
    :delayed-completion true
    :effect (req (as-agenda state :runner eid (first (:play-area runner)) 1))
    :msg "add it to their score area as an agenda worth 1 agenda point"}

   "On the Lam"
   {:req (req (some #(is-type? % "Resource") (all-active-installed state :runner)))
    :prompt "Choose a resource to host On the Lam"
    :choices {:req #(and (is-type? % "Resource")
                         (installed? %))}
    :effect (effect (host target (assoc card :zone [:discard]))
                    (system-msg (str "hosts On the Lam on " (:title target))))
    :interactions {:prevent [{:type #{:net :brain :meat :tag}
                              :req (req true)}]}
    :abilities [{:label "[Trash]: Avoid 3 tags"
                 :msg "avoid up to 3 tags"
                 :effect (effect (tag-prevent 3) (trash card {:cause :ability-cost}))}
                {:label "[Trash]: Prevent up to 3 damage"
                 :msg "prevent up to 3 damage"
                 :effect (effect (damage-prevent :net 3)
                                 (damage-prevent :meat 3)
                                 (damage-prevent :brain 3)
                                 (trash card {:cause :ability-cost}))}]}

   "Out of the Ashes"
   (let [ashes-run {:prompt "Choose a server"
                    :choices (req runnable-servers)
                    :delayed-completion true
                    :effect (effect (run eid target nil card))}
         ashes-recur (fn ashes-recur [n]
                       {:prompt "Remove Out of the Ashes from the game to make a run?"
                        :choices ["Yes" "No"]
                        :effect (req (if (= target "Yes")
                                       (let [card (some #(when (= "Out of the Ashes" (:title %)) %) (:discard runner))]
                                         (system-msg state side "removes Out of the Ashes from the game to make a run")
                                         (move state side card :rfg)
                                         (unregister-events state side card)
                                         (when-completed (resolve-ability state side ashes-run card nil)
                                                         (if (< 1 n)
                                                           (continue-ability state side (ashes-recur (dec n)) card nil)
                                                           (effect-completed state side eid card))))))})
         ashes-flag {:runner-phase-12 {:priority -1
                                       :once :per-turn
                                       :once-key :out-of-ashes
                                       :effect (effect (continue-ability
                                                         (ashes-recur (count (filter #(= "Out of the Ashes" (:title %))
                                                                                     (:discard runner))))
                                                         card nil))}}]
   (run-event
    {:move-zone (req (if (= [:discard] (:zone card))
                       (register-events state side ashes-flag (assoc card :zone [:discard]))
                       (unregister-events state side card)))
     :events {:runner-phase-12 nil}}
    nil))

   "Paper Tripping"
   {:msg "remove all tags" :effect (effect (lose :tag :all))}

   "Peace in Our Time"
   {:req (req (not (:scored-agenda corp-reg)))
    :msg "gain 10 [Credits]. The Corp gains 5 [Credits]"
    :effect (req (gain-credits state :runner 10)
                 (gain-credits state :corp 5)
                 (apply prevent-run-on-server
                        state card (get-zones @state))
                 (register-events state side
                   {:runner-turn-ends {:effect (req (apply enable-run-on-server state card (get-zones @state)))}}
                  (assoc card :zone '(:discard))))
    :events {:runner-turn-ends nil}}

   "Planned Assault"
   {:msg (msg "play " (:title target))
    :choices (req (cancellable (filter #(and (has-subtype? % "Run")
                                             (<= (:cost %) (:credit runner))) (:deck runner)) :sorted))
    :prompt "Choose a Run event" :effect (effect (trigger-event :searched-stack nil)
                                                 (shuffle! :deck)
                                                 (play-instant target {:no-additional-cost true}))}

   "Political Graffiti"
   (let [update-agenda-points (fn [state side target amount]
                               (set-prop state side (get-card state target) :agendapoints (+ amount (:agendapoints (get-card state target))))
                               (gain-agenda-point state side amount))]
     {:req (req archives-runnable)
      :events {:purge {:effect (effect (trash card {:cause :purge}))}}
      :trash-effect {:effect (req (let [current-side (get-scoring-owner state {:cid (:agenda-cid card)})]
                                    (update-agenda-points state current-side (find-cid (:agenda-cid card) (get-in @state [current-side :scored])) 1)))}
      :effect (effect (run :archives
                        {:req (req (= target :archives))
                         :replace-access
                         {:prompt "Select an agenda to host Political Graffiti"
                          :choices {:req #(in-corp-scored? state side %)}
                          :msg (msg "host Political Graffiti on " (:title target) " as a hosted condition counter")
                          :effect (req (host state :runner (get-card state target)
                                         ; keep host cid in :agenda-cid because `trash` will clear :host
                                         (assoc card :zone [:discard] :installed true :agenda-cid (:cid (get-card state target))))
                                       (update-agenda-points state :corp target -1))}} card))})

   "Populist Rally"
   {:req (req (seq (filter #(has-subtype? % "Seedy") (all-active-installed state :runner))))
    :msg "give the Corp 1 fewer [Click] to spend on their next turn"
    :effect (effect (lose :corp :click-per-turn 1)
                    (register-events (:events (card-def card))
                                     (assoc card :zone '(:discard))))
    :events {:corp-turn-ends {:effect (effect (gain :corp :click-per-turn 1)
                                              (unregister-events card))}}}

   "Power Nap"
   {:effect (effect (gain-credits (+ 2 (count (filter #(has-subtype? % "Double")
                                                      (:discard runner))))))
    :msg (msg "gain " (+ 2 (count (filter #(has-subtype? % "Double") (:discard runner)))) " [Credits]")}

   "Power to the People"
   {:effect (effect (register-events {:pre-steal-cost
                                      {:once :per-turn :effect (effect (gain-credits 7))
                                                       :msg "gain 7 [Credits]"}
                                      :runner-turn-ends
                                      {:effect (effect (unregister-events card))}}
                    (assoc card :zone '(:discard))))
    :events {:pre-steal-cost nil :runner-turn-ends nil}}

   "Prey"
   (run-event)

   "Process Automation"
   {:msg "gain 2 [Credits] and draw 1 card"
    :effect (effect (gain-credits 2) (draw 1))}

   "Push Your Luck"
   {:effect (effect (show-wait-prompt :runner "Corp to guess Odd or Even")
                    (resolve-ability
                      {:player :corp :prompt "Guess whether the Runner will spend an Odd or Even number of credits with Push Your Luck"
                       :choices ["Even" "Odd"]
                       :msg "force the Corp to make a guess"
                       :effect (req (let [guess target]
                                      (clear-wait-prompt state :runner)
                                      (resolve-ability
                                        state :runner
                                        {:choices :credit :prompt "How many credits?"
                                         :msg (msg "spend " target " [Credits]. The Corp guessed " guess)
                                         :effect (req (when (or (and (= guess "Even") (odd? target))
                                                                (and (= guess "Odd") (even? target)))
                                                        (system-msg state :runner (str "gains " (* 2 target) " [Credits]"))
                                                        (gain-credits state :runner (* 2 target))))} card nil)))}
                      card nil))}

   "Pushing the Envelope"
   (letfn [(hsize [s] (count (get-in s [:runner :hand])))]
   {:msg (msg (if (<= (hsize @state) 2)
           "make a run, and adds +2 strength to installed icebreakers"
           "make a run"))
    :prompt "Choose a server"
    :choices (req runnable-servers)
    :delayed-completion true
    :effect (req (when (<= (hsize @state) 2)
                   (let [breakers (filter #(has-subtype? % "Icebreaker") (all-active-installed state :runner))]
                     (doseq [t breakers] (pump state side t 2 :all-run))))
                 (game.core/run state side (make-eid state) target))})

   "Quality Time"
   {:msg "draw 5 cards" :effect (effect (draw 5))}

   "Queens Gambit"
   {:choices ["0", "1", "2", "3"] :prompt "How many advancement tokens?"
    :effect (req (let [c (str->int target)]
                   (resolve-ability
                     state side
                     {:choices {:req #(and (is-remote? (second (:zone %)))
                                           (= (last (:zone %)) :content)
                                           (not (:rezzed %)))}
                      :msg (msg "add " c " advancement tokens on a card and gain " (* 2 c) " [Credits]")
                      :effect (effect (gain-credits (* 2 c))
                                      (add-prop :corp target :advance-counter c {:placed true})
                                      (register-turn-flag! card :can-access
                                                           ;; prevent access of advanced card
                                                           (fn [_ _ card] (not (same-card? target card)))))}
                     card nil)))}

   "Quest Completed"
   {:req (req (and (some #{:hq} (:successful-run runner-reg))
                   (some #{:rd} (:successful-run runner-reg))
                   (some #{:archives} (:successful-run runner-reg))))
    :choices {:req installed?} :msg (msg "access " (:title target))
    :effect (effect (access-card target))}

   "Rebirth"
   {:msg "change identities"
    :prompt "Choose an identity to become"
    :choices (req (let [is-swappable (fn [c] (and (= "Identity" (:type c))
                                             (= (-> @state :runner :identity :faction) (:faction c))
                                             (not (.startsWith (:code c) "00")) ; only draft identities have this
                                             (not (= (:title c) (-> @state :runner :identity :title)))))
                        swappable-ids (filter is-swappable (vals @all-cards))]
                    (cancellable swappable-ids :sorted)))

     :effect (req
               ;; Handle Ayla - Part 1
               (when (-> @state :runner :identity :code (= "13012"))
                 (doseq [c (-> @state :runner :identity :hosted)]
                   (move state side c :temp-nvram)))

               (move state side (last (:discard runner)) :rfg)
               (disable-identity state side)

               ;; Manually reduce the runner's link by old link
               (lose state :runner :link (get-in @state [:runner :identity :baselink]))

               ;; Move the selected ID to [:runner :identity] and set the zone
               (swap! state update-in [side :identity]
                  (fn [x] (assoc (server-card (:title target) (get-in @state [:runner :user]))
                            :zone [:identity])))

               ;; enable-identity does not do everything that init-identity does
               (init-identity state side (get-in @state [:runner :identity]))
               (system-msg state side "NOTE: passive abilities (Kate, Gabe, etc) will incorrectly fire
                if their once per turn condition was met this turn before Rebirth was played.
                Please adjust your game state manually for the rest of this turn if necessary")

               ;; Handle Ayla - Part 2
               (when-not (empty? (-> @state :runner :temp-nvram))
                 (doseq [c (-> @state :runner :temp-nvram)]
                   (host state side (get-in @state [:runner :identity]) c {:facedown true}))))}

   "Recon"
   (run-event)

   "Reshape"
   {:prompt "Select two non-rezzed ICE to swap positions"
    :choices {:req #(and (installed? %) (not (rezzed? %)) (ice? %)) :max 2}
    :msg (msg "swap the positions of " (card-str state (first targets)) " and " (card-str state (second targets)))
    :effect (req (when (= (count targets) 2)
                   (swap-ice state side (first targets) (second targets))))}

   "Retrieval Run"
   {:req (req archives-runnable)
    :effect (effect (run :archives
                      {:req (req (= target :archives))
                       :replace-access
                       {:prompt "Choose a program to install"
                        :msg (msg "install " (:title target))
                        :choices (req (filter #(is-type? % "Program") (:discard runner)))
                        :effect (effect (runner-install target {:no-cost true}))}} card))}

   "Rigged Results"
   (letfn [(choose-ice []
             {:prompt "Select a piece of ICE to bypass"
              :choices {:req #(ice? %)}
              :msg (msg "bypass " (card-str state target))
              :effect (final-effect (run (second (:zone target))))})
           (corp-choice [spent]
             {:prompt "Guess how many credits were spent"
              :choices ["0" "1" "2"]
              :delayed-completion true
              :effect (req (system-msg state :runner (str "spends " spent "[Credit]. "
                                       (-> corp :user :username) " guesses " target "[Credit]"))
                           (clear-wait-prompt state :runner)
                           (lose-credits state :runner spent)
                           (if (not= (str spent) target)
                             (continue-ability state :runner (choose-ice) card nil)
                             (effect-completed state side eid)))})
           (runner-choice [cr]
             {:prompt "Spend how many credits?"
              :choices (take cr ["0" "1" "2"])
              :delayed-completion true
              :effect (effect (show-wait-prompt :runner "Corp to guess")
                              (clear-wait-prompt :corp)
                              (continue-ability :corp (corp-choice (str->int target)) card nil))})]
   {:effect (effect (show-wait-prompt :corp "Runner to spend credits")
                    (continue-ability (runner-choice (inc (min 2 (:credit runner)))) card nil))})

   "Rip Deal"
   {:req (req hq-runnable)
    :effect (effect (run :hq {:req (req (= target :hq))
                              :replace-access
                                   {:delayed-completion true
                                    :effect (req (let [n (min (-> @state :corp :hand count) (access-count state side :hq-access))
                                                       heap (-> @state :runner :discard count (- 1))]
                                                   (move state side (find-cid (:cid card) (:discard runner)) :rfg)
                                                   (if (pos? heap)
                                                     (resolve-ability state side
                                                                      {:show-discard true
                                                                       :prompt (str "Choose " (min n heap) " card(s) to move from the Heap to your Grip")
                                                                       :delayed-completion true
                                                                       :msg (msg "take " (join ", " (map :title targets)) " from their Heap to their Grip")
                                                                       :choices {:max (min n heap)
                                                                                 :all true
                                                                                 :req #(and (= (:side %) "Runner")
                                                                                            (in-discard? %))}
                                                                       :effect (req (doseq [c targets] (move state side c :hand))
                                                                                    (do-access state side eid (:server run) {:hq-root-only true}))} card nil)
                                                     (resolve-ability state side
                                                                      {:delayed-completion true
                                                                       :msg (msg "take no cards from their Heap to their Grip")
                                                                       :effect (req (do-access state side eid (:server run) {:hq-root-only true}))} card nil))))}} card))}

   "Rumor Mill"
   (letfn [(eligible? [card] (and (:uniqueness card)
                                  (or (card-is? card :type "Asset")
                                      (card-is? card :type "Upgrade"))
                                  (not (has-subtype? card "Region"))))
           (rumor [state] (filter eligible? (concat (all-installed state :corp)
                                  (get-in @state [:corp :hand])
                                  (get-in @state [:corp :deck])
                                  (get-in @state [:corp :discard]))))]
   {:leave-play (req (doseq [c (rumor state)]
                       (enable-card state :corp c)))
    :effect (req (doseq [c (rumor state)]
                   (disable-card state :corp c)))
    :events {:corp-install {:req (req (eligible? target))
                            :effect (effect (disable-card :corp target))}}})

   "Run Amok"
   {:implementation "Ice trash is manual"
    :prompt "Choose a server" :choices (req runnable-servers)
    :effect (effect (run target {:end-run {:msg " trash 1 piece of ICE that was rezzed during the run"}} card))}

   "Running Interference"
   (run-event
    {:events {:pre-rez nil
              :run-ends nil}}
    nil
    nil
    (effect (register-events {:pre-rez {:req (req (ice? target))
                                        :effect (effect (rez-cost-bonus (:cost target)))}
                              :run-ends {:effect (effect (unregister-events card))}}
                             (assoc card :zone '(:discard)))))

   "Satellite Uplink"
   {:choices {:max 2 :req installed?}
    :delayed-completion true
    :effect (req (let [[card1 card2] targets]
                   (when-completed (expose state side card1)
                                   (expose state side eid card2))))}

   "Scavenge"
   {:prompt "Select an installed program to trash"
    :choices {:req #(and (is-type? % "Program")
                         (installed? %))}
    :effect (req (let [trashed target tcost (- (:cost trashed)) st state si side]
                   (trash state side trashed)
                   (resolve-ability
                     state side
                     {:prompt "Select a program to install from your Grip or Heap"
                      :show-discard true
                      :choices {:req #(and (is-type? % "Program")
                                           (#{[:hand] [:discard]} (:zone %))
                                           (can-pay? st si nil (modified-install-cost st si % [:credit tcost])))}
                      :effect (effect (install-cost-bonus [:credit (- (:cost trashed))])
                                      (runner-install target))
                      :msg (msg "trash " (:title trashed) " and install " (:title target))} card nil)))}

   "Scrubbed"
   {:events (let [sc {:effect (req (update! state side (dissoc card :scrubbed-target)))}]
                 {:encounter-ice {:once :per-turn
                                  :effect (effect (update! (assoc card :scrubbed-target target))
                                                  (update-ice-strength current-ice))}
                  :pre-ice-strength {:req (req (= (:cid target) (get-in card [:scrubbed-target :cid])))
                                     :effect (effect (ice-strength-bonus -2 target))}
                  :run-ends sc})}

   "Showing Off"
   {:req (req rd-runnable)
    :effect (effect (run :rd
                      {:replace-access
                       {:msg "access cards from the bottom of R&D"
                        :delayed-completion true
                        :effect (req (when-completed (resolve-ability state side
                                                       {:effect (effect (register-events (:events (card-def card))
                                                                                         (assoc card :zone '(:discard))))}
                                                      card nil)
                                                     (do-access state side eid (:server run))))}} card))
    :events {:pre-access {:silent (req true)
                          :effect (req (swap! state assoc-in [:corp :deck]
                                              (rseq (into [] (get-in @state [:corp :deck])))))}
             :run-ends {:effect (req (swap! state assoc-in [:corp :deck]
                                            (rseq (into [] (get-in @state [:corp :deck]))))
                                     (unregister-events state side card))}}}

   "Singularity"
   (run-event
    {:choices (req (filter #(can-run-server? state %) remotes))}
    {:req (req (is-remote? target))
     :replace-access {:mandatory true
                      :msg "trash all cards in the server at no cost"
                      :effect (req (doseq [c (:content run-server)]
                                     (trash state side c)))}})

   "Social Engineering"
   {:prompt "Select an unrezzed piece of ICE"
    :choices {:req #(and (= (last (:zone %)) :ices) (not (rezzed? %)) (ice? %))}
    :effect (req (let [ice target
                       serv (zone->name (second (:zone ice)))]
              (resolve-ability
                 state :runner
                 {:msg (msg "select the piece of ICE at position " (ice-index state ice) " of " serv)
                  :effect (effect (register-events {:pre-rez-cost
                                                    {:req (req (= target ice))
                                                     :effect (req (let [cost (rez-cost state side (get-card state target))]
                                                                    (gain-credits state :runner cost)))
                                                     :msg (msg "gain " (rez-cost state side (get-card state target)) " [Credits]")}}
                                  (assoc card :zone '(:discard))))}
               card nil)))
    :events {:pre-rez-cost nil}
    :end-turn {:effect (effect (unregister-events card))}}

   "Spear Phishing"
   {:implementation "Bypass is manual"
    :prompt "Choose a server"
    :choices (req runnable-servers)
    :effect (effect (run target nil card))}

   "Special Order"
   {:prompt "Choose an Icebreaker"
    :effect (effect (trigger-event :searched-stack nil)
                    (shuffle! :deck)
                    (system-msg (str "adds " (:title target) " to their Grip and shuffles their Stack"))
                    (move target :hand))
    :choices (req (cancellable (filter #(has-subtype? % "Icebreaker") (:deck runner)) :sorted))}

   "Spooned"
   {:implementation "Ice trash is manual"
    :prompt "Choose a server"
    :choices (req runnable-servers)
    :effect (effect (run target nil card))}

   "Spot the Prey"
   {:prompt "Select 1 non-ICE card to expose"
    :msg "expose 1 card and make a run"
    :choices {:req #(and (installed? %) (not (ice? %)) (= (:side %) "Corp"))}
    :delayed-completion true
    :effect (req (when-completed (expose state side target)
                                 (continue-ability
                                   state side
                                   {:prompt "Choose a server"
                                    :choices (req runnable-servers)
                                    :delayed-completion true
                                    :effect (effect (game.core/run eid target))}
                                   card nil)))}

   "Stimhack"
   (run-event
    nil
    {:end-run {:msg "take 1 brain damage"
               :effect (effect (damage eid :brain 1 {:unpreventable true :card card}))}}
    (effect (gain-run-credits 9)))

   "Sure Gamble"
   {:msg "gain 9 [Credits]" :effect (effect (gain-credits 9))}

   "Surge"
   {:msg (msg "place 2 virus tokens on " (:title target))
    :choices {:req #(and (has-subtype? % "Virus") (:added-virus-counter %))}
    :effect (req (add-counter state :runner target :virus 2))}

   "SYN Attack"
   {:effect (req (if (< (count (:hand corp)) 2)
                   (draw state :corp 4)
                   (do (show-wait-prompt state :runner "Corp to choose an option for SYN Attack")
                       (resolve-ability state :corp
                         {:prompt "Discard 2 cards or draw 4 cards?"
                          :choices ["Discard 2" "Draw 4"]
                          :effect (req (if (= target "Draw 4")
                                         (do (draw state :corp 4)
                                             (system-msg state :corp (str "draws 4 cards from SYN Attack"))
                                             (clear-wait-prompt state :runner))
                                         (resolve-ability state :corp
                                           {:prompt "Choose 2 cards to discard"
                                            :choices {:max 2 :req #(and (in-hand? %) (= (:side %) "Corp"))}
                                            :effect (effect (trash-cards :corp targets)
                                                            (system-msg :corp (str "discards 2 cards from SYN Attack"))
                                                            (clear-wait-prompt :runner))}
                                          card nil)))}
                        card nil))))}

   "System Outage"
   {:events {:corp-draw {:req (req (not (first-event? state side :corp-draw)))
                         :msg "force the Corp to lose 1 [Credits]"
                         :effect (effect (lose-credits :corp 1))}}}

   "System Seizure"
  {:effect (effect (register-events (:events (card-def card)) (assoc card :zone '(:discard))))
   :events {:pump-breaker {:silent (req true)
                           :req (req (or (and (has-flag? state side :current-run :system-seizure)
                                              (run-flag? state side (second targets) :system-seizure))
                                         (not (get-in @state [:per-turn (:cid card)]))))
                           :effect (req (update! state side (update-in (second targets) [:pump :all-run] (fnil #(+ % (first targets)) 0)))
                                        (register-run-flag! state side card :system-seizure (fn [_ _ c] (= (:cid c) (:cid (second targets)))))
                                        (update-breaker-strength state side (second targets))
                                        (swap! state assoc-in [:per-turn (:cid card)] targets))}}
   :move-zone (req (when (= [:discard] (:zone card))
                     (unregister-events state side card)))}

   "Test Run"
   {:prompt "Install a program from your Stack or Heap?"
    :choices (cancellable ["Stack" "Heap"])
    :msg (msg "install a program from their " target)
    :effect (effect (resolve-ability
                      {:prompt "Choose a program to install"
                       :choices (req (cancellable
                                       (filter #(is-type? % "Program")
                                               ((if (= target "Heap") :discard :deck) runner))))
                       :effect (effect (trigger-event :searched-stack nil)
                                       (shuffle! :deck)
                                       (runner-install (assoc-in target [:special :test-run] true) {:no-cost true}))
                       :end-turn
                       {:req (req (get-in (find-cid (:cid target) (all-installed state :runner)) [:special :test-run]))
                        :msg (msg "move " (:title target) " to the top of their Stack")
                        :effect (req (move state side (find-cid (:cid target) (all-installed state :runner))
                                           :deck {:front true}))}}
                      card targets))}

   "The Makers Eye"
   {:req (req rd-runnable)
    :effect (effect (run :rd nil card)
                    (register-events (:events (card-def card)) (assoc card :zone '(:discard))))
    :events {:successful-run {:silent (req true)
                              :req (req (= target :rd))
                              :effect (effect (access-bonus 2))}
             :run-ends {:effect (effect (unregister-events card))}}}

   "The Noble Path"
   {:effect (req (doseq [c (:hand runner)]
                   (trash state side c))
                 (register-events state side
                                  {:pre-damage {:effect (effect (damage-prevent :net Integer/MAX_VALUE)
                                                                (damage-prevent :meat Integer/MAX_VALUE)
                                                                (damage-prevent :brain Integer/MAX_VALUE))}
                                   :run-ends {:effect (effect (unregister-events card))}}
                                  (assoc card :zone '(:discard)))
                 (resolve-ability state side
                   {:prompt "Choose a server"
                    :choices (req runnable-servers)
                    :msg (msg "trash their Grip and make a run on " target ", preventing all damage")
                    :effect (req (let [runtgt [(last (server->zone state target))]
                                       ices (get-in @state (concat [:corp :servers] runtgt [:ices]))]
                                   (swap! state assoc :per-run nil
                                                      :run {:server runtgt :position (count ices)
                                                            :access-bonus 0 :run-effect nil})
                                   (gain-run-credits state :runner (:bad-publicity corp))
                                   (swap! state update-in [:runner :register :made-run] #(conj % (first runtgt)))
                                   (trigger-event state :runner :run runtgt)))} card nil))
    :events {:pre-damage nil :run-ends nil}}

   "The Price of Freedom"
   {:additional-cost [:connection 1]
    :msg "prevent the Corp from advancing cards during their next turn"
    :effect (effect (register-events (:events (card-def card)) (assoc card :zone '(:rfg)))
                    (move (first (:play-area runner)) :rfg))
    :events {:corp-turn-begins
             {:effect (effect (register-turn-flag! card :can-advance
                                (fn [state side card]
                                  ((constantly false)
                                   (toast state :corp "Cannot advance cards this turn due to The Price of Freedom." "warning"))))
                              (unregister-events card))}}}

   "Three Steps Ahead"
   {:end-turn {:effect (effect (gain-credits (* 2 (count (:successful-run runner-reg)))))
               :msg (msg "gain " (* 2 (count (:successful-run runner-reg))) " [Credits]")}}

   "Tinkering"
   {:prompt "Select a piece of ICE"
    :choices {:req #(and (= (last (:zone %)) :ices) (ice? %))}
    :effect (req (let [ice target
                       serv (zone->name (second (:zone ice)))
                       stypes (:subtype ice)]
              (resolve-ability
                 state :runner
                 {:msg (msg "make " (card-str state ice) " gain Sentry, Code Gate, and Barrier until the end of the turn")
                  :effect (effect (update! (assoc ice :subtype (combine-subtypes true (:subtype ice) "Sentry" "Code Gate" "Barrier")))
                                  (update-ice-strength (get-card state ice))
                                  (add-icon card (get-card state ice) "T" "green")
                                  (register-events {:runner-turn-ends
                                                    {:effect (effect (remove-icon card (get-card state ice))
                                                                     (update! (assoc (get-card state ice) :subtype stypes)))}}
                                  (assoc card :zone '(:discard))))}
               card nil)))
    :events {:runner-turn-ends nil}}

   "Trade-In"
   {:additional-cost [:hardware 1]
    :effect (effect (register-events (:events (card-def card)) (assoc card :zone '(:discard))))
    :events {:runner-trash {:effect (effect (gain-credits (quot (:cost target) 2))
                                            (system-msg (str "trashes " (:title target) " and gains " (quot (:cost target) 2) " [Credits]"))
                                            (continue-ability {:prompt "Choose a Hardware to add to your Grip from your Stack"
                                                               :choices (req (filter #(is-type? % "Hardware")
                                                                                     (:deck runner)))
                                                               :msg (msg "add " (:title target) " to their Grip")
                                                               :effect (effect (trigger-event :searched-stack nil)
                                                                               (shuffle! :deck)
                                                                               (move target :hand)
                                                                               (unregister-events card))} card nil))}}}

   "Traffic Jam"
   {:effect (effect (update-all-advancement-costs))
    :leave-play (effect (update-all-advancement-costs))
    :events {:pre-advancement-cost
             {:effect (req (advancement-cost-bonus
                             state side (count (filter #(= (:title %) (:title target)) (:scored corp)))))}}}

   "Uninstall"
   {:choices {:req #(and (installed? %)
                         (not (facedown? %))
                         (#{"Program" "Hardware"} (:type %)))}
    :msg (msg "move " (:title target) " to their Grip")
    :effect (effect (move target :hand))}

   "Unscheduled Maintenance"
   {:events {:corp-install {:req (req (ice? target))
                            :effect (effect (register-turn-flag!
                                              card :can-install-ice
                                              (fn [state side card]
                                                (if (ice? card)
                                                  ((constantly false)
                                                   (toast state :corp "Cannot install ICE the rest of this turn due to Unscheduled Maintenance"))
                                                  true))))}}
    :leave-play (effect (clear-turn-flag! card :can-install-ice))}

   "Vamp"
   {:req (req hq-runnable)
    :effect (effect (run :hq {:req (req (= target :hq))
                              :replace-access
                              {:delayed-completion true
                               :prompt "How many [Credits]?" :choices :credit
                               :msg (msg "take 1 tag and make the Corp lose " target " [Credits]")
                               :effect (effect (lose-credits :corp target)
                                               (tag-runner eid 1))}} card))}

   "Wanton Destruction"
   {:req (req hq-runnable)
    :effect (effect (run :hq {:req (req (= target :hq))
                              :replace-access
                              {:msg (msg "force the Corp to discard " target " cards from HQ at random")
                               :prompt "How many [Click] do you want to spend?"
                               :choices (req (map str (range 1 (inc (:click runner)))))
                               :effect (req (let [n (str->int target)]
                                              (when (pay state :runner card :click n)
                                                (trash-cards state :corp (take n (shuffle (:hand corp)))))))}} card))}

   "White Hat"
   (letfn [(finish-choice [choices]
             (let [choices (filter #(not= "None" %) choices)]
               (when (not-empty choices)
                {:effect (req (doseq [c choices]
                                (move state :corp c :deck))
                              (shuffle! state :corp :deck))
                 :msg (str "shuffle " (join ", " (map :title choices)) " into R&D")})))
           (choose-cards [hand chosen]
             {:prompt "Choose a card in HQ to shuffle into R&D"
              :player :runner
              :choices (conj (vec (clojure.set/difference hand chosen))
                             "None")
              :delayed-completion true
              :effect (req (if (and (empty? chosen)
                                    (not= "None" target))
                             (continue-ability state side (choose-cards hand (conj chosen target)) card nil)
                             (continue-ability state side (finish-choice (conj chosen target)) card nil)))})]
   {:req (req (some #{:hq :rd :archives} (:successful-run runner-reg)))
    :trace {:base 3
            :unsuccessful
            {:delayed-completion true
             :msg "reveal all cards in HQ"
             :effect (effect (continue-ability :runner (choose-cards (set (:hand corp)) #{}) card nil))}}})

   "Windfall"
   {:effect (effect (shuffle! :deck)
                    (resolve-ability
                      {:effect (req (let [topcard (first (:deck runner))
                                          cost (:cost topcard)]
                                      (trash state side topcard)
                                      (when-not (is-type? topcard "Event")
                                        (gain-credits state side cost))
                                      (system-msg state side
                                                  (str "shuffles their Stack and trashes " (:title topcard)
                                                       (when-not (is-type? topcard "Event")
                                                         (str " to gain " cost " [Credits]"))))))}
                     card nil))}})<|MERGE_RESOLUTION|>--- conflicted
+++ resolved
@@ -42,16 +42,10 @@
    "Another Day, Another Paycheck"
    {:events {:agenda-stolen
              {:trace {:base 0
-<<<<<<< HEAD
-                      :unsuccessful {:effect (effect (gain-credits
-                                                       :runner (+ (:agenda-point runner) (:agenda-point corp))))
-                                     :msg (msg (str "gain " (+ (:agenda-point runner) (:agenda-point corp)) " [Credits]"))}}}}}
-=======
                       :unsuccessful
-                      {:effect (effect (gain :runner :credit
-                                             (+ (:agenda-point runner) (:agenda-point corp))))
+                      {:effect (effect (gain-credits
+                                         :runner (+ (:agenda-point runner) (:agenda-point corp))))
                        :msg (msg (str "gain " (+ (:agenda-point runner) (:agenda-point corp)) " [Credits]"))}}}}}
->>>>>>> bf4a46d5
 
    "Apocalypse"
    (let [corp-trash {:delayed-completion true
