--- conflicted
+++ resolved
@@ -16,7 +16,7 @@
 
 (def cards-events
   {"Account Siphon"
-   {:req (req rd-runnable)
+   {:req (req hq-runnable)
     :effect (effect (run :hq {:req (req (= target :hq))
                               :replace-access
                               {:msg (msg "force the Corp to lose " (min 5 (:credit corp))
@@ -251,21 +251,8 @@
                     card nil)))}
 
    "Data Breach"
-<<<<<<< HEAD
    {:req (req rd-runnable)
     :delayed-completion true
-    :effect (req (register-events state side (:events (card-def card))
-                                  (assoc card :zone '(:discard)))
-                 (when-completed (game.core/run state side :rd nil card)
-                                 (let [card (get-card state (assoc card :zone '(:discard)))]
-                                   (unregister-events state side card)
-                                   (if (:run-again card)
-                                     (game.core/run state side eid :rd nil card)
-                                     (effect-completed state side eid))
-                                   (update! state side (dissoc card :run-again)))))
-    :events {:successful-run-ends {:optional {:req (req (= [:rd] (:server target)))
-=======
-   {:delayed-completion true
     :effect (req (let [db-eid (make-eid state)
                        events (:events (card-def card))]
                    (register-events state side
@@ -279,7 +266,6 @@
                                      (update! state side (dissoc card :run-again))))))
     :events {:successful-run-ends
              {:optional {:req (req (= [:rd] (:server target)))
->>>>>>> 5ba262c3
                                               :prompt "Make another run on R&D?"
                                               :yes-ability {:effect (effect (clear-wait-prompt :corp)
                                                                             (update! (assoc card :run-again true)))}}}}}
@@ -1021,26 +1007,8 @@
     :msg "make the Corp pay 5 [Credits] or take 1 Bad Publicity"})
 
    "Möbius"
-<<<<<<< HEAD
    {:req (req rd-runnable)
     :delayed-completion true
-    :effect (req (register-events state side (:events (card-def card))
-                                  (assoc card :zone '(:discard)))
-                 (when-completed (game.core/run state side :rd nil card)
-                                 (let [card (get-card state (assoc card :zone '(:discard)))]
-                                   (unregister-events state side card)
-                                   (if (:run-again card)
-                                     (do (game.core/run state side eid :rd nil card)
-                                         (register-events state side {:successful-run
-                                                                      {:req (req (= target :rd))
-                                                                       :msg "gain 4 [Credits]"
-                                                                       :effect (effect (gain :credit 4)
-                                                                                       (unregister-events card))}}
-                                                                     (assoc card :zone '(:discard))))
-                                     (effect-completed state side eid))
-                                   (update! state side (dissoc card :run-again)))))
-=======
-   {:delayed-completion true
     :effect (req (let [mob-eid (make-eid state)
                        events (:events (card-def card))]
                    (register-events state side
@@ -1059,7 +1027,6 @@
 
                                                         (assoc card :zone '(:discard))))
                                      (update! state side (dissoc card :run-again))))))
->>>>>>> 5ba262c3
     :events {:successful-run nil
              :successful-run-ends {
                                    :interactive (req true)
