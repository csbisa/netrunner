--- conflicted
+++ resolved
@@ -1027,13 +1027,8 @@
                                (effect-completed state side eid))))})
            (which-pile [p1 p2]
              {:prompt "Choose a pile to access"
-<<<<<<< HEAD
               :choices [(str "Pile 1 (" (quantify (count p1) "card") ")")
                         (str "Pile 2 (" (quantify (count p2) "card") ")")]
-=======
-              :choices [(str "Pile 1 (" (count p1) " cards)")
-                        (str "Pile 2 (" (count p2) " cards)")]
->>>>>>> ed389262
               :async true
               :effect (req (let [choice (if (.startsWith target "Pile 1") 1 2)]
                              (clear-wait-prompt state :corp)
