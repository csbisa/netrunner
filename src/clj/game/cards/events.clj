(ns game.cards.events
  (:require [game.core :refer :all]
            [game.utils :refer :all]
            [jinteki.utils :refer :all]
            [jinteki.validator :refer [legal?]]
            [clojure.string :as string]
            [clojure.set :as set]))

(defn- cutlery
  [subtype]
  {:makes-run true
   :on-play {:async true
             :prompt "Choose a server:"
             :choices (req runnable-servers)
             :effect (effect (make-run eid target card))}
   :events [{:event :subroutines-broken
             :async true
             :req (req (and (has-subtype? target subtype)
                            (every? :broken (:subroutines target))
                            (let [pred #(and (has-subtype? (first %) subtype)
                                             (every? :broken (:subroutines (first %))))]
                              (first-run-event? state side :subroutines-broken pred))))
             :msg (msg "trash " (card-str state target))
             :effect (effect (trash eid target nil))}]})

;; Card definitions

(defcard "Account Siphon"
  {:makes-run true
   :on-play {:req (req hq-runnable)
             :async true
             :effect (effect (make-run eid :hq card))}
   :events [(successful-run-replace-breach
              {:target-server :hq
               :this-card-run true
               :ability
               {:async true
                :msg (msg "force the Corp to lose " (min 5 (:credit corp))
                          " [Credits], gain " (* 2 (min 5 (:credit corp)))
                          " [Credits] and take 2 tags")
                :effect (req (let [creds-lost (min 5 (:credit corp))]
                               (wait-for
                                (lose-credits state :corp creds-lost)
                                (wait-for (gain-tags state :runner 2)
                                          (gain-credits state :runner eid (* 2 creds-lost))))))}})]})

(defcard "Always Have a Backup Plan"
  {:makes-run true
   :on-play {:prompt "Choose a server"
             :choices (req runnable-servers)
             :async true
             :msg (msg "make a run on " target)
             :effect (req (wait-for (make-run state side target card)
                                    (let [card (get-card state card)
                                          run-again (get-in card [:special :run-again])]
                                      (if run-again
                                        (make-run state side eid run-again card {:ignore-costs true})
                                        (effect-completed state side eid)))))}
   :events [{:event :run-ends
             :optional {:req (req (and (not (get-in card [:special :run-again]))
                                       (:unsuccessful target)))
                        :player :runner
                        :prompt "Make another run on the same server?"
                        :yes-ability
                        {:effect (req (let [last-run (get-in @state [:runner :register :last-run])
                                            attacked-server (first (:server last-run))
                                            ice (:ice (ffirst (run-events last-run :encounter-ice)))]
                                        (update! state side (update card :special
                                                                    assoc
                                                                    :run-again attacked-server
                                                                    :run-again-ice ice))))}}}
            {:event :encounter-ice
             :once :per-run
             :req (req (and (get-in card [:special :run-again])
                            (same-card? (:ice context) (get-in card [:special :run-again-ice]))))
             :msg (msg "bypass " (:title (:ice context)))
             :effect (req (bypass-ice state))}]})

(defcard "Amped Up"
  {:on-play
   {:msg "gain [Click][Click][Click] and suffer 1 brain damage"
    :async true
    :effect (effect (gain-clicks 3)
                    (damage eid :brain 1 {:unpreventable true :card card}))}})

(defcard "Another Day, Another Paycheck"
  {:events [{:event :agenda-stolen
             :trace {:base 0
                     :unsuccessful
                     {:async true
                      :effect (effect (gain-credits :runner eid (+ (:agenda-point runner) (:agenda-point corp))))
                      :msg (msg (str "gain " (+ (:agenda-point runner) (:agenda-point corp)) " [Credits]"))}}}]})

(defcard "Apocalypse"
  (let [corp-trash {:async true
                    :effect (req (let [ai (all-installed state :corp)
                                       onhost (filter #(= '(:onhost) (:zone %)) ai)
                                       unhosted (->> ai
                                                     (remove #(= '(:onhost) (:zone %)))
                                                     (sort-by #(vec (:zone %)))
                                                     (reverse))
                                       allcorp (concat onhost unhosted)]
                                   (trash-cards state :runner eid allcorp)))}
        runner-facedown {:effect (req (let [installedcards (all-active-installed state :runner)
                                            ishosted (fn [c] (= '(:onhost) (get c :zone)))
                                            hostedcards (filter ishosted installedcards)
                                            nonhostedcards (remove ishosted installedcards)]
                                        (doseq [oc hostedcards
                                                :let [c (get-card state oc)]
                                                :when (not (condition-counter? c))]
                                          (flip-facedown state side c))
                                        (doseq [oc nonhostedcards
                                                :let [c (get-card state oc)]]
                                          (flip-facedown state side c))))}]
    {:on-play {:req (req (and (some #{:hq} (:successful-run runner-reg))
                              (some #{:rd} (:successful-run runner-reg))
                              (some #{:archives} (:successful-run runner-reg))))
               :async true
               ;; trash cards from right to left
               ;; otherwise, auto-killing servers would move the cards to the next server
               ;; so they could no longer be trashed in the same loop
               :msg "trash all installed Corp cards and turn all installed Runner cards facedown"
               :effect (req (wait-for
                              (resolve-ability state side corp-trash card nil)
                              (continue-ability state side runner-facedown card nil)))}}))

(defcard "Because I Can"
  {:makes-run true
   :on-play {:async true
             :prompt "Choose a server"
             :choices (req (filter #(can-run-server? state %) remotes))
             :effect (effect (make-run eid target card))}
   :events [(successful-run-replace-breach
              {:target-server :remote
               :this-card-run true
               :ability
               {:msg "shuffle all cards in the server into R&D"
                :effect (req (doseq [c (:content run-server)]
                               (move state :corp c :deck))
                             (shuffle! state :corp :deck))}})]})

(defcard "Black Hat"
  {:on-play
   {:trace
    {:base 4
     :unsuccessful
     {:effect (effect (register-events
                        card [(breach-access-bonus :rd 2 {:duration :end-of-turn})
                              (breach-access-bonus :hq 2 {:duration :end-of-turn})]))}}}})

(defcard "Blackmail"
  {:makes-run true
   :on-play {:req (req (has-bad-pub? state))
             :prompt "Choose a server"
             :choices (req runnable-servers)
             :msg "prevent ice from being rezzed during this run"
             :async true
             :effect (effect (register-run-flag!
                               card
                               :can-rez
                               (fn [state side card]
                                 (if (ice? card)
                                   ((constantly false)
                                    (toast state :corp "Cannot rez ice on this run due to Blackmail"))
                                   true)))
                             (make-run eid target card))}})

(defcard "Blueberry!™ Diesel"
  {:on-play {:async true
             :prompt "Move a card to the bottom of the stack?"
             :not-distinct true
             :choices (req (conj (vec (take 2 (:deck runner))) "No"))
             :effect (req (when-not (string? target)
                            (move state side target :deck))
                          (system-msg state side
                                      (str "looks at the top 2 cards of the stack"
                                           (when-not (string? target)
                                             " and adds one to the bottom of the stack")))
                          (system-msg state side "uses Blueberry!™ Diesel to draw 2 cards")
                          (draw state :runner eid 2))}})

(defcard "Bravado"
  ; Bravado only counts distinct pieces of ice that were passed.
  ; That means if a piece of ice was reinstalled and then repassed, it needs to be counted twice.
  ; This is handled by tracking :card-moved and counting them in :special :bravado-moved.
  (letfn [(iced-servers [state side eid card]
            (filter #(-> (get-in @state (cons :corp (server->zone state %))) :ices count pos?)
                    (zones->sorted-names (get-runnable-zones state side eid card nil))))]
    {:makes-run true
     :on-play {:async true
               :req (req (pos? (count (iced-servers state side eid card))))
               :prompt "Choose an iced server"
               :choices (req (iced-servers state side eid card))
               :effect (effect (register-events
                                 card
                                 [{:event :pass-ice
                                   :duration :end-of-run
                                   :effect (effect (update! (update-in (get-card state card) [:special :bravado-passed] conj (:cid (:ice context)))))}])
                         (make-run eid target (get-card state card)))}
     :events [{:event :run-ends
               :silent (req true)
               :msg (msg "gain "
                      (+ 6 (count (distinct (get-in card [:special :bravado-passed])))
                         (get-in card [:special :bravado-moved] 0))
                      " [Credits]")
               :async true
               :effect (effect (gain-credits :runner eid (+ 6 (count (distinct (get-in card [:special :bravado-passed])))
                                                            (get-in card [:special :bravado-moved] 0))))}
              {:event :card-moved
               :silent (req true)
               :req (req (in-coll? (get-in card [:special :bravado-passed] []) (:cid target)))
               :effect (effect (update! (update-in card [:special :bravado-moved] (fnil inc 0)))
                         (update! (update-in (get-card state card) [:special :bravado-passed]
                                             (fn [cids] (remove #(= % (:cid target)) cids)))))}]}))

(defcard "Bribery"
  {:makes-run true
   :on-play
   {:async true
    :prompt "How many credits do you want to pay?"
    :choices :credit
    :msg (msg "increase the rez cost of the first unrezzed piece of ice approached by " target " [Credits]")
    :effect (effect
              (continue-ability
               (let [bribery-x target
                     eid (assoc eid :x-cost true)]
                  {:prompt "Choose a server"
                   :choices (req runnable-servers)
                   :async true
                   :effect (effect
                             (register-events
                               card
                               [{:event :approach-ice
                                 :duration :end-of-run
                                 :unregister-once-resolved true
                                 :req (req (and (not (rezzed? (:ice context)))
                                                (first-run-event? state side :approach-ice
                                                                  (fn [targets]
                                                                    (let [context (first targets)]
                                                                      (not (rezzed? (:ice context))))))))
                                 :effect (effect
                                           (register-floating-effect
                                             card
                                             (let [approached-ice (:ice context)]
                                               {:type :rez-additional-cost
                                                :duration :end-of-run
                                                :unregister-once-resolved true
                                                :req (req (same-card? approached-ice target))
                                                :value [:credit bribery-x]})))}])
                             (make-run eid target card))})
                card nil))}})

(defcard "Brute-Force-Hack"
  {:on-play
   {:req (req (some #(and (ice? %)
                          (rezzed? %)
                          (can-pay? state side eid card nil
                                    [:credit (rez-cost state side %)]))
                    (all-installed state :corp)))
    :async true
    :effect
    (req (let [affordable-ice
               (seq (filter
                      identity
                      (for [ice (all-installed state :corp)
                            :when (and (ice? ice)
                                       (rezzed? ice))
                            :let [cost (rez-cost state side ice)]]
                        (when (can-pay? state side eid card nil [:credit cost])
                          [(:cid ice) cost]))))]
           (let [eid (assoc eid :x-cost true)]
             (continue-ability
              state side
              {:prompt "How many [Credits]?"
               :choices :credit
               :msg (msg "spends " target " [Credit] on Brute-Force-Hack")
               :effect (effect (continue-ability
                                {:choices {:card #(and (rezzed? %)
                                                       (some (fn [c] (and (= (first c)
                                                                             (:cid %))
                                                                          (<= (second c) target)))
                                                             affordable-ice))}
                                 :msg (msg "derez " (card-str state target))
                                 :effect (effect (derez target))}
                                card nil))}
              card nil))))}})

(defcard "Build Script"
  {:on-play
   {:msg "gain 1 [Credits] and draw 2 cards"
    :async true
    :effect (req (wait-for (gain-credits state side 1)
                           (draw state side eid 2)))}})

(defcard "By Any Means"
  {:on-play
   {:effect
    (effect
      (register-events
        card
        [{:event :access
          :duration :end-of-turn
          :req (req (not (in-discard? target)))
          :interactive (req true)
          :async true
          :msg (msg "trash " (:title target) " at no cost and suffer 1 meat damage")
          :effect (req (wait-for (trash state side (assoc target :seen true) nil)
                                 (swap! state assoc-in [:runner :register :trashed-card] true)
                                 (damage state :runner eid :meat 1 {:unboostable true})))}]))}})

(defcard "Calling in Favors"
  {:on-play
   {:msg (msg "gain " (count (filter #(and (has-subtype? % "Connection") (resource? %))
                                     (all-active-installed state :runner))) " [Credits]")
    :async true
    :effect (effect (gain-credits eid (count (filter #(and (has-subtype? % "Connection")
                                                           (resource? %))
                                                     (all-active-installed state :runner)))))}})

(defcard "Career Fair"
  {:on-play
   {:prompt "Choose a resource to install from your Grip"
    :req (req (some #(and (resource? %)
                          (can-pay? state side (assoc eid :source card :source-type :runner-install) % nil
                                    [:credit (install-cost state side % {:cost-bonus -3})]))
                    (:hand runner)))
    :choices {:req (req (and (resource? target)
                             (in-hand? target)
                             (can-pay? state side (assoc eid :source card :source-type :runner-install) target nil
                                       [:credit (install-cost state side target {:cost-bonus -3})])))}
    :async true
    :effect (effect (runner-install (assoc eid :source card :source-type :runner-install) target {:cost-bonus -3}))}})

(defcard "Careful Planning"
  {:on-play
   {:prompt "Choose a card in or protecting a remote server"
    :choices {:card #(is-remote? (second (get-zone %)))}
    :effect (effect (add-icon card target "CP" "red")
                    (system-msg (str "prevents the rezzing of " (card-str state target)
                                     " for the rest of this turn via Careful Planning"))
                    (register-events
                      card
                      [{:event :runner-turn-ends
                        :duration :end-of-turn
                        :effect (effect (remove-icon card target))}])
                    (register-turn-flag! card :can-rez
                                         (fn [state side card]
                                           (if (same-card? card target)
                                             ((constantly false)
                                              (toast state :corp "Cannot rez the rest of this turn due to Careful Planning"))
                                             true))))}})

(defcard "CBI Raid"
  (letfn [(cbi-final [chosen original]
            {:player :corp
             :prompt (str "The top cards of R&D will be " (string/join  ", " (map :title chosen)) ".")
             :choices ["Done" "Start over"]
             :async true
             :effect (req (if (= target "Done")
                            (do (doseq [c (reverse chosen)]
                                  (move state :corp c :deck {:front true}))
                                (effect-completed state side eid))
                            (continue-ability state side (cbi-choice original '() (count original) original)
                                              card nil)))})
          (cbi-choice [remaining chosen n original]
            {:player :corp
             :prompt "Choose a card to move next onto R&D"
             :choices remaining
             :async true
             :effect (effect
                       (continue-ability
                         (let [chosen (cons target chosen)]
                           (if (< (count chosen) n)
                             (cbi-choice (remove-once #(= target %) remaining) chosen n original)
                             (cbi-final chosen original)))
                         card nil))})]
    {:makes-run true
     :on-play {:req (req hq-runnable)
               :async true
               :effect (effect (make-run eid :hq card))}
     :events [(successful-run-replace-breach
                {:target-server :hq
                 :mandatory true
                 :this-card-run true
                 :ability
                 {:msg "force the Corp to add all cards in HQ to the top of R&D"
                  :player :corp
                  :waiting-prompt "Corp to make a decision"
                  :async true
                  :effect (effect
                            (continue-ability
                              (let [from (:hand corp)]
                                (when (pos? (count from))
                                  (cbi-choice from '() (count from) from)))
                              card nil))}})]}))

(defcard "Code Siphon"
  (letfn [(rd-ice [state]
            (* -3 (count (get-in @state [:corp :servers :rd :ices]))))]
    {:makes-run true
     :on-play {:req (req rd-runnable)
               :async true
               :effect (effect (make-run eid :rd card))}
     :events [(successful-run-replace-breach
                {:target-server :rd
                 :this-card-run true
                 :ability
                 {:async true
                  :prompt "Choose a program to install"
                  :msg (msg "install " (:title target) " and take 1 tag")
                  :choices (req (filter #(and (program? %)
                                              (runner-can-install? state side % false)
                                              (can-pay? state side (assoc eid :source card :source-type :runner-install) % nil
                                                        [:credit (install-cost state side % {:cost-bonus (rd-ice state)})]))
                                        (:deck runner)))
                  :effect (req (trigger-event state side :searched-stack nil)
                               (shuffle! state side :deck)
                               (wait-for (runner-install state side target {:cost-bonus (rd-ice state)})
                                         (gain-tags state side eid 1)))}})]}))

(defcard "Cold Read"
  {:implementation "Used programs restriction not enforced"
   :makes-run true
   :data {:counter {:credit 4}}
   :on-play {:async true
             :prompt "Choose a server"
             :choices (req runnable-servers)
             :effect (effect (make-run eid target card))}
   :interactions {:pay-credits {:req (req run)
                                :type :credit}}
   :events [{:event :run-ends
             :player :runner
             :prompt "Choose a program that was used during the run"
             :choices {:card #(and (program? %)
                                   (installed? %))}
             :msg (msg "trash " (:title target))
             :async true
             :effect (effect (trash eid target {:unpreventable true}))}]})

(defcard "Compile"
  (letfn [(compile-fn [where]
            {:prompt "Choose a program to install"
             :choices (req (cancellable (filter program? (get runner where))))
             :async true
             :effect (req (when (= :deck where)
                            (trigger-event state side :searched-stack nil)
                            (shuffle! state side :deck))
                          (runner-install state side (assoc eid :source card :source-type :runner-install)
                                          (assoc-in target [:special :compile-installed] true)
                                          {:ignore-all-cost true}))})]
    {:makes-run true
     :on-play {:prompt "Choose a server"
               :msg "make a run and install a program on encounter with the first piece of ice"
               :choices (req runnable-servers)
               :async true
               :effect (effect (make-run eid target card))}
     :events [{:event :encounter-ice
               :optional
               {:prompt "Install a program?"
                :once :per-run
                :yes-ability
                {:async true
                 :prompt "Install from where?"
                 :choices (req (if (not (zone-locked? state :runner :discard)) ["Stack" "Heap"] ["Stack"]))
                 :msg (msg "install a program from their " target)
                 :effect (effect (continue-ability
                                   (compile-fn (if (= "Stack" target) :deck :discard))
                                   card nil))}}}
              {:event :run-ends
               :async true
               :interactive (req true)
               :effect (req (let [compile-installed (first (filterv #(get-in % [:special :compile-installed])
                                                                    (all-active-installed state :runner)))]
                              (when (some? compile-installed)
                                (system-msg state :runner (str "moved " (:title compile-installed)
                                                               " to the bottom of the Stack"))
                                (move state :runner compile-installed :deck))))}]}))

(defcard "Contaminate"
  {:on-play
   {:msg (msg "place 3 virus tokens on " (:title target))
    :choices {:req (req (and (installed? target)
                             (runner? target)
                             (zero? (get-virus-counters state target))))}
    :async true
    :effect (effect (add-counter :runner eid target :virus 3 nil))}})

(defcard "Corporate \"Grant\""
  {:events [{:event :runner-install
             :req (req (first-event? state side :runner-install))
             :msg "force the Corp to lose 1 [Credit]"
             :async true
             :effect (effect (lose-credits :corp eid 1))}]})

(defcard "Corporate Scandal"
  {:on-play {:msg "give the Corp 1 additional bad publicity"
             :implementation "No enforcement that this Bad Pub cannot be removed"
             :effect (req (swap! state update-in [:corp :bad-publicity :additional] inc))}
   :leave-play (req (swap! state update-in [:corp :bad-publicity :additional] dec))})

(defcard "Creative Commission"
  {:on-play {:msg (msg "gain 5 [Credits]"
                       (when (pos? (:click runner))
                         " and lose [Click]"))
             :async true
             :effect (req (when (pos? (:click runner))
                            (lose-clicks state :runner 1))
                          (gain-credits state :runner eid 5))}})

(defcard "Credit Crash"
  {:makes-run true
   :on-play {:prompt "Choose a server"
             :choices (req runnable-servers)
             :async true
             :effect (effect (make-run eid target card))}
   :events [{:event :pre-access-card
             :once :per-run
             :async true
             :req (req (not (agenda? target)))
             :effect (req (let [c target
                                cost (or (and (or (asset? c)
                                                  (upgrade? c)
                                                  (ice? c))
                                              (rez-cost state side c))
                                         (and (operation? c)
                                              (play-cost state side c)))
                                title (:title c)]
                            (if (can-pay? state :corp eid card nil [:credit cost])
                              (continue-ability
                                state :corp
                                {:optional
                                 {:waiting-prompt "Corp to choose an option"
                                  :prompt (msg "Spend " cost " [Credits] to prevent the trash of " title "?")
                                  :player :corp
                                  :yes-ability {:async true
                                                :effect (req (system-msg state :corp (str "spends " cost " [Credits] to prevent "
                                                                                          title " from being trashed at no cost"))
                                                             (lose-credits state :corp eid cost))}
                                  :no-ability {:msg (msg "trash " title " at no cost")
                                               :async true
                                               :effect (effect (trash eid (assoc c :seen true) nil))}}}
                                card nil)
                              (do (system-msg state side (str "uses Credit Crash to trash " title " at no cost"))
                                  (trash state side eid (assoc c :seen true) nil)))))}]})

(defcard "Credit Kiting"
  {:on-play
   {:req (req (some #{:hq :rd :archives} (:successful-run runner-reg)))
    :prompt "Choose a card to install from your Grip"
    :choices {:req (req (and (not (event? target))
                             (in-hand? target)
                             (can-pay? state side (assoc eid :source card :source-type :runner-install) target nil
                                       [:credit (install-cost state side target {:cost-bonus -8})])))}
    :async true
    :effect (req (let [new-eid (make-eid state {:source card :source-type :runner-install})]
                   (wait-for (runner-install state :runner new-eid target {:cost-bonus -8})
                             (gain-tags state :runner eid 1))))}})

(defcard "Cyber Threat"
  {:makes-run true
   :on-play
   {:prompt "Choose a server"
    :choices (req runnable-servers)
    :async true
    :effect (req (let [serv target]
                   (continue-ability
                     state :corp
                     (if (seq (filter #(and (installed? %)
                                            (not (rezzed? %))
                                            (ice? %)
                                            (can-pay? state side eid card nil
                                                      [:credit (rez-cost state side %)]))
                                      (all-installed state :corp)))
                       {:optional
                        {:prompt (msg "Rez a piece of ice protecting " serv "?")
                         :yes-ability {:async true
                                       :prompt (msg "Choose a piece of ice protecting " serv " to rez")
                                       :player :corp
                                       :choices {:card #(and (installed? %)
                                                             (not (rezzed? %))
                                                             (ice? %)
                                                             (can-pay? state side eid card nil
                                                                       [:credit (rez-cost state side %)]))}
                                       :effect (effect (rez :corp eid target))
                                       :cancel-effect
                                       (effect (register-run-flag!
                                                 card
                                                 :can-rez
                                                 (fn [state side card]
                                                   (if (ice? card)
                                                     ((constantly false)
                                                      (toast state :corp "Cannot rez ice on this run due to Cyber Threat"))
                                                     true)))
                                               (make-run eid serv card))}
                         :no-ability {:async true
                                      :effect (effect (register-run-flag!
                                                        card
                                                        :can-rez
                                                        (fn [state side card]
                                                          (if (ice? card)
                                                            ((constantly false)
                                                             (toast state :corp "Cannot rez ice on this run due to Cyber Threat"))
                                                            true)))
                                                      (make-run eid serv card))
                                      :msg (msg "make a run on " serv " during which no ice can be rezzed")}}}
                       {:async true
                        :effect (effect (register-run-flag!
                                          card
                                          :can-rez
                                          (fn [state side card]
                                            (if (ice? card)
                                              ((constantly false)
                                               (toast state :corp "Cannot rez ice on this run due to Cyber Threat"))
                                              true)))
                                        (make-run eid serv card))
                        :msg (msg "make a run on " serv " during which no ice can be rezzed")})
                     card nil)))}})

(defcard "Data Breach"
  {:makes-run true
   :on-play {:async true
             :req (req rd-runnable)
             :effect (req (wait-for (make-run state side :rd card)
                                    (let [card (get-card state card)]
                                      (if (:run-again card)
                                        (make-run state side eid :rd card)
                                        (effect-completed state side eid)))))}
   :events [{:event :run-ends
             :optional {:req (req (and (:successful target)
                                       (not (:run-again card))
                                       (= [:rd] (:server target))))
                        :prompt "Make another run on R&D?"
                        :yes-ability {:effect (effect (clear-wait-prompt :corp)
                                                      (update! (assoc card :run-again true)))}}}]})

(defcard "Day Job"
  {:on-play
   {:additional-cost [:click 3]
    :msg "gain 10 [Credits]"
    :async true
    :effect (effect (gain-credits eid 10))}})

(defcard "Deep Data Mining"
  {:makes-run true
   :on-play {:async true
             :req (req rd-runnable)
             :effect (effect (make-run eid :rd card))}
   :events [{:event :successful-run
             :req (req (and (= :rd (target-server context))
                            this-card-run))
             :silent (req true)
             :effect (effect (register-events
                              card [(breach-access-bonus :rd
                                                         (max 0 (min 4 (available-mu state)))
                                                         {:duration :end-of-run})]))}]})

(defcard "Deep Dive"
<<<<<<< HEAD
  (letfn [(deep-dive-access [cards]
    ;; Accesses a card from a set of given cards.
    ;; Returns the set of unchosen cards as async-result
    {:async true
     :effect (req (wait-for
                    (resolve-ability state side
                      (if (= 1 (count cards))
                        ;; Only show a menu if there's more than one card
                        {:async true
                         :msg (msg "access " (:title (first cards)))
                         :effect (req (wait-for
                                       (access-card state side (first cards))
                                       (effect-completed state side eid)))}
                        {:prompt "Select a card to access"
                         :waiting-prompt "Runner to make a decision"
                         :not-distinct true
                         :choices cards
                         :async true
                         :effect (req (wait-for
                                        (access-card state side target)
                                        (let [new-cards (remove #(same-card? % target) cards)]
                                          (effect-completed
                                           state side (make-result eid new-cards)))))})
                      card nil)
                    (effect-completed state side (make-result eid async-result))))})]
=======
  (letfn [(shuffle-back [state cards-to-shuffle]
            (doseq [c cards-to-shuffle]
              (move state :corp c :deck))
            (system-msg state :corp (str "shuffles R&D"))
            (shuffle! state :corp :deck))
          (deep-dive-access [cards]
            ;; Accesses a card from a set of given cards.
            ;; Returns the set of unchosen cards as async-result
            {:async true
             :effect (req (wait-for
                           (resolve-ability
                            state side
                            (if (= 1 (count cards))
                              ;; Only show a menu if there's more than one card
                              {:async true
                               :msg (msg "access " (:title (first cards)))
                               :effect (req (wait-for
                                             (access-card state side (first cards))
                                             (effect-completed state side eid)))}
                              {:prompt "Select a card to access"
                               :waiting-prompt "Runner to access a card"
                               :not-distinct true
                               :choices cards
                               :async true
                               :effect (req (wait-for
                                             (access-card state side target)
                                             (let [new-cards (remove #(same-card? % target) cards)]
                                               (effect-completed
                                                state side (make-result eid new-cards)))))})
                            card nil)
                           (effect-completed state side (make-result eid async-result))))})]
>>>>>>> 80952d8e
    {:on-play
     {:req (req (and (some #{:hq} (:successful-run runner-reg))
                     (some #{:rd} (:successful-run runner-reg))
                     (some #{:archives} (:successful-run runner-reg))
                     (pos? (count (:deck corp)))))
      :async true
      :msg (req
             (let [top-8-msg (seq (take 8 (:deck corp)))]
               (str "set aside "
                    (if top-8-msg
                      (str (string/join ", " (map :title top-8-msg)) " from the top of R&D")
                      ;; note - this should never happen
                      "no cards"))))
      :effect (req (set-aside state :corp eid (take 8 (:deck corp)))
                   (let [top-8 (sort-by :title (get-set-aside state :corp eid))]
                     (wait-for
                      (resolve-ability state side (deep-dive-access top-8) card nil)
                      (if (and (pos? (count async-result))
                               (pos? (:click runner)))
                        (wait-for (resolve-ability
                                   state side
                                   {:optional
                                    {:prompt "Pay [Click] to access another card?"
                                     :no-ability {:msg "decline to access another card"}
                                     :yes-ability
                                     {:async true
                                      :cost [:lose-click 1]
                                      :msg "access another card"
                                      :effect (req (wait-for
                                                    (resolve-ability state side (deep-dive-access async-result) card nil)
                                                    (effect-completed state side eid)))}}}
                                   card nil)
                                  (do (shuffle-back state (get-set-aside state :corp eid))
                                      (effect-completed state side eid)))
                        (do (shuffle-back state (get-set-aside state :corp eid))
                            (effect-completed state side eid))))))}}))

(defcard "Déjà Vu"
  {:on-play
   {:req (req (not (zone-locked? state :runner :discard)))
    :prompt "Choose a card to add to Grip"
    :choices (req (cancellable (:discard runner) :sorted))
    :msg (msg "add " (:title target) " to their Grip")
    :async true
    :effect (effect (move target :hand)
                    (continue-ability
                      (when (has-subtype? target "Virus")
                        {:prompt "Choose a virus to add to Grip"
                         :msg (msg "add " (:title target) " to their Grip")
                         :choices (req (cancellable (filter #(has-subtype? % "Virus") (:discard runner)) :sorted))
                         :effect (effect (move target :hand))})
                      card nil))}})

(defcard "Demolition Run"
  {:makes-run true
   :on-play {:req (req (or rd-runnable hq-runnable))
             :prompt "Choose a server"
             :choices ["HQ" "R&D"]
             :async true
             :effect (effect (make-run eid target card))}
   :interactions {:access-ability
                  {:label "Trash card"
                   :msg (msg "trash " (:title target) " at no cost")
                   :async true
                   :effect (effect (trash eid (assoc target :seen true) nil))}}})

(defcard "Deuces Wild"
  (let [all [{:effect (effect (gain-credits eid 3))
              :async true
              :msg "gain 3 [Credits]"}
             {:async true
              :effect (effect (draw eid 2))
              :msg "draw 2 cards"}
             {:async true
              :effect (effect (lose-tags eid 1))
              :msg "remove 1 tag"}
             {:prompt "Choose 1 piece of ice to expose"
              :msg "expose 1 ice and make a run"
              :choices {:card #(and (installed? %)
                                    (ice? %))}
              :async true
              :effect (req (wait-for (expose state side target)
                                     (continue-ability
                                       state side
                                       {:prompt "Choose a server"
                                        :choices (req runnable-servers)
                                        :async true
                                        :effect (effect (make-run eid target))}
                                       card nil)))
              :cancel-effect (effect (continue-ability
                                       {:prompt "Choose a server"
                                        :choices (req runnable-servers)
                                        :async true
                                        :effect (effect (make-run eid target))}
                                       card nil))}]
        choice (fn choice [abis]
                 {:prompt "Choose an ability to resolve"
                  :choices (map #(capitalize (:msg %)) abis)
                  :async true
                  :effect (req (let [chosen (some #(when (= target (capitalize (:msg %))) %) abis)]
                                 (wait-for
                                   (resolve-ability state side chosen card nil)
                                   (if (= (count abis) 4)
                                     (continue-ability state side (choice (remove-once #(= % chosen) abis)) card nil)
                                     (effect-completed state side eid)))))})]
    {:on-play
     {:async true
      :effect (effect (continue-ability (choice all) card nil))}}))

(defcard "Diana's Hunt"
  {:makes-run true
   :on-play {:prompt "Choose a server"
             :msg "make a run"
             :choices (req runnable-servers)
             :async true
             :effect (effect (make-run eid target card))}
   :events [{:event :encounter-ice
             :optional
             {:req (req (seq (filter program? (:hand runner))))
              :prompt "Install a program from your grip?"
              :yes-ability
              {:prompt "Choose a program in your grip to install"
               :async true
               :choices {:card #(and (in-hand? %)
                                     (program? %))}
               :msg (msg "install " (:title target) ", ignoring all costs")
               :effect (effect (runner-install eid (assoc-in target [:special :diana-installed] true) {:ignore-all-cost true}))}}}
            {:event :run-ends
             :async true
             :effect (req (let [installed-cards (filter #(get-in % [:special :diana-installed]) (all-active-installed state :runner))]
                            (if (seq installed-cards)
                              (do
                                (system-msg state :runner (str "trashes " (count installed-cards)
                                                               " cards (" (string/join ", " (map :title installed-cards))
                                                                          ") at the end of the run from Diana's Hunt"))
                                (trash-cards state :runner eid installed-cards {:unpreventable true}))
                              (effect-completed state side eid))))}]})

(defcard "Diesel"
  {:on-play
   {:msg "draw 3 cards"
    :async true
    :effect (effect (draw eid 3))}})

(defcard "Direct Access"
  {:makes-run true
   ;;this :effect is used in card-init as a temporary solution for blanking IDs like Azmari or Ken Tenma before they can trigger
   :effect (req (doseq [s [:corp :runner]]
                  (disable-identity state s)))
   :on-play {:async true
             :prompt "Choose a server"
             :choices (req runnable-servers)
             :effect (effect (make-run eid target card))}
   :events [{:event :run-ends
             :unregister-once-resolved true
             :async true
             :effect (req (doseq [s [:corp :runner]]
                            (enable-identity state s))
                          (continue-ability
                            state :runner
                            {:optional
                             {:prompt "Shuffle Direct Access into the Stack?"
                              :yes-ability
                              {:msg "shuffle itself into the Stack"
                               :effect (effect (move (get-card state card) :deck)
                                               (shuffle! :deck))}}}
                            card nil))}]})

(defcard "Dirty Laundry"
  {:makes-run true
   :on-play {:async true
             :prompt "Choose a server"
             :choices (req runnable-servers)
             :effect (effect (make-run eid target card))}
   :events [{:event :run-ends
             :req (req (and (:successful target)
                            this-card-run))
             :msg "gain 5 [Credits]"
             :async true
             :effect (effect (gain-credits :runner eid 5))}]})

(defcard "Diversion of Funds"
  (letfn [(five-or-all [corp] (min 5 (:credit corp)))]
    {:makes-run true
     :on-play {:req (req hq-runnable)
               :async true
               :effect (effect (make-run eid :hq card))}
     :events [(successful-run-replace-breach
                {:target-server :hq
                 :this-card-run true
                 :ability
                 {:msg (msg "force the Corp to lose " (five-or-all corp)
                            " [Credits], and gain " (five-or-all corp)
                            " [Credits]")
                  :async true
                  :effect (req (wait-for (gain-credits state :runner (five-or-all corp))
                                         (lose-credits state :corp eid (five-or-all corp))))}})]}))

(defcard "Divide and Conquer"
  {:makes-run true
   :on-play {:req (req archives-runnable)
             :async true
             :effect (effect (make-run eid :archives card))}
   :events [{:event :end-breach-server
             :async true
             :req (req (and (= :archives (:from-server target))
                            (:successful run)))
             :effect (req (wait-for (breach-server state side [:hq] {:no-root true})
                                    (breach-server state side eid [:rd] {:no-root true})))}]})

(defcard "Drive By"
  {:on-play
   {:choices {:card #(let [topmost (get-nested-host %)]
                       (and (is-remote? (second (get-zone topmost)))
                            (= (last (get-zone topmost)) :content)
                            (not (:rezzed %))))}
    :async true
    :effect (req (wait-for (expose state side target)
                           (if-let [target async-result]
                             (if (or (asset? target)
                                     (upgrade? target))
                               (do (system-msg state :runner (str "uses Drive By to trash " (:title target)))
                                   (trash state :runner eid (assoc target :seen true) nil))
                               (effect-completed state side eid))
                             (effect-completed state side eid))))}})

(defcard "Early Bird"
  {:makes-run true
   :on-play
   {:prompt "Choose a server"
    :choices (req runnable-servers)
    :msg (msg "make a run on " target " and gain [Click]")
    :async true
    :effect (effect (gain-clicks 1)
                    (make-run eid target card))}})

(defcard "Easy Mark"
  {:on-play
   {:msg "gain 3 [Credits]"
    :async true
    :effect (effect (gain-credits eid 3))}})

(defcard "Embezzle"
  {:makes-run true
   :on-play {:async true
             :req (req hq-runnable)
             :effect (effect (make-run eid :hq card))}
   :events [(successful-run-replace-breach
              {:target-server :hq
               :this-card-run true
               :mandatory true
               :ability
               {:prompt "Choose a card type"
                :choices ["Asset" "Upgrade" "Operation" "ICE"]
                :msg (msg "reveal 2 cards from HQ and trash all "
                          target (when (not (= "ICE" target)) "s"))
                :async true
                :effect (req (let [cards-to-reveal (take 2 (shuffle (:hand corp)))
                                   cards-to-trash (filter #(is-type? % target) cards-to-reveal)
                                   credits (* 4 (count cards-to-trash))]
                               (system-msg state side
                                           (str "uses Embezzle to reveal "
                                                (string/join " and " (map :title cards-to-reveal))
                                                " from HQ"))
                               (wait-for
                                 (reveal state side cards-to-reveal)
                                 (if (pos? credits)
                                   (do (system-msg
                                         state side
                                         (str " uses Embezzle to trash "
                                              (string/join " and " (map :title cards-to-trash))
                                              " from HQ and gain "
                                              credits " [Credits]"))
                                       (wait-for (trash-cards state :runner (map #(assoc % :seen true) cards-to-trash))
                                                 (gain-credits state :runner eid credits)))
                                   (effect-completed state side eid)))))}})]})

(defcard "Emergency Shutdown"
  {:on-play
   {:req (req (some #{:hq} (:successful-run runner-reg)))
    :msg (msg "derez " (:title target))
    :choices {:card #(and (ice? %)
                          (rezzed? %))}
    :effect (effect (derez target))}})

(defcard "Emergent Creativity"
  (letfn [(ec [trash-cost to-trash]
            {:async true
             :prompt "Choose a piece of hardware or program to install"
             :msg (msg "trash " (if (empty? to-trash) "no cards" (string/join ", " (map :title to-trash)))
                       " and install " (:title target)
                       " lowering the cost by " trash-cost)
             :choices (req (cancellable (filter #(and (or (program? %)
                                                          (hardware? %))
                                                      (can-pay? state side (assoc eid :source card :source-type :runner-install) % nil
                                                                [:credit (install-cost state side % {:cost-bonus (- trash-cost)})]))
                                                (:deck runner)) :sorted))
             :effect (req (trigger-event state side :searched-stack nil)
                          (shuffle! state side :deck)
                          (runner-install state side (assoc eid :source card :source-type :runner-install)
                                          target {:cost-bonus (- trash-cost)}))})]
    {:on-play
     {:prompt "Choose pieces of hardware and/or programs to trash from your Grip"
      :choices {:card #(and (or (hardware? %)
                                (program? %))
                         (in-hand? %))
                :max (req (count (:hand runner)))}
      :cancel-effect (effect (continue-ability (ec 0 []) card nil))
      :async true
      :effect (req (let [trash-cost (reduce + (keep :cost targets))
                         to-trash targets]
                     (wait-for (trash-cards state side to-trash {:unpreventable true})
                               (continue-ability state side (ec trash-cost to-trash) card nil))))}}))

(defcard "Employee Strike"
  {:on-play {:msg "disable the Corp's identity"
             :effect (effect (disable-identity :corp))}
   :disable-id true
   :leave-play (effect (enable-identity :corp))})

(defcard "En Passant"
  {:on-play
   {:req (req (and (:successful-run runner-reg)
                   (->> (:events (:last-run runner-reg))
                        (filter #(= :pass-ice (first %)))
                        (map second)
                        (keep #(get-card state (:ice (first %))))
                        (filter (complement rezzed?))
                        seq)))
    :prompt "Choose an unrezzed piece of ice that you passed on your last run"
    :choices {:req (req (some #(same-card? target %)
                              (->> (:events (:last-run runner-reg))
                                   (filter #(= :pass-ice (first %)))
                                   (map second)
                                   (keep #(get-card state (:ice (first %))))
                                   (filter (complement rezzed?)))))}
    :msg (msg "trash " (card-str state target))
    :async true
    :effect (effect (trash eid target nil))}})

(defcard "Encore"
  {:on-play
   {:req (req (and (some #{:hq} (:successful-run runner-reg))
                   (some #{:rd} (:successful-run runner-reg))
                   (some #{:archives} (:successful-run runner-reg))))
    :rfg-instead-of-trashing true
    :msg "take an additional turn after this one"
    :effect (req (swap! state update-in [:runner :extra-turns] (fnil inc 0)))}})

(defcard "Escher"
  (letfn [(es [] {:async true
                  :prompt "Choose two pieces of ice to swap positions"
                  :choices {:card #(and (installed? %)
                                        (ice? %))
                            :max 2}
                  :effect (req (if (= (count targets) 2)
                                 (do (swap-ice state side (first targets) (second targets))
                                     (continue-ability state side (es) card nil))
                                 (do (system-msg state side "has finished rearranging ice")
                                     (effect-completed state side eid))))})]
    {:makes-run true
     :on-play {:req (req hq-runnable)
               :async true
               :effect (effect (make-run eid :hq card))}
     :events [(successful-run-replace-breach
                {:target-server :hq
                 :this-card-run true
                 :mandatory true
                 :ability
                 {:async true
                  :msg "rearrange installed ice"
                  :effect (effect (continue-ability (es) card nil))}})]}))

(defcard "Eureka!"
  {:on-play
   {:async true
    :effect (req (let [topcard (first (:deck runner))
                       caninst (and (or (hardware? topcard)
                                        (program? topcard)
                                        (resource? topcard))
                                    (can-pay? state side (assoc eid :source card :source-type :runner-install) topcard nil
                                              [:credit (install-cost state side topcard {:cost-bonus -10})]))]
                   (if caninst
                     (continue-ability
                       state side
                       {:optional
                        {:prompt (msg "Install " (:title topcard) "?")
                         :yes-ability {:async true
                                       :effect (effect (runner-install eid topcard {:cost-bonus -10}))}
                         :no-ability {:async true
                                      :effect (req (wait-for
                                                     (reveal state side topcard)
                                                     (system-msg (str "reveals and trashes "
                                                                      (:title topcard)))
                                                     (trash eid topcard {:unpreventable true})))}}}
                       card nil)
                     (wait-for (reveal state side topcard)
                               (system-msg state side (str "reveals and trashes " (:title topcard)))
                               (trash state side eid topcard {:unpreventable true})))))}})

(defcard "Exclusive Party"
  {:on-play
   {:msg (msg "draw 1 card and gain "
              (count (filter #(= (:title %) "Exclusive Party") (:discard runner)))
              " [Credits]")
    :async true
    :effect (req (wait-for (draw state side 1)
                           (gain-credits state side eid (count (filter #(= (:title %) "Exclusive Party") (:discard runner))))))}})

(defcard "Executive Wiretaps"
  {:on-play
   {:msg (msg "reveal cards in HQ: " (string/join ", " (sort (map :title (:hand corp)))))
    :async true
    :effect (effect (reveal eid (:hand corp)))}})

(defcard "Exploit"
  {:on-play
   {:req (req (and (some #{:hq} (:successful-run runner-reg))
                   (some #{:rd} (:successful-run runner-reg))
                   (some #{:archives} (:successful-run runner-reg))))
    :prompt "Choose up to 3 pieces of ice to derez"
    :choices {:max 3
              :card #(and (rezzed? %)
                          (ice? %))}
    :msg (msg "derez " (string/join ", " (map :title targets)))
    :effect (req (doseq [c targets]
                   (derez state side c)))}})

(defcard "Exploratory Romp"
  {:makes-run true
   :on-play {:prompt "Choose a server"
             :choices (req runnable-servers)
             :async true
             :effect (effect (make-run eid target card))}
   :events [(successful-run-replace-breach
              {:mandatory true
               :this-card-run true
               :ability
               {:req (req (some #(and (pos? (get-counters % :advancement))
                                      (= (first (:server run)) (second (get-zone %))))
                                (all-installed state :corp)))
                :prompt "Advancements to remove from a card in or protecting this server?"
                :choices ["0" "1" "2" "3"]
                :async true
                :waiting-prompt "Runner to choose an option"
                :effect (req (let [c (str->int target)]
                               (continue-ability
                                 state side
                                 {:choices {:card #(and (pos? (get-counters % :advancement))
                                                        (= (first (:server run)) (second (get-zone %))))}
                                  :msg (msg "remove " (quantify c "advancement token")
                                            " from " (card-str state target))
                                  :effect (req (let [to-remove (min c (get-counters target :advancement))]
                                                 (add-prop state :corp target :advance-counter (- to-remove))))}
                                 card nil)))}})]})

(defcard "Express Delivery"
  {:on-play
   {:prompt "Choose a card to add to your Grip"
    :choices (req (take 4 (:deck runner)))
    :msg "look at the top 4 cards of their Stack and add 1 of them to their Grip"
    :effect (effect (move target :hand)
                    (shuffle! :deck))}})

(defcard "Falsified Credentials"
  {:on-play
   {:prompt "Choose a type"
    :choices ["Agenda" "Asset" "Upgrade"]
    :msg (msg "guess " target)
    :async true
    :effect (effect
              (continue-ability
                (let [chosen-type target]
                  {:choices {:card #(let [topmost (get-nested-host %)]
                                      (and (is-remote? (second (get-zone topmost)))
                                           (= (last (get-zone topmost)) :content)
                                           (not (rezzed? %))))}
                   :async true
                   :effect (req (wait-for (expose state side target)
                                          (continue-ability
                                            state :runner
                                            (if (and async-result ;; expose was successful
                                                     (= chosen-type (:type target)))
                                              {:async true
                                               :effect (effect (gain-credits eid 5))
                                               :msg "gain 5 [Credits]"})
                                            card nil)))})
                card nil))}})

(defcard "Fear the Masses"
  {:makes-run true
   :on-play {:req (req hq-runnable)
             :async true
             :effect (effect (make-run eid :hq card))}
   :events [(successful-run-replace-breach
              {:target-server :hq
               :this-card-run true
               :mandatory true
               :ability
               {:async true
                :msg "force the Corp to trash the top card of R&D"
                :effect (req (wait-for
                               (mill state :corp :corp 1)
                               (continue-ability
                                 state side
                                 (let [n (count (filter #(same-card? :title card %) (:hand runner)))]
                                   {:async true
                                    :prompt "Reveal how many copies of Fear the Masses?"
                                    :choices {:card #(and (in-hand? %)
                                                          (same-card? :title card %))
                                              :max n}
                                    :msg (msg "reveal " (count targets) " copies of Fear the Masses,"
                                              " forcing the Corp to trash " (count targets)
                                              " additional cards from the top of R&D")
                                    :effect (req (wait-for
                                                   (reveal state :runner targets)
                                                   (mill state :corp eid :corp (count targets))))})
                                 card nil)))}})]})

(defcard "Feint"
  {:makes-run true
   :on-play {:req (req hq-runnable)
             :async true
             :effect (effect (make-run eid :hq card))}
   :events [{:event :encounter-ice
             :req (req (< (get-in card [:special :bypass-count] 0) 2))
             :msg (msg "bypass " (:title (:ice context)))
             :effect (req (bypass-ice state)
                          (update! state side (update-in card [:special :bypass-count] (fnil inc 0))))}
            {:event :successful-run
             :effect (effect (prevent-access))}]})

(defcard "Fisk Investment Seminar"
  {:on-play
   {:msg "make each player draw 3 cards"
    :async true
    :effect (req (wait-for (draw state :runner 3)
                           (draw state :corp eid 3)))}})

(defcard "Forged Activation Orders"
  {:on-play
   {:choices {:card #(and (ice? %)
                          (not (rezzed? %)))}
    :async true
    :effect (req (let [ice target
                       serv (zone->name (second (get-zone ice)))
                       icepos (card-index state ice)]
                   (continue-ability
                     state :corp
                     {:prompt (str "Rez " (:title ice) " at position " icepos
                                   " of " serv " or trash it?")
                      :choices ["Rez" "Trash"]
                      :async true
                      :waiting-prompt "Corp to choose an option"
                      :effect (effect (continue-ability
                                        (if (and (= target "Rez")
                                                 (<= (rez-cost state :corp ice)
                                                     (:credit corp)))
                                          {:msg (msg "force the rez of " (:title ice))
                                           :async true
                                           :effect (effect (rez :corp eid ice))}
                                          {:msg (msg "trash the ice at position " icepos " of " serv)
                                           :async true
                                           :effect (effect (trash :corp eid ice))})
                                        card nil))}
                     card nil)))}})

(defcard "Forked"
  (cutlery "Sentry"))

(defcard "Frame Job"
  {:on-play
   {:prompt "Choose an agenda to forfeit"
    :choices (req (:scored runner))
    :msg (msg "forfeit " (get-title card) " and give the Corp 1 bad publicity")
    :async true
    :effect (req (wait-for (forfeit state side (make-eid state eid) target {:msg false})
                           (gain-bad-publicity state :corp 1)
                           (effect-completed state side eid)))}})

(defcard "Frantic Coding"
  {:on-play
   {:async true
    :effect
    (effect
      (continue-ability
        (let [top-ten (take 10 (:deck runner))]
          {:prompt (str "The top 10 cards of the stack are " (string/join ", " (map :title top-ten)) ".")
           :choices ["OK"]
           :async true
           :effect
           (effect
             (continue-ability
               {:prompt "Install a program?"
                :choices (concat
                           (->> top-ten
                                (filter #(and (program? %)
                                              (can-pay? state side (assoc eid :source card :source-type :runner-install) % nil
                                                        [:credit (install-cost state side % {:cost-bonus -5})])))
                                (sort-by :title)
                                (into []))
                           ["No install"])
                :async true
                :effect (req (if (not= target "No install")
                               (let [number-of-shuffles (count (turn-events state :runner :runner-shuffle-deck))
                                     to-trash (remove #(same-card? % target) top-ten)]
                                 (wait-for (runner-install state side (make-eid state {:source card :source-type :runner-install})
                                                           target {:cost-bonus -5})
                                           (if (= number-of-shuffles (count (turn-events state :runner :runner-shuffle-deck)))
                                             (do (system-msg state side (str "trashes " (string/join ", " (map :title to-trash))))
                                                 (trash-cards state side eid to-trash {:unpreventable true}))
                                             (do (system-msg state side "does not have to trash cards because the stack was shuffled")
                                                 (effect-completed state side eid)))))
                               (do (system-msg state side (str "trashes " (string/join ", " (map :title top-ten))))
                                   (trash-cards state side eid top-ten {:unpreventable true}))))}
               card nil))})
        card nil))}})

(defcard "\"Freedom Through Equality\""
  {:events [{:event :agenda-stolen
             :msg "add itself to their score area as an agenda worth 1 agenda point"
             :effect (req (as-agenda state :runner card 1))}]})

(defcard "Freelance Coding Contract"
  {:on-play
   {:choices {:max 5
              :card #(and (program? %)
                          (in-hand? %))}
    :msg (msg "trash " (string/join ", " (map :title targets)) " and gain "
              (* 2 (count targets)) " [Credits]")
    :async true
    :effect (req (wait-for (trash-cards state side targets {:unpreventable true})
                           (gain-credits state side eid (* 2 (count targets)))))}})

(defcard "Game Day"
  {:on-play
   {:msg (msg "draw " (- (hand-size state :runner) (count (:hand runner))) " cards")
    :async true
    :effect (effect (draw eid (- (hand-size state :runner) (count (:hand runner)))))}})

(defcard "Glut Cipher"
  {:makes-run true
   :on-play {:req (req archives-runnable)
             :async true
             :effect (effect (make-run eid :archives card))}
   :events [(successful-run-replace-breach
              {:target-server :archives
               :this-card-run true
               :mandatory true
               :ability
               {:req (req (<= 5 (count (:discard corp))))
                :show-discard true
                :async true
                :player :corp
                :waiting-prompt "Corp to make a decision"
                :prompt "Choose 5 cards from Archives to add to HQ"
                :choices {:max 5
                          :all true
                          :card #(and (corp? %)
                                      (in-discard? %))}
                :msg (msg "move "
                          (let [seen (filter :seen targets)
                                m (count  (remove :seen targets))]
                            (str (string/join ", " (map :title seen))
                                 (when (pos? m)
                                   (str (when-not (empty? seen) " and ")
                                        (quantify m "unseen card")))
                                 " into HQ, then trash 5 cards")))
                :effect (req (doseq [c targets]
                               (move state side c :hand))
                             (trash-cards state :corp eid (take 5 (shuffle (:hand (:corp @state))))))}})]})

(defcard "Government Investigations"
  {:flags {:prevent-secretly-spend (req 2)}})

(defcard "Guinea Pig"
  {:on-play
   {:msg "trash all cards in the grip and gain 10 [Credits]"
    :async true
    :effect (req (wait-for (trash-cards state side (:hand runner) {:unpreventable true})
                           (gain-credits state :runner eid 10)))}})

(defcard "Hacktivist Meeting"
  {:constant-effects [{:type :rez-additional-cost
                       :req (req (not (ice? target)))
                       :value [:randomly-trash-from-hand 1]}]})

(defcard "Harmony AR Therapy"
  (letfn [(choose-end [to-shuffle]
            (let [to-shuffle (sort to-shuffle)]
              {:msg (msg "shuffle " (count to-shuffle)" cards back into the stack: " (string/join ", " to-shuffle))
               :effect (req (doseq [c-title to-shuffle]
                              (let [c (some #(when (= (:title %) c-title) %) (:discard runner))]
                                (move state side c :deck)))
                            (shuffle! state side :deck))}))
          (choose-next [to-shuffle target remaining]
            (let [remaining (if (= "Done" target)
                              remaining
                              (remove #(= % target) remaining))
                  to-shuffle (if (= "Done" target)
                               to-shuffle
                               (if target
                                 (concat to-shuffle [target])
                                 []))
                  remaining-choices (- 5 (count to-shuffle))
                  finished? (or (= "Done" target)
                                (= 0 remaining-choices)
                                (empty? remaining))]
              {:prompt (msg (if finished?
                              (str "Shuffling: " (string/join ", " to-shuffle))
                              (str "Choose up to " remaining-choices
                                   (when (not-empty to-shuffle)
                                     " more")
                                   " cards."
                                   (when (not-empty to-shuffle)
                                     (str "[br]Shuffling: " (string/join ", " to-shuffle))))))
               :async true
               :choices (req (if finished?
                               ["OK" "Start over"]
                               (concat remaining (when (not-empty to-shuffle) ["Done"]))))
               :effect (req (if finished?
                              (if (= "OK" target)
                                (continue-ability state side (choose-end to-shuffle) card nil)
                                (continue-ability state side (choose-next '() nil (distinct (map :title (:discard runner)))) card nil))
                              (continue-ability state side (choose-next to-shuffle target remaining) card nil)))}))]
    {:on-play
     {:rfg-instead-of-trashing true
      :waiting-prompt "Runner to make a decision"
      :async true
      :effect (req (if (and (not (zone-locked? state :runner :discard))
                            (pos? (count (:discard runner))))
                     (continue-ability state side (choose-next '() nil (sort (distinct (map :title (:discard runner))))) card nil)
                     (do (system-msg state :runner (str "uses " (:title card) " to shuffle their Stack"))
                         (shuffle! state :runner :deck)
                         (effect-completed state side eid))))}}))

(defcard "High-Stakes Job"
  {:makes-run true
   :on-play {:prompt "Choose a server"
             :choices (req (let [unrezzed-ice #(seq (filter (complement rezzed?) (:ices (second %))))
                                 bad-zones (keys (filter (complement unrezzed-ice) (get-in @state [:corp :servers])))]
                             (zones->sorted-names (remove (set bad-zones) (get-runnable-zones state side eid card nil)))))
             :async true
             :effect (effect (make-run eid target card))}
   :events [{:event :run-ends
             :req (req (and (:successful target)
                            this-card-run))
             :msg "gain 12 [Credits]"
             :async true
             :effect (effect (gain-credits :runner eid 12))}]})

(defcard "Hostage"
  {:on-play
   {:prompt "Choose a Connection"
    :choices (req (cancellable (filter #(has-subtype? % "Connection") (:deck runner)) :sorted))
    :msg (msg "add " (:title target) " to their Grip and shuffle their Stack")
    :async true
    :effect (effect (trigger-event :searched-stack nil)
                    (continue-ability
                      (let [connection target]
                        (if (can-pay? state side (assoc eid :source card :source-type :runner-install) connection nil
                                      [:credit (install-cost state side connection)])
                          {:optional {:prompt (str "Install " (:title connection) "?")
                                      :yes-ability {:async true
                                                    :effect (effect (runner-install (assoc eid :source card :source-type :runner-install) connection nil)
                                                                    (shuffle! :deck))}
                                      :no-ability {:effect (effect (move connection :hand)
                                                                   (shuffle! :deck))}}}
                          {:effect (effect (move connection :hand)
                                           (shuffle! :deck))}))
                      card nil))}})

(defcard "Hot Pursuit"
  {:makes-run true
   :on-play {:req (req hq-runnable)
             :async true
             :effect (effect (make-run eid :hq card))}
   :events [{:event :successful-run
             :async true
             :msg "gain 9 [Credits] and take 1 tag"
             :req (req (and (= :hq (target-server context))
                            this-card-run))
             :effect (req (wait-for (gain-tags state :runner 1)
                                    (gain-credits state :runner eid 9)))}]})

(defcard "I've Had Worse"
  {:on-play {:async true
             :effect (effect (draw eid 3))}
   :on-trash {:when-inactive true
              :interactive (req true)
              :async true
              :req (req (#{:meat :net} (:cause context)))
              :msg "draw 3 cards"
              :effect (effect (draw :runner eid 3))}})

(defcard "Immolation Script"
  {:makes-run true
   :on-play {:req (req archives-runnable)
             :async true
             :effect (effect (make-run eid :archives card))}
   :events [{:event :breach-server
             :async true
             :req (req (and (= target :archives)
                            ;; don't prompt unless there's at least 1 rezzed piece of ice matching one in Archives
                            (not-empty (set/intersection
                                         (into #{} (map :title (filter ice? (:discard corp))))
                                         (into #{} (map :title (filter rezzed? (all-installed state :corp))))))))
             :prompt "Choose a piece of ice in Archives"
             :choices (req (filter ice? (:discard corp)))
             :effect (effect (continue-ability
                               (let [ice target]
                                 {:async true
                                  :prompt (msg "Choose a rezzed copy of " (:title ice) " to trash")
                                  :choices {:card #(and (ice? %)
                                                        (rezzed? %)
                                                        (same-card? :title % ice))}
                                  :msg (msg "trash " (card-str state target))
                                  :effect (effect (trash eid target nil))})
                               card nil))}]})

(defcard "In the Groove"
  {:events [{:event :runner-install
             :duration :end-of-turn
             :req (req (<= 1 (:cost (:card context))))
             :interactive (req (or (has-subtype? (:card context) "Cybernetic")
                                   (first-event? state side :runner-install)))
             :async true
             :prompt "What to get from In the Groove?"
             :choices ["Draw 1 card" "Gain 1 [Credits]"]
             :msg (msg (string/lower-case target))
             :effect (req (if (= target "Draw 1 card")
                            (draw state side eid 1)
                            (gain-credits state side eid 1)))}]})

(defcard "Independent Thinking"
  (letfn [(cards-to-draw [targets]
            (* (count targets)
               (if (some #(and (not (facedown? %)) (has-subtype? % "Directive")) targets) 2 1)))]
    {:on-play
     {:prompt "Choose up to 5 installed cards to trash"
      :choices {:max 5
                :card #(and (installed? %)
                         (runner? %))}
      :msg (msg "trash " (string/join ", " (map :title targets))
             " and draw " (quantify (cards-to-draw targets) "card"))
      :async true
      :effect (req (wait-for (trash-cards state side targets nil)
                             (draw state :runner eid (cards-to-draw targets))))}}))

(defcard "Indexing"
  {:makes-run true
   :on-play {:req (req rd-runnable)
             :async true
             :effect (effect (make-run eid :rd card))}
   :events [(successful-run-replace-breach
              {:target-server :rd
               :this-card-run true
               :ability
               {:msg "rearrange the top 5 cards of R&D"
                :waiting-prompt "Runner to make a decision"
                :async true
                :effect (effect
                          (continue-ability
                            (let [from (take 5 (:deck corp))]
                              (when (pos? (count from))
                                (reorder-choice :corp :corp from '() (count from) from)))
                            card nil))}})]})

(defcard "Infiltration"
  {:on-play
   {:prompt "Gain 2 [Credits] or expose a card?"
    :choices ["Gain 2 [Credits]" "Expose a card"]
    :async true
    :effect (effect (continue-ability
                      (if (= target "Expose a card")
                        {:choices {:card #(and (installed? %)
                                               (not (rezzed? %)))}
                         :async true
                         :effect (effect (expose eid target))}
                        {:msg "gain 2 [Credits]"
                         :async true
                         :effect (effect (gain-credits eid 2))})
                      card nil))}})

(defcard "Information Sifting"
  (letfn [(access-pile [cards pile pile-size]
            {:prompt "Choose a card to access. You must access all cards."
             :choices [(str "Card from pile " pile)]
             :async true
             :req (req (if (:max-access run)
                         (< (total-cards-accessed run) (:max-access run))
                         true))
             :effect (req (wait-for
                            (access-card state side (first cards))
                            (if (< 1 (count cards))
                              (continue-ability state side (access-pile (rest cards) pile pile-size) card nil)
                              (effect-completed state side eid))))})
          (which-pile [p1 p2]
            {:player :runner
             :waiting-prompt "Runner to choose an option"
             :prompt "Choose a pile to access"
             :choices [(str "Pile 1 (" (quantify (count p1) "card") ")")
                       (str "Pile 2 (" (quantify (count p2) "card") ")")]
             :async true
             :effect (req (let [choice (if (string/starts-with? target "Pile 1") 1 2)]
                            (system-msg state side (str "chooses to access " target))
                            (continue-ability
                              state side
                              (access-pile (if (= 1 choice) p1 p2) choice (count (if (= 1 choice) p1 p2)))
                              card nil)))})]
    (let [access-effect
          {:player :corp
           :req (req (<= 1 (count (:hand corp))))
           :async true
           :waiting-prompt "Corp to make a decision"
           :prompt (msg "Choose up to " (dec (count (:hand corp))) " cards for the first pile")
           :choices {:card #(and (in-hand? %)
                                 (corp? %))
                     :max (req (dec (count (:hand corp))))}
           :effect (effect (continue-ability
                             (which-pile (shuffle targets)
                                         (shuffle (vec (set/difference
                                                         (set (:hand corp)) (set targets)))))
                             card nil))}]
      {:makes-run true
       :on-play {:req (req hq-runnable)
                 :async true
                 :effect (effect (make-run eid :hq card))}
       :events [(successful-run-replace-breach
                  {:target-server :hq
                   :this-card-run true
                   :mandatory true
                   :ability access-effect})]})))

(defcard "Inject"
  {:on-play
   {:async true
    :effect (req (let [cards (take 4 (:deck runner))
                       programs (filter program? cards)
                       others (remove program? cards)]
                   (wait-for
                     (reveal state side cards)
                     (if (seq programs)
                       (wait-for (trash-cards state side programs {:unpreventable true})
                                 (system-msg state side (str "trashes "
                                                             (string/join ", " (map :title programs))
                                                             " and gains "
                                                             (count programs) " [Credits]"))
                                 (wait-for (gain-credits state side (count programs))
                                           (doseq [c others]
                                             (move state side c :hand)
                                             (system-msg state side (str "adds " (:title c) " to the grip")))
                                           (effect-completed state side eid)))
                       (do (doseq [c others]
                             (move state side c :hand)
                             (system-msg state side (str "adds " (:title c) " to the grip")))
                           (effect-completed state side eid))))))}})

(defcard "Injection Attack"
  {:makes-run true
   :on-play
   {:prompt "Choose a server"
    :choices (req runnable-servers)
    :async true
    :effect (effect (continue-ability
                      (let [server target]
                        {:prompt "Choose an icebreaker"
                         :choices {:card #(and (installed? %)
                                               (has-subtype? % "Icebreaker"))}
                         :async true
                         :effect (effect (pump target 2 :end-of-run)
                                         (make-run eid server card))})
                      card nil))}})

(defcard "Inside Job"
  {:makes-run true
   :on-play {:prompt "Choose a server"
             :choices (req runnable-servers)
             :async true
             :effect (effect (make-run eid target card))}
   :events [{:event :encounter-ice
             :req (req (first-run-event? state side :encounter-ice))
             :once :per-run
             :msg (msg "bypass " (:title (:ice context)))
             :effect (req (bypass-ice state))}]})

(defcard "Insight"
  {:on-play
   {:async true
    :player :corp
    :waiting-prompt "Corp to make a decision"
    :effect (req (wait-for
                   (resolve-ability state :corp (reorder-choice :corp (take 4 (:deck corp))) card targets)
                   (let [top-4 (take 4 (get-in @state [:corp :deck]))]
                     (system-msg state :runner (str " reveals (top:) "
                                                    (string/join ", " (map :title top-4))
                                                    " from the top of R&D"))
                     (reveal state :runner eid top-4))))}})

(defcard "Interdiction"
  (let [ab (effect (register-turn-flag!
                     card :can-rez
                     (fn [state side card]
                       (if (and (= (:active-player @state) :runner) (not (ice? card)))
                         ((constantly false)
                          (toast state :corp "Cannot rez non-ice on the Runner's turn due to Interdiction"))
                         true))))]
    {:on-play {:msg "prevent the Corp from rezzing non-ice cards on the Runner's turn"
               :effect ab}
     :events [{:event :runner-turn-begins
               :effect ab}]
     :leave-play (req (clear-all-flags-for-card! state side card))}))

(defcard "Isolation"
  {:on-play
   {:additional-cost [:resource 1]
    :msg "gain 7 [Credits]"
    :async true
    :effect (effect (gain-credits eid 7))}})

(defcard "Itinerant Protesters"
  {:on-play {:msg "reduce the Corp's maximum hand size by 1 for each bad publicity"}
   :constant-effects [(corp-hand-size+ (req (- (count-bad-pub state))))]})

(defcard "Jailbreak"
  {:makes-run true
   :on-play {:req (req (or rd-runnable hq-runnable))
             :prompt "Choose a server"
             :choices ["HQ" "R&D"]
             :async true
             :effect (effect (make-run eid target card))}
   :events [{:event :successful-run
             :silent (req true)
             :async true
             :req (req (and (or (= :hq (target-server context))
                                (= :rd (target-server context)))
                            this-card-run))
             :effect (effect (register-events
                              card [(breach-access-bonus (target-server context) 1 {:duration :end-of-run})])
                             (draw eid 1))}]})

(defcard "Khusyuk"
  (let [access-revealed (fn [revealed]
                          {:async true
                           :prompt "Select a card to access"
                           :waiting-prompt "Runner to make a decision"
                           :not-distinct true
                           :choices revealed
                           :req (req (not= (:max-access run) 0))
                           :effect (effect (access-card eid target))})
        select-install-cost (fn [state]
                              (let [current-values
                                    (->> (all-active-installed state :runner)
                                         (keep :cost)
                                         (remove zero?)
                                         frequencies
                                         (merge {1 0})
                                         (into (sorted-map)))]
                                {:async true
                                 :prompt "Choose an install cost from among your installed cards"
                                 ;; We don't want to generate 99 prompt buttons, so only add 99 at the end
                                 :choices (mapv str (for [x (->> current-values keys last inc (range 1) (#(concat % [99])))]
                                                      (str x " [Credit]: "
                                                           (quantify (get current-values x 0) "card"))))
                                 :effect (effect (complete-with-result
                                                   eid [(str->int (first (string/split target #" ")))
                                                        (min 6 (str->int (nth (string/split target #" ") 2)))]))}))
        access-effect
        {:async true
         :effect (req (wait-for
                        (resolve-ability state side (select-install-cost state) card nil)
                        (let [revealed (seq (take (second async-result) (:deck corp)))]
                          (system-msg state :runner (str "uses Khusyuk to choose an install cost of "
                                                         (first async-result)
                                                         " [Credit] and reveals "
                                                         (if revealed
                                                           (str "(top:) " (string/join ", " (map :title revealed))
                                                                " from the top of R&D")
                                                           "no cards")))
                          (wait-for
                            (resolve-ability
                              state side
                              (when revealed
                                {:async true
                                 :effect (effect (reveal eid revealed))})
                              card nil)
                            (wait-for
                              (resolve-ability state side (when (and revealed (not (get-only-card-to-access state)))
                                                            (access-revealed revealed))
                                               card nil)
                              (shuffle! state :corp :deck)
                              (system-msg state :runner "shuffles R&D")
                              (effect-completed state side eid))))))}]
    {:makes-run true
     :on-play {:req (req rd-runnable)
               :async true
               :effect (effect (make-run eid :rd card))}
     :events [(successful-run-replace-breach
                {:target-server :rd
                 :this-card-run true
                 :mandatory true
                 :ability access-effect})]}))

(defcard "Knifed"
  (cutlery "Barrier"))

(defcard "Kraken"
  {:on-play
   {:req (req (:stole-agenda runner-reg))
    :prompt "Choose a server"
    :choices (req servers)
    :msg (msg "force the Corp to trash a piece of ice protecting " target)
    :async true
    :effect (effect
              (continue-ability
                (let [serv (second (server->zone state target))
                      servname target]
                  {:player :corp
                   :async true
                   :prompt (msg "Choose a piece of ice in " target " to trash")
                   :choices {:card #(and (ice? %)
                                         (= serv (second (get-zone %))))}
                   :effect (effect (system-msg (str "trashes " (card-str state target)))
                                   (trash :corp eid target nil))})
                card nil))}})

(defcard "Labor Rights"
  {:on-play
   {:req (req (pos? (+ (count (:deck runner)) (count (:discard runner)))))
    :rfg-instead-of-trashing true
    :async true
    :effect (req (let [mill-count (min 3 (count (:deck runner)))]
                   (wait-for (mill state :runner :runner mill-count)
                             (system-msg state :runner (str "trashes the top " (quantify mill-count "card") " of their stack"))
                             (let [heap-count (min 3 (count (get-in @state [:runner :discard])))]
                               (continue-ability
                                 state side
                                 (if (not (zone-locked? state :runner :discard))
                                   {:prompt (str "Choose " (quantify heap-count "card") " to shuffle into the stack")
                                    :show-discard true
                                    :async true
                                    :choices {:max heap-count
                                              :all true
                                              :not-self true
                                              :card #(and (runner? %)
                                                          (in-discard? %))}
                                    :effect (req (doseq [c targets]
                                                   (move state side c :deck))
                                                 (system-msg state :runner (str "shuffles " (string/join ", " (map :title targets))
                                                                                " from their Heap into their Stack, and draws 1 card"))
                                                 (shuffle! state :runner :deck)
                                                 (draw state :runner eid 1))}

                                   {:effect (effect
                                              (do (system-msg state :runner "shuffles their Stack and draws 1 card")
                                                  (shuffle! state :runner :deck)
                                                  (draw state :runner eid 1)))})
                                 card nil)))))}})

(defcard "Lawyer Up"
  {:on-play
   {:msg "remove 2 tags and draw 3 cards"
    :async true
    :effect (req (wait-for (lose-tags state side 2)
                           (draw state side eid 3)))}})

(defcard "Lean and Mean"
  {:makes-run true
   :on-play
   {:prompt "Choose a server"
    :choices (req runnable-servers)
    :msg (msg "make a run on " target
              (when (<= (count (filter program? (all-active-installed state :runner))) 3)
                ", giving +2 strength to all icebreakers"))
    :async true
    :effect (req (when (<= (count (filter program? (all-active-installed state :runner))) 3)
                   (pump-all-icebreakers state side 2 :end-of-run))
                 (make-run state side eid target card))}})

(defcard "Leave No Trace"
  (letfn [(get-rezzed-cids [ice]
            (map :cid (filter #(and (rezzed? %)
                                    (ice? %))
                              ice)))]
    {:makes-run true
     :on-play {:prompt "Choose a server"
               :msg "make a run and derez all ice that is rezzed during this run"
               :choices (req runnable-servers)
               :async true
               :effect (req (let [old-ice-cids (get-rezzed-cids (all-installed state :corp))]
                              (update! state side (assoc-in card [:special :leave-no-trace] old-ice-cids))
                              (make-run state side eid target (get-card state card))))}
     :events [{:event :run-ends
               :effect (req (let [new (set (get-rezzed-cids (all-installed state :corp)))
                                  old (set (get-in (get-card state card) [:special :leave-no-trace]))
                                  diff-cid (seq (set/difference new old))
                                  diff (map #(find-cid % (all-installed state :corp)) diff-cid)]
                              (doseq [ice diff]
                                (derez state :runner ice))
                              (when-not (empty? diff)
                                (system-msg state :runner (str "uses Leave No Trace to derez " (string/join ", " (map :title diff)))))))}]}))

(defcard "Legwork"
  {:makes-run true
   :on-play {:req (req hq-runnable)
             :async true
             :effect (effect (make-run eid :hq card))}
   :events [{:event :successful-run
             :silent (req true)
             :req (req (and (= :hq (target-server context))
                            this-card-run))
             :effect (effect (register-events
                              card [(breach-access-bonus :hq 2 {:duration :end-of-run})]))}]})

(defcard "Leverage"
  {:on-play
   {:optional
    {:req (req (some #{:hq} (:successful-run runner-reg)))
     :player :corp
     :prompt "Take 2 bad publicity?"
     :yes-ability {:player :corp
                   :msg "takes 2 bad publicity"
                   :effect (effect (gain-bad-publicity :corp 2))}
     :no-ability {:player :runner
                  :msg "is immune to damage until the beginning of the Runner's next turn"
                  :effect (effect
                            (register-events
                              card
                              [{:event :pre-damage
                                :duration :until-runner-turn-begins
                                :effect (effect (damage-prevent :net Integer/MAX_VALUE)
                                                (damage-prevent :meat Integer/MAX_VALUE)
                                                (damage-prevent :brain Integer/MAX_VALUE))}
                               {:event :runner-turn-begins
                                :duration :until-runner-turn-begins
                                :effect (effect (unregister-floating-events :until-runner-turn-begins))}]))}}}})

(defcard "Levy AR Lab Access"
  {:on-play
   {:msg (msg (if (not (zone-locked? state :runner :discard))
                "shuffle their Grip and Heap into their Stack and draw 5 cards"
                "shuffle their Grip into their Stack and draw 5 cards"))
    :rfg-instead-of-trashing true
    :async true
    :effect (effect (shuffle-into-deck :hand :discard)
                    (draw eid 5))}})

(defcard "Lucky Find"
  {:on-play
   {:msg "gain 9 [Credits]"
    :async true
    :effect (effect (gain-credits eid 9))}})

(defcard "Mad Dash"
  {:makes-run true
   :on-play {:prompt "Choose a server"
             :choices (req runnable-servers)
             :async true
             :effect (effect (make-run eid target card))}
   :events [{:event :run-ends
             :async true
             :req (req this-card-run)
             :effect (req (if (:did-steal target)
                            (do (system-msg state :runner
                                            (str "adds Mad Dash to their score area as an agenda worth 1 agenda point"))
                                (as-agenda state :runner (get-card state card) 1)
                                (effect-completed state side eid))
                            (do (system-msg state :runner
                                            (str "suffers 1 meat damage from Mad Dash"))
                                (damage state side eid :meat 1 {:card card}))))}]})

(defcard "Making an Entrance"
  (letfn [(entrance-trash [cards]
            {:prompt "Choose a card to trash"
             :choices (concat cards ["Done"])
             :async true
             :effect (req (if (= target "Done")
                            (continue-ability
                              state side
                              (when (seq cards)
                                (reorder-choice :runner :corp cards '()
                                                (count cards) cards))
                              card nil)
                            (wait-for (trash state side target {:unpreventable true})
                                      (system-msg state side (str "trashes " (:title target)))
                                      (continue-ability
                                        state side
                                        (when-let [cards (seq (remove-once #(= % target) cards))]
                                          (entrance-trash cards))
                                        card nil))))})]
    {:on-play
     {:msg "look at and trash or rearrange the top 6 cards of their Stack"
      :async true
      :waiting-prompt "Runner to make a decision"
      :effect (effect (continue-ability (entrance-trash (take 6 (:deck runner))) card nil))}}))

(defcard "Marathon"
  {:makes-run true
   :on-play {:prompt "Choose a server"
             :choices (req (filter #(can-run-server? state %) remotes))
             :async true
             :effect (effect (make-run eid target card))}
   :events [{:event :run-ends
             :req (req this-card-run)
             :effect (req (prevent-run-on-server state card (first (:server target)))
                          (when (:successful target)
                            (system-msg state :runner "gains 1 [Click] and adds Marathon to their grip")
                            (gain-clicks state :runner 1)
                            (move state :runner card :hand)
                            (unregister-events state side card)))}]})

(defcard "Mars for Martians"
  (letfn [(count-clan [state] (count (filter #(and (has-subtype? % "Clan") (resource? %))
                                             (all-active-installed state :runner))))]
    {:on-play
     {:msg (msg "draw " (count-clan state) " cards and gain " (count-tags state) " [Credits]")
      :async true
      :effect (req (wait-for (draw state side (count-clan state))
                             (gain-credits state side eid (count-tags state))))}}))

(defcard "Mass Install"
  (letfn [(mhelper [n]
            (when (< n 3)
              {:async true
               :req (req (some #(and (program? %)
                                     (can-pay? state side (assoc eid :source card :source-type :runner-install) % nil
                                               [:credit (install-cost state side %)]))
                               (:hand runner)))
               :prompt "Choose a program to install"
               :choices {:req (req (and (program? target)
                                        (in-hand? target)
                                        (can-pay? state side (assoc eid :source card :source-type :runner-install) target nil
                                                  [:credit (install-cost state side target)])))}
               :effect (req (wait-for (runner-install state side target nil)
                                      (continue-ability state side (mhelper (inc n)) card nil)))}))]
    {:on-play
     {:async true
      :req (req (some #(and (program? %)
                            (can-pay? state side (assoc eid :source card :source-type :runner-install) % nil
                                      [:credit (install-cost state side %)]))
                      (:hand runner)))
      :effect (effect (continue-ability (mhelper 0) card nil))}}))

(defcard "Mining Accident"
  {:on-play
   {:req (req (some #{:hq :rd :archives} (:successful-run runner-reg)))
    :rfg-instead-of-trashing true
    :msg "make the Corp pay 5 [Credits] or take 1 bad publicity"
    :waiting-prompt "Corp to choose an option"
    :player :corp
    :prompt "Pay 5 [Credits] or take 1 Bad Publicity?"
    :choices (req [(when (can-pay? state :corp eid card "Mining Accident" :credit 5)
                     "Pay 5 [Credits]")
                   "Take 1 Bad Publicity"])
    :async true
    :effect (req (if (= target "Pay 5 [Credits]")
                   (do (system-msg state side "pays 5 [Credits] from Mining Accident")
                       (lose-credits state :corp eid 5))
                   (do (system-msg state side "takes 1 bad publicity from Mining Accident")
                       (gain-bad-publicity state :corp 1)
                       (effect-completed state side eid))))}})

(defcard "Möbius"
  {:on-play
   {:req (req rd-runnable)
    :async true
    :effect (req (wait-for (make-run state side :rd card)
                           (let [card (get-card state card)]
                             (if (get-in card [:special :run-again])
                               (make-run state side eid :rd card)
                               (effect-completed state side eid)))))}
   :events [{:event :successful-run
             :req (req (and (get-in card [:special :run-again])
                            (= :rd (target-server context))))
             :msg "gain 4 [Credits]"
             :async true
             :effect (effect (gain-credits eid 4))}
            {:event :run-ends
             :interactive (req true)
             :optional {:req (req (and (:successful target)
                                       (not (get-in card [:special :run-again]))
                                       (= [:rd] (:server target))))
                        :prompt "Make another run on R&D?"
                        :yes-ability {:effect (effect (clear-wait-prompt :corp)
                                                      (update! (assoc-in card [:special :run-again] true)))}}}]})

(defcard "Modded"
  {:on-play
   {:prompt "Choose a program or piece of hardware to install from your Grip"
    :choices {:req (req (and (or (hardware? target)
                                 (program? target))
                             (in-hand? target)
                             (can-pay? state side (assoc eid :source card :source-type :runner-install) target nil
                                       [:credit (install-cost state side target {:cost-bonus -3})])))}
    :async true
    :effect (effect (runner-install (assoc eid :source card :source-type :runner-install) target {:cost-bonus -3}))}})

(defcard "Moshing"
  {:on-play
   {:additional-cost [:trash-from-hand 3]
    :msg "draw 3 cards and gain 3 [Credits]"
    :async true
    :effect (req (wait-for (draw state side 3)
                           (gain-credits state side eid 3)))}})

(defcard "Mutual Favor"
  {:on-play
   {:prompt "Choose an Icebreaker"
    :choices (req (cancellable (filter #(has-subtype? % "Icebreaker") (:deck runner)) :sorted))
    :msg (msg "add " (:title target) " to their grip and shuffle their stack")
    :async true
    :effect (effect (trigger-event :searched-stack nil)
                    (continue-ability
                      (let [icebreaker target]
                        (if (and (:successful-run runner-reg)
                                 (can-pay? state side (assoc eid :source card :source-type :runner-install) icebreaker nil
                                           [:credit (install-cost state side icebreaker)]))
                          {:optional
                           {:prompt "Do you want to install it?"
                            :yes-ability
                            {:async true
                             :msg (msg " install " (:title icebreaker))
                             :effect (req (runner-install state side (assoc eid :source card :source-type :runner-install) icebreaker nil)
                                          (shuffle! state side :deck))}
                            :no-ability
                            {:effect (req (move state side icebreaker :hand)
                                          (shuffle! state side :deck))}}}
                          {:effect (req (move state side icebreaker :hand)
                                        (shuffle! state side :deck))}))
                      card nil))}})

(defcard "Net Celebrity"
  {:recurring 1
   :interactions {:pay-credits {:req (req run)
                                :type :recurring}}})

(defcard "Networking"
  {:on-play
   {:async true
    :req (req (pos? (count-real-tags state)))
    :msg "remove 1 tag"
    :effect (req (wait-for (lose-tags state side 1)
                           (continue-ability
                             state side
                             {:optional
                              {:prompt "Pay 1 [Credits] to add Networking to Grip?"
                               :yes-ability
                               {:cost [:credit 1]
                                :msg "add itself to their Grip"
                                :effect (effect (move card :hand))}}}
                             card nil)))}})

(defcard "Notoriety"
  {:on-play
   {:req (req (and (some #{:hq} (:successful-run runner-reg))
                   (some #{:rd} (:successful-run runner-reg))
                   (some #{:archives} (:successful-run runner-reg))))
    :msg "add itself to their score area as an agenda worth 1 agenda point"
    :effect (req (as-agenda state :runner card 1))}})

(defcard "Office Supplies"
  {:on-play
   {:play-cost-bonus (req (- (get-link state)))
    :prompt "Gain 4 [Credits] or draw 4 cards?"
    :choices ["Gain 4 [Credits]" "Draw 4 cards"]
    :msg (msg (if (= target "Gain 4 [Credits]")
                "gain 4 [Credits]"
                "draw 4 cards"))
    :async true
    :effect (req (if (= target "Gain 4 [Credits]")
                   (gain-credits state :runner eid 4)
                   (draw state :runner eid 4)))}})

(defcard "On the Lam"
  {:on-play {:req (req (some resource? (all-active-installed state :runner)))
             :prompt "Choose a resource to host On the Lam"
             :choices {:card #(and (resource? %)
                                   (installed? %))}
             :async true
             :effect (req (system-msg state side (str "hosts On the Lam on " (:title target)))
                          (install-as-condition-counter state side eid card target))}
   :interactions {:prevent [{:type #{:net :brain :meat :tag}
                             :req (req true)}]}
   :abilities [{:label "Avoid 3 tags"
                :msg "avoid up to 3 tags"
                :async true
                :cost [:trash-can]
                :effect (effect (tag-prevent :runner eid 3))}
               {:label "Prevent up to 3 damage"
                :msg "prevent up to 3 damage"
                :cost [:trash-can]
                :effect (effect (damage-prevent :net 3)
                                (damage-prevent :meat 3)
                                (damage-prevent :brain 3))}]})

(defcard "Out of the Ashes"
  (let [ashes-run {:prompt "Choose a server"
                   :choices (req runnable-servers)
                   :async true
                   :effect (effect (make-run eid target card))}
        ashes-recur (fn ashes-recur []
                      {:optional
                       {:req (req (not (zone-locked? state :runner :discard)))
                        :prompt (req (str "Remove Out of the Ashes from the game to make a run? ("
                                          (count (filter #(= "Out of the Ashes" (:title %)) (:discard runner)))
                                          " available)"))
                        :yes-ability
                        {:async true
                         :msg "removes Out of the Ashes from the game to make a run"
                         :effect
                         (req (move state side card :rfg)
                              (wait-for (resolve-ability state side (make-eid state eid) ashes-run card nil)
                                        (if-let [next-out-of-ashes (some #(when (and (= "Out of the Ashes" (:title %))
                                                                                     (not (same-card? card %))) %)
                                                                         (:discard runner))]
                                          (continue-ability state side (ashes-recur) (get-card state next-out-of-ashes) nil)
                                          (effect-completed state side eid))))}}})]
    {:makes-run true
     :on-play {:prompt "Choose a server"
               :choices (req runnable-servers)
               :async true
               :effect (effect (make-run eid target card))}
     :events [{:event :runner-turn-begins
               :async true
               :interactive (req true)
               :silent (req (let [ashes (filter #(= "Out of the Ashes" (:title %))
                                                (:discard runner))]
                              (or (not= card (first ashes))
                                  (not (not-used-once? state {:once :per-turn
                                                              :once-key :out-of-ashes}
                                                       card)))))
               :location :discard
               :once :per-turn
               :once-key :out-of-ashes
               :effect (req (wait-for (resolve-ability state side (make-eid state eid) (ashes-recur) card nil)
                                      (effect-completed state side eid)))}]}))

(defcard "Overclock"
  {:makes-run true
   :data {:counter {:credit 5}}
   :interactions {:pay-credits {:req (req run)
                                :type :credit}}
   :on-play {:prompt "Choose a server"
             :choices (req runnable-servers)
             :async true
             :effect (effect (make-run eid target card))}})

(defcard "Paper Tripping"
  {:on-play
   {:req (req (pos? (count-real-tags state)))
    :msg "remove all tags"
    :async true
    :effect (effect (lose-tags eid :all))}})

(defcard "Peace in Our Time"
  {:on-play
   {:req (req (not (:scored-agenda corp-reg-last)))
    :msg "gain 10 [Credits]. The Corp gains 5 [Credits]"
    :async true
    :effect (req (wait-for (gain-credits state :runner 10)
                           (register-turn-flag! state side card :can-run nil)
                           (gain-credits state :corp eid 5)))}})

(defcard "Pinhole Threading"
  {:makes-run true
   :on-play {:prompt "Choose a server"
             :choices (req runnable-servers)
             :async true
             :effect (effect (make-run eid target card))}
   :events [(successful-run-replace-breach
              {:mandatory true
               :this-card-run true
               :ability
               {:prompt "Select a card to access in the root of another server"
                :choices {:req (req (and (not= (first (:server (:run @state)))
                                               (second (get-zone (get-nested-host target))))
                                         (= (last (get-zone (get-nested-host target)))
                                            :content)))}
                :async true
                :waiting-prompt "Runner to choose an option"
                :effect (req (if (agenda? target)
                               (let [protected-card target]
                                 ;; Prevent the runner from stealing or trashing agendas
                                 ;; we can't just register a run flag, because there may be another
                                 ;; breach after this (ie ganked into kitsune),
                                 ;; so we have to clear the flags after this access.
                                 (register-run-flag!
                                   state side
                                   card :can-steal
                                   (fn [_ _ c] (not (same-card? c protected-card))))
                                 (register-run-flag!
                                   state side
                                   card :can-trash
                                   (fn [_ _ c] (not (same-card? c protected-card))))
                                 (wait-for (access-card state side protected-card)
                                           (clear-run-flag! state side card :can-steal)
                                           (clear-run-flag! state side card :can-trash)
                                           (effect-completed state side eid)))
                               (access-card state side eid target)))}})]})

(defcard "Planned Assault"
  {:on-play
   {:prompt "Choose a Run event"
    :choices (req (sort-by :title
                           (filter #(and (has-subtype? % "Run")
                                         (can-pay? state side (assoc eid :source card :source-type :play) % nil
                                                   [:credit (play-cost state side %)]))
                                   (:deck runner))))
    :msg (msg "play " (:title target))
    :async true
    :effect (effect (trigger-event :searched-stack nil)
                    (shuffle! :deck)
                    (play-instant eid target {:no-additional-cost true}))}})

(defcard "Political Graffiti"
  {:makes-run true
   :on-play {:req (req archives-runnable)
             :async true
             :effect (effect (make-run eid :archives card))}
   :constant-effects [{:type :agenda-value
                       :req (req (same-card? (:host card) target))
                       :value -1}]
   :events [{:event :purge
             :condition :hosted
             :async true
             :effect (req (wait-for (trash state side card {:cause :purge})
                                    (update-all-agenda-points state side)
                                    (effect-completed state side eid)))}
            (successful-run-replace-breach
              {:target-server :archives
               :this-card-run true
               :mandatory true
               :ability
               {:prompt "Choose an agenda to host Political Graffiti on"
                :choices {:req (req (in-corp-scored? state side target))}
                :msg (msg "host itself on " (:title target) " as a hosted condition counter")
                :async true
                :effect (req (wait-for (install-as-condition-counter state side (make-eid state eid) card target)
                                       (update-all-agenda-points state side)
                                       (effect-completed state side eid)))}})]})

(defcard "Populist Rally"
  {:on-play {:req (req (seq (filter #(has-subtype? % "Seedy") (all-active-installed state :runner))))
             :msg "give the Corp 1 fewer [Click] to spend on their next turn"
             :effect (effect (lose :corp :click-per-turn 1))}
   :events [{:event :corp-turn-ends
             :duration :until-corp-turn-ends
             :effect (effect (gain :corp :click-per-turn 1))}]})

(defcard "Power Nap"
  {:on-play
   {:async true
    :msg (msg "gain " (+ 2 (count (filter #(has-subtype? % "Double") (:discard runner)))) " [Credits]")
    :effect (effect (gain-credits eid (+ 2 (count (filter #(has-subtype? % "Double")
                                                          (:discard runner))))))}})

(defcard "Power to the People"
  {:events [{:event :pre-steal-cost
             :duration :end-of-turn
             :once :per-turn
             :msg "gain 7 [Credits]"
             :async true
             :effect (effect (gain-credits eid 7))}]})

(defcard "Prey"
  {:makes-run true
   :on-play {:prompt "Choose a server:"
             :choices (req runnable-servers)
             :async true
             :effect (effect (make-run eid target card))}
   :events [{:event :pass-ice
             :req (req (and (rezzed? (:ice context))
                            (not-used-once? state {:once :per-run} card)
                            (<= (get-strength (:ice context)) (count (all-installed state :runner)))))
             :async true
             :effect
             (effect
               (continue-ability
                 (let [ice (:ice context)]
                   (if (pos? (get-strength ice))
                     {:optional
                      {:prompt (str "Use Prey to trash " (quantify (get-strength ice) "card")
                                    " to trash " (:title ice) "?")
                       :once :per-run
                       :yes-ability
                       {:async true
                        :cost [:trash-installed (get-strength ice)]
                        :msg (msg "trash " (card-str state ice))
                        :effect (effect (trash eid ice nil))}}}
                     {:optional
                      {:prompt (str "Use Prey to trash " (:title ice) "?")
                       :once :per-run
                       :yes-ability
                       {:async true
                        :msg (msg "trash " (card-str state ice))
                        :effect (effect (trash eid ice nil))}}}))
                 card nil))}]})

(defcard "Process Automation"
  {:on-play
   {:msg "gain 2 [Credits] and draw 1 card"
    :async true
    :effect (req (wait-for (gain-credits state side 2)
                           (draw state side eid 1)))}})

(defcard "Push Your Luck"
  (letfn [(corp-choice [spent]
            {:player :corp
             :waiting-prompt "Corp to choose an option"
             :prompt "Even or odd?"
             :choices ["Even" "Odd"]
             :async true
             :effect (req (let [correct-guess ((if (= target "Even") even? odd?) spent)]
                            (wait-for
                              (lose-credits state :runner (make-eid state eid) spent)
                              (system-msg state :runner (str "spends " spent " [Credit]"))
                              (system-msg state :corp (str (if correct-guess " " " in")
                                                           "correctly guesses " (string/lower-case target)))
                              (wait-for
                                (trigger-event-simult state side :reveal-spent-credits nil nil spent)
                                (if correct-guess
                                  (effect-completed state side eid)
                                  (do (system-msg state :runner (str "gains " (* 2 spent) " [Credits]"))
                                      (gain-credits state :runner eid (* 2 spent))))))))})
          (runner-choice [choices]
            {:player :runner
             :prompt "How many credits do you want to spend?"
             :waiting-prompt "Runner to make a decision"
             :choices choices
             :async true
             :effect (effect (continue-ability :corp (corp-choice (str->int target)) card nil))})]
    {:on-play
     {:async true
      :effect (req (let [all-amounts (range (inc (get-in @state [:runner :credit])))
                         valid-amounts (remove #(or (any-flag-fn? state :corp :prevent-secretly-spend %)
                                                    (any-flag-fn? state :runner :prevent-secretly-spend %))
                                               all-amounts)
                         choices (map str valid-amounts)]
                     (continue-ability state side (runner-choice choices) card nil)))}}))

(defcard "Pushing the Envelope"
  {:makes-run true
   :on-play {:prompt "Choose a server"
             :choices (req runnable-servers)
             :msg (msg (if (<= (count (:hand runner)) 2)
                         "make a run, and give +2 strength to installed icebreakers"
                         "make a run"))
             :async true
             :effect (req (when (<= (count (:hand runner)) 2)
                            (pump-all-icebreakers state side 2 :end-of-run))
                          (make-run state side eid target))}})

(defcard "Quality Time"
  {:on-play
   {:msg "draw 5 cards"
    :async true
    :effect (effect (draw eid 5))}})

(defcard "Queen's Gambit"
  {:on-play
   {:choices ["0" "1" "2" "3"]
    :prompt "How many advancement tokens?"
    :async true
    :effect (effect
              (continue-ability
                (let [c (str->int target)]
                  {:choices {:card #(and (is-remote? (second (get-zone %)))
                                         (= (last (get-zone %)) :content)
                                         (not (:rezzed %)))}
                   :msg (msg "place " (quantify c "advancement token") " on a card and gain " (* 2 c) " [Credits]")
                   :async true
                   :effect (req (wait-for (gain-credits state side (* 2 c))
                                          (add-prop state :corp target :advance-counter c {:placed true})
                                          (register-turn-flag!
                                            state side
                                            card :can-access
                                            ;; prevent access of advanced card
                                            (fn [_ _ card] (not (same-card? target card))))
                                          (effect-completed state side eid)))})
                card nil))}})

(defcard "Quest Completed"
  {:on-play
   {:req (req (and (some #{:hq} (:successful-run runner-reg))
                   (some #{:rd} (:successful-run runner-reg))
                   (some #{:archives} (:successful-run runner-reg))))
    :choices {:card installed?}
    :msg (msg "access " (:title target))
    :async true
    :effect (effect (access-card eid target))}})

(defcard "Rebirth"
  {:on-play
   {:prompt "Choose an identity to become"
    :rfg-instead-of-trashing true
    :choices (req (let [is-draft-id? #(.startsWith (:code %) "00")
                        runner-identity (:identity runner)
                        format (:format @state)
                        is-swappable #(and (= "Identity" (:type %))
                                           (= (:faction runner-identity) (:faction %))
                                           (not (is-draft-id? %))
                                           (not= (:title runner-identity) (:title %))
                                           (or (= :casual format)
                                               (legal? format :legal %)))
                        swappable-ids (filter is-swappable (server-cards))]
                    (sort-by :title swappable-ids)))
    :msg "change identities"
    :effect (req (let [old-runner-identity (:identity runner)]
                   ;; Handle hosted cards (Ayla) - Part 1
                   (doseq [c (:hosted old-runner-identity)]
                     (move state side c :temp-hosted))
                   (disable-identity state side)
                   ;; Move the selected ID to [:runner :identity] and set the zone
                   (let [new-id (-> target :title server-card make-card (assoc :zone [:identity]))
                         num-old-blanks (:num-disabled old-runner-identity)]
                     (swap! state assoc-in [side :identity] new-id)
                     (card-init state side new-id)
                     (when num-old-blanks
                       (dotimes [_ num-old-blanks]
                         (disable-identity state side)))))
                 ;; Handle hosted cards (Ayla) - Part 2
                 (doseq [c (get-in @state [:runner :temp-hosted])]
                   ;; Currently assumes all hosted cards are hosted facedown (Ayla)
                   (host state side (get-in @state [:runner :identity]) c {:facedown true})))}})

(defcard "Reboot"
  (letfn [(install-cards [state side eid card to-install titles]
            (if-let [f (first to-install)]
              (wait-for (runner-install state :runner f {:facedown true :no-msg true})
                        (install-cards state side eid card (rest to-install) titles))
              (do
                (move state side (find-latest state card) :rfg)
                (system-msg state :runner (str "uses Reboot to install " (string/join ", " titles) " facedown"))
                (effect-completed state side eid))))]
    {:makes-run true
     :on-play {:rfg-instead-of-trashing true
               :req (req archives-runnable)
               :async true
               :effect (effect (make-run eid :archives card))}
     :events [(successful-run-replace-breach
                {:target-server :archives
                 :this-card-run true
                 :mandatory true
                 :ability
                 {:req (req (not (zone-locked? state :runner :discard)))
                  :async true
                  :prompt "Choose up to five cards to install"
                  :show-discard true
                  :choices {:max 5
                            :card #(and (in-discard? %)
                                        (runner? %))}
                  :effect (effect (install-cards eid card targets (map :title targets)))}})]}))

(defcard "Recon"
  {:makes-run true
   :on-play {:prompt "Choose a server"
             :choices (req runnable-servers)
             :async true
             :effect (effect (make-run eid target card))}
   :events [{:event :encounter-ice
             :optional (:optional (offer-jack-out
                                   {:req (req (first-run-event? state side :encounter-ice))}))}]})

(defcard "Rejig"
  (let [valid-target? (fn [card] (and (runner? card)
                                      (or (program? card)
                                          (hardware? card))))
        pick-up {:async true
                 :prompt "Choose a program or piece of hardware to add to your Grip"
                 :choices {:card #(and (valid-target? %)
                                       (installed? %))}
                 :effect (req (move state side target :hand)
                              (effect-completed state side (make-result eid (:cost target))))}
        put-down (fn [bonus]
                   {:async true
                    :prompt "Choose a program or piece of hardware to install"
                    :choices
                    {:req (req (and (valid-target? target)
                                    (can-pay? state side (assoc eid :source card :source-type :runner-install) target nil
                                              [:credit (install-cost state side target
                                                                     {:cost-bonus (- bonus)})])))}
                    :effect (effect (runner-install (assoc eid :source card :source-type :runner-install)
                                                    target {:cost-bonus (- bonus)}))})]
    {:on-play
     {:req (req (some valid-target? (all-installed state :runner)))
      :effect (req (wait-for (resolve-ability state side pick-up card nil)
                             (continue-ability state side
                                               (put-down async-result)
                                               card nil)))}}))

(defcard "Reshape"
  {:on-play
   {:prompt "Choose two pieces of unrezzed ice to swap positions"
    :choices {:card #(and (installed? %)
                          (not (rezzed? %))
                          (ice? %))
              :max 2
              :all true}
    :msg (msg "swap the positions of " (card-str state (first targets))
              " and " (card-str state (second targets)))
    :effect (effect (swap-ice (first targets) (second targets)))}})

(defcard "Retrieval Run"
  {:makes-run true
   :on-play {:req (req archives-runnable)
             :async true
             :effect (effect (make-run eid :archives card))}
   :events [(successful-run-replace-breach
              {:target-server :archives
               :this-card-run true
               :ability
               {:async true
               :req (req (not (zone-locked? state :runner :discard)))
                :prompt "Choose a program to install"
                :msg (msg "install " (:title target))
                :choices (req (filter program? (:discard runner)))
                :effect (effect (runner-install (assoc eid :source card :source-type :runner-install)
                                                target {:ignore-all-cost true}))}})]})

(defcard "Rigged Results"
  (letfn [(choose-ice []
            {:player :runner
             :waiting-prompt "Runner to make a decision"
             :prompt "Choose a piece of ice to bypass"
             :choices {:card ice?}
             :msg (msg "make a run and bypass " (card-str state target))
             :async true
             :effect (effect (register-events
                               card
                               (let [target-ice target]
                                 [{:event :encounter-ice
                                   :req (req (same-card? target-ice (:ice context)))
                                   :msg (msg "bypass " (:title (:ice context)))
                                   :effect (req (bypass-ice state))}]))
                             (make-run eid (second (get-zone target)) card))})
          (corp-choice [choices spent]
            {:player :corp
             :waiting-prompt "Corp to make a decision"
             :prompt "How many credits were spent?"
             :choices choices
             :async true
             :effect (req (wait-for
                            (lose-credits state :runner (make-eid state eid) spent)
                            (system-msg state :runner (str "spends " spent " [Credit]"))
                            (system-msg state :corp (str " guesses " target " [Credit]"))
                            (wait-for (trigger-event-simult state side :reveal-spent-credits nil nil spent)
                                      (if (not= spent (str->int target))
                                        (continue-ability state :runner (choose-ice) card nil)
                                        (effect-completed state side eid)))))})
          (runner-choice [choices]
            {:player :runner
             :waiting-prompt "Runner to make a decision"
             :prompt "How many credits do you want to spend?"
             :choices choices
             :async true
             :effect (effect (continue-ability (corp-choice choices (str->int target)) card nil))})]
    {:on-play
     {:async true
      :effect (req (let [all-amounts (range (min 3 (inc (get-in @state [:runner :credit]))))
                         valid-amounts (remove #(or (any-flag-fn? state :corp :prevent-secretly-spend %)
                                                    (any-flag-fn? state :runner :prevent-secretly-spend %))
                                               all-amounts)
                         choices (map str valid-amounts)]
                     (continue-ability state side (runner-choice choices) card nil)))}}))

(defcard "Rip Deal"
  (let [add-cards-from-heap
        {:optional
         {:prompt "Add cards from Heap to Grip?"
          :waiting-prompt "Waiting for Runner to make a decision"
          :req (req (and run
                         (pos? (count (:hand corp)))
                         (pos? (count (:discard runner)))
                         (not (zone-locked? state :runner :discard))))
          :yes-ability
          {:async true
           :effect (req (let [random-access-limit (:random-access-limit (num-cards-to-access state side :hq nil))
                              cards-to-move (min (count (:hand corp))
                                                 random-access-limit
                                                 (count (:discard runner)))]
                          (continue-ability
                           state side
                           {:async true
                            :show-discard true
                            :prompt (str "Choose " (quantify cards-to-move "card")
                                         " to move from the Heap to your Grip")
                            :msg (msg "take " (string/join ", " (map :title targets))
                                      " from their Heap to their Grip")
                            :choices {:max cards-to-move
                                      :all true
                                      :card #(and (runner? %)
                                                  (in-discard? %))}
                            :effect (req (doseq [c targets]
                                           (move state side c :hand))
                                         (swap! state assoc-in [:run :prevent-hand-access] true)
                                         (effect-completed state side eid))}
                           card nil)))}}}]
    {:makes-run true
     :on-play {:rfg-instead-of-trashing true
               :req (req hq-runnable)
               :async true
               :effect (effect (make-run eid :hq card))}
     :events [{:event :successful-run
               :silent (req true)
               :req (req (and (= :hq (target-server context))
                              this-card-run))
               :effect (effect (register-events card
                                [{:event :candidates-determined
                                  :duration :end-of-run
                                  :async true
                                  :req (req (= :hq context))
                                  :effect (effect (continue-ability add-cards-from-heap card nil))}]))}]}))

(defcard "Rumor Mill"
  (letfn [(eligible? [card] (and (:uniqueness card)
                                 (or (asset? card)
                                     (upgrade? card))
                                 (not (has-subtype? card "Region"))))
          (rumor [state] (filter eligible? (concat (all-installed state :corp)
                                                   (get-in @state [:corp :hand])
                                                   (get-in @state [:corp :deck])
                                                   (get-in @state [:corp :discard]))))]
    {:leave-play (req (doseq [c (rumor state)]
                        (enable-card state :corp c)))
     :on-play {:effect (req (doseq [c (rumor state)]
                              (disable-card state :corp c)))}
     :events [{:event :corp-install
               :req (req (eligible? (:card context)))
               :effect (effect (disable-card :corp (:card context)))}]}))

(defcard "Run Amok"
  (letfn [(get-rezzed-cids [ice]
            (map :cid (filter #(and (rezzed? %)
                                    (ice? %))
                              ice)))]
    {:makes-run true
     :on-play {:prompt "Choose a server"
               :choices (req runnable-servers)
               :async true
               :effect (effect (update! (assoc-in card [:special :run-amok] (get-rezzed-cids (all-installed state :corp))))
                         (make-run eid target (get-card state card)))}
     :events [{:event :run-ends
               :req (req this-card-run)
               :async true
               :effect (req (let [new (set (get-rezzed-cids (all-installed state :corp)))
                                  old (set (get-in (get-card state card) [:special :run-amok]))
                                  diff-cid (seq (set/difference new old))
                                  diff (map #(find-cid % (all-installed state :corp)) diff-cid)]
                              (continue-ability
                                state :runner
                                (when (seq diff)
                                  {:async true
                                   :prompt "Choose an ice to trash"
                                   :choices {:card #(some (partial same-card? %) diff)
                                             :all true}
                                   :effect (effect (trash eid target nil))})
                                card nil)))}]}))

(defcard "Running Interference"
  {:makes-run true
   :on-play {:prompt "Choose a server"
             :choices (req runnable-servers)
             :async true
             :effect (effect (register-floating-effect
                               card
                               {:type :rez-additional-cost
                                :duration :end-of-run
                                :req (req (ice? target))
                                :value (req [:credit (:cost target)])})
                             (make-run eid target card))}})

(defcard "Satellite Uplink"
  {:on-play
   {:req (req (some #(not (rezzed? %)) (all-installed state :corp)))
    :choices {:max 2
              :card #(and (corp? %)
                          (installed? %)
                          (not (rezzed? %)))}
    :async true
    :effect (req (if (pos? (count targets))
                   (wait-for (expose state side target)
                             (if (= 2 (count targets))
                               (expose state side eid (second targets))
                               (effect-completed state side eid)))
                   (effect-completed state side eid)))}})

(defcard "Scavenge"
  {:on-play
   {:req (req (some #(and (program? %)
                          (installed? %))
                    (all-active-installed state :runner)))
    :prompt "Choose an installed program to trash"
    :choices {:card #(and (program? %)
                          (installed? %))}
    :async true
    :effect (req (let [trashed target
                       tcost (:cost trashed)]
                   (wait-for
                     (trash state side target {:unpreventable true})
                     (continue-ability
                       state side
                       {:async true
                        :prompt (if (not (zone-locked? state :runner :discard))
                                  "Choose a program to install from your Grip or Heap"
                                  "Choose a program to install from your Grip")
                        :show-discard  (not (zone-locked? state :runner :discard))
                        :choices
                        {:req (req (and (program? target)
                                        (or (in-hand? target)
                                            (and (in-discard? target)
                                                 (not (zone-locked? state :runner :discard))))
                                        (can-pay? state side (assoc eid :source card :source-type :runner-install) target nil
                                                  [:credit (install-cost state side target
                                                                         {:cost-bonus (- tcost)})])))}
                        :msg (msg "trash " (:title trashed)
                                  " and install " (:title target)
                                  ", lowering the cost by " tcost " [Credits]")
                        :effect (effect (runner-install (assoc eid :source card :source-type :runner-install)
                                                        target {:cost-bonus (- tcost)}))}
                       card nil))))}})

(defcard "Scrubbed"
  {:events [{:event :encounter-ice
             :once :per-turn
             :effect (effect
                       (register-floating-effect
                         card
                         (let [target-ice (:ice context)]
                           {:type :ice-strength
                            :duration :end-of-run
                            :req (req (same-card? target target-ice))
                            :value -2}))
                       (update-all-ice))}]})

(defcard "Showing Off"
  {:makes-run true
   :on-play {:req (req rd-runnable)
             :async true
             :effect (effect (make-run eid :rd card))}
   :events [{:event :successful-run
             :req (req (and (= :rd (target-server context))
                            this-card-run))
             :silent (req true)
             :msg "access cards from the bottom of R&D"
             :effect (req (swap! state assoc-in [:runner :rd-access-fn] reverse))}
            {:event :run-ends
             :effect (req (swap! state assoc-in [:runner :rd-access-fn] seq))}]})

(defcard "Singularity"
  {:makes-run true
   :on-play {:prompt "Choose a server"
             :choices (req (filter #(can-run-server? state %) remotes))
             :async true
             :effect (effect (make-run eid target card))}
   :events [(successful-run-replace-breach
              {:target-server :remote
               :this-card-run true
               :mandatory true
               :ability
               {:async true
                :msg "trash all cards in the server at no cost"
                :effect (effect (trash-cards eid (:content run-server)))}})]})

(defcard "Social Engineering"
  {:on-play
   {:prompt "Choose an unrezzed piece of ice"
    :choices {:card #(and (not (rezzed? %))
                          (installed? %)
                          (ice? %))}
    :msg (msg "select " (card-str state target))
    :effect (effect
              (register-events
                card
                (let [ice target]
                  [{:event :rez
                    :duration :end-of-turn
                    :req (req (same-card? (:card context) ice))
                    :msg (msg "gain " (rez-cost state side (get-card state (:card context))) " [Credits]")
                    :async true
                    :effect (effect (gain-credits :runner eid (rez-cost state side (get-card state (:card context)))))}])))}})

(defcard "Spear Phishing"
  {:makes-run true
   :on-play {:prompt "Choose a server"
             :choices (req runnable-servers)
             :async true
             :effect (effect (make-run eid target card))}
   :events [{:event :encounter-ice
             :req (req (= 1 run-position))
             :msg (msg "bypass " (:title (:ice context)))
             :effect (req (bypass-ice state))}]})

(defcard "Spec Work"
  {:on-play
   {:additional-cost [:program 1]
    :msg "gain 4 [Credits] and draw 2 cards"
    :async true
    :effect (req (wait-for (gain-credits state side 4)
                           (draw state side eid 2)))}})

(defcard "Special Order"
  {:on-play
   {:prompt "Choose an Icebreaker"
    :choices (req (cancellable (filter #(has-subtype? % "Icebreaker") (:deck runner)) :sorted))
    :msg (msg "add " (:title target) " to their grip and shuffle their stack")
    :effect (effect (trigger-event :searched-stack nil)
                    (shuffle! :deck)
                    (move target :hand))}})

(defcard "Spooned"
  (cutlery "Code Gate"))

(defcard "Spot the Prey"
  {:makes-run true
   :on-play
   {:prompt "Choose 1 non-ice card to expose"
    :msg "expose 1 card and make a run"
    :choices {:card #(and (installed? %)
                          (not (ice? %))
                          (corp? %))}
    :async true
    :effect (req (wait-for (expose state side target)
                           (continue-ability
                             state side
                             {:prompt "Choose a server"
                              :choices (req runnable-servers)
                              :async true
                              :effect (effect (make-run eid target))}
                             card nil)))}})

(defcard "Stimhack"
  {:makes-run true
   :on-play {:prompt "Choose a server"
             :choices (req runnable-servers)
             :async true
             :effect (effect (gain-next-run-credits 9)
                             (make-run eid target card))}
   :events [{:event :run-ends
             :req (req this-card-run)
             :msg "take 1 brain damage"
             :effect (effect (damage eid :brain 1 {:unpreventable true
                                                   :card card}))}]})

(defcard "Sure Gamble"
  {:on-play
   {:msg "gain 9 [Credits]"
    :async true
    :effect (effect (gain-credits eid 9))}})

(defcard "Surge"
  (letfn [(placed-virus-cards [state]
            (->> (turn-events state :runner :counter-added)
                 (filter #(= :virus (:counter-type (second %))))
                 (map first)
                 (keep #(get-card state %))
                 (seq)))]
    {:on-play
     {:req (req (placed-virus-cards state))
      :choices {:req (req (some #(same-card? % target) (placed-virus-cards state)))}
      :msg (msg "place 2 virus tokens on " (:title target))
      :effect (effect (add-counter :runner target :virus 2))}}))

(defcard "SYN Attack"
  {:on-play
   {:player :corp
    :waiting-prompt "Corp to choose an option"
    :prompt "Discard 2 cards or draw 4 cards?"
    :choices (req [(when (<= 2 (count (:hand corp)))
                     "Discard 2")
                   "Draw 4"])
    :async true
    :effect (req (if (= target "Draw 4")
                   (wait-for (draw state :corp 4)
                             (system-msg state :corp
                                         (str "uses SYN Attack to draw "
                                              (quantify (count async-result) "card")))
                             (effect-completed state side eid))
                   (continue-ability
                     state :corp
                     {:prompt "Choose 2 cards to discard"
                      :choices {:max 2
                                :all true
                                :card #(and (in-hand? %)
                                            (corp? %))}
                      :async true
                      :effect (effect (system-msg :runner
                                                  (str "uses SYN Attack to force the "
                                                       "Corp to trash 2 cards from HQ"))
                                      (trash-cards :corp eid targets {:unpreventable true}))}
                     card nil)))}})

(defcard "System Outage"
  {:events [{:event :corp-draw
             :req (req (not (first-event? state side :corp-draw)))
             :msg "force the Corp to lose 1 [Credits]"
             :async true
             :effect (effect (lose-credits :corp eid 1))}]})

(defcard "System Seizure"
  (let [ability {:req (req (get-in card [:special :ss-target]))
                 :effect (effect (update! (dissoc-in card [:special :ss-target])))}]
    {:events [{:event :pump-breaker
               :req (req (or (not (get-in card [:special :ss-target]))
                             (same-card? target (get-in card [:special :ss-target]))))
               :effect (req (when-not (get-in card [:special :ss-target])
                              (update! state side (assoc-in card [:special :ss-target] target)))
                            (let [new-pump (assoc (second targets) :duration :end-of-run)]
                              (swap! state assoc :effects
                                     (->> (:effects @state)
                                          (remove #(= (:uuid %) (:uuid new-pump)))
                                          (#(conj % new-pump))
                                          (into []))))
                            (update-breaker-strength state side target))}
              (assoc ability :event :corp-turn-ends)
              (assoc ability :event :runner-turn-ends)]}))

(defcard "Test Run"
  {:on-play
   {:prompt (req (if (not (zone-locked? state :runner :discard))
                   "Install a program from your Stack or Heap?"
                   "Install a program from your Stack?"))
    :choices (req (if (not (zone-locked? state :runner :discard))
                    ["Stack" "Heap"]
                    ["Stack"]))
    :msg (msg "install a program from their " target)
    :async true
    :effect (effect
              (continue-ability
                (let [where target]
                  {:prompt "Choose a program to install"
                   :choices (req (cancellable
                                   (filter program? ((if (= where "Heap") :discard :deck) runner))))
                   :async true
                   :effect (req (trigger-event state side :searched-stack nil)
                                (shuffle! state side :deck)
                                (wait-for (runner-install state side (make-eid state {:source card :source-type :runner-install})
                                                          target {:ignore-all-cost true})
                                          (if async-result
                                            (let [installed-card (update! state side (assoc-in async-result [:special :test-run] true))]
                                              (register-events
                                                state side installed-card
                                                [{:event :runner-turn-ends
                                                  :duration :end-of-turn
                                                  :req (req (get-in (find-latest state installed-card) [:special :test-run]))
                                                  :msg (msg "move " (:title installed-card) " to the top of the stack")
                                                  :effect (effect (move (find-latest state installed-card) :deck {:front true}))}])
                                              (effect-completed state side eid))
                                            (effect-completed state side eid))))})
                card nil))}})

(defcard "The Maker's Eye"
  {:makes-run true
   :on-play {:req (req rd-runnable)
             :async true
             :effect (effect (make-run eid :rd card))}
   :events [{:event :successful-run
             :silent (req true)
             :req (req (and (= :rd (target-server context))
                            this-card-run))
             :effect (effect (register-events
                              card [(breach-access-bonus :rd 2 {:duration :end-of-run})]))}]})

(defcard "The Noble Path"
  {:makes-run true
   :on-play {:async true
             :effect (req (wait-for
                            (trash-cards state side (:hand runner))
                            (continue-ability
                              state side
                              {:async true
                               :prompt "Choose a server"
                               :choices (req runnable-servers)
                               :msg (msg "trash their grip and make a run on " target
                                         ", preventing all damage")
                               :effect (effect (make-run eid target card))}
                              card nil)))}
   :events [{:event :pre-damage
             :duration :end-of-run
             :effect (effect (damage-prevent :net Integer/MAX_VALUE)
                             (damage-prevent :meat Integer/MAX_VALUE)
                             (damage-prevent :brain Integer/MAX_VALUE))}]})

(defcard "The Price of Freedom"
  {:on-play {:additional-cost [:connection 1]
             :rfg-instead-of-trashing true
             :msg "prevent the Corp from advancing cards during their next turn"}
   :events [{:event :corp-turn-begins
             :duration :until-runner-turn-begins
             :effect (effect (register-turn-flag!
                               card :can-advance
                               (fn [state side card]
                                 ((constantly false)
                                  (toast state :corp "Cannot advance cards this turn due to The Price of Freedom." "warning")))))}]})

(defcard "Three Steps Ahead"
  {:on-play
   {:effect (effect (register-events
                      card
                      [{:event :runner-turn-ends
                        :duration :end-of-turn
                        :unregister-once-resolved true
                        :msg (msg "gain " (* 2 (count (:successful-run runner-reg))) " [Credits]")
                        :async true
                        :effect (effect (gain-credits eid (* 2 (count (:successful-run runner-reg)))))}]))}})

(defcard "Tinkering"
  {:on-play
   {:req (req (some #(and (ice? %)
                          (installed? %))
                    (all-installed state :corp)))
    :prompt "Choose a piece of ice"
    :choices {:card #(and (installed? %)
                          (ice? %))}
    :msg (msg "make " (card-str state target) " gain Sentry, Code Gate, and Barrier until the end of the turn")
    :effect (effect (register-floating-effect
                      card
                      (let [ice target]
                        {:type :gain-subtype
                         :duration :end-of-turn
                         :req (req (same-card? ice target))
                         :value ["Sentry" "Code Gate" "Barrier"]}))
                    (add-icon card (get-card state target) "T" "green"))}})

(defcard "Trade-In"
  ;; TODO: look at me plz
  (letfn [(trashed-hw [state] (last (get-in @state [:runner :discard])))]
    {:on-play
     {:additional-cost [:hardware 1]
      :msg (msg (let [{:keys [title cost]} (trashed-hw state)]
                  (str "trash " title " and gain " (quot cost 2) " [Credits]")))
      :async true
      :effect (req (let [{:keys [cost]} (trashed-hw state)]
                     (wait-for (gain-credits state :runner (quot cost 2))
                               (continue-ability
                                 state :runner
                                 {:prompt "Choose a Hardware to add to your Grip from your Stack"
                                  :choices (req (filter hardware?
                                                        (:deck runner)))
                                  :msg (msg "add " (:title target) " to their Grip (and shuffle their Stack)")
                                  :effect (effect (trigger-event :searched-stack nil)
                                                  (shuffle! :deck)
                                                  (move target :hand))}
                                 card nil))))}}))

(defcard "Traffic Jam"
  {:constant-effects [{:type :advancement-requirement
                       :value (req (->> (:scored corp)
                                        (filter #(= (:title %) (:title target)))
                                        (count)))}]})

(defcard "Tread Lightly"
  {:on-play
   {:prompt "Choose a server"
    :choices (req runnable-servers)
    :makes-run true
    :async true
    :effect (effect (register-floating-effect
                      card
                      {:type :rez-additional-cost
                       :duration :end-of-run
                       :req (req (ice? target))
                       :value (req [:credit 3])})
                    (make-run eid target card))}})

(defcard "Uninstall"
  {:on-play
   {:req (req (some #(or (hardware? %)
                         (program? %))
                    (all-active-installed state :runner)))
    :choices {:card #(and (installed? %)
                          (not (facedown? %))
                          (or (hardware? %)
                              (program? %)))}
    :msg (msg "move " (:title target) " to their Grip")
    :effect (effect (move target :hand))}})

(defcard "Unscheduled Maintenance"
  {:events [{:event :corp-install
             :req (req (ice? (:card context)))
             :effect (effect (register-turn-flag!
                               card :can-install-ice
                               (fn [state side card]
                                 (if (ice? card)
                                   ((constantly false)
                                    (toast state :corp "Cannot install ice the rest of this turn due to Unscheduled Maintenance"))
                                   true))))}]
   :leave-play (effect (clear-turn-flag! card :can-install-ice))})

(defcard "Vamp"
  {:makes-run true
   :on-play {:req (req hq-runnable)
             :async true
             :effect (effect (make-run eid :hq card))}
   :events [(successful-run-replace-breach
              {:target-server :hq
               :this-card-run true
               :ability
               {:async true
                :prompt "How many [Credits]?"
                :choices :credit
                :msg (msg "take 1 tag and make the Corp lose " target " [Credits]")
                :effect (req (wait-for (lose-credits state :corp (make-eid state eid) target)
                                       (gain-tags state side eid 1)))}})]})

(defcard "VRcation"
  {:on-play
   {:msg (msg "draw 4 cards"
              (when (pos? (:click runner))
                " and lose [Click]"))
    :async true
    :effect (req (when (pos? (:click runner))
                   (lose-clicks state :runner 1))
                 (draw state :runner eid 4))}})

(defcard "Wanton Destruction"
  {:makes-run true
   :on-play {:req (req hq-runnable)
             :async true
             :effect (effect (make-run eid :hq card))}
   :events [(successful-run-replace-breach
              {:target-server :hq
               :this-card-run true
               :ability
               {:msg (msg "force the Corp to discard " target " cards from HQ at random")
                :prompt "How many [Click] do you want to spend?"
                :choices (req (map str (range 0 (inc (:click runner)))))
                :async true
                :effect (req (let [n (str->int target)]
                               (wait-for (pay state :runner (make-eid state eid) card :click n)
                                         (system-msg state :runner (:msg async-result))
                                         (trash-cards state :corp eid (take n (shuffle (:hand corp)))))))}})]})

(defcard "Watch the World Burn"
  (letfn [(rfg-card-event [burned-card]
            [{:event :pre-access-card
              :duration :end-of-game
              :req (req (same-card? :title burned-card target))
              :msg (msg (str "remove " (:title burned-card) " from the game"))
              :effect (effect (move :corp target :rfg))}])]
    {:makes-run true
     :on-play {:prompt "Choose a server"
               :choices (req (filter #(can-run-server? state %) remotes))
               :async true
               :effect (effect (make-run eid target card))}
     :events [{:event :pre-access-card
               :req (req (and (not (agenda? target))
                              (:successful run)))
               :once :per-run
               :msg (msg "remove " (:title target) " from the game, and watch for other copies of " (:title target) " to burn")
               :effect (effect (move :corp target :rfg)
                         (register-events card (rfg-card-event target)))}]}))

(defcard "White Hat"
  (letfn [(finish-choice [choices]
            (let [choices (filter #(not= "None" %) choices)]
              (when (not-empty choices)
                {:effect (req (doseq [c choices]
                                (move state :corp c :deck))
                              (shuffle! state :corp :deck))
                 :msg (str "shuffle " (string/join ", " (map :title choices)) " into R&D")})))
          (choose-cards [hand chosen]
            {:prompt "Choose a card in HQ to shuffle into R&D"
             :player :runner
             :choices (conj (vec (set/difference hand chosen))
                            "None")
             :async true
             :effect (req (if (and (empty? chosen)
                                   (not= "None" target))
                            (continue-ability state side (choose-cards hand (conj chosen target)) card nil)
                            (continue-ability state side (finish-choice (conj chosen target)) card nil)))})]
    {:on-play
     {:trace
      {:base 3
       :req (req (some #{:hq :rd :archives} (:successful-run runner-reg)))
       :unsuccessful
       {:async true
        :msg (msg "reveal all cards in HQ" (when-let [hand (seq (:hand corp))]
                                             (str ": " (string/join ", " (map :title hand)))))
        :effect (req (wait-for
                       (reveal state side (:hand corp))
                       (continue-ability state :runner (choose-cards (set (:hand corp)) #{}) card nil)))}}}}))

(defcard "Wildcat Strike"
  {:on-play
   {:player :corp
    :waiting-prompt "Corp to choose an option"
    :prompt "Choose one"
    :choices ["Runner gains 6 [Credits]" "Runner draws 4 cards"]
    :async true
    :effect (req (if (= target "Runner gains 6 [Credits]")
                   (do (system-msg state :corp "chooses 6 [Credits] for the Runner")
                       (gain-credits state :runner eid 6))
                   (do (system-msg state :corp "chooses 4 cards for the Runner")
                       (draw state :runner eid 4))))}})

(defcard "Windfall"
  {:on-play
   {:async true
    :effect (req (shuffle! state side :deck)
                 (let [topcard (first (:deck (:runner @state)))
                       cost (:cost topcard)]
                   (wait-for (trash state side topcard nil)
                             (wait-for (gain-credits state side (if (event? topcard) 0 cost))
                                       (system-msg state side
                                                   (str "shuffles their Stack and trashes " (:title topcard)
                                                        (when-not (event? topcard)
                                                          (str " to gain " cost " [Credits]"))))
                                       (effect-completed state side eid)))))}})<|MERGE_RESOLUTION|>--- conflicted
+++ resolved
@@ -655,33 +655,6 @@
                                                          {:duration :end-of-run})]))}]})
 
 (defcard "Deep Dive"
-<<<<<<< HEAD
-  (letfn [(deep-dive-access [cards]
-    ;; Accesses a card from a set of given cards.
-    ;; Returns the set of unchosen cards as async-result
-    {:async true
-     :effect (req (wait-for
-                    (resolve-ability state side
-                      (if (= 1 (count cards))
-                        ;; Only show a menu if there's more than one card
-                        {:async true
-                         :msg (msg "access " (:title (first cards)))
-                         :effect (req (wait-for
-                                       (access-card state side (first cards))
-                                       (effect-completed state side eid)))}
-                        {:prompt "Select a card to access"
-                         :waiting-prompt "Runner to make a decision"
-                         :not-distinct true
-                         :choices cards
-                         :async true
-                         :effect (req (wait-for
-                                        (access-card state side target)
-                                        (let [new-cards (remove #(same-card? % target) cards)]
-                                          (effect-completed
-                                           state side (make-result eid new-cards)))))})
-                      card nil)
-                    (effect-completed state side (make-result eid async-result))))})]
-=======
   (letfn [(shuffle-back [state cards-to-shuffle]
             (doseq [c cards-to-shuffle]
               (move state :corp c :deck))
@@ -702,7 +675,7 @@
                                              (access-card state side (first cards))
                                              (effect-completed state side eid)))}
                               {:prompt "Select a card to access"
-                               :waiting-prompt "Runner to access a card"
+                               :waiting-prompt "Runner to make a decision"
                                :not-distinct true
                                :choices cards
                                :async true
@@ -713,7 +686,6 @@
                                                 state side (make-result eid new-cards)))))})
                             card nil)
                            (effect-completed state side (make-result eid async-result))))})]
->>>>>>> 80952d8e
     {:on-play
      {:req (req (and (some #{:hq} (:successful-run runner-reg))
                      (some #{:rd} (:successful-run runner-reg))
