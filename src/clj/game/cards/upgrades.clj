(ns game.cards.upgrades
  (:require [game.core :refer :all]
            [game.utils :refer :all]
            [game.macros :refer [effect req msg wait-for continue-ability]]
            [clojure.string :refer [split-lines split join lower-case includes? starts-with?]]
            [clojure.stacktrace :refer [print-stack-trace]]
            [jinteki.utils :refer [str->int]]
            [jinteki.cards :refer [all-cards]]))

(def card-definitions
  {"Akitaro Watanabe"
   {:events {:pre-rez-cost {:req (req (and (ice? target)
                                           (= (card->server state card) (card->server state target))))
                            :effect (effect (rez-cost-bonus -2))}}}

   "Amazon Industrial Zone"
   {:events
     {:corp-install  {:optional {:req (req (and (ice? target)
                                                (protecting-same-server? card target)))
                                 :prompt "Rez ICE with rez cost lowered by 3?" :priority 2
                                 :yes-ability {:effect (effect (rez-cost-bonus -3) (rez target))}}}}}

   "Arella Salvatore"
   {:events
    {:agenda-scored
     {:req (req (and (= (:previous-zone target) (:zone card))
                     (some #(corp-installable-type? %) (:hand corp))))
      :interactive (req true)
      :prompt "Select a card to install with Arella Salvatore"
      :choices {:req #(and (corp-installable-type? %)
                           (in-hand? %)
                           (= (:side %) "Corp"))}
      :async true
      :cancel-effect (req (effect-completed state side eid))
      :effect (req (wait-for (corp-install state :corp target nil {:no-install-cost true :display-message false})
                             (let [inst-target (find-latest state target)]
                               (add-prop state :corp inst-target :advance-counter 1 {:placed true})
                               (system-msg state :corp
                                           (str "uses Arella Salvatore to install and place a counter on "
                                                (card-str state inst-target) ", ignoring all costs"))
                               (effect-completed state side eid))))}}}

   "Ash 2X3ZB9CY"
   {:events {:successful-run {:interactive (req true)
                              :req (req this-server)
                              :trace {:base 4
                                      :successful
                                      {:msg "prevent the Runner from accessing cards other than Ash 2X3ZB9CY"
                                       :effect (req (max-access state side 0)
                                                    (when-not (:replace-access (get-in @state [:run :run-effect]))
                                                      (let [ash card]
                                                        (swap! state update-in [:run :run-effect]
                                                               #(assoc % :replace-access
                                                                       {:mandatory true
                                                                        :effect (effect (access-card ash))
                                                                        :card ash})))))}}}}}

   "Awakening Center"
   {:can-host (req (is-type? target "ICE"))
    :abilities [{:label "Host a piece of Bioroid ICE"
                 :cost [:click 1]
                 :prompt "Select a piece of Bioroid ICE to host on Awakening Center"
                 :choices {:req #(and (ice? %)
                                      (has-subtype? % "Bioroid")
                                      (in-hand? %))}
                 :msg "host a piece of Bioroid ICE"
                 :effect (req (corp-install state side target card {:no-install-cost true}))}
                {:req (req (and this-server
                                (zero? (get-in @state [:run :position]))))
                 :label "Rez a hosted piece of Bioroid ICE"
                 :prompt "Choose a piece of Bioroid ICE to rez" :choices (req (:hosted card))
                 :msg (msg "lower the rez cost of " (:title target) " by 7 [Credits] and force the Runner to encounter it")
                 :effect (effect (rez-cost-bonus -7) (rez target)
                                 (update! (dissoc (get-card state target) :facedown))
                                 (register-events {:run-ends
                                                    {:effect (req (doseq [c (:hosted card)]
                                                                    (when (:rezzed c)
                                                                      (trash state side c)))
                                                                  (unregister-events state side card))}} card))}]
    :events {:run-ends nil}}

   "Bamboo Dome"
   (letfn [(dome [dcard]
             {:prompt "Select a card to add to HQ"
              :async true
              :choices {:req #(and (= (:side %) "Corp")
                                   (= (:zone %) [:play-area]))}
              :msg "move a card to HQ"
              :effect (effect (move target :hand)
                              (continue-ability (put dcard) dcard nil))})
           (put [dcard]
             {:prompt "Select first card to put back onto R&D"
              :async true
              :choices {:req #(and (= (:side %) "Corp")
                                   (= (:zone %) [:play-area]))}
              :msg "move remaining cards back to R&D"
              :effect (effect (move target :deck {:front true})
                              (move (first (get-in @state [:corp :play-area])) :deck {:front true})
                              (clear-wait-prompt :runner)
                              (effect-completed eid))})]
<<<<<<< HEAD
    {:init {:root "R&D"}
     :abilities [{:cost [:click 1]
                  :req (req (>= (count (:deck corp)) 3))
                  :async true
                  :msg (msg (str "reveal " (join ", " (map :title (take 3 (:deck corp)))) " from R&D"))
                  :label "Reveal the top 3 cards of R&D. Secretly choose 1 to add to HQ. Return the others to the top of R&D, in any order."
                  :effect (req (doseq [c (take 3 (:deck corp))]
                                 (move state side c :play-area))
                            (show-wait-prompt state :runner "Corp to use Bamboo Dome")
                            (continue-ability state side (dome card) card nil))}]})
=======

   {:init {:root "R&D"}
    :install-req (req (filter #{"R&D"} targets))
    :abilities [{:cost [:click 1]
                 :req (req (>= (count (:deck corp)) 3))
                 :async true
                 :msg (msg (str "reveal " (join ", " (map :title (take 3 (:deck corp)))) " from R&D"))
                 :label "Reveal the top 3 cards of R&D. Secretly choose 1 to add to HQ. Return the others to the top of R&D, in any order."
                 :effect (req (doseq [c (take 3 (:deck corp))]
                                (move state side c :play-area))
                              (show-wait-prompt state :runner "Corp to use Bamboo Dome")
                              (continue-ability state side (dome card) card nil))}]})
>>>>>>> cf9ac749

   "Ben Musashi"
   (let [bm {:req (req (or (in-same-server? card target)
                           (from-same-server? card target)))
             :effect (effect (steal-cost-bonus [:net-damage 2]))}]
     {:trash-effect
              {:req (req (and (= :servers (first (:previous-zone card))) (:run @state)))
               :effect (effect (register-events {:pre-steal-cost (assoc bm :req (req (or (= (:zone target) (:previous-zone card))
                                                                                         (= (central->zone (:zone target))
                                                                                            (butlast (:previous-zone card))))))
                                                 :run-ends {:effect (effect (unregister-events card))}}
                                                (assoc card :zone '(:discard))))}
      :events {:pre-steal-cost bm :run-ends nil}})

   "Bernice Mai"
   {:events {:successful-run {:interactive (req true)
                              :req (req this-server)
                              :trace {:base 5
                                      :successful {:msg "give the Runner 1 tag"
                                                   :async true
                                                   :effect (effect (gain-tags :corp eid 1))}
                                      :unsuccessful
                                      {:effect (effect (system-msg "trashes Bernice Mai from the unsuccessful trace")
                                                       (trash card))}}}}}

  "Bio Vault"
  {:install-req (req (remove #{"HQ" "R&D" "Archives"} targets))
   :advanceable :always
   :abilities [{:label "[Trash]: End the run"
                :advance-counter-cost 2
                :req (req (:run @state))
                :msg "end the run. Bio Vault is trashed"
                :async true
                :effect (effect
                          (end-run)
                          (trash eid card {:cause :ability-cost}))}]}

   "Black Level Clearance"
   {:events {:successful-run
             {:interactive (req true)
              :req (req this-server)
              :async true
              :effect (effect (continue-ability
                                {:prompt "Take 1 brain damage or jack out?"
                                 :player :runner
                                 :choices ["Take 1 brain damage" "Jack out"]
                                 :effect (req (if (= target "Take 1 brain damage")
                                                (damage state side eid :brain 1 {:card card})
                                                (do (jack-out state side nil)
                                                    (swap! state update-in [:runner :prompt] rest)
                                                    (close-access-prompt state side)
                                                    (handle-end-run state side)
                                                    (gain-credits state :corp 5)
                                                    (draw state :corp)
                                                    (system-msg state :corp (str "gains 5 [Credits] and draws 1 card. Black Level Clearance is trashed"))
                                                    (trash state side card)
                                                    (effect-completed state side eid))))}
                               card nil))}}}

   "Breaker Bay Grid"
   {:events {:pre-rez-cost {:req (req (in-same-server? card target))
                            :effect (effect (rez-cost-bonus -5))}}}

   "Bryan Stinson"
   {:abilities [{:cost [:click 1]
                 :req (req (and (< (:credit runner) 6)
                                (pos? (count (filter #(and (is-type? % "Operation")
                                                          (has-subtype? % "Transaction")) (:discard corp))))))
                 :label "Play a transaction operation from Archives, ignoring all costs, and remove it from the game"
                 :prompt "Choose a transaction operation to play"
                 :msg (msg "play " (:title target) " from Archives, ignoring all costs, and removes it from the game")
                 :choices (req (cancellable (filter #(and (is-type? % "Operation")
                                                          (has-subtype? % "Transaction")) (:discard corp)) :sorted))
                 :effect (effect (play-instant nil (assoc-in target [:special :rfg-when-trashed] true) {:ignore-cost true})
                                 (move target :rfg))}]}

   "Calibration Testing"
   {:install-req (req (remove #{"HQ" "R&D" "Archives"} targets))
    :abilities [{:label "[Trash]: Place 1 advancement token on a card in this server"
                 :async true
                 :effect (effect (continue-ability
                                   {:prompt "Select a card in this server"
                                    :choices {:req #(in-same-server? % card)}
                                    :async true
                                    :msg (msg "place an advancement token on " (card-str state target))
                                    :effect (effect (add-prop target :advance-counter 1 {:placed true})
                                                    (trash eid card {:cause :ability-cost}))}
                                   card nil))}]}


   "Caprice Nisei"
   {:events {:pass-ice {:req (req (and this-server
                                       (= (:position run) 1))) ; trigger when last ice passed
                        :msg "start a Psi game"
                        :psi {:not-equal {:msg "end the run" :effect (effect (end-run))}}}
             :run {:req (req (and this-server
                                  (zero? (:position run)))) ; trigger on unprotected server
                   :msg "start a Psi game"
                   :psi {:not-equal {:msg "end the run" :effect (effect (end-run))}}}}
    :abilities [{:msg "start a Psi game"
                 :psi {:not-equal {:msg "end the run" :effect (effect (end-run))}}}]}

   "ChiLo City Grid"
   {:events {:successful-trace {:req (req this-server)
                                :async true
                                :effect (effect (gain-tags :corp eid 1))
                                :msg "give the Runner 1 tag"}}}

   "Code Replicator"
   {:abilities [{:label "[Trash]: Force the runner to approach the passed piece of ice again"
                 :req (req (and this-server
                                (> (count (get-run-ices state)) (:position run))
                                (:rezzed (get-in (:ices (card->server state card)) [(:position run)]))))
                 :effect (req (let [icename (:title (get-in (:ices (card->server state card)) [(:position run)]))]
                                (trash state :corp (get-card state card))
                                (swap! state update-in [:run] #(assoc % :position (inc (:position run))))
                                 (system-msg state :corp (str "trashes Code Replicator to make the runner approach "
                                                              icename " again"))))}]}

   "Corporate Troubleshooter"
   {:abilities [{:label "[Trash]: Add strength to a rezzed ICE protecting this server" :choices :credit
                 :prompt "How many credits?"
                 :effect (req (let [boost target]
                                (resolve-ability
                                  state side
                                  {:choices {:req #(and (ice? %)
                                                        (rezzed? %))}
                                   :msg (msg "add " boost " strength to " (:title target))
                                   :effect (req (update! state side (assoc card :troubleshooter-target target
                                                                                :troubleshooter-amount boost))
                                                (trash state side (get-card state card))
                                                (update-ice-strength state side target))} card nil)))}]
    :events {:pre-ice-strength nil :runner-turn-ends nil :corp-turn-ends nil}
    :trash-effect
               {:effect (req (register-events
                               state side
                               (let [ct {:effect (req (unregister-events state side card)
                                                      (update! state side (dissoc card :troubleshooter-target))
                                                      (update-ice-strength state side (:troubleshooter-target card)))}]
                                 {:pre-ice-strength
                                                    {:req (req (= (:cid target) (:cid (:troubleshooter-target card))))
                                                     :effect (effect (ice-strength-bonus (:troubleshooter-amount card) target))}
                                  :runner-turn-ends ct :corp-turn-ends ct}) card))}}

   "Crisium Grid"
   (let [suppress-event {:req (req (and this-server (not= (:cid target) (:cid card))))}]
     {:suppress {:pre-successful-run suppress-event
                 :successful-run suppress-event}
      :events {:pre-successful-run {:silent (req true)
                                    :req (req this-server)
                                    :effect (req (swap! state update-in [:run :run-effect] dissoc :replace-access)
                                                 (swap! state update-in [:run] dissoc :successful)
                                                 (swap! state update-in [:runner :register :successful-run] #(next %)))}}})

   "Cyberdex Virus Suite"
   {:flags {:rd-reveal (req true)}
    :access {:async true
             :effect (effect (show-wait-prompt :runner "Corp to use Cyberdex Virus Suite")
                             (continue-ability
                               {:optional {:prompt "Purge virus counters with Cyberdex Virus Suite?"
                                           :yes-ability {:msg (msg "purge virus counters")
                                                         :effect (effect (clear-wait-prompt :runner)
                                                                         (purge))}
                                           :no-ability {:effect (effect (clear-wait-prompt :runner))}}}
                               card nil))}
    :abilities [{:label "[Trash]: Purge virus counters"
                 :msg "purge virus counters" :effect (effect (trash card) (purge))}]}

   "Dedicated Technician Team"
   {:recurring 2}

   "Defense Construct"
   {:advanceable :always
    :abilities [{:label "[Trash]: Add 1 facedown card from Archives to HQ for each advancement token"
                 :req (req (and run (= (:server run) [:archives])
                                (pos? (get-counters card :advancement))))
                 :effect (effect (resolve-ability
                                   {:show-discard true
                                    :choices {:max (get-counters card :advancement)
                                              :req #(and (= (:side %) "Corp")
                                                         (not (:seen %))
                                                         (= (:zone %) [:discard]))}
                                              :msg (msg "add " (count targets) " facedown cards in Archives to HQ")
                                    :effect (req (doseq [c targets]
                                                   (move state side c :hand)))}
                                  card nil)
                                 (trash card))}]}

   "Disposable HQ"
   (letfn [(dhq [n i]
             {:req (req (pos? i))
              :prompt "Select a card in HQ to add to the bottom of R&D"
              :choices {:req #(and (= (:side %) "Corp")
                                   (in-hand? %))}
              :async true
              :msg "add a card to the bottom of R&D"
              :effect (req (move state side target :deck)
                           (if (< n i)
                             (continue-ability state side (dhq (inc n) i) card nil)
                             (do
                               (clear-wait-prompt state :runner)
                               (effect-completed state side eid))))
              :cancel-effect (effect (clear-wait-prompt :runner))})]
     {:flags {:rd-reveal (req true)}
      :access {:async true
               :effect (req (let [n (count (:hand corp))]
                              (show-wait-prompt state :runner "Corp to finish using Disposable HQ")
                              (continue-ability state side
                                {:optional
                                 {:prompt "Use Disposable HQ to add cards to the bottom of R&D?"
                                  :yes-ability {:async true
                                                :msg "add cards in HQ to the bottom of R&D"
                                                :effect (effect (continue-ability (dhq 1 n) card nil))}
                                  :no-ability {:effect (effect (clear-wait-prompt :runner))}}}
                               card nil)))}})

   "Drone Screen"
   {:events {:run {:req (req (and this-server tagged))
                   :async true
                   :trace {:base 3
                           :successful
                           {:msg "do 1 meat damage"
                            :effect (effect (damage eid :meat 1 {:card card
                                                                 :unpreventable true}))}}}}}

   "Experiential Data"
   {:effect (req (update-ice-in-server state side (card->server state card)))
    :events {:pre-ice-strength {:req (req (protecting-same-server? card target))
                                :effect (effect (ice-strength-bonus 1 target))}}
    :derez-effect {:effect (req (update-ice-in-server state side (card->server state card)))}
    :trash-effect {:effect (req (update-all-ice state side))}}

   "Expo Grid"
   (let [ability {:req (req (some #(and (is-type? % "Asset")
                                        (rezzed? %))
                                  (get-in corp (:zone card))))
                  :msg "gain 1 [Credits]"
                  :once :per-turn
                  :label "Gain 1 [Credits] (start of turn)"
                  :effect (effect (gain-credits 1))}]
   {:derezzed-events {:runner-turn-ends corp-rez-toast}
    :events {:corp-turn-begins ability}
    :abilities [ability]})

   "Forced Connection"
   {:flags {:rd-reveal (req true)}
    :access {:req (req (not= (first (:zone card)) :discard))
             :interactive (req true)
             :trace {:base 3
                     :successful {:msg "give the Runner 2 tags"
                                  :async true
                                  :effect (effect (gain-tags :corp eid 2))}}}}

   "Fractal Threat Matrix"
   {:implementation "Manual trigger each time all subs are broken"
    :abilities [{:label "Trash the top 2 cards from the Stack"
                 :msg (msg (let [deck (:deck runner)]
                             (if (pos? (count deck))
                               (str "trash " (join ", " (map :title (take 2 deck))) " from the Stack")
                               "trash the top 2 cards from their Stack - but the Stack is empty")))
                 :effect (effect (mill :corp :runner 2))}]}

   "Georgia Emelyov"
   {:events {:unsuccessful-run {:req (req (= (first (:server target))
                                             (second (:zone card))))
                                :async true
                                :msg "do 1 net damage"
                                :effect (effect (damage eid :net 1 {:card card}))}}
    :abilities [{:cost [:credit 2]
                 :label "Move to another server"
                 :async true
                 :effect (effect (continue-ability
                                   {:prompt "Choose a server"
                                    :choices (server-list state)
                                    :msg (msg "move to " target)
                                    :effect (req (let [c (move state side card
                                                               (conj (server->zone state target) :content))]
                                                   (unregister-events state side card)
                                                   (register-events state side (:events (card-def c)) c)))}
                                   card nil))}]}

   "Giordano Memorial Field"
   {:events
    {:successful-run
     {:interactive (req true)
      :async true
      :req (req this-server)
      :msg "force the Runner to pay or end the run"
      :effect (req (let [credits (:credit runner)
                         cost (* 2 (count (:scored runner)))
                         pay-str (str "pay " cost " [Credits]")
                         c-pay-str (capitalize pay-str)]
                     (show-wait-prompt state :corp (str "Runner to " pay-str " or end the run"))
                     (continue-ability
                       state :runner
                       {:player :runner
                        :async true
                        :prompt (msg "You must " pay-str " or end the run")
                        :choices (concat (when (>= credits cost)
                                           [c-pay-str])
                                         ["End the run"])
                        :effect (req (clear-wait-prompt state :corp)
                                     (if (= c-pay-str target)
                                       (do (pay state :runner card :credit cost)
                                           (system-msg state :runner (str "pays " cost " [Credits]")))
                                       (do (end-run state side)
                                           (system-msg state :corp "ends the run")))
                                     (effect-completed state side eid))}
                       card nil)))}}}

   "Heinlein Grid"
   {:abilities [{:req (req this-server)
                 :label "Force the Runner to lose all [Credits] from spending or losing a [Click]"
                 :msg (msg "force the Runner to lose all " (:credit runner) " [Credits]")
                 :once :per-run
                 :effect (effect (lose-credits :runner :all)
                                 (lose :runner :run-credit :all))}]}

   "Helheim Servers"
   {:abilities [{:label "Trash 1 card from HQ: All ice protecting this server has +2 strength until the end of the run"
                 :req (req (and this-server (pos? (count run-ices)) (pos? (count (:hand corp)))))
                 :async true
                 :effect (req (show-wait-prompt state :runner "Corp to use Helheim Servers")
                              (wait-for
                                (resolve-ability
                                  state side
                                  {:prompt "Choose a card in HQ to trash"
                                   :choices {:req #(and (in-hand? %) (= (:side %) "Corp"))}
                                   :effect (effect (trash target) (clear-wait-prompt :runner))} card nil)
                                (do (register-events
                                      state side
                                      {:pre-ice-strength {:req (req (= (card->server state card)
                                                                       (card->server state target)))
                                                          :effect (effect (ice-strength-bonus 2 target))}
                                       :run-ends {:effect (effect (unregister-events card))}} card)
                                    (continue-ability
                                      state side
                                      {:effect (req (update-ice-in-server
                                                      state side (card->server state card)))} card nil))))}]
    :events {:pre-ice-strength nil}}

   "Henry Phillips"
   {:implementation "Manually triggered by Corp"
    :abilities [{:req (req (and this-server tagged))
                 :msg "gain 2 [Credits]"
                 :effect (effect (gain-credits 2))}]}

   "Hokusai Grid"
   {:events {:successful-run {:req (req this-server)
                              :msg "do 1 net damage"
                              :async true
                              :effect (effect (damage eid :net 1 {:card card}))}}}

   "Intake"
   {:flags {:rd-reveal (req true)}
    :access {:req (req (not= (first (:zone card)) :discard))
             :interactive (req true)
             :trace {:base 4
                     :label "add an installed program or virtual resource to the Grip"
                     :successful
                     {:async true
                      :effect (req (show-wait-prompt state :runner "Corp to resolve Intake")
                                   (continue-ability
                                     state :corp
                                     {:prompt "Select a program or virtual resource"
                                      :player :corp
                                      :choices {:req #(and (installed? %)
                                                           (or (program? %)
                                                               (and (resource? %)
                                                                    (has-subtype? % "Virtual"))))}
                                      :async true
                                      :msg (msg "move " (:title target) " to the Grip")
                                      :effect (effect (move :runner target :hand))
                                      :end-effect (effect (clear-wait-prompt :runner)
                                                          (effect-completed eid))}
                                     card nil))}}}}

   "Jinja City Grid"
   (letfn [(install-ice [ice ices grids server]
             (let [remaining (remove-once #(= (:cid %) (:cid ice)) ices)]
             {:async true
              :effect (req (if (= "None" server)
                             (continue-ability state side (choose-ice remaining grids) card nil)
                             (do (system-msg state side (str "reveals that they drew " (:title ice)))
                                 (wait-for (corp-install state side ice server {:extra-cost [:credit -4]})
                                           (if (= 1 (count ices))
                                             (effect-completed state side eid)
                                             (continue-ability state side (choose-ice remaining grids)
                                                               card nil))))))}))

           (choose-grid [ice ices grids]
             (if (= 1 (count grids))
               (install-ice ice ices grids (-> (first grids) :zone second zone->name))
               {:async true
                :prompt (str "Choose a server to install " (:title ice))
                :choices (conj (mapv #(-> % :zone second zone->name) grids) "None")
                :effect (effect (continue-ability (install-ice ice ices grids target) card nil))}))

           (choose-ice [ices grids]
             (if (empty? ices)
               nil
               {:async true
                :prompt "Choose an ice to reveal and install, or None to decline"
                :choices (conj (mapv :title ices) "None")
                :effect (req (if (= "None" target)
                               (effect-completed state side eid)
                               (continue-ability state side
                                                 (choose-grid (some #(when (= target (:title %)) %) ices)
                                                              ices grids)
                                                 card nil)))}))]

     {:events {:corp-draw {;; THIS IS A HACK: it prevents multiple Jinja from showing the "choose a server to install into" sequence
                           :once :per-turn
                           :once-key :jinja-city-grid-draw
                           :async true
                           :effect (req (cond
                                          ;; If ice were drawn, do the full routine.
                                          (some #(is-type? % "ICE") (:most-recent-drawn corp-reg))
                                          (let [ices (filter #(and (is-type? % "ICE")
                                                                   (get-card state %))
                                                             (:most-recent-drawn corp-reg))
                                                grids (filterv #(= "Jinja City Grid" (:title %))
                                                               (all-active-installed state :corp))]
                                            (when (= :runner (:active-player @state))
                                              (show-wait-prompt state :runner "Corp to resolve Jinja City Grid"))
                                            (if (not-empty ices)
                                              (continue-ability state side (choose-ice ices grids) card nil)
                                              (effect-completed state side eid)))
                                          ;; else, if it's the runner's turn, show a fake prompt so the runner can't infer that ice weren't drawn
                                          (= :runner (:active-player @state))
                                          (continue-ability
                                            state :corp
                                            {:prompt "You did not draw any ice to use with Jinja City Grid"
                                             :choices ["Carry on!"]
                                             :prompt-type :bogus
                                             :effect nil}
                                            card nil)
                                          ;; otherwise, we done
                                          :else
                                          (effect-completed state side eid)))}
               :post-corp-draw {:effect (req (swap! state dissoc-in [:per-turn :jinja-city-grid-draw])
                                             (when (= :runner (:active-player @state))
                                               (clear-wait-prompt state :runner)))}}})

   "Keegan Lane"
   {:abilities [{:label "[Trash], remove a tag: Trash a program"
                 :req (req (and this-server
                                (pos? (get-in @state [:runner :tag]))
                                (not (empty? (filter #(is-type? % "Program")
                                                     (all-active-installed state :runner))))))
                 :msg (msg "remove 1 tag")
                 :effect (req (resolve-ability state side trash-program card nil)
                              (trash state side card {:cause :ability-cost})
                              (lose-tags state :corp 1))}]}

   "Khondi Plaza"
   {:recurring (effect (set-prop card :rec-counter (count (get-remotes state))))
    :effect (effect (set-prop card :rec-counter (count (get-remotes state))))}

   "K. P. Lynn"
   (let [abi {:prompt "Choose one"
              :player :runner
              :choices ["Take 1 tag" "End the run"]
              :effect (req (if (= target "Take 1 tag")
                             (do (gain-tags state :runner 1)
                                 (system-msg state :corp (str "uses K. P. Lynn. Runner chooses to take 1 tag")))
                             (do (end-run state side)
                                 (system-msg state :corp (str "uses K. P. Lynn. Runner chooses to end the run")))))}]
     {:events {:pass-ice {:req (req (and this-server (= (:position run) 1))) ; trigger when last ice passed
                          :async true
                          :effect (req (continue-ability state :runner abi card nil))}
               :run {:req (req (and this-server
                                    (zero? (:position run)))) ; trigger on unprotected server
                     :async true
                     :effect (req (continue-ability state :runner abi card nil))}}})

   "Manta Grid"
   {:events {:successful-run-ends
             {:msg "gain a [Click] next turn"
              :req (req (and (= (first (:server target)) (second (:zone card)))
                             (or (< (:credit runner) 6) (zero? (:click runner)))))
              :effect (req (swap! state update-in [:corp :extra-click-temp] (fnil inc 0)))}}}

   "Marcus Batty"
   {:abilities [{:req (req this-server)
                 :label "[Trash]: Start a Psi game"
                 :msg "start a Psi game"
                 :psi {:not-equal {:prompt "Select a rezzed piece of ICE to resolve one of its subroutines"
                                   :choices {:req #(and (ice? %)
                                                        (rezzed? %))}
                                   :msg (msg "resolve a subroutine on " (:title target))}}
                 :effect (effect (trash card))}]}

   "Mason Bellamy"
   {:implementation "Manually triggered by Corp"
    :abilities [{:label "Force the Runner to lose [Click] after an encounter where they broke a subroutine"
                 :req (req this-server)
                 :msg "force the Runner to lose [Click]"
                 :effect (effect (lose :runner :click 1))}]}

   "Midori"
   {:abilities
    [{:req (req this-server)
      :label "Swap the ICE being approached with a piece of ICE from HQ"
      :prompt "Select a piece of ICE"
      :choices {:req #(and (ice? %)
                           (in-hand? %))}
      :once :per-run
      :msg (msg "swap " (card-str state current-ice) " with a piece of ICE from HQ")
      :effect (req (let [hqice target
                         c current-ice]
                     (resolve-ability state side
                       {:effect (req (let [newice (assoc hqice :zone (:zone c))
                                           cndx (ice-index state c)
                                           ices (get-in @state (cons :corp (:zone c)))
                                           newices (apply conj (subvec ices 0 cndx) newice (subvec ices cndx))]
                                       (swap! state assoc-in (cons :corp (:zone c)) newices)
                                       (swap! state update-in [:corp :hand]
                                              (fn [coll] (remove-once #(= (:cid %) (:cid hqice)) coll)))
                                       (trigger-event state side :corp-install newice)
                                       (move state side c :hand)))} card nil)))}]}

   "Mumbad City Grid"
   {:abilities [{:req (req (let [num-ice (count run-ices)]
                             (and this-server
                                  (>= num-ice 2)
                                  (< (:position run 0) num-ice))))
                 :label "Swap the ICE just passed with another piece of ICE protecting this server"
                 :effect (req (let [passed-ice (nth (get-in @state (vec (concat [:corp :servers] (:server run) [:ices])))
                                                                                (:position run))
                                    ice-zone (:zone passed-ice)]
                                 (resolve-ability state :corp
                                   {:prompt (msg "Select a piece of ICE to swap with " (:title passed-ice))
                                    :choices {:req #(and (= ice-zone (:zone %)) (ice? %))}
                                    :effect (req (let [fndx (ice-index state passed-ice)
                                                       sndx (ice-index state target)
                                                       fnew (assoc passed-ice :zone (:zone target))
                                                       snew (assoc target :zone (:zone passed-ice))]
                                                   (swap! state update-in (cons :corp ice-zone)
                                                          #(assoc % fndx snew))
                                                   (swap! state update-in (cons :corp ice-zone)
                                                          #(assoc % sndx fnew))
                                                   (update-ice-strength state side fnew)
                                                   (update-ice-strength state side snew)
                                                   (system-msg state side (str "uses Mumbad City Grid to swap "
                                                                               (card-str state passed-ice)
                                                                               " with " (card-str state target)))))}
                                                  card nil)))}]}

   "Mumbad Virtual Tour"
   {:implementation "Only forces trash if runner has no Imps and enough credits in the credit pool"
    :flags {:must-trash (req (when installed
                               true))}
    :access {:req (req installed)
             :effect (req (let [trash-cost (trash-cost state side card)
                                no-salsette (remove #(= (:title %) "Salsette Slums") (all-active state :runner))
                                slow-trash (any-flag-fn? state :runner :slow-trash true no-salsette)]
                            (if (and (can-pay? state :runner nil :credit trash-cost)
                                     (not slow-trash))
                              (do (toast state :runner "You have been forced to trash Mumbad Virtual Tour" "info")
                                  (swap! state assoc-in [:runner :register :force-trash] true))
                              (toast state :runner
                                     (str "You must trash Mumbad Virtual Tour, if able, using any available means "
                                          "(Whizzard, Imp, Ghost Runner, Net Celebrity...)")))))}
    :trash-effect {:when-inactive true
                   :effect (req (swap! state assoc-in [:runner :register :force-trash] false))}}

   "Mwanza City Grid"
<<<<<<< HEAD
   (let [gain-creds-and-clear {:req (req (= (:from-server target) (second (:zone card))))
                               :silent (req true)
                               :effect (req (let [cnt (total-cards-accessed run)
                                                  total (* 2 cnt)]
                                              (access-bonus state :runner -3)
                                              (when cnt
                                                (gain-credits state :corp total)
                                                (system-msg state :corp
                                                            (str "gains " total " [Credits] from Mwanza City Grid")))))}
         boost-access-by-3 {:req (req (= target (second (:zone card))))
=======
   (let [gain-creds {:req (req (and installed
                                    this-server
                                    (pos? (:cards-accessed run 0))))
                     :silent (req true)
                     :effect (req (let [cnt (:cards-accessed run 0)
                                        total (* 2 cnt)]
                                    (gain-credits state :corp total)
                                    (system-msg state :corp
                                                (str "gains " total " [Credits] from Mwanza City Grid"))))}]
     {:install-req (req (filter #{"HQ" "R&D"} targets))
      :events {:pre-access {:req (req (and installed
                                           ;; Pre-access server is same server as that Mwanza is in the root of
                                           (= target (second  (:zone card)))))
>>>>>>> cf9ac749
                            :msg "force the Runner to access 3 additional cards"
                            :effect (req (access-bonus state :runner 3))}]
     {:install-req (req (filter #{"HQ" "R&D"} targets))
      :events {:pre-access boost-access-by-3
               :end-access-phase gain-creds-and-clear}
      ;; TODO: as written, this may fail if mwanza is trashed outside of a run on its server
      ;; (e.g. mwanza on R&D, run HQ, use polop to trash mwanza mid-run, shiro fires to cause RD
      :trash-effect                     ; if there is a run, mark mwanza effects to remain active until the end of the run
      {:req (req (:run @state))
       :effect (effect (register-events {:pre-access (assoc boost-access-by-3 :req (req (= target (second (:previous-zone card)))))
                                         :end-access-phase (assoc gain-creds-and-clear :req (req (= (:from-server target) (second (:previous-zone card)))))
                                         :unsuccessful-run-ends {:effect (effect (unregister-events card))}
                                         :successful-run-ends {:effect (effect (unregister-events card))}}
                                        (assoc card :zone '(:discard))))}})

   "NeoTokyo Grid"
   (let [ng {:req (req (in-same-server? card target))
             :once :per-turn
             :msg "gain 1 [Credits]"
             :effect (effect (gain-credits 1))}]
     {:events {:advance ng
               :advancement-placed ng}})

   "Nihongai Grid"
   {:events
    {:successful-run
     {:interactive (req true)
      :async true
      :req (req (and this-server
                     (or (< (:credit runner) 6)
                         (< (count (:hand runner)) 2))
                     (not-empty (:hand corp))))
      :effect (req (show-wait-prompt state :runner "Corp to use Nihongai Grid")
                   (let [top5 (take 5 (:deck corp))]
                     (if (pos? (count top5))
                       (continue-ability state side
                         {:optional
                          {:prompt "Use Nihongai Grid to look at top 5 cards of R&D and swap one with a card from HQ?"
                           :yes-ability
                           {:async true
                            :prompt "Choose a card to swap with a card from HQ"
                            :choices top5
                            :effect (req (let [rdc target]
                                           (continue-ability state side
                                             {:async true
                                              :prompt (msg "Choose a card in HQ to swap for " (:title rdc))
                                              :choices {:req in-hand?}
                                              :msg "swap a card from the top 5 of R&D with a card in HQ"
                                              :effect (req (let [hqc target
                                                                 newrdc (assoc hqc :zone [:deck])
                                                                 deck (vec (get-in @state [:corp :deck]))
                                                                 rdcndx (first (keep-indexed #(when (= (:cid %2) (:cid rdc)) %1) deck))
                                                                 newdeck (seq (apply conj (subvec deck 0 rdcndx) target (subvec deck rdcndx)))]
                                                             (swap! state assoc-in [:corp :deck] newdeck)
                                                             (swap! state update-in [:corp :hand]
                                                                    (fn [coll] (remove-once #(= (:cid %) (:cid hqc)) coll)))
                                                             (move state side rdc :hand)
                                                             (clear-wait-prompt state :runner)
                                                             (effect-completed state side eid)))}
                                            card nil)))}
                           :no-ability {:effect (req (clear-wait-prompt state :runner)
                                                     (effect-completed state side eid))}}}
                        card nil)
                       (do (clear-wait-prompt state :runner)
                           (effect-completed state side eid)))))}}}

   "Oaktown Grid"
   {:events {:pre-trash {:req (req (in-same-server? card target))
                         :effect (effect (trash-cost-bonus 3))}}}

   "Oberth Protocol"
   {:additional-cost [:forfeit]
    :events {:advance {:req (req (and (same-server? card target)
                                      (= 1 (count (filter #(= (second (:zone %)) (second (:zone card)))
                                                          (map first (turn-events state side :advance)))))))
                       :msg (msg "place an additional advancement token on " (card-str state target))
                       :effect (effect (add-prop :corp target :advance-counter 1 {:placed true}))}}}

   "Off the Grid"
   {:install-req (req (remove #{"HQ" "R&D" "Archives"} targets))
    :effect (req (prevent-run-on-server state card (second (:zone card))))
    :events {:runner-turn-begins {:effect (req (prevent-run-on-server state card (second (:zone card))))}
             :successful-run {:req (req (= target :hq))
                              :effect (req (trash state :corp card)
                                           (enable-run-on-server state card
                                                                 (second (:zone card)))
                                           (system-msg state :corp (str "trashes Off the Grid")))}}
    :leave-play (req (enable-run-on-server state card (second (:zone card))))}

   "Old Hollywood Grid"
   (let [ohg {:req (req (or (in-same-server? card target)
                            (from-same-server? card target)))
              :effect (req (register-persistent-flag!
                             state side
                             card :can-steal
                             (fn [state _ card]
                               (if-not (some #(= (:title %) (:title card)) (:scored runner))
                                 ((constantly false)
                                    (toast state :runner "Cannot steal due to Old Hollywood Grid." "warning"))
                                 true))))}]
     {:trash-effect
      {:req (req (and (= :servers (first (:previous-zone card))) (:run @state)))
       :effect (req (register-events
                      state side
                      {:pre-steal-cost (assoc ohg :req (req (or (= (:zone (get-nested-host target))
                                                                   (:previous-zone card))
                                                                (= (central->zone (:zone target))
                                                                   (butlast (:previous-zone card))))))
                       :run-ends {:effect (req (unregister-events state side (find-latest state card))
                                               (clear-persistent-flag! state side card :can-steal))}}
                      (assoc card :zone '(:discard))))}
      :events {:pre-steal-cost ohg
               :access {:effect (req (clear-persistent-flag! state side card :can-steal))}
               :run-ends nil}})

   "Overseer Matrix"
   (let [om {:req (req (in-same-server? card target))
             :async true
             :effect (effect (show-wait-prompt :runner "Corp to use Overseer Matrix")
                             (continue-ability
                               {:optional
                                {:prompt "Pay 1 [Credits] to use Overseer Matrix ability?"
                                 :player :corp
                                 :end-effect (effect (clear-wait-prompt :runner)
                                                     (effect-completed eid))
                                 :yes-ability {:cost [:credit 1]
                                               :msg "give the Runner 1 tag"
                                               :async true
                                               :effect (req (gain-tags state :corp eid 1))}}}
                               card nil))}]
     {:trash-effect
      {:req (req (and (= :servers (first (:previous-zone card)))
                      (:run @state)))
       :effect (effect (register-events {:runner-trash (assoc om :req (req (or (= (:zone (get-nested-host target))
                                                                                  (:previous-zone card))
                                                                               (= (central->zone (:zone target))
                                                                                  (butlast (:previous-zone card))))))
                                         :run-ends {:effect (effect (unregister-events card))}}
                                        (assoc card :zone '(:discard))))}
      :events {:run-ends nil
               :runner-trash om}})

   "Panic Button"
   {:init {:root "HQ"}
    :install-req (req (filter #{"HQ"} targets))
    :abilities [{:cost [:credit 1] :label "Draw 1 card" :effect (effect (draw))
                 :req (req (and run (= (first (:server run)) :hq)))}]}

   "Port Anson Grid"
   {:msg "prevent the Runner from jacking out unless they trash an installed program"
    :effect (req (when this-server
                   (prevent-jack-out state side)))
    :events {:run {:req (req this-server)
                   :msg "prevent the Runner from jacking out unless they trash an installed program"
                   :effect (effect (prevent-jack-out))}
             :runner-trash {:req (req (and this-server (is-type? target "Program")))
                            :effect (req (swap! state update-in [:run] dissoc :cannot-jack-out))}}}

   "Prisec"
   {:access {:req (req (installed? card))
             :async true
             :effect (effect (show-wait-prompt :runner "Corp to use Prisec")
                             (continue-ability
                               {:optional
                                {:prompt "Pay 2 [Credits] to use Prisec ability?"
                                 :end-effect (effect (clear-wait-prompt :runner))
                                 :yes-ability {:cost [:credit 2]
                                               :msg "do 1 meat damage and give the Runner 1 tag"
                                               :async true
                                               :effect (req (wait-for (damage state side :meat 1 {:card card})
                                                                      (gain-tags state :corp eid 1)))}}}
                               card nil))}}

   "Product Placement"
   {:flags {:rd-reveal (req true)}
    :access {:req (req (not= (first (:zone card)) :discard))
             :msg "gain 2 [Credits]" :effect (effect (gain-credits :corp 2))}}

   "Red Herrings"
   (let [ab {:req (req (or (in-same-server? card target)
                           (from-same-server? card target)))
             :effect (effect (steal-cost-bonus [:credit 5]))}]
     {:trash-effect
      {:req (req (and (= :servers (first (:previous-zone card))) (:run @state)))
       :effect (effect (register-events {:pre-steal-cost (assoc ab :req (req (or (= (:zone target) (:previous-zone card))
                                                                                 (= (central->zone (:zone target))
                                                                                    (butlast (:previous-zone card))))))
                                         :run-ends {:effect (effect (unregister-events card))}}
                                        (assoc card :zone '(:discard))))}
      :events {:pre-steal-cost ab :run-ends nil}})

   "Research Station"
   {:init {:root "HQ"}
    :install-req (req (filter #{"HQ"} targets))
    :in-play [:hand-size 2]}

   "Ruhr Valley"
   {:events {:run {:req (req this-server)
                   :effect (effect (lose :runner :click 1))
                   :msg "force the Runner to spend an additional [Click]"}
             :runner-turn-begins {:req (req (> (:click-per-turn runner) 1))
                                  :effect (req (enable-run-on-server state card (second (:zone card))))}
             :runner-spent-click {:req (req (<= 1 (:click runner)))
                                  :effect (req (prevent-run-on-server state card (second (:zone card))))}
             :leave-play (req (enable-run-on-server state card (second (:zone card))))}}

   "Rutherford Grid"
   {:events {:pre-init-trace {:req (req this-server)
                              :effect (effect (init-trace-bonus 2))}}}

   "Ryon Knight"
   {:abilities [{:label "[Trash]: Do 1 brain damage"
                 :msg "do 1 brain damage" :req (req (and this-server (zero? (:click runner))))
                 :async true
                 :effect (effect (trash card) (damage eid :brain 1 {:card card}))}]}

   "SanSan City Grid"
   {:effect (req (when-let [agenda (some #(when (is-type? % "Agenda") %)
                                         (:content (card->server state card)))]
                   (update-advancement-cost state side agenda)))
    :events {:corp-install {:req (req (and (is-type? target "Agenda")
                                           (in-same-server? card target)))
                            :effect (effect (update-advancement-cost target))}
             :pre-advancement-cost {:req (req (in-same-server? card target))
                                    :effect (effect (advancement-cost-bonus -1))}}}

   "Satellite Grid"
   {:effect (req (doseq [c (:ices (card->server state card))]
                   (set-prop state side c :extra-advance-counter 1))
                 (update-all-ice state side))
    :events {:corp-install {:req (req (and (ice? target)
                                           (protecting-same-server? card target)))
                            :effect (effect (set-prop target :extra-advance-counter 1))}}
    :leave-play (req (doseq [c (:ices (card->server state card))]
                       (update! state side (dissoc c :extra-advance-counter)))
                     (update-all-ice state side))}

   "Self-destruct"
   {:install-req (req (remove #{"HQ" "R&D" "Archives"} targets))
    :abilities [{:req (req this-server)
                 :label "[Trash]: Trace X - Do 3 net damage"
                 :effect (req (let [serv (card->server state card)
                                    cards (concat (:ices serv) (:content serv))]
                                (trash state side card)
                                (doseq [c cards]
                                  (trash state side c))
                                (resolve-ability
                                  state side
                                  {:trace {:base (req (dec (count cards)))
                                           :successful {:msg "do 3 net damage"
                                                        :effect (effect (damage eid :net 3 {:card card}))}}}
                                  card nil)))}]}

   "Shell Corporation"
   {:abilities
    [{:cost [:click 1]
      :msg "store 3 [Credits]"
      :once :per-turn
      :effect (effect (add-counter card :credit 3))}
     {:cost [:click 1]
      :msg (msg "gain " (get-counters card :credit) " [Credits]")
      :once :per-turn
      :label "Take all credits"
      :effect (effect (take-credits (get-counters card :credit))
                      (set-prop card :counter {:credit 0}))}]}

   "Signal Jamming"
   {:abilities [{:label "[Trash]: Cards cannot be installed until the end of the run"
                 :msg (msg "prevent cards being installed until the end of the run")
                 :req (req this-server)
                 :effect (effect (trash (get-card state card) {:cause :ability-cost}))}]
    :trash-effect {:effect (effect (register-run-flag! card :corp-lock-install (constantly true))
                                   (register-run-flag! card :runner-lock-install (constantly true))
                                   (toast :runner "Cannot install until the end of the run")
                                   (toast :corp "Cannot install until the end of the run"))}
    :events {:run-ends nil}}

   "Simone Diego"
   {:recurring 2}

   "Strongbox"
   (let [ab {:req (req (or (in-same-server? card target)
                           (from-same-server? card target)))
             :effect (effect (steal-cost-bonus [:click 1]))}]
     {:trash-effect
      {:req (req (and (= :servers (first (:previous-zone card))) (:run @state)))
       :effect (effect (register-events {:pre-steal-cost (assoc ab :req (req (or (= (:zone target) (:previous-zone card))
                                                                                 (= (central->zone (:zone target))
                                                                                    (butlast (:previous-zone card))))))
                                         :run-ends {:effect (effect (unregister-events card))}}
                                        (assoc card :zone '(:discard))))}
      :events {:pre-steal-cost ab
               :run-ends nil}})

   "Surat City Grid"
   {:events
    {:rez {:req (req (and (same-server? card target)
                          (not (and (is-type? target "Upgrade")
                                    (is-central? (second (:zone target)))))
                          (not= (:cid target) (:cid card))
                          (seq (filter #(and (not (rezzed? %))
                                             (not (is-type? % "Agenda"))) (all-installed state :corp)))))
           :effect (effect (resolve-ability
                             {:optional
                              {:prompt (msg "Rez another card with Surat City Grid?")
                               :yes-ability {:prompt "Select a card to rez"
                                             :choices {:req #(and (not (rezzed? %))
                                                                  (not (is-type? % "Agenda")))}
                                             :msg (msg "rez " (:title target) ", lowering the rez cost by 2 [Credits]")
                                             :effect (effect (rez-cost-bonus -2)
                                                             (rez target))}}}
                            card nil))}}}

   "Tempus"
   {:flags {:rd-reveal (req true)}
    :access {:req (req (not= (first (:zone card)) :discard))
             :interactive (req true)
             :effect (req (when (= (first (:zone card)) :deck)
                            (system-msg state :runner (str "accesses Tempus"))))
             :trace {:base 3
                     :successful
                     {:msg "make the Runner choose between losing [Click][Click] or suffering 1 brain damage"
                      :async true
                      :effect (req (let [tempus card]
                                     (if (< (:click runner) 2)
                                       (do
                                         (system-msg state side "suffers 1 brain damage")
                                         (damage state side eid :brain 1 {:card tempus}))
                                       (do
                                         (show-wait-prompt state :corp "Runner to resolve Tempus")
                                         (continue-ability
                                           state :runner
                                           {:prompt "Lose [Click][Click] or take 1 brain damage?"
                                            :player :runner
                                            :choices ["Lose [Click][Click]" "Take 1 brain damage"]
                                            :async true
                                            :effect
                                            (req (clear-wait-prompt state :corp)
                                                 (if (.startsWith target "Take")
                                                   (do
                                                     (system-msg state side (str "chooses to take 1 brain damage"))
                                                     (damage state side eid :brain 1 {:card tempus}))
                                                   (do
                                                     (system-msg state side "chooses to lose [Click][Click]")
                                                     (lose state :runner :click 2)
                                                     (effect-completed state side eid))))}
                                           card nil)))))}}}}

   "The Twins"
   {:abilities [{:label "Reveal and trash a copy of the ICE just passed from HQ"
                 :req (req (and this-server
                                (> (count (get-run-ices state)) (:position run))
                                (:rezzed (get-in (:ices (card->server state card)) [(:position run)]))))
                 :effect (req (let [icename (:title (get-in (:ices (card->server state card)) [(:position run)]))]
                                (resolve-ability
                                  state side
                                  {:prompt "Select a copy of the ICE just passed"
                                   :choices {:req #(and (in-hand? %)
                                                        (ice? %)
                                                        (= (:title %) icename))}
                                   :effect (req (trash state side (assoc target :seen true))
                                                (swap! state update-in [:run]
                                                       #(assoc % :position (inc (:position run)))))
                                   :msg (msg "trash a copy of " (:title target) " from HQ and force the Runner to encounter it again")}
                                 card nil)))}]}

   "Tori Hanzō"
   {:events
    {:pre-resolve-damage
     {:once :per-run
      :async true
      :req (req (and this-server
                     (= target :net)
                     (pos? (last targets))
                     (can-pay? state :corp nil [:credit 2])))
      :effect (req (swap! state assoc-in [:damage :damage-replace] true)
                   (damage-defer state side :net (last targets))
                   (show-wait-prompt state :runner "Corp to use Tori Hanzō")
                   (continue-ability state side
                     {:optional
                      {:prompt (str "Pay 2 [Credits] to do 1 brain damage with Tori Hanzō?")
                       :player :corp
                       :yes-ability {:async true
                                     :msg "do 1 brain damage instead of net damage"
                                     :effect (req (swap! state update-in [:damage] dissoc :damage-replace :defer-damage)
                                                  (clear-wait-prompt state :runner)
                                                  (pay state :corp card :credit 2)
                                                  (wait-for (damage state side :brain 1 {:card card})
                                                            (do (swap! state assoc-in [:damage :damage-replace] true)
                                                                (effect-completed state side eid))))}
                       :no-ability {:async true
                                    :effect (req (swap! state update-in [:damage] dissoc :damage-replace)
                                                 (clear-wait-prompt state :runner)
                                                 (effect-completed state side eid))}}}
                     card nil))}
     :prevented-damage {:req (req (and this-server
                                       (= target :net)
                                       (pos? (last targets))))
                        :effect (req (swap! state assoc-in [:per-run (:cid card)] true))}}}

   "Traffic Analyzer"
   {:events {:rez {:req (req (and (protecting-same-server? card target)
                                  (ice? target)))
                   :interactive (req true)
                   :trace {:base 2
                           :successful {:msg "gain 1 [Credits]"
                                        :effect (effect (gain-credits 1))}}}}}

   "Tyrs Hand"
   {:abilities [{:label "[Trash]: Prevent a subroutine on a piece of Bioroid ICE from being broken"
                 :req (req (and (= (butlast (:zone current-ice)) (butlast (:zone card)))
                                (has-subtype? current-ice "Bioroid")))
                 :effect (effect (trash card))
                 :msg (msg "prevent a subroutine on " (:title current-ice) " from being broken")}]}

   "Underway Grid"
   {:implementation "Bypass prevention is not implemented"
    :events {:pre-expose {:req (req (same-server? card target))
                          :msg "prevent 1 card from being exposed"
                          :effect (effect (expose-prevent 1))}}}

   "Valley Grid"
   {:implementation "Activation is manual"
    :abilities [{:req (req this-server)
                 :label "Reduce Runner's maximum hand size by 1 until start of next Corp turn"
                 :msg "reduce the Runner's maximum hand size by 1 until the start of the next Corp turn"
                 :effect (req (update! state side (assoc card :times-used (inc (get card :times-used 0))))
                              (lose state :runner :hand-size 1))}]
    :trash-effect {:req (req (and (= :servers (first (:previous-zone card))) (:run @state)))
                   :effect (req (when-let [n (:times-used card)]
                                  (register-events state side
                                                   {:corp-turn-begins
                                                    {:msg (msg "increase the Runner's maximum hand size by " n)
                                                     :effect (effect (gain :runner :hand-size {:mod n})
                                                                     (unregister-events card)
                                                                     (update! (dissoc card :times-used)))}}
                                                   (assoc card :zone '(:discard)))))}
    :events {:corp-turn-begins {:req (req (:times-used card))
                                :msg (msg "increase the Runner's maximum hand size by "
                                          (:times-used card))
                                :effect (effect (gain :runner :hand-size {:mod (:times-used card)})
                                                (update! (dissoc card :times-used)))}}}

   "Warroid Tracker"
   (letfn [(wt [card n t]
             {:prompt "Choose an installed card to trash due to Warroid Tracker"
              :async true
              :player :runner
              :priority 2
              :choices {:req #(and (installed? %) (= (:side %) "Runner"))}
              :effect (req (system-msg state side (str "trashes " (card-str state target) " due to Warroid Tracker"))
                           (trash state side target {:unpreventable true})
                           (if (> n t)
                             (continue-ability state side (wt card n (inc t)) card nil)
                             (do (clear-wait-prompt state :corp)
                                 (effect-completed state side eid)))
                           ;; this ends-the-run if WT is the only card and is trashed, and trashes at least one runner card
                           (when (zero? (count (cards-to-access state side (get-in @state [:run :server]))))
                             (handle-end-run state side)))})]
   {:implementation "Does not handle UFAQ interaction with Singularity"
    :events {:runner-trash {:async true
                            :req (req (= (-> card :zone second) (-> target :zone second)))
                            :trace {:base 4
                                    :successful
                                    {:effect
                                     (req (let [n (count (all-installed state :runner))
                                                n (if (> n 2) 2 n)]
                                            (if (pos? n)
                                              (do (system-msg
                                                    state side
                                                    (str "uses Warroid Tracker to force the runner to trash "
                                                         (quantify n " installed card")))
                                                  (show-wait-prompt state :corp "Runner to choose cards to trash")
                                                  (resolve-ability state side (wt card n 1) card nil))
                                              (system-msg
                                                state side
                                                (str "uses Warroid Tracker but there are no installed cards to trash")))))}}}}})

   "Will-o-the-Wisp"
   {:events
    {:successful-run
     {:interactive (req true)
      :async true
      :req (req (and this-server
                     (some #(has-subtype? % "Icebreaker") (all-active-installed state :runner))))
      :effect (req (show-wait-prompt state :runner "Corp to use Will-o'-the-Wisp")
                   (continue-ability state side
                     {:optional
                      {:prompt "Trash Will-o'-the-Wisp?"
                       :choices {:req #(has-subtype? % "Icebreaker")}
                       :yes-ability {:async true
                                     :prompt "Choose an icebreaker used to break at least 1 subroutine during this run"
                                     :choices {:req #(has-subtype? % "Icebreaker")}
                                     :msg (msg "add " (:title target) " to the bottom of the Runner's Stack")
                                     :effect (effect (trash card)
                                                     (move :runner target :deck)
                                                     (clear-wait-prompt :runner)
                                                     (effect-completed eid))}
                       :no-ability {:effect (effect (clear-wait-prompt :runner)
                                                    (effect-completed eid))}}}
                    card nil))}}}})<|MERGE_RESOLUTION|>--- conflicted
+++ resolved
@@ -98,8 +98,8 @@
                               (move (first (get-in @state [:corp :play-area])) :deck {:front true})
                               (clear-wait-prompt :runner)
                               (effect-completed eid))})]
-<<<<<<< HEAD
     {:init {:root "R&D"}
+     :install-req (req (filter #{"R&D"} targets))
      :abilities [{:cost [:click 1]
                   :req (req (>= (count (:deck corp)) 3))
                   :async true
@@ -109,20 +109,6 @@
                                  (move state side c :play-area))
                             (show-wait-prompt state :runner "Corp to use Bamboo Dome")
                             (continue-ability state side (dome card) card nil))}]})
-=======
-
-   {:init {:root "R&D"}
-    :install-req (req (filter #{"R&D"} targets))
-    :abilities [{:cost [:click 1]
-                 :req (req (>= (count (:deck corp)) 3))
-                 :async true
-                 :msg (msg (str "reveal " (join ", " (map :title (take 3 (:deck corp)))) " from R&D"))
-                 :label "Reveal the top 3 cards of R&D. Secretly choose 1 to add to HQ. Return the others to the top of R&D, in any order."
-                 :effect (req (doseq [c (take 3 (:deck corp))]
-                                (move state side c :play-area))
-                              (show-wait-prompt state :runner "Corp to use Bamboo Dome")
-                              (continue-ability state side (dome card) card nil))}]})
->>>>>>> cf9ac749
 
    "Ben Musashi"
    (let [bm {:req (req (or (in-same-server? card target)
@@ -691,7 +677,6 @@
                    :effect (req (swap! state assoc-in [:runner :register :force-trash] false))}}
 
    "Mwanza City Grid"
-<<<<<<< HEAD
    (let [gain-creds-and-clear {:req (req (= (:from-server target) (second (:zone card))))
                                :silent (req true)
                                :effect (req (let [cnt (total-cards-accessed run)
@@ -702,21 +687,6 @@
                                                 (system-msg state :corp
                                                             (str "gains " total " [Credits] from Mwanza City Grid")))))}
          boost-access-by-3 {:req (req (= target (second (:zone card))))
-=======
-   (let [gain-creds {:req (req (and installed
-                                    this-server
-                                    (pos? (:cards-accessed run 0))))
-                     :silent (req true)
-                     :effect (req (let [cnt (:cards-accessed run 0)
-                                        total (* 2 cnt)]
-                                    (gain-credits state :corp total)
-                                    (system-msg state :corp
-                                                (str "gains " total " [Credits] from Mwanza City Grid"))))}]
-     {:install-req (req (filter #{"HQ" "R&D"} targets))
-      :events {:pre-access {:req (req (and installed
-                                           ;; Pre-access server is same server as that Mwanza is in the root of
-                                           (= target (second  (:zone card)))))
->>>>>>> cf9ac749
                             :msg "force the Runner to access 3 additional cards"
                             :effect (req (access-bonus state :runner 3))}]
      {:install-req (req (filter #{"HQ" "R&D"} targets))
