--- conflicted
+++ resolved
@@ -206,20 +206,10 @@
                                                     (trash eid card {:cause :ability-cost}))}
                                    card nil))}]}
 
-
    "Caprice Nisei"
    {:events {:pass-ice {:req (req (and this-server
                                        (= (:position run) 1))) ; trigger when last ice passed
                         :msg "start a Psi game"
-<<<<<<< HEAD
-                        :psi {:not-equal {:msg "end the run" :effect (effect (end-run eid))}}}
-             :run {:req (req (and this-server
-                                  (zero? (:position run)))) ; trigger on unprotected server
-                   :msg "start a Psi game"
-                   :psi {:not-equal {:msg "end the run" :effect (effect (end-run eid))}}}}
-    :abilities [{:msg "start a Psi game"
-                 :psi {:not-equal {:msg "end the run" :effect (effect (end-run eid))}}}]}
-=======
                         :psi {:not-equal {:msg "end the run"
                                           :effect (effect (end-run eid))}}}
              :run {:req (req (and this-server
@@ -231,7 +221,6 @@
                  :msg "start a Psi game"
                  :psi {:not-equal {:msg "end the run"
                                    :effect (effect (end-run eid))}}}]}
->>>>>>> abf88cbb
 
    "ChiLo City Grid"
    {:events {:successful-trace {:req (req this-server)
