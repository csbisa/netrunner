(ns game.cards.programs
  (:require [game.core :refer :all]
            [game.utils :refer :all]
            [game.macros :refer [effect req msg when-completed final-effect continue-ability]]
            [clojure.string :refer [split-lines split join lower-case includes? starts-with?]]
            [clojure.stacktrace :refer [print-stack-trace]]
            [jinteki.utils :refer [str->int]]
            [jinteki.cards :refer [all-cards]]))

(def card-definitions
  {"Analog Dreamers"
   {:abilities [{:cost [:click 1]
                 :msg "make a run on R&D"
                 :makes-run true
                 :effect (effect
                           (run :rd
                                {:req (req (= target :rd))
                                 :replace-access
                                 {:prompt "Choose a card to shuffle into R&D"
                                  :choices {:req #(and (not (ice? %))
                                                       (not (rezzed? %))
                                                       (zero? (get-counters % :advancement)))}
                                  :effect (req (move state :corp target :deck)
                                               (shuffle! state :corp :deck)
                                               (swap! state update-in [:runner :prompt] rest)
                                               (handle-end-run state side)) ; remove the replace-access prompt
                                  :msg "shuffle a card into R&D"}}
                                card))}]}

   "Au Revoir"
   {:events {:jack-out {:effect (effect (gain :credit 1))
                        :msg "gain 1 [Credits]"}}}

   "Bishop"
   {:abilities [{:cost [:click 1]
                 :effect (req (let [b (get-card state card)
                                    hosted? (ice? (:host b))
                                    remote? (is-remote? (second (:zone (:host b))))]
                                (resolve-ability state side
                                 {:prompt (msg "Host Bishop on a piece of ICE protecting "
                                            (if hosted? (if remote? "a central" "a remote") "any") " server")
                                  :choices {:req #(if hosted?
                                                    (and (if remote?
                                                           (is-central? (second (:zone %)))
                                                           (is-remote? (second (:zone %))))
                                                         (ice? %)
                                                         (can-host? %)
                                                         (= (last (:zone %)) :ices)
                                                         (not (some (fn [c] (has-subtype? c "Caïssa"))
                                                                    (:hosted %))))
                                                    (and (ice? %)
                                                         (can-host? %)
                                                         (= (last (:zone %)) :ices)
                                                         (not (some (fn [c] (has-subtype? c :subtype "Caïssa"))
                                                                    (:hosted %)))))}
                                  :msg (msg "host it on " (card-str state target))
                                  :effect (effect (host target card))} card nil)))}]
    :events {:pre-ice-strength
             {:req (req (and (= (:cid target) (:cid (:host card))) (:rezzed target)))
              :effect (effect (ice-strength-bonus -2 target))}}}

   "Bug"
   {:implementation "Can only pay to see last card drawn after multiple draws"
    :req (req (some #{:hq} (:successful-run runner-reg)))
    :events {:corp-draw {:optional
                         {:prompt (msg "Pay 2 [Credits] to reveal card just drawn?")
                          :player :runner
                          :yes-ability {:msg (msg "reveal the card just drawn: " (:title (last (:hand corp))))
                                        :cost [:credit 2]}}}}}

   "Cache"
   {:abilities [{:counter-cost [:virus 1]
                 :effect (effect (gain :credit 1))
                 :msg "gain 1 [Credits]"}]
    :data {:counter {:virus 3}}}

   "Chakana"
   {:leave-play (effect (update-all-advancement-costs))
    :events {:successful-run {:silent (req true)
                              :req (req (= target :rd))
                              :effect (effect (add-counter card :virus 1))}
             :pre-advancement-cost {:req (req (>= (get-virus-counters state side card) 3))
                                    :effect (effect (advancement-cost-bonus 1))}
             :counter-added
             {:req (req (or (= (:title target) "Hivemind") (= (:cid target) (:cid card))))
              :effect (effect (update-all-advancement-costs))}
             :purge {:effect (effect (update-all-advancement-costs))}}}

   "Cloak"
   {:recurring 1}

   "Clot"
   {:effect (req (let [agendas (map first (filter #(is-type? (first %) "Agenda")
                                                  (turn-events state :corp :corp-install)))]
                   (swap! state assoc-in [:corp :register :cannot-score] agendas)))
    :events {:purge {:effect (req (swap! state update-in [:corp :register] dissoc :cannot-score)
                                  (trash state side card {:cause :purge}))}
             :corp-install {:req (req (is-type? target "Agenda"))
                            :effect (req (swap! state update-in [:corp :register :cannot-score] #(cons target %)))}}
    :leave-play (req (swap! state update-in [:corp :register] dissoc :cannot-score))}

   "Collective Consciousness"
   {:events {:rez {:req (req (ice? target)) :msg "draw 1 card"
                   :effect (effect (draw :runner))}}}

   "Copycat"
   {:abilities [{:req (req (and (:run @state)
                                (:rezzed current-ice)))
                 :effect (req (let [icename (:title current-ice)]
                                (resolve-ability
                                  state side
                                  {:prompt (msg "Choose a rezzed copy of " icename)
                                   :choices {:req #(and (rezzed? %)
                                                        (ice? %)
                                                        (= (:title %) icename))}
                                   :msg "redirect the run"
                                   :effect (req (let [dest (second (:zone target))
                                                      tgtndx (ice-index state target)]
                                                  (swap! state update-in [:run]
                                                         #(assoc % :position tgtndx :server [dest]))
                                                  (trash state side card {:cause :ability-cost})))}
                                 card nil)))}]}

   "Crescentus"
   {:implementation "Does not check that all subroutines were broken"
    :abilities [{:req (req (rezzed? current-ice))
                 :msg (msg "derez " (:title current-ice))
                 :effect (effect (trash card {:cause :ability-cost}) (derez current-ice))}]}

   "Customized Secretary"
   (letfn [(custsec-host [cards]
             {:prompt "Choose a program to host on Customized Secretary"
              :choices (cons "None" cards)
              :delayed-completion true
              :effect (req (if (or (= target "None") (not (is-type? target "Program")))
                             (do (clear-wait-prompt state :corp)
                                 (shuffle! state side :deck)
                                 (system-msg state side (str "shuffles their Stack"))
                                 (effect-completed state side eid card))
                             (do (host state side (get-card state card) target)
                                 (system-msg state side (str "hosts " (:title target) " on Customized Secretary"))
                                 (continue-ability state side (custsec-host (remove-once #(= % target) cards))
                                                   card nil))))})]
     {:delayed-completion true
      :interactive (req (some #(card-flag? % :runner-install-draw true) (all-active state :runner)))
      :msg (msg "reveal the top 5 cards of their Stack: " (join ", " (map :title (take 5 (:deck runner)))))
      :effect (req (show-wait-prompt state :corp "Runner to host programs on Customized Secretary")
                   (let [from (take 5 (:deck runner))]
                     (continue-ability state side (custsec-host from) card nil)))
      :abilities [{:cost [:click 1]
                   :prompt "Choose a program hosted on Customized Secretary to install"
                   :choices (req (cancellable (filter #(can-pay? state side nil :credit (:cost %))
                                                      (:hosted card))))
                   :msg (msg "install " (:title target))
                   :effect (req (when (can-pay? state side nil :credit (:cost target))
                                  (runner-install state side target)))}]})
   "Consume"
   {:events {:runner-trash {:delayed-completion true
                            :req (req (some #(card-is? % :side :corp) targets))
                            :effect (req (let [amt-trashed (count (filter #(card-is? % :side :corp) targets))
                                               auto-ab {:effect (effect (add-counter :runner card :virus amt-trashed))
                                                        :msg (str "place " (quantify amt-trashed "virus counter") " on Consume")}
                                               sing-ab {:optional {:prompt "Place a virus counter on Consume?"
                                                                   :yes-ability {:effect (effect (add-counter :runner card :virus 1))
                                                                                 :msg "place 1 virus counter on Consume"}}}
                                               mult-ab {:prompt "Place virus counters on Consume?"
                                                        :choices {:number (req amt-trashed)
                                                                  :default (req amt-trashed)}
                                                        :msg (msg "place " (quantify target "virus counter") " on Consume")
                                                        :effect (effect (add-counter :runner card :virus target))}
                                               ab (if (> amt-trashed 1) mult-ab sing-ab)
                                               ab (if (get-in card [:special :auto-accept]) auto-ab ab)]
                                           (continue-ability state side ab card targets)))}}
    :effect (effect (toast "Tip: You can toggle automatically adding virus counters by clicking Consume."))
    :abilities [{:req (req (pos? (get-virus-counters state side card)))
                 :cost [:click 1]
                 :label "Gain 2 [Credits] for each hosted virus counter, then remove all virus counters."
                 :effect (req (gain state side :credit (* 2 (get-virus-counters state side card)))
                              (update! state side (assoc-in card [:counter :virus] 0))
                              (when-let [hiveminds (filter #(= "Hivemind" (:title %)) (all-active-installed state :runner))]
                                        (doseq [h hiveminds]
                                               (update! state side (assoc-in h [:counter :virus] 0)))))
<<<<<<< HEAD
                 :msg (msg (let [local-virus (get-counters card :virus)
=======
                 :msg (msg (let [local-virus (get-in card [:counter :virus] 0)
>>>>>>> e2241b43
                                 global-virus (get-virus-counters state side card)
                                 hivemind-virus (- global-virus local-virus)]
                             (str "gain " (* 2 global-virus) " [Credits], removing " (quantify local-virus "virus counter") " from Consume"
                             (when (pos? hivemind-virus)
                                   (str " (and " hivemind-virus " from Hivemind)")))))}
                {:effect (effect (update! (update-in card [:special :auto-accept] #(not %)))
                                 (toast (str "Consume will now "
                                             (if (get-in card [:special :auto-accept]) "no longer " "")
                                             "automatically add counters.") "info"))
                 :label "Toggle automatically adding virus counters"}]}

   "D4v1d"
   {:implementation "Does not check that ICE strength is 5 or greater"
    :data {:counter {:power 3}}
    :abilities [{:counter-cost [:power 1]
                 :msg "break 1 subroutine"}]}

   "DaVinci"
   {:events {:successful-run {:silent (req true)
                              :effect (effect (add-counter card :power 1))}}
    :abilities [{:effect
                 (req (let [c card]
                        (resolve-ability state side
                                         {:prompt "Choose a card to install from your Grip"
                                          :choices {:req #(and (<= (:cost %) (get-counters c :power))
                                                               (#{"Hardware" "Program" "Resource"} (:type %))
                                                               (in-hand? %))}
                                          :req (req (not (install-locked? state side)))
                                          :msg (msg "install " (:title target) " at no cost")
                                          :effect (effect (trash card {:cause :ability-cost})
                                                          (runner-install target {:no-cost true}))}
                                         card nil)))}]}

   "Datasucker"
   {:events (let [ds {:effect (req (update! state side (dissoc card :datasucker-count)))}]
              {:successful-run {:silent (req true)
                                :effect (effect (add-counter card :virus 1))
                                :req (req (#{:hq :rd :archives} target))}
               :pre-ice-strength {:req (req (and (= (:cid target) (:cid current-ice))
                                                 (:datasucker-count card)))
                                  :effect (req (let [c (:datasucker-count (get-card state card))]
                                                 (ice-strength-bonus state side (- c) target)))}
               :pass-ice ds :run-ends ds})
    :abilities [{:counter-cost [:virus 1]
                 :msg (msg "give -1 strength to " (:title current-ice))
                 :req (req (and current-ice (:rezzed current-ice)))
                 :effect (req (update! state side (update-in card [:datasucker-count] (fnil #(+ % 1) 0)))
                              (update-ice-strength state side current-ice))}]}

   "Deep Thought"
   {:events {:successful-run {:silent (req true)
                              :effect (effect (add-counter card :virus 1))
                              :req (req (= target :rd))}
             :runner-turn-begins
                             {:req (req (>= (get-virus-counters state side card) 3)) :msg "look at the top card of R&D"
                              :effect (effect (prompt! card (str "The top card of R&D is "
                                                                 (:title (first (:deck corp)))) ["OK"] {}))}}}

   "Dhegdheer"
   {:abilities [{:label "Install a program on Dhegdheer"
                 :req (req (nil? (get-in card [:special :dheg-prog])))
                 :effect (effect (resolve-ability
                                   {:cost [:click 1]
                                    :prompt "Choose a program in your Grip to install on Dhegdheer"
                                    :choices {:req #(and (is-type? % "Program")
                                                         (runner-can-install? state side % false)
                                                         (in-hand? %))}
                                    :msg (msg "host " (:title target) (when (-> target :cost pos?) ", lowering its cost by 1 [Credit]"))
                                    :effect (effect (when (-> target :cost pos?)
                                                      (install-cost-bonus state side [:credit -1]))
                                                    (runner-install target {:host-card card :no-mu true})
                                                    (update! (assoc-in (get-card state card) [:special :dheg-prog] (:cid target))))}
                                  card nil))}
                {:label "Host an installed program on Dhegdheer with [Credit] discount"
                 :req (req (nil? (get-in card [:special :dheg-prog])))
                 :prompt "Choose an installed program to host on Dhegdheer with [Credit] discount"
                 :choices {:req #(and (is-type? % "Program")
                                      (installed? %))}
                 :msg (msg "host " (:title target) (when (-> target :cost pos?) ", lowering its cost by 1 [Credit]"))
                 :effect (req (free-mu state (:memoryunits target))
                              (when (-> target :cost pos?)
                                (gain state side :credit 1))
                              (update-breaker-strength state side target)
                              (host state side card (get-card state target))
                              (update! state side (assoc-in (get-card state card) [:special :dheg-prog] (:cid target))))}
                {:label "Host an installed program on Dhegdheer"
                 :req (req (nil? (get-in card [:special :dheg-prog])))
                 :prompt "Choose an installed program to host on Dhegdheer"
                 :choices {:req #(and (is-type? % "Program")
                                      (installed? %))}
                 :msg (msg "host " (:title target) (when (-> target :cost pos?)))
                 :effect (effect (free-mu (:memoryunits target))
                                 (update-breaker-strength target)
                                 (host card (get-card state target))
                                 (update! (assoc-in (get-card state card) [:special :dheg-prog] (:cid target))))}]
    :events {:card-moved {:req (req (= (:cid target) (get-in (get-card state card) [:special :dheg-prog])))
                          :effect (effect (update! (dissoc-in card [:special :dheg-prog]))
                                          (use-mu (:memoryunits target)))}}}

   "Diwan"
   {:prompt "Choose the server that this copy of Diwan is targeting:"
    :choices (req servers)
    :effect (effect (update! (assoc card :server-target target)))
    :events {:purge {:effect (effect (trash card {:cause :purge}))}
             :pre-corp-install {:req (req (let [c target
                                                serv (:server (second targets))]
                                            (and (= serv (:server-target card))
                                                 (not (and (is-central? serv)
                                                           (is-type? c "Upgrade"))))))
                                :effect (effect (install-cost-bonus [:credit 1]))}}}

   "Djinn"
   {:abilities [{:label "Search your Stack for a virus program and add it to your Grip"
                 :prompt "Choose a Virus"
                 :msg (msg "add " (:title target) " to their Grip")
                 :choices (req (cancellable (filter #(and (is-type? % "Program")
                                                          (has-subtype? % "Virus"))
                                                    (:deck runner)) :sorted))
                 :cost [:click 1 :credit 1]
                 :effect (effect (trigger-event :searched-stack nil)
                                 (shuffle! :deck)
                                 (move target :hand) )}
                {:label "Install a non-Icebreaker program on Djinn"
                 :effect (effect (resolve-ability
                                   {:cost [:click 1]
                                    :prompt "Choose a non-Icebreaker program in your Grip to install on Djinn"
                                    :choices {:req #(and (is-type? % "Program")
                                                         (runner-can-install? state side % false)
                                                         (not (has-subtype? % "Icebreaker"))
                                                         (in-hand? %))}
                                    :msg (msg "install and host " (:title target))
                                    :effect (effect (runner-install target {:host-card card :no-mu true})
                                                    (update! (assoc (get-card state card)
                                                                    :hosted-programs
                                                                    (cons (:cid target) (:hosted-programs card)))))}
                                  card nil))}
                {:label "Host an installed non-Icebreaker program on Djinn"
                 :prompt "Choose an installed non-Icebreaker program to host on Djinn"
                 :choices {:req #(and (is-type? % "Program")
                                      (not (has-subtype? % "Icebreaker"))
                                      (installed? %))}
                 :msg (msg "host " (:title target))
                 :effect (effect (host card target)
                                 (free-mu (:memoryunits target))
                                 (update! (assoc (get-card state card)
                                                 :hosted-programs (cons (:cid target) (:hosted-programs card)))))}]
    :events {:card-moved {:req (req (some #{(:cid target)} (:hosted-programs card)))
                          :effect (effect (update! (assoc card
                                                          :hosted-programs (remove #(= (:cid target) %) (:hosted-programs card))))
                                          (use-mu (:memoryunits target)))}}}

   "Egret"
   {:implementation "Added subtypes don't get removed when Egret is moved/trashed"
    :hosting {:req #(and (ice? %) (can-host? %) (rezzed? %))}
    :msg (msg "make " (card-str state (:host card)) " gain Barrier, Code Gate and Sentry subtypes")
    :effect (req (when-let [h (:host card)]
                   (update! state side (assoc-in card [:special :installing] true))
                   (update-ice-strength state side h)
                   (when-let [card (get-card state card)]
                     (update! state side (update-in card [:special] dissoc :installing)))))
    :events {:ice-strength-changed
             {:effect (req (unregister-events state side card)
                           (when (get-in card [:special :installing])
                             (update! state side (assoc (:host (get-card state card)) :subtype (combine-subtypes false(-> card :host :subtype) "Barrier" "Code Gate" "Sentry")))
                             (update! state side (update-in card [:special] dissoc :installing))
                             (trigger-event state side :runner-install card))
                           (continue state side nil))}}}

   "Equivocation"
   (let [force-draw (fn [title]
                      {:optional {:prompt (str "Force the Corp to draw " title "?")
                                  :yes-ability {:delayed-completion true
                                                :effect (req (show-wait-prompt state :runner "Corp to draw")
                                                             (when-completed (draw state :corp 1 nil)
                                                                             (do (system-msg state :corp (str "is forced to draw " title))
                                                                                 (clear-wait-prompt state :runner)
                                                                                 (effect-completed state side eid))))}}})
         reveal {:optional {:prompt "Reveal the top card of R&D?"
                            :yes-ability {:delayed-completion true
                                          :effect (req (let [topcard (-> corp :deck first :title)]
                                                         (system-msg state :runner (str "reveals " topcard
                                                                                        " from the top of R&D"))
                                                         (continue-ability state side (force-draw topcard) card nil)))}}}]
     {:events {:successful-run {:req (req (= target :rd))
                                :delayed-completion true
                                :interactive (req true)
                                :effect (effect (continue-ability reveal card nil))}}})

   "eXer"
   {:in-play [:rd-access 1]
    :events {:purge {:effect (effect (trash card {:cause :purge}))}}}

   "Expert Schedule Analyzer"
   {:abilities [{:cost [:click 1]
                 :msg "make a run on HQ"
                 :makes-run true
                 :effect (effect (run :hq {:req (req (= target :hq))
                                           :replace-access
                                           {:msg (msg "reveal cards in HQ: "
                                                      (join ", " (map :title (:hand corp))))}} card))}]}

   "False Echo"
   {:abilities [{:req (req (and run
                                (< (:position run) (count run-ices))
                                (not (rezzed? current-ice))))
                 :msg "make the Corp rez the passed ICE or add it to HQ"
                 :effect (req (let [s (:server run)
                                    ice (nth (get-in @state (vec (concat [:corp :servers] s [:ices]))) (:position run))
                                    icename (:title ice)
                                    icecost (rez-cost state side ice)]
                                (continue-ability
                                  state side
                                  {:prompt (msg "Rez " icename " or add it to HQ?") :player :corp
                                   :choices (req (if (< (:credit corp) icecost)
                                                     ["Add to HQ"]
                                                     ["Rez" "Add to HQ"]))
                                   :effect (req (if (= target "Rez")
                                                  (rez state side ice)
                                                  (do (move state :corp ice :hand nil)
                                                      (system-msg state :corp (str "chooses to add the passed ICE to HQ"))))
                                                (trash state side card))}
                                 card nil)))}]}

   "Gorman Drip v1"
   {:abilities [{:cost [:click 1] :effect (effect (gain :credit (get-virus-counters state side card))
                                                  (trash card {:cause :ability-cost}))
                 :msg (msg "gain " (get-virus-counters state side card) " [Credits]")}]
    :events {:corp-click-credit {:effect (effect (add-counter :runner card :virus 1))}
             :corp-click-draw {:effect (effect (add-counter :runner card :virus 1))}}}

   "Grappling Hook"
   {:abilities [{:msg "break all but 1 subroutine" :effect (effect (trash card {:cause :ability-cost}))}]}

   "Gravedigger"
   {:events (let [e {:req (req (and (installed? target) (= (:side target) "Corp")))
                     :effect (effect (add-counter :runner card :virus 1))}]
              {:runner-trash e :corp-trash e})
    :abilities [{:counter-cost [:virus 1]
                 :cost [:click 1]
                 :msg "force the Corp to trash the top card of R&D"
                 :effect (effect (mill :corp))}]}

   "Harbinger"
   {:trash-effect
     {:req (req (not (some #{:facedown :hand} (:previous-zone card))))
      :effect (req (let [lock (get-in @state [:runner :locked :discard])]
                     (swap! state assoc-in [:runner :locked] nil)
                     (runner-install state :runner card {:facedown true})
                     (swap! state assoc-in [:runner :locked] lock)))}}

   "Hemorrhage"
   {:events {:successful-run {:silent (req true)
                              :effect (effect (add-counter card :virus 1))}}
    :abilities [{:counter-cost [:virus 2]
                 :cost [:click 1]
                 :req (req (pos? (count (:hand corp))))
                 :msg "force the Corp to trash 1 card from HQ"
                 :effect (req (show-wait-prompt state :runner "Corp to trash a card from HQ")
                              (resolve-ability
                                state :corp
                                {:prompt "Choose a card to trash"
                                 :choices (req (filter #(= (:side %) "Corp") (:hand corp)))
                                 :effect (effect (trash target)
                                                 (clear-wait-prompt :runner))}
                               card nil))}]}

   "Hivemind"
   (let [update-programs (req (let [virus-programs (->> (all-installed state :runner)
                                                  (filter #(and (program? %)
                                                                (has-subtype? % "Virus")
                                                                (not (facedown? %)))))]
                                (doseq [p virus-programs]
                                  (update-breaker-strength state side p))))]
     {:data {:counter {:virus 1}}
      :effect update-programs
      :trash-effect {:effect update-programs}
      :events {:counter-added {:req (req (= (:cid target) (:cid card)))
                               :effect update-programs}}
<<<<<<< HEAD
      :abilities [{:req (req (pos? (get-counters card :virus)))
=======
      :abilities [{:req (req (pos? (get-in card [:counter :virus] 0)))
>>>>>>> e2241b43
                   :priority true
                   :prompt "Move a virus counter to which card?"
                   :choices {:req #(has-subtype? % "Virus")}
                   :effect (req (let [abilities (:abilities (card-def target))
                                      virus target]
                                  (add-counter state :runner virus :virus 1)
                                  (add-counter state :runner card :virus -1)
                                  (if (= (count abilities) 1)
                                    (do (swap! state update-in [side :prompt] rest) ; remove the Hivemind prompt so Imp works
                                      (resolve-ability state side (first abilities) (get-card state virus) nil))
                                    (resolve-ability
                                      state side
                                      {:prompt "Choose an ability to trigger"
                                       :choices (vec (map :msg abilities))
                                       :effect (req (swap! state update-in [side :prompt] rest)
                                                    (resolve-ability
                                                      state side
                                                      (first (filter #(= (:msg %) target) abilities))
                                                      card nil))}
                                      (get-card state virus) nil))))
                   :msg (msg "trigger an ability on " (:title target))}]})

   "Hyperdriver"
   {:flags {:runner-phase-12 (req true)}
    :abilities [{:label "Remove Hyperdriver from the game to gain [Click] [Click] [Click]"
                 :req (req (:runner-phase-12 @state))
                 :effect (effect (move card :rfg) (gain :click 3))
                 :msg "gain [Click][Click][Click]"}]}

   "Imp"
   {:flags {:slow-trash (req (pos? (get-counters card :virus)))}
    :data {:counter {:virus 2}}
    :interactions {:trash-ability {:interactive (req true)
                                   :label "[Imp]: Trash card"
                                   :req (req (and (not (get-in @state [:per-turn (:cid card)]))
                                                  (pos? (get-counters card :virus))))
                                   :counter-cost [:virus 1]
                                   :msg (msg "trash " (:title target) " at no cost")
                                   :once :per-turn
                                   :delayed-completion true
                                   :effect (effect (trash-no-cost eid target))}}}

   "Incubator"
   {:events {:runner-turn-begins {:effect (effect (add-counter card :virus 1))}}
    :abilities [{:cost [:click 1]
                 :msg (msg "move " (get-counters card :virus) " virus counter to " (:title target))
                 :choices {:req #(and (installed? %)
                                      (has-subtype? % "Virus"))}
                 :effect (effect (trash card {:cause :ability-cost})
                                 (add-counter target :virus (get-counters card :virus)))}]}

   "Ixodidae"
   {:events {:corp-loss {:req (req (= (first target) :credit)) :msg "gain 1 [Credits]"
                         :effect (effect (gain :runner :credit 1))}
             :purge {:effect (effect (trash card {:cause :purge}))}}}

   "Keyhole"
   {:abilities [{:cost [:click 1]
                 :msg "make a run on R&D"
                 :makes-run true
                 :effect (effect (run :rd
                                   {:req (req (= target :rd))
                                    :replace-access
                                    {:prompt "Choose a card to trash"
                                     :not-distinct true
                                     :msg (msg "trash " (:title target))
                                     :choices (req (take 3 (:deck corp)))
                                     :mandatory true
                                     :effect (effect (trash (assoc target :seen true))
                                                     (shuffle! :corp :deck))}} card))}]}

   "Lamprey"
   {:events {:successful-run {:req (req (= target :hq)) :msg "force the Corp to lose 1 [Credits]"
                              :effect (effect (lose :corp :credit 1))}
             :purge {:effect (effect (trash card {:cause :purge}))}}}

   "Leprechaun"
   {:abilities [{:label "Install a program on Leprechaun"
                 :req (req (< (count (get-in card [:special :hosted-programs])) 2))
                 :effect (effect (resolve-ability
                                   {:cost [:click 1]
                                    :prompt "Choose a program in your Grip to install on Leprechaun"
                                    :choices {:req #(and (is-type? % "Program")
                                                         (runner-can-install? state side % false)
                                                         (in-hand? %))}
                                    :msg (msg "host " (:title target))
                                    :effect (effect (runner-install target {:host-card card :no-mu true})
                                                    (update! (assoc-in (get-card state card)
                                                                    [:special :hosted-programs]
                                                                    (cons (:cid target)
                                                                          (get-in card [:special :hosted-programs])))))}
                                  card nil))}
                {:label "Host an installed program on Leprechaun"
                 :req (req (< (count (get-in card [:special :hosted-programs])) 2))
                 :prompt "Choose an installed program to host on Leprechaun"
                 :choices {:req #(and (is-type? % "Program")
                                      (installed? %))}
                 :msg (msg "host " (:title target))
                 :effect (effect (free-mu (:memoryunits target))
                                 (update-breaker-strength target)
                                 (host card (get-card state target))
                                 (update! (assoc-in (get-card state card)
                                                    [:special :hosted-programs]
                                                    (cons (:cid target)
                                                          (get-in card [:special :hosted-programs])))))}]
    :events {:card-moved {:req (req (some #{(:cid target)} (get-in card [:special :hosted-programs])))
                          :effect (effect (update! (assoc-in card
                                                             [:special :hosted-programs]
                                                             (remove #(= (:cid target) %)
                                                                     (get-in card [:special :hosted-programs]))))
                                          (use-mu (:memoryunits target)))}}}

   "LLDS Energy Regulator"
   {:interactions {:prevent [{:type #{:trash-hardware}
                              :req (req true)}]}
    :abilities [{:cost [:credit 3]
                 :msg "prevent a hardware from being trashed"
                 :effect (effect (trash-prevent :hardware 1))}
                {:label "[Trash]: Prevent a hardware from being trashed"
                 :msg "prevent a hardware from being trashed"
                 :effect (effect (trash-prevent :hardware 1)
                                 (trash card {:cause :ability-cost}))}]}

   "Magnum Opus"
   {:abilities [{:cost [:click 1] :effect (effect (gain :credit 2)) :msg "gain 2 [Credits]"}]}

   "Medium"
   {:events
    {:successful-run {:req (req (= target :rd))
                      :effect (effect (add-counter card :virus 1))}
     :pre-access {:delayed-completion true
                  :req (req (= target :rd))
                  :effect (effect (continue-ability
                                    {:req (req (< 1 (get-virus-counters state side card)))
                                     :prompt "Choose how many additional R&D accesses to make with Medium"
                                     :choices {:number (req (dec (get-virus-counters state side card)))
                                               :default (req (dec (get-virus-counters state side card)))}
                                     :msg (msg "access " target " additional cards from R&D")
                                     :effect (effect (access-bonus (max 0 target)))}
                                    card nil))}}}
   "Misdirection"
   {:abilities [{:cost [:click 2]
                 :prompt "How many [Credits] to spend to remove that number of tags?"
                 :choices {:number (req (min (:credit runner) (:tag runner)))}
                 :msg (msg "spend " target " [Credits] and remove " target " tags")
                 :effect (effect (lose :credit target)
                                 (lose :tag target))}]}

   "Multithreader"
   {:recurring 2}

   "Nerve Agent"
   {:events
    {:successful-run {:req (req (= target :hq))
                      :effect (effect (add-counter card :virus 1))}
     :pre-access {:delayed-completion true
                  :req (req (= target :hq))
                  :effect (effect (continue-ability
                                    {:req (req (< 1 (get-virus-counters state side card)))
                                     :prompt "Choose how many additional HQ accesses to make with Nerve Agent"
                                     :choices {:number (req (dec (get-virus-counters state side card)))
                                               :default (req (dec (get-virus-counters state side card)))}
                                     :msg (msg "access " target " additional cards from HQ")
                                     :effect (effect (access-bonus (max 0 target)))}
                                    card nil))}}}

   "Net Shield"
   {:interactions {:prevent [{:type #{:net}
                              :req (req true)}]}
    :abilities [{:cost [:credit 1] :once :per-turn :msg "prevent the first net damage this turn"
                 :effect (effect (damage-prevent :net 1))}]}

   "Nyashia"
   {:data {:counter {:power 3}}
    :events {:pre-access {:delayed-completion true
                          :req (req (and (pos? (get-counters card :power))
                                         (= target :rd)))
                          :effect (effect (show-wait-prompt :corp "Runner to use Nyashia")
                                          (continue-ability
                                            {:optional
                                             {:prompt "Spend a power counter on Nyashia to access 1 additional card?"
                                              :yes-ability {:msg "access 1 additional card from R&D"
                                                            :effect (effect (access-bonus 1)
                                                                            (add-counter card :power -1)
                                                                            (clear-wait-prompt :corp))}
                                              :no-ability {:effect (effect (clear-wait-prompt :corp))}}}
                                            card nil))}}}

   "Origami"
   {:effect (effect (gain :hand-size
                          {:mod (dec (* 2 (count (filter #(= (:title %) "Origami")
                                                         (all-active-installed state :runner)))))}))
    :leave-play (effect (lose :hand-size
                              {:mod (dec (* 2 (count (filter #(= (:title %) "Origami")
                                                             (all-active-installed state :runner)))))}))}

   "Paintbrush"
   {:abilities [{:cost [:click 1]
                 :choices {:req #(and (installed? %) (ice? %) (rezzed? %))}
                 :effect (req (let [ice target
                                    stypes (:subtype ice)]
                           (resolve-ability
                              state :runner
                              {:prompt (msg "Choose a subtype")
                               :choices ["Sentry" "Code Gate" "Barrier"]
                               :msg (msg "spend [Click] and make " (card-str state ice) " gain " (.toLowerCase target)
                                         " until the end of the next run this turn")
                               :effect (effect (update! (assoc ice :subtype (combine-subtypes true stypes target)))
                                               (update-ice-strength (get-card state ice))
                                               (register-events {:run-ends
                                                                 {:effect (effect (update! (assoc ice :subtype stypes))
                                                                                  (unregister-events card)
                                                                                  (update-ice-strength (get-card state ice)))}} card))}
                            card nil)))}]
    :events {:run-ends nil}}

   "Panchatantra"
   {:abilities [{:msg "add a custom subtype to currently encountered ICE"
                 :once :per-turn}]}

   "Parasite"
   {:hosting {:req #(and (ice? %) (can-host? %) (rezzed? %))}
    :effect (req (when-let [h (:host card)]
                   (update! state side (assoc-in card [:special :installing] true))
                   (update-ice-strength state side h)
                   (when-let [card (get-card state card)]
                     (update! state side (update-in card [:special] dissoc :installing)))))
    :events {:runner-turn-begins
             {:effect (req (add-counter state side card :virus 1))}
             :counter-added
             {:req (req (or (= (:title target) "Hivemind") (= (:cid target) (:cid card))))
              :effect (effect (update-ice-strength (:host card)))}
             :pre-ice-strength
             {:req (req (= (:cid target) (:cid (:host card))))
              :effect (effect (ice-strength-bonus (- (get-virus-counters state side card)) target))}
             :ice-strength-changed
             {:req (req (and (= (:cid target) (:cid (:host card)))
                             (not (card-flag? (:host card) :untrashable-while-rezzed true))
                             (<= (:current-strength target) 0)))
              :effect (req (unregister-events state side card)
                           (when (get-in card [:special :installing])
                             (update! state side (update-in card [:special] dissoc :installing))
                             (trigger-event state side :runner-install card))
                           (trash state side target)
                           (continue state side nil))
              :msg (msg "trash " (:title target))}}}

   "Paricia"
   {:recurring 2}

   "Pawn"
   {:implementation "All abilities are manual"
    :abilities [{:label "Host Pawn on the outermost ICE of a central server"
                 :prompt "Host Pawn on the outermost ICE of a central server" :cost [:click 1]
                 :choices {:req #(and (ice? %)
                                      (can-host? %)
                                      (= (last (:zone %)) :ices)
                                      (is-central? (second (:zone %))))}
                 :msg (msg "host it on " (card-str state target))
                 :effect (effect (host target card))}
                {:label "Advance to next ICE"
                 :prompt "Choose the next innermost ICE to host Pawn on it"
                 :choices {:req #(and (ice? %)
                                      (can-host? %)
                                      (= (last (:zone %)) :ices)
                                      (is-central? (second (:zone %))))}
                 :msg (msg "host it on " (card-str state target))
                 :effect (effect (host target card))}
                {:label "Trash Pawn and install a Caïssa from your Grip or Heap, ignoring all costs"
                 :effect (req (let [this-pawn (:cid card)]
                                (resolve-ability
                                  state side
                                  {:prompt "Choose a Caïssa program to install from your Grip or Heap"
                                   :show-discard true
                                   :choices {:req #(and (has-subtype? % "Caïssa")
                                                        (not= (:cid %) this-pawn)
                                                        (#{[:hand] [:discard]} (:zone %)))}
                                   :msg (msg "install " (:title target))
                                   :effect (effect (runner-install target {:no-cost true}))} card nil)
                                (trash state side card)))}]}

   "Plague"
   {:prompt "Choose a server for Plague" :choices (req servers)
    :msg (msg "target " target)
    :req (req (not (get-in card [:special :server-target])))
    :effect (effect (update! (assoc-in card [:special :server-target] target)))
    :events {:successful-run
             {:req (req (= (zone->name (get-in @state [:run :server]))
                           (get-in (get-card state card) [:special :server-target])))
              :msg "gain 2 virus counters"
              :effect (effect (add-counter :runner card :virus 2))}}}

   "Pheromones"
   {:recurring (req (when (< (get-counters card :rec-counter) (get-counters card :virus))
                      (set-prop state side card :rec-counter (get-counters card :virus))))
    :events {:successful-run {:silent (req true)
                              :req (req (= target :hq))
                              :effect (effect (add-counter card :virus 1))}}}

   "Progenitor"
   {:abilities [{:label "Install a virus program on Progenitor"
                 :req (req (empty? (:hosted card)))
                 :effect (effect (resolve-ability
                                   {:cost [:click 1]
                                    :prompt "Choose a Virus program to install on Progenitor"
                                    :choices {:req #(and (is-type? % "Program")
                                                         (has-subtype? % "Virus")
                                                         (in-hand? %))}
                                    :msg (msg "host " (:title target))
                                    :effect (effect (runner-install target {:host-card card :no-mu true})
                                                    (update! (assoc (get-card state card)
                                                                    :hosted-programs
                                                                    (cons (:cid target) (:hosted-programs card)))))}
                                  card nil))}
                {:label "Host an installed virus on Progenitor"
                 :req (req (empty? (:hosted card)))
                 :prompt "Choose an installed virus program to host on Progenitor"
                 :choices {:req #(and (is-type? % "Program")
                                      (has-subtype? % "Virus")
                                      (installed? %))}
                 :msg (msg "host " (:title target))
                 :effect (effect (host card target)
                                 (free-mu (:memoryunits target))
                                 (update! (assoc (get-card state card)
                                                 :hosted-programs (cons (:cid target) (:hosted-programs card)))))}]
    :events {:pre-purge {:effect (req (when-let [c (first (:hosted card))]
                                        (update! state side (assoc-in card [:special :numpurged] (get-counters c :virus)))))}
             :purge {:req (req (pos? (get-in card [:special :numpurged] 0)))
                     :effect (req (when-let [c (first (:hosted card))]
                                    (add-counter state side c :virus 1)))}
             :card-moved {:req (req (some #{(:cid target)} (:hosted-programs card)))
                          :effect (effect (update! (assoc card :hosted-programs (remove #(= (:cid target) %) (:hosted-programs card))))
                                          (use-mu (:memoryunits target)))}}}

   "Reaver"
   {:events {:runner-trash {:req (req (and (first-installed-trash? state side)
                                           (installed? target)))
                            :effect (effect (draw :runner 1))
                            :msg "draw 1 card"}}}

   "RNG Key"
   {:events {:pre-access-card {:req (req (get-in card [:special :rng-guess]))
                               :delayed-completion true
                               :msg (msg "to reveal " (:title target))
                               :effect (req (if-let [guess (get-in card [:special :rng-guess])]
                                              (if (installed? target)
                                                ;; Do not trigger on installed cards (can't "reveal" an installed card per UFAQ)
                                                (do (toast state :runner "Installed cards cannot be revealed, so RNG Key does not pay out." "info")
                                                    (effect-completed state side eid))
                                                (if (or (= guess (:cost target))
                                                        (= guess (:advancementcost target)))
                                                  (continue-ability state side
                                                                    {:prompt "Choose RNG Key award"
                                                                     :choices ["Gain 3 [Credits]" "Draw 2 cards"]
                                                                     :effect (req (if (= target "Draw 2 cards")
                                                                                    (do (draw state :runner 2)
                                                                                        (system-msg state :runner "uses RNG Key to draw 2 cards"))
                                                                                    (do (gain state :runner :credit 3)
                                                                                        (system-msg state :runner "uses RNG Key to gain 3 [Credits]"))))}
                                                                    card nil)
                                                  (effect-completed state side eid)))
                                              (effect-completed state side eid)))}
             :post-access-card {:effect (effect (update! (assoc-in card [:special :rng-guess] nil)))}
             :successful-run {:req (req (and (#{:hq :rd} target)
                                             (first-event? state :runner :successful-run #{[:hq] [:rd]})))
                              :optional {:prompt "Fire RNG Key?"
                                         :yes-ability {:prompt "Guess a number"
                                                       :choices {:number (req 20)}
                                                       :msg (msg "guess " target)
                                                       :effect (effect (update! (assoc-in card [:special :rng-guess] target)))}}}}}

   "Rook"
   {:abilities [{:cost [:click 1]
                 :effect (req (let [r (get-card state card)
                                    hosted? (ice? (:host r))
                                    icepos (ice-index state (get-card state (:host r)))]
                                (resolve-ability state side
                                 {:prompt (if hosted?
                                            (msg "Host Rook on a piece of ICE protecting this server or at position "
                                              icepos " of a different server")
                                            (msg "Host Rook on a piece of ICE protecting any server"))
                                  :choices {:req #(if hosted?
                                                    (and (or (= (:zone %) (:zone (:host r)))
                                                             (= (ice-index state %) icepos))
                                                         (= (last (:zone %)) :ices)
                                                         (ice? %)
                                                         (can-host? %)
                                                         (not (some (fn [c] (has? c :subtype "Caïssa")) (:hosted %))))
                                                    (and (ice? %)
                                                         (can-host? %)
                                                         (= (last (:zone %)) :ices)
                                                         (not (some (fn [c] (has? c :subtype "Caïssa")) (:hosted %)))))}
                                  :msg (msg "host it on " (card-str state target))
                                  :effect (effect (host target card))} card nil)))}]
    :events {:pre-rez-cost {:req (req (= (:zone (:host card)) (:zone target)))
                            :effect (effect (rez-cost-bonus 2))}}}

   "Sahasrara"
   {:recurring 2}

   "Savoir-faire"
   {:abilities [{:cost [:credit 2]
                 :once :per-turn
                 :req (req (not (install-locked? state side)))
                 :msg (msg "install " (:title target))
                 :prompt "Choose a program to install from your grip"
                 :choices {:req #(and (is-type? % "Program")
                                      (in-hand? %))}
                 :effect (effect (runner-install target))}]}

   "Scheherazade"
   {:abilities [{:label "Install and host a program from Grip"
                 :effect (effect (resolve-ability
                                   {:cost [:click 1]
                                    :prompt "Choose a program to install on Scheherazade from your grip"
                                    :choices {:req #(and (is-type? % "Program")
                                                         (runner-can-install? state side % false)
                                                         (in-hand? %))}
                                    :msg (msg "host " (:title target) " and gain 1 [Credits]")
                                    :effect (effect (runner-install target {:host-card card}) (gain :credit 1))}
                                  card nil))}
                {:label "Host an installed program"
                 :prompt "Choose a program to host on Scheherazade" :priority 2
                 :choices {:req #(and (is-type? % "Program")
                                      (installed? %))}
                 :msg (msg "host " (:title target) " and gain 1 [Credits]")
                 :effect (req (when (host state side card target)
                                (gain state side :credit 1)))}]}

   "Self-modifying Code"
   {:abilities [{:req (req (not (install-locked? state side)))
                 :effect (req (when-completed (trash state side card {:cause :ability-cost})
                                              (continue-ability state side
                                                {:prompt "Choose a program to install"
                                                 :msg (req (if (not= target "No install")
                                                             (str "install " (:title target))
                                                             (str "shuffle their Stack")))
                                                 :priority true
                                                 :choices (req (cancellable
                                                                 (conj (vec (sort-by :title (filter #(is-type? % "Program")
                                                                                                    (:deck runner))))
                                                                       "No install")))
                                                 :cost [:credit 2]
                                                 :effect (req (trigger-event state side :searched-stack nil)
                                                              (shuffle! state side :deck)
                                                              (when (not= target "No install")
                                                                (runner-install state side target)))} card nil)))}]}

   "Sneakdoor Beta"
   {:abilities [{:cost [:click 1]
                 :msg "make a run on Archives"
                 :makes-run true
                 :effect (effect (run :archives
                                   {:req (req (= target :archives))
                                    :successful-run
                                    {:silent (req true)
                                     :effect (req (swap! state assoc-in [:run :server] [:hq])
                                                  ; remove the :req from the run-effect, so that other cards that replace
                                                  ; access don't use Sneakdoor's req. (Security Testing, Ash 2X).
                                                  (swap! state dissoc-in [:run :run-effect :req])
                                                  (trigger-event state :corp :no-action)
                                                  (system-msg state side
                                                              (str "uses Sneakdoor Beta to make a successful run on HQ")))}}
                                   card))}]}

   "Snitch"
   {:abilities [{:once :per-run :req (req (and (ice? current-ice) (not (rezzed? current-ice))))
                 :delayed-completion true
                 :effect (req (when-completed (expose state side current-ice)
                                              (continue-ability
                                                state side
                                                {:optional {:prompt "Jack out?"
                                                            :yes-ability {:msg "jack out"
                                                                          :effect (effect (jack-out nil))}
                                                            :no-ability {:msg "continue the run"}}}
                                                card nil)))}]}

   "Surfer"
   (letfn [(surf [state cice]
             {:prompt (msg "Choose an ICE before or after " (:title cice))
              :choices {:req #(and (ice? %)
                                   (= (:zone %) (:zone cice))
                                   (= 1 (abs (- (ice-index state %)
                                                (ice-index state cice)))))}
              :msg "swap a piece of Barrier ICE"
              :effect (req (let [tgtndx (ice-index state target)
                                 cidx (ice-index state cice)]
                             (swap! state update-in (cons :corp (:zone cice))
                                    #(assoc % tgtndx cice))
                             (swap! state update-in (cons :corp (:zone cice))
                                    #(assoc % cidx target))
                             (swap! state update-in [:run] #(assoc % :position (inc tgtndx)))
                             (update-all-ice state side)
                             (trigger-event state side :approach-ice current-ice)))})]
     {:abilities [{:cost [:credit 2]
                   :req (req (and (:run @state)
                                  (rezzed? current-ice)
                                  (has-subtype? current-ice "Barrier")))
                   :label "Swap the Barrier ICE currently being encountered with a piece of ICE directly before or after it"
                   :effect (effect (resolve-ability (surf state current-ice) card nil))}]})

   "Takobi"
   {:implementation "Adding power counter is manual"
    :abilities [{:label "Add 1 power counter"
                 :effect (effect (add-counter card :power 1)
                                 (system-msg "adds a power counter to Takobi"))}
                {:req (req (and (:run @state)
                                (rezzed? current-ice)
                                (>= (get-counters card :power) 2)))
                 :counter-cost [:power 2]
                 :label "Increase non-AI icebreaker strength by +3 until end of encounter"
                 :prompt "Choose an installed non-AI icebreaker"
                 :choices {:req #(and (has-subtype? % "Icebreaker")
                                      (not (has-subtype? % "AI"))
                                      (installed? %))}
                 :msg (msg "add +3 strength to " (:title target) " for remainder of encounter")
                 :effect (effect (pump target 3 :encounter))}]}

   "Tapwrm"
   (let [ability {:label "Gain [Credits] (start of turn)"
                  :msg (msg "gain " (quot (:credit corp) 5) " [Credits]")
                  :once :per-turn
                  :req (req (:runner-phase-12 @state))
                  :effect (effect (gain :credit (quot (:credit corp) 5)))}]
     {:req (req (some #{:hq :rd :archives} (:successful-run runner-reg)))
      :flags {:drip-economy true}
      :abilities [ability]
      :events {:runner-turn-begins ability
               :purge {:effect (effect (trash card {:cause :purge}))}}})

   "Tracker"
   (let [ability {:prompt "Choose a server for Tracker" :choices (req servers)
                  :msg (msg "target " target)
                  :req (req (not (:server-target card)))
                  :effect (effect (update! (assoc card :server-target target)))}]
     {:abilities [{:label "Make a run on targeted server" :cost [:click 1 :credit 2]
                   :req (req (some #(= (:server-target card) %) runnable-servers))
                   :msg (msg "make a run on " (:server-target card) ". Prevent the first subroutine that would resolve from resolving")
                   :effect (effect (run (:server-target card) nil card))}]
      :events {:runner-turn-begins ability
               :runner-turn-ends {:effect (effect (update! (dissoc card :server-target)))}}})

   "Trope"
   {:events {:runner-turn-begins {:effect (effect (add-counter card :power 1))}}
    :abilities [{:cost [:click 1]
                 :label "[Click], remove Trope from the game: Reshuffle cards from Heap back into Stack"
                 :effect (effect
                          (move card :rfg)
                          (resolve-ability
                           {:show-discard true
                            :choices {:max (min (get-counters card :power) (count (:discard runner)))
                                      :all true
                                      :req #(and (= (:side %) "Runner")
                                                 (in-discard? %))}
                            :msg (msg "shuffle " (join ", " (map :title targets))
                                      " into their Stack")
                            :effect (req (doseq [c targets] (move state side c :deck))
                                         (shuffle! state side :deck))}
                           card nil))}]}

   "Trypano"
   (let [trash-if-5 (req (when-let [h (get-card state (:host card))]
                           (if (and (>= (get-virus-counters state side card) 5)
                                      (not (and (card-flag? h :untrashable-while-rezzed true)
                                                (rezzed? h))))
                             (do (system-msg state :runner (str "uses Trypano to trash " (card-str state h)))
                                 (trash state :runner eid h nil))
                             (effect-completed state side eid))))]
       {:hosting {:req #(and (ice? %) (can-host? %))}
        :effect trash-if-5
        :events {:runner-turn-begins
                 {:optional {:prompt (msg "Place a virus counter on Trypano?")
                             :yes-ability {:effect (req (system-msg state :runner "places a virus counter on Trypano")
                                                        (add-counter state side card :virus 1))}}}
                 :counter-added {:delayed-completion true
                                 :effect trash-if-5}
                 :card-moved {:effect trash-if-5
                              :delayed-completion true}
                 :runner-install {:effect trash-if-5
                                  :delayed-completion true}}})

   "Upya"
   {:implementation "Power counters added automatically"
    :events {:successful-run {:silent (req true)
                              :req (req (= target :rd))
                              :effect (effect (add-counter card :power 1)) }}
    :abilities [{:cost [:click 1]
                 :counter-cost [:power 3]
                 :once :per-turn
                 :msg "gain [Click][Click]"
                 :effect (effect (gain :click 2))}]}

   "Wari"
   (letfn [(prompt-for-subtype []
             {:prompt "Choose a subtype"
              :choices ["Barrier" "Code Gate" "Sentry"]
              :delayed-completion true
              :effect (req (when-completed (trash state side card {:unpreventable true})
                             (continue-ability state side
                                               (expose-and-maybe-bounce target)
                                               card nil)))})
           (expose-and-maybe-bounce [chosen-subtype]
             {:choices {:req #(and (ice? %) (not (rezzed? %)))}
              :delayed-completion true
              :msg (str "name " chosen-subtype)
              :effect (req (when-completed (expose state side target)
                             (do (if (and async-result
                                          (has-subtype? target chosen-subtype))
                                   (do (move state :corp target :hand)
                                       (system-msg state :runner
                                                   (str "add " (:title target) " to HQ"))))
                                 (effect-completed state side eid))))})]
     {:events {:successful-run
              {:interactive (req true)
               :delayed-completion true
               :req (req (and (= target :hq)
                              (first-successful-run-on-server? state :hq)
                              (some #(and (ice? %) (not (rezzed? %)))
                                    (all-installed state :corp))))
               :effect (effect (continue-ability
                                {:prompt "Use Wari?"
                                 :choices ["Yes" "No"]
                                 :delayed-completion true
                                 :effect (req (if (= target "Yes")
                                                (continue-ability state side
                                                                  (prompt-for-subtype)
                                                                  card nil)
                                                (effect-completed state side eid)))}
                                card nil))}}})})<|MERGE_RESOLUTION|>--- conflicted
+++ resolved
@@ -180,11 +180,7 @@
                               (when-let [hiveminds (filter #(= "Hivemind" (:title %)) (all-active-installed state :runner))]
                                         (doseq [h hiveminds]
                                                (update! state side (assoc-in h [:counter :virus] 0)))))
-<<<<<<< HEAD
                  :msg (msg (let [local-virus (get-counters card :virus)
-=======
-                 :msg (msg (let [local-virus (get-in card [:counter :virus] 0)
->>>>>>> e2241b43
                                  global-virus (get-virus-counters state side card)
                                  hivemind-virus (- global-virus local-virus)]
                              (str "gain " (* 2 global-virus) " [Credits], removing " (quantify local-virus "virus counter") " from Consume"
@@ -463,11 +459,7 @@
       :trash-effect {:effect update-programs}
       :events {:counter-added {:req (req (= (:cid target) (:cid card)))
                                :effect update-programs}}
-<<<<<<< HEAD
       :abilities [{:req (req (pos? (get-counters card :virus)))
-=======
-      :abilities [{:req (req (pos? (get-in card [:counter :virus] 0)))
->>>>>>> e2241b43
                    :priority true
                    :prompt "Move a virus counter to which card?"
                    :choices {:req #(has-subtype? % "Virus")}
