--- conflicted
+++ resolved
@@ -1298,12 +1298,8 @@
                         state side
                         (let [ice (:ice context)]
                           {:async true
-<<<<<<< HEAD
                            :prompt "Choose one"
-=======
-                           :prompt (msg "Rez " (:title ice) " or add it to HQ?")
                            :waiting-prompt true
->>>>>>> a0897c94
                            :player :corp
                            :choices (req [(when (can-pay? state :runner eid card nil [:credit (rez-cost state side ice)])
                                             (str "Rez " (get-title ice)))
