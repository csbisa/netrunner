--- conflicted
+++ resolved
@@ -2230,13 +2230,8 @@
                                                (str "install " (:title target))
                                                (str "shuffle their Stack")))
                                    :choices (req (conj (filter #(can-pay? state side
-<<<<<<< HEAD
-                                                                  (assoc eid :source card :source-type :runner-install)
-                                                                  % nil [:credit (install-cost state side % {:cost-bonus 2})])
-=======
                                                                           (assoc eid :source card :source-type :runner-install)
                                                                           % nil [:credit (install-cost state side % {:cost-bonus 2})])
->>>>>>> db72f1b3
                                                                (vec (sort-by :title (filter program? (:deck runner)))))
                                                        "No install"))
                                    :cost [:credit 2]
