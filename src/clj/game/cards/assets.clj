(ns game.cards.assets
  (:require [game.core :refer :all]
            [game.utils :refer :all]
            [jinteki.utils :refer :all]
            [clojure.pprint :as pprint]
            [clojure.set :as set]
            [clojure.string :as string]))

;;; Asset-specific helpers
(defn installed-access-trigger
  "Effect for triggering ambush on access.
  Ability is what happends upon access. If cost is specified Corp needs to pay that to trigger."
  ([cost ability]
   (let [ab (if (pos? cost) (assoc ability :cost [:credit cost]) ability)
         prompt (if (pos? cost)
                  (req (str "Pay " cost " [Credits] to use " (:title card) " ability?"))
                  (req (str "Use " (:title card) " ability?")))]
     (installed-access-trigger cost ab prompt)))
  ([cost ability prompt]
   {:access {:optional
             {:req (req (and installed (>= (:credit corp) cost)))
              :waiting-prompt (:waiting-prompt ability)
              :prompt prompt
              :yes-ability (dissoc ability :waiting-prompt)}}}))

(defn advance-ambush
  "Creates advanceable ambush structure with specified ability for specified cost"
  ([cost ability] (assoc (installed-access-trigger cost ability) :advanceable :always))
  ([cost ability prompt] (assoc (installed-access-trigger cost ability prompt) :advanceable :always)))

(defn campaign
  "Creates a Campaign with X counters draining Y per-turn.
  Trashes itself when out of counters"
  ([counters per-turn] (campaign counters per-turn :credit))
  ([counters per-turn counter-type]
   (let [num-counters (fn [card] (min per-turn (get-counters card counter-type)))
         ability {:msg (msg "gain " (num-counters card) " [Credits]")
                  :once :per-turn
                  :req (req (:corp-phase-12 @state))
                  :label (str "Gain " per-turn " [Credits] (start of turn)")
                  :async true
                  :effect (req (wait-for (gain-credits state side (num-counters card))
                                         (add-counter state side eid card counter-type (- (num-counters card)) nil)))}]
     {:on-rez {:effect (req (add-counter state side card counter-type counters))}
      :derezzed-events [corp-rez-toast]
      :events [(trash-on-empty counter-type)
               (assoc ability :event :corp-turn-begins)]
      :abilities [ability]})))

(def executive-trash-effect
  {:when-inactive true
   :req (req (and (= side :runner)
                  (:accessed target)))
   :msg "add itself to the Runner's score area as an agenda worth 2 agenda points"
   :effect (req (as-agenda state :runner card 2))})

;; Card definitions

(defcard "Adonis Campaign"
  (campaign 12 3))

(defcard "Advanced Assembly Lines"
  {:on-rez {:async true
            :msg "gain 3 [Credits]"
            :effect (effect (gain-credits eid 3))}
   :abilities [{:label "Install a non-agenda card from HQ"
                :async true
                :prompt "Choose a non-agenda card to install from HQ"
                :req (req (not (:run @state)))
                :choices {:card #(and (not (operation? %))
                                      (not (agenda? %))
                                      (in-hand? %)
                                      (corp? %))}
                :msg (msg (corp-install-msg target))
                :cost [:trash-can]
                :effect (effect (corp-install eid target nil nil))}]})

(defcard "Aggressive Secretary"
  (advance-ambush 2 {:req (req (pos? (get-counters (get-card state card) :advancement)))
                     :waiting-prompt "Corp to make a decision"
                     :prompt (msg "Choose " (quantify (get-counters (get-card state card) :advancement) "program") " to trash")
                     :cost [:credit 2]
                     :choices {:max (req (get-counters (get-card state card) :advancement))
                               :card #(and (installed? %)
                                           (program? %))}
                     :msg (msg "trash " (string/join ", " (map :title targets)))
                     :async true
                     :effect (effect (trash-cards eid targets))}))

(defcard "Alexa Belsky"
  {:abilities [{:label "Shuffle all cards in HQ into R&D"
                :async true
                :cost [:trash-can]
                :effect (effect
                          (continue-ability
                            {:waiting-prompt "Runner to make a decision"
                             :prompt "How many credits do you want to pay?"
                             :choices :credit
                             :player :runner
                             :msg (msg "shuffle "
                                       (quantify (- (count (:hand corp)) (quot target 2)) "card")
                                       " in HQ into R&D")
                             :effect (req (if (pos? (quot target 2))
                                            (let [prevented (quot target 2)
                                                  unprevented (- (count (:hand corp)) prevented)]
                                              (doseq [c (take unprevented (shuffle (:hand corp)))]
                                                (move state :corp c :deck))
                                              (when (pos? unprevented)
                                                (shuffle! state :corp :deck))
                                              (system-msg state :runner
                                                          (str "pays " target " [Credits] to prevent "
                                                               (quantify prevented "random card")
                                                               " in HQ from being shuffled into R&D")))
                                            (shuffle-into-deck state :corp :hand)))}
                            card nil))}]})

(defcard "Alix T4LB07"
  {:events [{:event :corp-install
             :effect (effect (add-counter card :power 1))}]
   :abilities [{:label "Gain 2 [Credits] for each counter on Alix T4LB07"
                :cost [:click 1 :trash-can]
                :msg (msg "gain " (* 2 (get-counters card :power)) " [Credits]")
                :async true
                :effect (effect (gain-credits eid (* 2 (get-counters card :power))))}]})

(defcard "Allele Repression"
  (letfn [(select-archives-cards [total]
            {:async true
             :show-discard true
             :prompt (str "Choose " (quantify total "card") " from Archives")
             :choices {:card #(and (corp? %)
                                   (in-discard? %))
                       :max total
                       :all true}
             :effect (effect (complete-with-result eid targets))})
          (select-hq-cards [total]
            {:async true
             :prompt (str "Choose " (quantify total "card") " from HQ")
             :choices {:card #(and (corp? %)
                                   (in-hand? %))
                       :max total
                       :all true}
             :effect (effect (complete-with-result eid targets))})]
    {:advanceable :always
     :abilities [{:label "Swap 1 card in HQ and Archives for each advancement token"
                  :cost [:trash-can]
                  :msg (msg "swap "
                         (quantify (max (count (:discard corp))
                                        (count (:hand corp))
                                        (get-counters card :advancement))
                                   "card")
                         " in HQ and Archives")
                  :async true
                  :waiting-prompt "Corp to make a decision"
                  :effect (req (let [total (min (count (:discard corp))
                                                (count (:hand corp))
                                                (get-counters card :advancement))]
                                 (wait-for (resolve-ability state side (select-hq-cards total) card nil)
                                           (let [hq-cards async-result]
                                             (wait-for (resolve-ability state side (select-archives-cards total) card nil)
                                                       (let [archives-cards async-result]
                                                         (doseq [[hq-card archives-card] (map vector hq-cards archives-cards)]
                                                           (swap-cards state side hq-card archives-card)))
                                                       (effect-completed state side eid))))))}]}))

(defcard "Amani Senai"
  (letfn [(senai-ability [agenda]
            {:interactive (req true)
             :optional {:prompt "Trace with Amani Senai?"
                        :player :corp
                        :autoresolve (get-autoresolve :auto-fire)
                        :yes-ability {:trace {:base (get-advancement-requirement agenda)
                                              :successful
                                              {:choices {:card #(and (installed? %)
                                                                     (runner? %))}
                                               :label "add an installed card to the Grip"
                                               :msg (msg "add " (:title target) " to the Runner's Grip")
                                               :effect (effect (move :runner target :hand))}}}}})]
    {:events [{:event :agenda-scored
               :interactive (req true)
               :async true
               :effect (effect (continue-ability (senai-ability (:card context)) card nil))}
              {:event :agenda-stolen
               :interactive (req true)
               :async true
               :effect (effect (continue-ability (senai-ability (:card context)) card nil))}]
     :abilities [(set-autoresolve :auto-fire "whether to fire Amani Senai")]}))

(defcard "Anson Rose"
  (let [ability {:label "Place 1 advancement token on Anson Rose (start of turn)"
                 :once :per-turn
                 :msg "place 1 advancement counter on itself"
                 :effect (effect (add-prop card :advance-counter 1 {:placed true}))}]
    {:derezzed-events [corp-rez-toast]
     :flags {:corp-phase-12 (req true)}
     :events [(assoc ability :event :corp-turn-begins)
              {:event :rez
               :req (req (and (ice? (:card context))
                              (pos? (get-counters card :advancement))))
               :async true
               :effect (req (let [ice (get-card state (:card context))
                                  icename (:title ice)]
                              (continue-ability
                                state side
                                {:optional
                                 {:waiting-prompt "Corp to make a decision"
                                  :prompt (str "Move advancement tokens from Anson Rose to " icename "?")
                                  :yes-ability
                                  {:prompt "Choose how many advancement tokens to remove from Anson Rose"
                                   :choices {:number (req (get-counters card :advancement))}
                                   :effect (effect (add-prop :corp ice :advance-counter target {:placed true})
                                                   (add-prop :corp card :advance-counter (- target) {:placed true})
                                                   (system-msg (str "uses Anson Rose to move "
                                                                    (quantify target "advancement token")
                                                                    " to " (card-str state ice))))}}}
                                card nil)))}]
     :abilities [ability]}))

(defcard "API-S Keeper Isobel"
  (letfn [(counters-available? [state] (some #(pos? (get-counters % :advancement)) (all-installed state :corp)))]
    {:flags {:corp-phase-12 (req (counters-available? state))}
     :abilities [{:req (req (and (:corp-phase-12 @state)
                                 (counters-available? state)))
                  :once :per-turn
                  :label "Remove an advancement token (start of turn)"
                  :prompt "Choose a card to remove an advancement token from"
                  :choices {:card #(and (pos? (get-counters % :advancement))
                                     (installed? %))}
                  :async true
                  :effect (req (let [cnt (get-counters target :advancement)]
                                 (set-prop state side target :advance-counter (dec cnt))
                                 (system-msg state :corp (str "uses API-S Keeper Isobel to remove an advancement token from "
                                                              (card-str state target) " and gains 3 [Credits]"))
                                 (gain-credits state :corp eid 3)))}]}))

(defcard "Aryabhata Tech"
  {:events [{:event :successful-trace
             :msg "gain 1 [Credit] and force the Runner to lose 1 [Credit]"
             :async true
             :effect (req (wait-for (gain-credits state side 1)
                                    (lose-credits state :runner eid 1)))}]})

(defcard "Bass CH1R180G4"
  {:abilities [{:cost [:click 1 :trash-can]
                :msg "gain [Click][Click]"
                :effect (effect (gain-clicks 2))}]})

(defcard "Bio-Ethics Association"
  (let [ability {:req (req unprotected)
                 :async true
                 :label "Do 1 net damage (start of turn)"
                 :once :per-turn
                 :msg "do 1 net damage"
                 :effect (effect (damage eid :net 1 {:card card}))}]
    {:derezzed-events [corp-rez-toast]
     :events [(assoc ability :event :corp-turn-begins)]
     :abilities [ability]}))

(defcard "Bioroid Work Crew"
  {:implementation "Timing restriction of ability use not enforced"
   :abilities [{:label "Install 1 card, paying all costs"
                :req (req (= (:active-player @state) :corp))
                :prompt "Choose a card in HQ to install"
                :choices {:card #(and (not (operation? %))
                                      (in-hand? %)
                                      (corp? %))}
                :cost [:trash-can]
                :async true
                :effect (effect (corp-install eid target nil nil))
                :msg (msg (corp-install-msg target))}]})

(defcard "Blacklist"
  {:on-rez {:effect (effect (lock-zone (:cid card) :runner :discard))}
   :leave-play (effect (release-zone (:cid card) :runner :discard))})

(defcard "Brain-Taping Warehouse"
  {:constant-effects [{:type :rez-cost
                       :req (req (and (ice? target)
                                      (has-subtype? target "Bioroid")))
                       :value (req (- (:click runner)))}]})

(defcard "Breached Dome"
  {:flags {:rd-reveal (req true)}
   :access {:async true
            :effect (req (let [c (first (get-in @state [:runner :deck]))]
                           (system-msg state :corp (str "uses Breached Dome to do one meat damage and to trash " (:title c)
                                                        " from the top of the Runner's Stack"))
                           (wait-for (mill state :corp :runner 1)
                                     (damage state side eid :meat 1 {:card card}))))}})

(defcard "Broadcast Square"
  {:events [{:event :pre-bad-publicity
             :async true
             :trace {:base 3
                     :successful {:msg "prevents all bad publicity"
                                  :effect (effect (bad-publicity-prevent Integer/MAX_VALUE))}}}]})

(defcard "C.I. Fund"
  {:derezzed-events [corp-rez-toast]
   :flags {:corp-phase-12 (req (pos? (:credit corp)))}
   :abilities [{:label "Move up to 3 [Credit] from credit pool to C.I. Fund (start of turn)"
                :prompt "How many credits do you want to move?"
                :once :per-turn
                :choices {:number (req (min (:credit corp) 3))}
                :async true
                :effect (effect (add-counter card :credit target)
                                (lose-credits eid target))
                :msg (msg "move " target " [Credit] to C.I. Fund")}
               {:label "Take all credits from C.I. Fund"
                :cost [:credit 2 :trash-can]
                :msg (msg "trash it and gain " (get-counters card :credit) " [Credits]")
                :async true
                :effect (effect (gain-credits eid (get-counters card :credit)))}]
   :events [{:event :corp-turn-begins
             :msg "place 2 [Credits] on C.I. Fund"
             :req (req (>= (get-counters card :credit) 6))
             :effect (effect (add-counter card :credit 2))}]})

(defcard "Calvin B4L3Y"
  {:abilities [{:cost [:click 1]
                :msg "draw 2 cards"
                :once :per-turn
                :async true
                :effect (effect (draw eid 2))}]
   :on-trash {:interactive (req true)
              :optional
              {:req (req (= :runner side))
               :waiting-prompt "Corp to choose an option"
               :prompt "Draw 2 cards?"
               :player :corp
               :yes-ability {:msg "draw 2 cards"
                             :effect (effect (draw eid 2))}}}})

(defcard "Capital Investors"
  {:abilities [{:cost [:click 1]
                :msg "gain 2 [Credits]"
                :keep-open :while-clicks-left
                :async true
                :effect (effect (gain-credits eid 2))}]})

(defcard "Cerebral Overwriter"
  (advance-ambush 3 {:async true
                     :waiting-prompt "Corp to choose an option"
                     :req (req (pos? (get-counters (get-card state card) :advancement)))
                     :msg (msg "do " (get-counters (get-card state card) :advancement) " brain damage")
                     :effect (effect (damage eid :brain (get-counters (get-card state card) :advancement) {:card card}))}))

(defcard "Chairman Hiro"
  {:constant-effects [(runner-hand-size+ -2)]
   :on-trash executive-trash-effect})

(defcard "Chief Slee"
  {:events [{:event :end-of-encounter
             :req (req (pos? (count (remove :broken (:subroutines (:ice context))))))
             :msg (req (let [unbroken-count (count (remove :broken (:subroutines (:ice context))))]
                        (str "place " (quantify unbroken-count "power counter") " on Chief Slee")))
             :effect (effect (add-counter :corp card :power (count (remove :broken (:subroutines (:ice context))))))}]
   :abilities [{:cost [:click 1 :power 5]
                :keep-open :while-5-power-tokens-left
                :async true
                :msg "do 5 meat damage"
                :effect (effect (damage eid :meat 5 {:card card}))}]})

(defcard "City Surveillance"
  {:derezzed-events [corp-rez-toast]
   :flags {:runner-phase-12 (req (pos? (:credit runner)))}
   :events [{:event :runner-turn-begins
             :player :runner
             :prompt "Pay 1 [Credits] or take 1 tag"
             :choices (req [(when (pos? (:credit runner))
                              "Pay 1 [Credits]")
                            "Take 1 tag"])
             :msg "make the Runner pay 1 [Credits] or take 1 tag"
             :async true
             :effect (req (case target
                            "Pay 1 [Credits]"
                            (wait-for (pay state :runner (make-eid state eid) card :credit 1)
                                      (when-let [payment-str (:msg async-result)]
                                        (system-msg state :runner payment-str))
                                      (effect-completed state side eid))
                            (do (system-msg state :runner "takes 1 tag")
                                (gain-tags state :corp eid 1))))}]})

(defcard "Clearinghouse"
  (let [ability {:once :per-turn
                 :async true
                 :label "Trash this asset to do 1 meat damage for each hosted advancement counter (start of turn)"
                 :req (req (:corp-phase-12 @state))
                 :effect
                 (effect
                  (continue-ability
                   {:optional
                    {:prompt (msg "Trash Clearinghouse to do " (get-counters card :advancement) " meat damage?")
                     :yes-ability
                     {:async true
                      :msg "do 1 meat damage for each hosted advancement counter"
                      :effect (req (wait-for
                                    (trash state side card nil)
                                    (damage state side eid :meat (get-counters card :advancement) {:card card})))}}}
                   card nil))}]
    {:derezzed-events [corp-rez-toast]
     :flags {:corp-phase-12 (req true)}
     :events [(assoc ability :event :corp-turn-begins)]
     :advanceable :always
     :abilities [ability]}))

(defcard "Clone Suffrage Movement"
  {:derezzed-events [corp-rez-toast]
   :flags {:corp-phase-12 (req (and (some operation? (:discard corp))
                                 unprotected))}
   :abilities [(into
                 (corp-recur operation?)
                 {:label "Add 1 operation from Archives to HQ"
                  :waiting-prompt "Corp to make a decision"
                  :prompt "Choose an operation in Archives to add to HQ"
                  :once :per-turn})]})

(defcard "Clyde Van Rite"
  (let [ability {:async true
                 :req (req (or (pos? (:credit runner))
                               (pos? (count (:deck runner)))))
                 :player :runner
                 :once :per-turn
                 :prompt "Pay 1 [Credits] or trash the top card of the Stack"
                 :choices (req [(when (pos? (:credit runner))
                                  "Pay 1 [Credits]")
                                (when (pos? (count (:deck runner)))
                                  "Trash top card")])
                 :label "make the Runner pay 1 [Credits] or trash the top card of the Stack (start of turn)"
                 :msg "make the Runner pay 1 [Credits] or trash the top card of the Stack"
                 :effect (req (case target
                                "Pay 1 [Credits]"
                                (wait-for (pay state side (make-eid state eid) card :credit 1)
                                          (when-let [payment-str (:msg async-result)]
                                            (system-msg state side payment-str))
                                          (effect-completed state side eid))
                                "Trash top card"
                                (do (system-msg state side "trashes the top card of the Stack")
                                    (mill state :runner eid :runner 1))))}]
    {:derezzed-events [corp-rez-toast]
     :flags {:corp-phase-12 (req true)}
     :events [(assoc ability :event :corp-turn-begins)]
     :abilities [ability]}))

(defcard "Commercial Bankers Group"
  (let [ability {:req (req unprotected)
                 :label "Gain 3 [Credits] (start of turn)"
                 :once :per-turn
                 :msg "gain 3 [Credits]"
                 :async true
                 :effect (effect (gain-credits eid 3))}]
    {:derezzed-events [corp-rez-toast]
     :events [(assoc ability :event :corp-turn-begins)]
     :abilities [ability]}))

(defcard "Constellation Protocol"
  {:derezzed-events [corp-rez-toast]
   :flags {:corp-phase-12
           (req (let [a-token (->> (all-installed state :corp)
                                   (filter ice?)
                                   (filter #(pos? (get-counters % :advancement)))
                                   (remove empty?)
                                   first
                                   :title)]
                  (as-> (all-installed state :corp) it
                    (filter ice? it)
                    (filter can-be-advanced? it)
                    (remove empty? it)
                    (map :title it)
                    (split-with (partial not= a-token) it)
                    (concat (first it) (-> it rest first rest))
                    (count it)
                    (pos? it))))}
   :abilities [{:label "Move an advancement counter between 2 pieces of ice"
                :once :per-turn
                :waiting-prompt "Corp to make a decision"
                :choices {:card #(and (ice? %)
                                      (get-counters % :advancement))}
                :effect (effect
                          (continue-ability
                            (let [from-ice target]
                              {:prompt "Move to where?"
                               :choices {:card #(and (ice? %)
                                                     (not (same-card? from-ice %))
                                                     (can-be-advanced? %))}
                               :msg (msg "move an advancement token from "
                                         (card-str state from-ice)
                                         " to "
                                         (card-str state target))
                               :effect (effect (add-prop :corp target :advance-counter 1)
                                               (add-prop :corp from-ice :advance-counter -1))})
                            card nil))}]})

(defcard "Contract Killer"
  {:advanceable :always
   :abilities [{:label "Trash a connection"
                :async true
                :cost [:click 1 :trash-can]
                :req (req (>= (get-counters card :advancement) 2))
                :choices {:card #(has-subtype? % "Connection")}
                :msg (msg "trash " (:title target))
                :effect (effect (trash eid target nil))}
               {:label "Do 2 meat damage"
                :async true
                :cost [:click 1 :trash-can]
                :req (req (>= (get-counters card :advancement) 2))
                :msg "do 2 meat damage"
                :effect (effect (damage eid :meat 2 {:card card}))}]})

(defcard "Corporate Town"
  {:derezzed-events [corp-rez-toast]
   :additional-cost [:forfeit]
   :flags {:corp-phase-12 (req (and (rezzed? card)
                                    (->> (all-active-installed state :runner)
                                         (filter resource?)
                                         count
                                         pos?)))}
   :abilities [{:label "Trash a resource"
                :once :per-turn
                :async true
                :prompt "Choose a resource to trash"
                :choices {:card resource?}
                :msg (msg "trash " (:title target))
                :effect (effect (trash eid target {:unpreventable true}))}]})

(defcard "CPC Generator"
  {:events [{:event :runner-click-credit
             :req (req (first-event? state side :runner-click-credit))
             :msg "gain 1 [Credits]"
             :async true
             :effect (effect (gain-credits :corp eid 1))}]})

(defcard "CSR Campaign"
  (let [ability {:once :per-turn
                 :async true
                 :label "Draw 1 card (start of turn)"
                 :interactive (req true)
                 :effect (effect (continue-ability
                                   {:optional
                                    {:prompt "Use CSR Campaign to draw 1 card?"
                                     :yes-ability {:async true
                                                   :msg "draw 1 card"
                                                   :effect (effect (draw eid 1))}}}
                                   card nil))}]
    {:derezzed-events [corp-rez-toast]
     :flags {:corp-phase-12 (req true)}
     :events [(assoc ability :event :corp-turn-begins)]
     :abilities [ability]}))

(defcard "Cybernetics Court"
  {:constant-effects [(corp-hand-size+ 4)]})

(defcard "Daily Business Show"
  {:derezzed-events [corp-rez-toast]
   :events [(first-time-draw-bonus :corp 1)
            {:event :corp-draw
             :req (req (first-event? state :corp :corp-draw))
             :once :per-turn
             :once-key :daily-business-show-put-bottom
             :interactive (req true)
             :silent (req (let [dbs (filter #(and (= "Daily Business Show" (:title %))
                                                  (rezzed? %))
                                            (all-installed state :corp))]
                            (not= card (first dbs))))
             :async true
             :effect (req (let [dbs (count (filter #(and (= "Daily Business Show" (:title %))
                                                         (rezzed? %))
                                                   (all-installed state :corp)))
                                drawn corp-currently-drawing]
                            (continue-ability
                              state side
                              (when (seq drawn)
                                {:waiting-prompt "Corp to make a decision"
                                 :prompt (str "Choose " (quantify dbs "card") " to add to the bottom of R&D")
                                 :choices {:max (min dbs (count drawn))
                                           :card #(some (fn [c] (same-card? c %)) drawn)
                                           :all true}
                                 :effect (req (doseq [c (reverse targets)]
                                                (system-msg state side
                                                            (str "uses Daily Business Show to add the "
                                                                 (pprint/cl-format nil "~:R" (inc (first (keep-indexed #(when (same-card? c %2) %1) drawn))))
                                                                 " card drawn to the bottom of R&D"))
                                                (move state side c :deck)
                                                (remove-from-currently-drawing state side c)))})
                              card nil)))}]})

(defcard "Daily Quest"
  (let [ability {:req (req (not (some (into #{}
                                            [(second (get-zone card))
                                             (second (get-zone (:host card)))])
                                      (:successful-run runner-reg-last))))
                 :label "gain 3 [Credits] (start of turn)"
                 :msg "gain 3 [Credits]"
                 :async true
                 :effect (effect (gain-credits :corp eid 3))}]
    {:rez-req (req (= (:active-player @state) :corp))
     :events [{:event :successful-run
               :req (req this-server)
               :async true
               :effect (effect (system-msg :runner (str "gains 2 [Credits] for a successful run "
                                                        "on the Daily Quest server"))
                               (gain-credits :runner eid 2))}
              (assoc ability :event :corp-turn-begins)]
     :abilities [ability]}))

(defcard "Dedicated Response Team"
  {:events [{:event :run-ends
             :req (req (and tagged (:successful target)))
             :msg "do 2 meat damage"
             :async true
             :effect (effect (damage eid :meat 2 {:card card}))}]})

(defcard "Dedicated Server"
  {:recurring 2
   :interactions {:pay-credits {:req (req (and (= :rez (:source-type eid))
                                               (ice? target)))
                                :type :recurring}}})

(defcard "Director Haas"
  {:in-play [:click-per-turn 1]
   :on-trash executive-trash-effect})

(defcard "Docklands Crackdown"
  {:abilities [{:cost [:click 2]
                :keep-open :while-2-clicks-left
                :msg "place 1 power counter"
                :effect (effect (add-counter card :power 1))}]
   :constant-effects [{:type :install-cost
                       :req (req (and (pos? (get-counters card :power))
                                      (not (get-in @state [:per-turn (:cid card)]))))
                       :value (req (get-counters card :power))}]
   :events [{:event :runner-install
             :silent (req true)
             :req (req (and (pos? (get-counters card :power))
                            (not (get-in @state [:per-turn (:cid card)]))))
             :msg (msg "increase the install cost of " (:title (:card context))
                       " by " (get-counters card :power) " [Credits]")
             :effect (req (swap! state assoc-in [:per-turn (:cid card)] true))}]})

(defcard "Drudge Work"
  {:on-rez {:effect (effect (add-counter card :power 3))}
   :events [(trash-on-empty :power)]
   :abilities [{:cost [:click 1 :power 1]
                :choices {:card #(and (agenda? %)
                                      (or (in-hand? %)
                                          (in-discard? %)))}
                :label "Reveal an agenda from HQ or Archives"
                :msg (msg "reveal " (:title target) " from " (zone->name (get-zone target))
                          (let [target-agenda-points (get-agenda-points target)]
                            (str ", gain " target-agenda-points " [Credits], "))
                          " and shuffle it into R&D")
                :async true
                :effect (req (wait-for
                               (reveal state side target)
                               (wait-for
                                 (gain-credits state :corp (get-agenda-points target))
                                 (move state :corp target :deck)
                                 (shuffle! state :corp :deck)
                                 (effect-completed state side eid))))}]})

(defcard "Early Premiere"
  {:derezzed-events [corp-rez-toast]
   :flags {:corp-phase-12 (req (some #(and (can-be-advanced? %)
                                           (in-server? %))
                                     (all-installed state :corp)))}
   :abilities [{:cost [:credit 1]
                :label "Place 1 advancement token on a card that can be advanced in a server"
                :choices {:card #(and (can-be-advanced? %)
                                      (installed? %)
                                      (in-server? %))} ; should be *in* a server
                :once :per-turn
                :msg (msg "place 1 advancement token on " (card-str state target))
                :effect (effect (add-prop target :advance-counter 1 {:placed true}))}]})

(defcard "Echo Chamber"
  {:abilities [{:label "Add Echo Chamber to your score area as an agenda worth 1 agenda point"
                :cost [:click 3]
                :msg "add itself to their score area as an agenda worth 1 agenda point"
                :effect (req (as-agenda state :corp card 1))}]})

(defcard "Edge of World"
  (letfn [(ice-count [state]
            (count (get-in (:corp @state) [:servers (last (:server (:run @state))) :ices])))]
    (installed-access-trigger 3 {:msg (msg "do " (ice-count state) " brain damage")
                                 :async true
                                 :effect (effect (damage eid :brain (ice-count state)
                                                         {:card card}))})))

(defcard "Eliza's Toybox"
  {:abilities [{:cost [:click 3]
                :keep-open :while-3-clicks-left
                :choices {:card #(not (:rezzed %))}
                :label "Rez a card at no cost" :msg (msg "rez " (:title target) " at no cost")
                :async true
                :effect (effect (rez eid target {:ignore-cost :all-costs}))}]})

(defcard "Elizabeth Mills"
  {:on-rez {:msg "remove 1 bad publicity"
            :effect (effect (lose-bad-publicity 1))}
   :abilities [{:cost [:click 1 :trash-can]
                :label "Trash a location"
                :msg (msg "trash " (:title target) " and take 1 bad publicity")
                :choices {:card #(has-subtype? % "Location")}
                :async true
                :effect (req (wait-for (trash state side target nil)
                                       (gain-bad-publicity state :corp eid 1)))}]})

(defcard "Encryption Protocol"
  {:constant-effects [{:type :trash-cost
                       :req (req (installed? target))
                       :value 1}]})

(defcard "Estelle Moon"
  {:events [{:event :corp-install
             :req (req (and (or (asset? (:card context))
                                (agenda? (:card context))
                                (upgrade? (:card context)))
                            (is-remote? (second (get-zone (:card context))))))
             :msg "place 1 power counter on itself"
             :effect (effect (add-counter card :power 1))}]
   :abilities [{:label "Draw 1 card and gain 2 [Credits] for each power counter"
                :cost [:trash-can]
                :async true
                :effect (req (let [counters (get-counters card :power)
                                   credits (* 2 counters)]
                               (system-msg state side (str "uses Estelle Moon to draw " counters
                                                           " cards and gain " credits " [Credits]"))
                               (wait-for (draw state side counters)
                                         (gain-credits state side eid credits))))}]})

(defcard "Eve Campaign"
  (campaign 16 2))

(defcard "Executive Boot Camp"
  {:derezzed-events [corp-rez-toast]
   :flags {:corp-phase-12 (req (some #(not (rezzed? %)) (all-installed state :corp)))}
   ; A card rezzed by Executive Bootcamp is ineligible to receive the turn-begins event for this turn.
   :suppress [{:event :corp-turn-begins
               :req (req (= (:cid target) (:ebc-rezzed (get-card state card))))}]
   :events [{:event :corp-turn-ends
             :req (req (:ebc-rezzed card))
             :effect (effect (update! (dissoc card :ebc-rezzed)))}]
   :abilities [{:async true
                :once :per-turn
                :choices {:card (complement rezzed?)}
                :label "Rez a card, lowering the cost by 1 [Credits] (start of turn)"
                :msg (msg "rez " (:title target))
                :effect (req (wait-for (rez state side target {:no-warning true :cost-bonus -1})
                                       (update! state side (assoc card :ebc-rezzed (:cid target)))
                                       (effect-completed state side eid)))}
               {:prompt "Choose an asset to reveal and add to HQ"
                :msg (msg "reveal " (:title target) " and add it to HQ")
                :activatemsg "searches R&D for an asset"
                :choices (req (cancellable (filter asset?
                                                   (:deck corp))
                                           :sorted))
                :cost [:credit 1 :trash-can]
                :label "Search R&D for an asset"
                :async true
                :effect (req (wait-for
                               (reveal state side target)
                               (shuffle! state side :deck)
                               (move state side target :hand)
                               (effect-completed state side eid)))}]})

(defcard "Executive Search Firm"
  {:abilities [{:prompt "Choose an Executive, Sysop, or Character to add to HQ"
                :msg (msg "add " (:title target) " to HQ and shuffle R&D")
                :activatemsg "searches R&D for an Executive, Sysop, or Character"
                :choices (req (cancellable (filter #(or (has-subtype? % "Executive")
                                                        (has-subtype? % "Sysop")
                                                        (has-subtype? % "Character"))
                                                   (:deck corp))
                                           :sorted))
                :cost [:click 1]
                :keep-open :while-clicks-left
                :label "Search R&D for an Executive, Sysop, or Character"
                :effect (effect (move target :hand)
                                (shuffle! :deck))}]})

(defcard "Exposé"
  {:advanceable :always
   :abilities [{:label "Remove 1 bad publicity for each advancement token on Exposé"
                :msg (msg "remove " (get-counters card :advancement) " bad publicity")
                :cost [:trash-can]
                :effect (effect (lose-bad-publicity (get-counters card :advancement)))}]})

(defcard "False Flag"
  (letfn [(tag-count [false-flag]
            (int (/ (get-counters false-flag :advancement) 2)))]
    {:advanceable :always
     :access {:req (req (pos? (get-counters (get-card state card) :advancement)))
              :msg (msg "give the runner " (quantify (tag-count (get-card state card)) "tag"))
              :async true
              :effect (effect (gain-tags :corp eid (tag-count (get-card state card))))}
     :abilities [{:cost [:click 1 :advancement 7]
                  :label "Add False Flag to your score area as an agenda worth 3 agenda points"
                  :msg "add itself to their score area as an agenda worth 3 agenda points"
                  :effect (req (as-agenda state :corp card 3))}]}))

(defcard "Franchise City"
  {:events [{:event :access
             :req (req (agenda? target))
             :msg "add itself to their score area as an agenda worth 1 agenda point"
             :effect (req (as-agenda state :corp card 1))}]})

(defcard "Full Immersion RecStudio"
  {:can-host (req (and (or (asset? target) (agenda? target))
                       (> 2 (count (:hosted card)))))
   :trash-cost-bonus (req (* 3 (count (:hosted card))))
   :abilities [{:label "Install an asset or agenda on Full Immersion RecStudio"
                :req (req (< (count (:hosted card)) 2))
                :cost [:click 1]
                :prompt "Choose an asset or agenda to install"
                :choices {:card #(and (or (asset? %)
                                          (agenda? %))
                                      (in-hand? %)
                                      (corp? %))}
                :msg "install and host an asset or agenda"
                :async true
                :effect (effect (corp-install eid target card nil))}
               {:label "Install a previously-installed asset or agenda on Full Immersion RecStudio (fixes only)"
                :req (req (< (count (:hosted card)) 2))
                :prompt "Choose an installed asset or agenda to host on Full Immersion RecStudio"
                :choices {:card #(and (or (asset? %) (agenda? %))
                                      (installed? %)
                                      (corp? %))}
                :msg "install and host an asset or agenda"
                :effect (req (host state side card target))}]})

(defcard "Fumiko Yamamori"
  {:events [{:event :reveal-spent-credits
             :async true
             :req (req (and (some? (first targets))
                            (some? (second targets))
                            (not= (first targets) (second targets))))
             :msg "do 1 meat damage"
             :effect (effect (damage eid :meat 1 {:card card}))}]})

(defcard "Gene Splicer"
  {:advanceable :always
   :access {:req (req (pos? (get-counters (get-card state card) :advancement)))
            :msg (msg "do " (get-counters (get-card state card) :advancement) " net damage")
            :async true
            :effect (effect (damage eid :net (get-counters (get-card state card) :advancement)
                                    {:card card}))}
   :abilities [{:cost [:click 1 :advancement 3]
                :label "Add Gene Splicing to your score area as an agenda worth 1 agenda point"
                :msg "add itself to their score area as an agenda worth 1 agenda point"
                :effect (req (as-agenda state :corp card 1))}]})

(defcard "Genetics Pavilion"
  {:on-rez {:msg "prevent the Runner from drawing more than 2 cards during their turn"
            :effect (req (max-draw state :runner 2)
                         (when (zero? (remaining-draws state :runner))
                           (prevent-draw state :runner)))}
   :events [{:event :runner-turn-begins
             :effect (effect (max-draw :runner 2))}]
   :leave-play (req (swap! state update-in [:runner :register] dissoc :max-draw :cannot-draw))})

(defcard "Ghost Branch"
  (advance-ambush 0 {:async true
                     :waiting-prompt "Corp to choose an option"
                     :req (req (pos? (get-counters (get-card state card) :advancement)))
                     :msg (msg "give the Runner " (quantify (get-counters (get-card state card) :advancement) "tag"))
                     :effect (effect (gain-tags :corp eid (get-counters (get-card state card) :advancement)))}))

(defcard "GRNDL Refinery"
  {:advanceable :always
   :abilities [{:label "Gain 4 [Credits] for each advancement token on GRNDL Refinery"
                :cost [:click 1 :trash-can]
                :msg (msg "gain " (* 4 (get-counters card :advancement)) " [Credits]")
                :async true
                :effect (effect (gain-credits eid (* 4 (get-counters card :advancement))))}]})

(defcard "Haas Arcology AI"
  {:advanceable :while-unrezzed
   :abilities [{:label "Gain [Click][Click]"
                :once :per-turn
                :msg "gain [Click][Click]"
                :cost [:click 1 :advancement 1]
                :effect (effect (gain-clicks 2))}]})

(defcard "Honeyfarm"
  {:flags {:rd-reveal (req true)}
   :access {:msg "force the Runner to lose 1 [Credits]"
            :async true
            :effect (effect (lose-credits :runner eid 1))}})

(defcard "Hostile Infrastructure"
  (let [ability
        {:event :runner-trash
         :async true
         :once-per-instance false
         :req (req (corp? (:card target)))
         :msg "do 1 net damage"
         :effect (effect (damage :corp eid :net 1 {:card card}))}]
    {:on-trash (assoc ability :req (req (= :runner side)))
     :events [ability]}))

(defcard "Hyoubu Research Facility"
  {:events [{:event :reveal-spent-credits
             :req (req (some? (first targets)))
             :once :per-turn
             :msg (msg "gain " target " [Credits]")
             :async true
             :effect (effect (gain-credits :corp eid target))}]})

(defcard "Ibrahim Salem"
  (let [trash-ability (fn [card-type]
                        {:req (req (seq (filter #(is-type? % card-type) (:hand runner))))
                         :prompt (str "Choose a " card-type " to trash")
                         :choices (req (filter #(is-type? % card-type) (:hand runner)))
                         :async true
                         :effect (effect (trash eid target nil))
                         :msg (msg "trash " (:title target) " from the grip")})
        choose-ability {:label "Trash 1 card in the grip of a named type"
                        :once :per-turn
                        :req (req (seq (:hand runner)))
                        :prompt "Choose a card type"
                        :choices ["Event" "Hardware" "Program" "Resource"]
                        :msg (msg "reveal " (string/join ", " (map :title (:hand runner))))
                        :async true
                        :effect (effect (continue-ability (trash-ability target) card nil))}]
    {:additional-cost [:forfeit]
     :flags {:corp-phase-12 (constantly true)}
     :derezzed-events [corp-rez-toast]
     :abilities [choose-ability]}))

(defcard "Illegal Arms Factory"
  (let [ability {:msg "gain 1 [Credits] and draw 1 card"
                 :label "Gain 1 [Credits] and draw 1 card (start of turn)"
                 :once :per-turn
                 :async true
                 :req (req (:corp-phase-12 @state))
                 :effect (req (wait-for (gain-credits state side 1)
                                        (draw state side eid 1)))}]
    {:derezzed-events [corp-rez-toast]
     :events [(assoc ability :event :corp-turn-begins)]
     :abilities [ability]
     :on-trash {:req (req (= side :runner))
                :msg "take 1 bad publicity"
                :effect (effect (gain-bad-publicity :corp 1))}}))

(defcard "Indian Union Stock Exchange"
  {:events [{:event :play-operation
             :req (req (not= (:faction (:card context)) (:faction (:identity corp))))
             :msg "gain 1 [Credits]"
             :async true
             :effect (effect (gain-credits eid 1))}
            {:event :rez
             :req (req (not= (:faction (:card context)) (:faction (:identity corp))))
             :msg "gain 1 [Credits]"
             :async true
             :effect (effect (gain-credits eid 1))}]})

(defcard "Isabel McGuire"
  {:abilities [{:label "Add an installed card to HQ"
                :cost [:click 1]
                :keep-open :while-clicks-left
                :choices {:card installed?}
                :msg (msg "move " (card-str state target) " to HQ")
                :effect (effect (move target :hand))}]})

(defcard "IT Department"
  {:abilities [{:cost [:click 1]
                :keep-open :while-clicks-left
                :msg "place 1 power counter on itself"
                :effect (effect (add-counter card :power 1))}
               {:cost [:power 1]
                :keep-open :while-power-tokens-left
                :label "Add strength to a rezzed piece of ice"
                :choices {:card #(and (ice? %)
                                      (rezzed? %))}
                :req (req (pos? (get-counters card :power)))
                :msg "add strength to a rezzed piece of ice"
                :effect (effect (register-floating-effect
                                  card
                                  (let [it-target target]
                                    {:type :ice-strength
                                     :duration :end-of-turn
                                     :req (req (same-card? target it-target))
                                     :value (req (inc (get-counters card :power)))}))
                                (update-ice-strength target))}]})

(defcard "Jackson Howard"
  {:abilities [{:cost [:click 1]
                :keep-open :while-clicks-left
                :msg "draw 2 cards"
                :async true
                :effect (effect (draw eid 2))}
               {:label "Shuffle up to 3 cards from Archives into R&D"
                :cost [:remove-from-game]
                :async true
                :effect (effect (shuffle-into-rd-effect eid card 3))}]})

(defcard "Jeeves Model Bioroids"
  (let [ability {:label "Gain [Click]"
                 :msg "gain [Click]"
                 :once :per-turn
                 :effect (effect (gain-clicks 1))}
        cleanup (effect (update! (dissoc card :seen-this-turn)))]
    {:abilities [ability]
     :leave-play cleanup
     :events [{:event :corp-spent-click
               :effect (req (let [cid (first target)
                                  ability-idx (:ability-idx (:source-info eid))
                                  bac-cid (get-in @state [:corp :basic-action-card :cid])
                                  cause (if (keyword? (first target))
                                          (case (first target)
                                            :play-instant [bac-cid 3]
                                            :corp-click-install [bac-cid 2]
                                            (first target)) ; in clojure there's: (= [1 2 3] '(1 2 3))
                                          [cid ability-idx])
                                  clicks-spent (+ (get-in card [:seen-this-turn cause] 0) (second targets))]
                              (update! state side (assoc-in card [:seen-this-turn cause] clicks-spent))
                              (when (>= clicks-spent 3) ; can be >= 3 because :once :per-turn on ability
                                (resolve-ability state side ability (get-card state card) nil))))}
              {:event :corp-turn-ends
               :effect cleanup}]}))

(defcard "Kala Ghoda Real TV"
  {:derezzed-events [corp-rez-toast]
   :flags {:corp-phase-12 (req true)}
   :abilities [{:msg "look at the top card of the Runner's Stack"
                :effect (effect (prompt! card (str "The top card of the Runner's Stack is "
                                                   (:title (first (:deck runner)))) ["OK"] {}))}
               {:async true
                :label "Trash the top card of the Runner's Stack"
                :msg (msg "trash " (:title (first (:deck runner))) " from the Runner's Stack")
                :cost [:trash-can]
                :effect (effect (mill :corp eid :runner 1))}]})

(defcard "Kuwinda K4H1U3"
  {:derezzed-events [corp-rez-toast]
   :flags {:corp-phase-12 (req true)}
   :abilities [{:label "Trace X - do 1 brain damage (start of turn)"
                :trace {:base (req (get-counters card :power))
                        :successful
                        {:async true
                         :msg "do 1 brain damage"
                         :effect (req (wait-for (damage state :runner :brain 1 {:card card})
                                                (trash state side eid card nil)))}
                        :unsuccessful
                        {:effect (effect (add-counter card :power 1)
                                         (system-msg "adds 1 power counter to Kuwinda K4H1U3"))}}}]})

(defcard "Lady Liberty"
  {:abilities [{:cost [:click 3]
                :keep-open :while-3-clicks-left
                :label "Add agenda from HQ to score area"
                :req (req (let [counters (get-counters (get-card state card) :power)]
                            (some #(and (agenda? %)
                                        (= counters (:agendapoints %)))
                                  (:hand corp))))
                :waiting-prompt "Corp to make a decision"
                :prompt "Choose an Agenda in HQ to move to score area"
                :choices {:req (req (and (agenda? target)
                                         (= (:agendapoints target) (get-counters (get-card state card) :power))
                                         (in-hand? target)))}
                :msg (msg "add " (:title target) " to score area")
                :effect (req (let [c (move state :corp target :scored)]
                               (card-init state :corp c {:resolve-effect false
                                                         :init-data true}))
                             (update-all-advancement-requirements state)
                             (update-all-agenda-points state)
                             (check-win-by-agenda state side))}]
   :events [{:event :corp-turn-begins
             :effect (effect (add-counter card :power 1))}]})

(defcard "Lakshmi Smartfabrics"
  {:events [{:event :rez
             :effect (effect (add-counter card :power 1))}]
   :abilities [{:req (req (seq (filter #(and (agenda? %)
                                             (>= (get-counters card :power)
                                                 (:agendapoints %)))
                                       (:hand corp))))
                :label "Reveal an agenda worth X points from HQ"
                :async true
                :cost [:x-power]
                :keep-open :while-power-tokens-left
                :effect
                (effect
                  (continue-ability
                    {:prompt "Choose an agenda in HQ to reveal"
                     :choices {:req (req (and (agenda? target)
                                              (<= (:agendapoints target) (cost-value eid :x-power))))}
                     :msg (msg "reveal " (:title target) " from HQ")
                     :effect (req (wait-for (reveal state side target)
                                            (let [title (:title target)
                                                  pts (:agendapoints target)]
                                              (register-turn-flag!
                                                state side
                                                card :can-steal
                                                (fn [state side card]
                                                  (if (= (:title card) title)
                                                    ((constantly false)
                                                     (toast state :runner "Cannot steal due to Lakshmi Smartfabrics." "warning"))
                                                    true)))
                                              (effect-completed state side eid))))}
                    card nil))}]})

(defcard "Launch Campaign"
  (campaign 6 2))

(defcard "Levy University"
  {:abilities [{:prompt "Choose a piece of ice"
                :msg (msg "adds " (:title target) " to HQ")
                :choices (req (cancellable (filter ice? (:deck corp)) :sorted))
                :label "Search R&D for a piece of ice"
                :cost [:click 1 :credit 1]
                :keep-open :while-clicks-left
                :effect (effect (move target :hand)
                                (shuffle! :deck))}]})

(defcard "Lily Lockwell"
  {:on-rez {:async true
            :effect (effect (draw eid 3))
            :msg "draw 3 cards"}
   :abilities [{:label "Search R&D for an operation"
                :prompt "Choose an operation to add to the top of R&D"
                :cost [:click 1 :tag 1]
                :msg (msg (if (= target "No action")
                            "search R&D, but does not find an operation"
                            (str "add " (:title target) " to the top of R&D")))
                :choices (req (conj (vec (sort-by :title (filter operation? (:deck corp)))) "No action"))
                :async true
                :effect (req (if (= target "No action")
                               (do (shuffle! state :corp :deck)
                                   (effect-completed state side eid))
                               (wait-for
                                 (reveal state side target)
                                 (shuffle! state :corp :deck)
                                 (move state :corp target :deck {:front true})
                                 (effect-completed state side eid))))}]})

(defcard "Long-Term Investment"
  {:derezzed-events [corp-rez-toast]
   :abilities [{:label "Move any number of credits to your credit pool"
                :req (req (>= (get-counters card :credit) 8))
                :cost [:click 1]
                :prompt "How many credits do you want to take?"
                :choices {:counter :credit}
                :msg (msg "gain " target " [Credits]")
                :async true
                :effect (effect (gain-credits eid target))}]
   :events [{:event :corp-turn-begins
             :msg "place 2 [Credit] on itself"
             :effect (effect (add-counter card :credit 2))}]})

(defcard "Lt. Todachine"
  {:events [{:event :rez
             :req (req (ice? (:card context)))
             :async true
             :msg "to give the Runner 1 tag"
             :effect (req (gain-tags state :runner eid 1))}]})

(defcard "Malia Z0L0K4"
  (let [re-enable-target (req (when-let [malia-target (:malia-target card)]
                                (when (:disabled (get-card state malia-target))
                                  (system-msg state side (str "uses "  (:title card) " to unblank "
                                                              (card-str state malia-target)))
                                  (enable-card state :runner (get-card state malia-target))
                                  (when-let [reactivate-effect (:reactivate (card-def malia-target))]
                                    (resolve-ability state :runner reactivate-effect (get-card state malia-target) nil)))))]
    {:on-rez {:msg (msg (str "blank the text box of " (card-str state target)))
              :choices {:card #(and (runner? %)
                                    (installed? %)
                                    (resource? %)
                                    (not (has-subtype? % "Virtual")))}
              :effect (effect (update! (assoc card :malia-target target))
                              (disable-card :runner target))}
     :leave-play re-enable-target
     :move-zone re-enable-target}))

(defcard "Marilyn Campaign"
  (let [ability {:once :per-turn
                 :interactive (req (>= 2 (get-counters card :credit)))
                 :req (req (:corp-phase-12 @state))
                 :label (str "Gain 2 [Credits] (start of turn)")
                 :msg (msg "gain " (min 2 (get-counters card :credit)) " [Credits]")
                 :async true
                 :effect (req (let [credits (min 2 (get-counters card :credit))]
                                (add-counter state side card :credit (- credits))
                                (wait-for (gain-credits state :corp credits)
                                          (if (not (pos? (get-counters (get-card state card) :credit)))
                                            (trash state :corp eid card {:unpreventable true})
                                            (effect-completed state :corp eid)))))}]
    {:derezzed-events [corp-rez-toast]
     :events [(assoc ability :event :corp-turn-begins)]
     :on-rez {:effect (req (add-counter state side card :credit 8))}
     :abilities [(set-autoresolve :auto-reshuffle "Marilyn reshuffle")]
     :on-trash {:interactive (req true)
                :optional
                {:waiting-prompt "Corp to choose an option"
                 :prompt "Shuffle Marilyn Campaign into R&D?"
                 :autoresolve (get-autoresolve :auto-reshuffle)
                 :player :corp
                 :yes-ability {:msg "shuffle itself back into R&D"
                               :effect (effect (move :corp card :deck)
                                               (shuffle! :corp :deck))}}}}))

(defcard "Mark Yale"
  {:events [{:event :agenda-counter-spent
             :msg "gain 1 [Credits]"
             :async true
             :effect (effect (gain-credits eid 1))}]
   :abilities [{:label "Gain 2 [Credits]"
                :msg "gain 2 [Credits]"
                :cost [:trash-can]
                :async true
                :effect (effect (gain-credits eid 2))}
               {:label "Gain 2 [Credits]"
                :msg "gain 2 [Credits]"
                :cost [:any-agenda-counter]
                :async true
                :effect (effect (gain-credits eid 2))}]})

(defcard "Marked Accounts"
  (let [ability {:msg "take 1 [Credits]"
                 :label "Take 1 [Credits] (start of turn)"
                 :once :per-turn
                 :req (req (pos? (get-counters card :credit)))
                 :async true
                 :effect (effect (add-counter card :credit -1)
                                 (gain-credits eid 1))}]
    {:abilities [ability
                 {:cost [:click 1]
                  :msg "store 3 [Credits]"
                  :effect (effect (add-counter card :credit 3))}]
     :events [(assoc ability :event :corp-turn-begins)]}))

(defcard "MCA Austerity Policy"
  {:abilities [{:cost [:click 1]
                :once :per-turn
                :msg "to force the Runner to lose a [Click] next turn and place a power counter on itself"
                :effect (req (register-events state side card
                                              [{:event :runner-turn-begins
                                                :unregister-once-resolved true
                                                :duration :until-runner-turn-begins
                                                :effect (effect (lose-clicks :runner 1))}])
                             (add-counter state side card :power 1))}
               {:cost [:click 1 :power 3 :trash-can]
                :msg "gain 4 [Click] and trash itself"
                :effect (effect (gain-clicks 4))}]})

(defcard "Melange Mining Corp."
  {:abilities [{:cost [:click 3]
                :keep-open :while-3-clicks-left
                :async true
                :effect (effect (gain-credits eid 7))
                :msg "gain 7 [Credits]"}]})

(defcard "Mental Health Clinic"
  (let [ability {:msg "gain 1 [Credits]"
                 :label "Gain 1 [Credits] (start of turn)"
                 :once :per-turn
                 :async true
                 :effect (effect (gain-credits eid 1))}]
    {:constant-effects [(runner-hand-size+ 1)]
     :derezzed-events [corp-rez-toast]
     :events [(assoc ability :event :corp-turn-begins)]
     :abilities [ability]}))

(defcard "Mr. Stone"
  {:events [{:event :runner-gain-tag
             :async true
             :msg "do 1 meat damage"
             :effect (effect (damage :corp eid :meat 1 {:card card}))}]})

(defcard "Mumba Temple"
  {:recurring 2
   :interactions {:pay-credits {:req (req (= :rez (:source-type eid)))
                                :type :recurring}}})

(defcard "Mumbad City Hall"
  {:abilities [{:label "Search R&D for an Alliance card"
                :cost [:click 1]
                :keep-open :while-clicks-left
                :prompt "Choose an Alliance card to play or install"
                :choices (req (cancellable (filter #(and (has-subtype? % "Alliance")
                                                         (if (operation? %)
                                                           (<= (:cost %) (:credit corp))
                                                           true))
                                                   (:deck corp))
                                           :sorted))
                :msg (msg "reveal " (:title target)
                          " from R&D and "
                          (if (= (:type target) "Operation") "play" "install")
                          " it")
                :async true
                :effect (req (wait-for
                               (reveal state side target)
                               (shuffle! state side :deck)
                               (if (operation? target)
                                 (play-instant state side eid target nil)
                                 (corp-install state side eid target nil nil))))}]})

(defcard "Mumbad Construction Co."
  {:derezzed-events [corp-rez-toast]
   :events [{:event :corp-turn-begins
             :effect (effect (add-prop card :advance-counter 1 {:placed true}))}]
   :abilities [{:cost [:credit 2]
                :keep-open :while-advancement-tokens-left
                :req (req (and (pos? (get-counters card :advancement))
                               (not-empty (all-active-installed state :corp))))
                :label "Move an advancement token to a faceup card"
                :prompt "Choose a faceup card"
                :choices {:card rezzed?}
                :msg (msg "move an advancement token to " (card-str state target))
                :effect (effect (add-prop card :advance-counter -1 {:placed true})
                                (add-prop target :advance-counter 1 {:placed true}))}]})

(defcard "Museum of History"
  {:derezzed-events [corp-rez-toast]
   :flags {:corp-phase-12 (req (pos? (count (get-in @state [:corp :discard]))))}
   :abilities [{:label "Shuffle cards in Archives into R&D"
                :prompt (msg (let [mus (count (filter #(and (= "10019" (:code %))
                                                            (rezzed? %))
                                                      (all-installed state :corp)))]
                               (str "Choose "
                                    (if (> mus 1) "a card " (str mus " cards "))
                                    "in Archives to shuffle into R&D")))
                :choices {:card #(and (corp? %)
                                      (in-discard? %))
                          :max (req (count (filter #(and (= "10019" (:code %))
                                                         (rezzed? %))
                                                   (all-installed state :corp))))}
                :show-discard true
                :once :per-turn
                :once-key :museum-of-history
                :msg (msg "shuffle "
                          (let [seen (filter :seen targets)
                                n (count (filter #(not (:seen %)) targets))]
                            (str (string/join ", " (map :title seen))
                                 (when (pos? n)
                                   (str (when-not (empty? seen) " and ")
                                        (quantify n "card")))))
                          " into R&D")
                :effect (req (doseq [c targets]
                               (move state side c :deck))
                             (shuffle! state side :deck))}]
   :implementation "Errata from FAQ 3.1: should be unique"})

(defcard "Nanoetching Matrix"
  {:abilities [{:cost [:click 1]
                :once :per-turn
                :msg "gain 2 [Credits]"
                :async true
                :effect (effect (gain-credits eid 2))}]
   :on-trash {:optional
              {:req (req (= :runner side))
               :player :corp
               :waiting-prompt "Corp to choose an option"
               :prompt "Gain 2 [credits]?"
               :yes-ability
               {:msg "gain 2 [Credits]"
                :async true
                :effect (effect (gain-credits :corp eid 2))}}}})

(defcard "NASX"
  (let [ability {:msg "gain 1 [Credits]"
                 :label "Gain 1 [Credits] (start of turn)"
                 :once :per-turn
                 :async true
                 :effect (effect (gain-credits eid 1))}]
    {:implementation "Manual - click NASX to place power counters on itself"
     :derezzed-events [corp-rez-toast]
     :events [(assoc ability :event :corp-turn-begins)]
     :abilities [ability
                 {:label "Place 1 power counter"
                  :cost [:credit 1]
                  :msg "place 1 power counter on itself"
                  :effect (effect (add-counter card :power 1))}
                 {:label "Place 2 power counters"
                  :cost [:credit 2]
                  :msg "place 2 power counters on itself"
                  :effect (effect (add-counter card :power 2))}
                 {:label "[Trash] and gain 2 [Credits] for each power counter"
                  :cost [:click 1 :trash-can]
                  :msg (msg "gain " (* 2 (get-counters card :power)) " [Credits]")
                  :async true
                  :effect (effect (gain-credits eid (* 2 (get-counters card :power))))}]}))

(defcard "Net Analytics"
  (let [ability {:optional
                 {:player :corp
                  :waiting-prompt "Corp to choose an option"
                  :prompt "Draw from Net Analytics?"
                  :yes-ability
                  {:msg "draw a card"
                   :effect (effect (draw :corp eid 1))}}}]
    {:events [(-> ability
                  (assoc :event :runner-lose-tag)
                  (assoc-in [:optional :req] (req (= side :runner))))
              (-> ability
                  (assoc :event :runner-prevent)
                  (assoc-in [:optional :req] (req (seq (filter #(some #{:tag} %) targets)))))]}))

(defcard "Net Police"
  {:recurring (req (get-link state))
   :interactions {:pay-credits {:req (req (= :trace (:source-type eid)))
                                :type :recurring}}})

(defcard "Neurostasis"
  (advance-ambush 3 {:req (req (pos? (get-counters (get-card state card) :advancement)))
                     :waiting-prompt "Corp to make a decision"
                     :async true
                     :effect (req (let [cnt (get-counters (get-card state card) :advancement)]
                                    (continue-ability
                                      state side
                                      {:prompt (msg "Choose " (quantify cnt "installed card") " to shuffle into the stack")
                                       :player :corp
                                       :cost [:credit 3]
                                       :choices {:card #(and (installed? %)
                                                             (runner? %))
                                                 :max cnt}
                                       :msg (msg "shuffle " (string/join ", " (map :title targets)) " into the stack")
                                       :effect (req (doseq [c targets]
                                                      (move state :runner c :deck))
                                                    (shuffle! state :runner :deck))}
                                      card nil)))}
                  "Pay 3 [Credits] to use Neurostasis ability?"))

(defcard "News Team"
  {:flags {:rd-reveal (req true)}
   :access {:async true
            :msg "force the Runner take 2 tags or add itself to their score area as an agenda worth -1 agenda point"
            :effect (effect (continue-ability
                              {:player :runner
                               :async true
                               :prompt "Take 2 tags or add News Team to your score area as an agenda worth -1 agenda point?"
                               :choices ["Take 2 tags" "Add News Team to score area"]
                               :effect (req (if (= target "Add News Team to score area")
                                              (do (system-msg state :runner (str "adds " (:title card)
                                                                                 " to their score area as an agenda worth "
                                                                                 (quantify -1 "agenda point")))
                                                  (as-agenda state :runner card -1)
                                                  (effect-completed state side eid))
                                              (do (system-msg state :runner (str "takes 2 tags from News Team"))
                                                  (gain-tags state :runner eid 2))))}
                              card targets))}})

(defcard "NGO Front"
  (letfn [(builder [cost cred]
            {:cost [:advancement cost :trash-can]
             :async true
             :effect (effect (gain-credits eid cred))
             :label (str "Gain " cred " [Credits]")
             :msg (str "gain " cred " [Credits]")})]
    {:advanceable :always
     :abilities [(builder 1 5)
                 (builder 2 8)]}))

(defcard "Nico Campaign"
  (let [ability
        {:async true
         :interactive (req true)
         :once :per-turn
         :label "Take 3 [Credits] (start of turn)"
         :msg (msg "gain " (min 3 (get-counters card :credit)) " [Credits]")
         :req (req (:corp-phase-12 @state))
         :effect (req (let [credits (min 3 (get-counters card :credit))]
                        (add-counter state side card :credit (- credits))
                        (wait-for
                          (gain-credits state :corp credits)
                          (if (pos? (get-counters (get-card state card) :credit))
                            (effect-completed state side eid)
                            (wait-for
                              (trash state :corp card {:unpreventable true})
                              (system-msg state :corp (str "trashes Nico Campaign"
                                                           (when (not (empty? (:deck corp)))
                                                             " and draws 1 card")))
                              (draw state :corp eid 1))))))}]
    {:data {:counter {:credit 9}}
     :derezzed-events [corp-rez-toast]
     :abilities [ability]
     :events [(assoc ability :event :corp-turn-begins)]}))

(defcard "Open Forum"
  {:events [{:event :corp-mandatory-draw
             :interactive (req true)
             :msg (msg (if (-> corp :deck count pos?)
                         (str "reveal and draw "
                              (-> corp :deck first :title)
                              " from R&D")
                         "reveal and draw from R&D but it is empty"))
             :async true
             :effect (req (wait-for
                            (reveal state side (-> corp :deck first))
                            (wait-for
                              (draw state side 1)
                              (continue-ability
                                state side
                                {:prompt "Choose a card in HQ to add to the top of R&D"
                                 :async true
                                 :choices {:card #(and (in-hand? %)
                                                       (corp? %))}
                                 :msg "add 1 card from HQ to the top of R&D"
                                 :effect (effect (move target :deck {:front true})
                                                 (effect-completed eid))}
                                card nil))))}]})

(defcard "PAD Campaign"
  (let [ability {:msg "gain 1 [Credits]"
                 :label "Gain 1 [Credits] (start of turn)"
                 :once :per-turn
                 :async true
                 :effect (effect (gain-credits eid 1))}]
    {:derezzed-events [corp-rez-toast]
     :events [(assoc ability :event :corp-turn-begins)]
     :abilities [ability]}))

(defcard "PAD Factory"
  {:abilities [{:cost [:click 1]
                :keep-open :while-clicks-left
                :label "Place 1 advancement token on a card"
                :choices {:card installed?}
                :msg (msg "place 1 advancement token on " (card-str state target))
                :effect (req (add-prop state :corp target :advance-counter 1 {:placed true})
                             (let [tgtcid (:cid target)]
                               (register-turn-flag!
                                 state side
                                 target :can-score
                                 (fn [state side card]
                                   (if (and (= tgtcid
                                               (:cid card))
                                            (<= (get-advancement-requirement card)
                                                (get-counters card :advancement)))
                                     ((constantly false)
                                      (toast state :corp "Cannot score due to PAD Factory." "warning"))
                                     true)))))}]})

(defcard "Pālanā Agroplex"
  (let [ability {:msg "make each player draw 1 card"
                 :label "Make each player draw 1 card (start of turn)"
                 :once :per-turn
                 :async true
                 :effect (req (wait-for (draw state :corp 1)
                                        (draw state :runner eid 1)))}]
    {:derezzed-events [corp-rez-toast]
     :flags {:corp-phase-12 (req true)}
     :events [(assoc ability :event :corp-turn-begins)]
     :abilities [ability]}))

(defcard "Personalized Portal"
  {:events [{:event :corp-turn-begins
             :interactive (req true)
             :async true
             :effect (req (wait-for (draw state :runner 1)
                                    (let [cnt (count (get-in @state [:runner :hand]))
                                          credits (quot cnt 2)]
                                      (system-msg state :corp
                                                  (str "uses Personalized Portal to force the runner to draw "
                                                       "1 card and gain " credits " [Credits]"))
                                      (gain-credits state :corp eid credits))))}]})

(defcard "Plan B"
  (advance-ambush
    0
    {:req (req (pos? (get-counters (get-card state card) :advancement)))
     :waiting-prompt "Corp to make a decision"
     :prompt "Choose an Agenda in HQ to score"
     :choices {:req (req (and (agenda? target)
                              (<= (get-advancement-requirement target)
                                  (get-counters (get-card state card) :advancement))
                              (in-hand? target)))}
     :msg (msg "score " (:title target))
     :async true
     :effect (effect (score eid target {:no-req true}))}
    "Score an Agenda from HQ?"))

(defcard "Political Dealings"
  (letfn [(pdhelper [agendas]
            (when-let [agenda (first agendas)]
              {:optional
               {:prompt (msg "Reveal and install " (:title agenda) "?")
                :yes-ability {:msg (msg "reveal " (:title agenda))
                              :async true
                              :effect (req (wait-for
                                             (reveal state side agenda)
                                             (wait-for
                                               (corp-install
                                                 state side agenda nil
                                                 {:install-state (:install-state (card-def agenda) :unrezzed)})
                                               (remove-from-currently-drawing state side agenda)
                                               (continue-ability state side (pdhelper (next agendas)) card nil))))}
                :no-ability {:async true
                             :effect (effect (continue-ability (pdhelper (next agendas)) card nil))}}}))]
    {:events [{:event :corp-draw
               :async true
               :req (req (seq (filter agenda? corp-currently-drawing)))
               :effect (effect (continue-ability (pdhelper (filter agenda? corp-currently-drawing)) card nil))}]}))

(defcard "Prāna Condenser"
  {:interactions {:prevent [{:type #{:net}
                             :req (req (= :corp (:side target)))}]}
   :abilities [{:label "Prevent 1 net damage to place power counter on Prāna Condenser"
                :msg "prevent 1 net damage, place 1 power counter, and gain 3 [Credits]"
                :async true
                :req (req true)
                :effect (req (add-counter state side card :power 1)
                             (gain-credits state :corp eid 3)
                             (damage-prevent state :corp :net 1))}
               {:msg (msg "deal " (get-counters card :power) " net damage")
                :label "deal net damage"
                :cost [[:click 2] [:trash-can]]
                :effect (effect (damage eid :net (get-counters card :power) {:card card}))}]})

(defcard "Primary Transmission Dish"
  {:recurring 3
   :interactions {:pay-credits {:req (req (= :trace (:source-type eid)))
                                :type :recurring}}})

(defcard "Private Contracts"
  {:on-rez {:effect (effect (add-counter card :credit 14))}
   :events [(trash-on-empty :credit)]
   :abilities [{:cost [:click 1]
                :keep-open :while-clicks-left
                :label "gain credits"
                :msg (msg "gain " (min 2 (get-counters card :credit)) " [Credits]")
                :async true
                :effect (req (let [credits (min 2 (get-counters card :credit))]
                               (add-counter state side card :credit (- credits))
                               (gain-credits state :corp eid credits)))}]})

(defcard "Project Junebug"
  (advance-ambush 1 {:req (req (pos? (get-counters (get-card state card) :advancement)))
                     :waiting-prompt "Corp to choose an option"
                     :msg (msg "do " (* 2 (get-counters (get-card state card) :advancement)) " net damage")
                     :async true
                     :effect (effect (damage eid :net (* 2 (get-counters (get-card state card) :advancement))
                                             {:card card}))}))

(defcard "Psychic Field"
  (let [ab {:async true
            :req (req installed)
            :effect (req (let [hand (count (:hand runner))
                               message (str "do " hand " net damage")]
                           (continue-ability
                             state side
                             {:psi {:not-equal
                                    {:msg message
                                     :async true
                                     :effect (effect (damage eid :net hand {:card card}))}}}
                             card nil)))}]
    {:expose ab
     :access ab}))

(defcard "Public Health Portal"
  (let [ability {:once :per-turn
                 :label "Reveal top card of R&D and gain 2 [Credits] (start of turn)"
                 :interactive (req true)
                 :msg (msg "reveal " (:title (first (:deck corp)))
                           " from the top of R&D"
                           " and gain 2 [Credits]")
                 :async true
                 :effect (req (wait-for
                                (reveal state side (first (:deck corp)))
                                (gain-credits state side eid 2)))}]
    {:derezzed-events [corp-rez-toast]
     :events [(assoc ability :event :corp-turn-begins)]
     :abilities [ability]}))

(defcard "Public Support"
  {:on-rez {:effect (effect (add-counter card :power 3))}
   :derezzed-events [corp-rez-toast]
   :events [{:event :corp-turn-begins
             :req (req (pos? (get-counters card :power)))
             :effect (effect (add-counter card :power -1))}
            {:event :counter-added
             :req (req (same-card? card target)
                       (not (pos? (get-counters card :power))))
             :msg "add itself to their score area as an agenda worth 1 agenda point"
             :effect (effect (as-agenda card 1))}]})

(defcard "Quarantine System"
  (letfn [(rez-ice [cnt] {:prompt "Choose a piece of ice to rez"
                          :async true
                          :choices {:card #(and (ice? %)
                                                (not (rezzed? %)))}
                          :msg (msg "rez " (:title target))
                          :effect (req (let [agenda (last (:rfg corp))
                                             ap (:agendapoints agenda 0)]
                                         (wait-for (rez state side target {:no-warning true :cost-bonus (* ap -2)})
                                                   (if (< cnt 3)
                                                     (continue-ability state side (rez-ice (inc cnt)) card nil)
                                                     (effect-completed state side eid)))))})]
    {:abilities [{:label "Forfeit agenda to rez up to 3 pieces of ice with a 2 [Credit] discount per agenda point"
                  :req (req (pos? (count (:scored corp))))
                  :cost [:forfeit]
                  :effect (req (continue-ability state side (rez-ice 1) card nil))}]}))

(defcard "Raman Rai"
  {:events [{:event :corp-draw
             :optional
             {:prompt "Swap two cards?"
              :req (req (and (pos? (:click corp))
                             ;; don't prompt unless there's at least 1 card which type matches one among cards in Archives
                             (not-empty (set/intersection
                                          (into #{} (map :type (:discard corp)))
                                          (into #{} (map :type corp-currently-drawing))))
                             (not-empty (turn-events state side :corp-draw))))
              :yes-ability
              {:once :per-turn
               :async true
               :effect
               (effect
                 (lose-clicks :corp 1)
                 (continue-ability
                   {:prompt "Choose a card in HQ that you just drew to swap for a card of the same type in Archives"
                    :choices {:card #(some (fn [c] (same-card? c %)) corp-currently-drawing)}
                    :async true
                    :effect
                    (effect
                      (continue-ability
                        (let [hq-card target
                              t (:type hq-card)]
                          {:show-discard true
                           :prompt (msg "Choose an " t " in Archives to reveal and swap into HQ for " (:title hq-card))
                           :choices {:card #(and (corp? %)
                                                 (= (:type %) t)
                                                 (in-discard? %))}
                           :msg (msg "lose [Click], reveal " (:title hq-card)
                                     " from HQ, and swap it for " (:title target)
                                     " from Archives")
                           :async true
                           :effect (req (wait-for
                                          (reveal state side hq-card target)
                                          (swap-cards state side hq-card target)
                                          (effect-completed state side eid)))})
                        card nil))}
                   card nil))}}}]})

(defcard "Rashida Jaheem"
  (let [ability {:once :per-turn
                 :async true
                 :label "Gain 3 [Credits] and draw 3 cards (start of turn)"
                 :req (req (:corp-phase-12 @state))
                 :effect
                 (effect
                   (continue-ability
                     {:optional
                      {:prompt "Trash Rashida Jaheem to gain 3 [Credits] and draw 3 cards?"
                       :yes-ability
                       {:async true
                        :msg "gain 3 [Credits] and draw 3 cards"
                        :effect (req (wait-for
                                       (trash state side card nil)
                                       (wait-for
                                         (gain-credits state side 3)
                                         (draw state side eid 3))))}}}
                     card nil))}]
    {:derezzed-events [corp-rez-toast]
     :flags {:corp-phase-12 (req true)}
     :events [(assoc ability :event :corp-turn-begins)]
     :abilities [ability]}))

(defcard "Reality Threedee"
  (let [ability {:effect (effect (gain-credits eid (if tagged 2 1)))
                 :async true
                 :label "Gain credits (start of turn)"
                 :once :per-turn
                 :msg (msg (if tagged "gain 2 [Credits]" "gain 1 [Credits]"))}]
    {:on-rez {:msg "take 1 bad publicity"
              :effect (effect (gain-bad-publicity :corp 1))}
     :derezzed-events [corp-rez-toast]
     :events [(assoc ability :event :corp-turn-begins)]
     :abilities [ability]}))

(defcard "Reconstruction Contract"
  {:events [{:event :damage
             :req (req (and (pos? (:amount context))
                            (= :meat (:damage-type context))))
             :msg "place 1 advancement token on itself"
             :effect (effect (add-counter card :advancement 1))}]
   :abilities [{:label "Move advancement tokens to another card"
                :async true
                :trash-icon true
                :prompt "Choose a card that can be advanced"
                :choices {:card can-be-advanced?}
                :effect (effect
                          (continue-ability
                            (let [move-to target]
                              {:async true
                               :prompt "Move how many advancement tokens?"
                               :choices {:number (req (get-counters card :advancement))
                                         :default (req (get-counters card :advancement))}
                               :cost [:trash-can]
                               :effect (effect (add-counter move-to :advancement target {:placed true})
                                               (system-msg (str "trashes Reconstruction Contract to move "
                                                                (quantify target "advancement token")
                                                                " to " (card-str state move-to)))
                                               (effect-completed eid))})
                            card nil))}]})

(defcard "Regolith Mining License"
  {:data {:counter {:credit 15}}
   :events [(trash-on-empty :credit)]
   :abilities [{:label "Take 3 [Credits] from this asset"
                :cost [:click 1]
                :keep-open :while-clicks-left
                :msg (msg "gain " (min 3 (get-counters card :credit)) " [Credits]")
                :async true
                :effect (req (let [credits (min 3 (get-counters card :credit))]
                               (wait-for (gain-credits state :corp (make-eid state eid) credits)
                                         (add-counter state side card :credit (- credits) {:placed true})
                                         (effect-completed state side eid))))}]})

(defcard "Reversed Accounts"
  {:advanceable :always
   :abilities [{:cost [:click 1 :trash-can]
                :label "Force the Runner to lose 4 [Credits] per advancement"
                :msg (msg "force the Runner to lose " (min (* 4 (get-counters card :advancement)) (:credit runner)) " [Credits]")
                :async true
                :effect (effect (lose-credits :runner eid (* 4 (get-counters card :advancement))))}]})

(defcard "Rex Campaign"
  (let [payout-ab {:prompt "Remove 1 bad publicity or gain 5 [Credits]?"
                   :choices ["Remove 1 bad publicity" "Gain 5 [Credits]"]
                   :msg (msg (if (= target "Remove 1 bad publicity")
                               "remove 1 bad publicity" "gain 5 [Credits]"))
                   :async true
                   :effect (req (if (= target "Remove 1 bad publicity")
                                  (lose-bad-publicity state side eid 1)
                                  (gain-credits state side eid 5)))}
        ability {:once :per-turn
                 :req (req (:corp-phase-12 @state))
                 :label "Remove 1 counter (start of turn)"
                 :effect (req (add-counter state side card :power -1)
                              (if (zero? (get-counters (get-card state card) :power))
                                (wait-for (trash state side card nil)
                                          (continue-ability state side payout-ab card nil))))}]
    {:on-rez {:effect (effect (add-counter card :power 3))}
     :derezzed-events [corp-rez-toast]
     :events [(assoc ability :event :corp-turn-begins)]
     :ability [ability]}))

(defcard "Ronald Five"
  (let [ability {:event :runner-trash
                 :once-per-instance false
                 :req (req (and (corp? (:card target))
                                (pos? (:click runner))))
                 :msg "force the runner to lose 1 [Click]"
                 :effect (effect (lose-clicks :runner 1))}]
    {:events [ability]
     :on-trash ability}))

(defcard "Ronin"
  {:advanceable :always
   :abilities [{:cost [:click 1 :trash-can]
                :req (req (>= (get-counters card :advancement) 4))
                :msg "do 3 net damage"
                :async true
                :effect (effect (damage eid :net 3 {:card card}))}]})

(defcard "Roughneck Repair Squad"
  {:abilities [{:label "Gain 6 [Credits], may remove 1 bad publicity"
                :cost [:click 3]
                :keep-open :while-3-clicks-left
                :msg "gain 6 [Credits]"
                :async true
                :effect (req (wait-for
                               (gain-credits state side 6)
                               (continue-ability
                                 state side
                                 {:optional
                                  {:req (req (pos? (count-bad-pub state)))
                                   :player :corp
                                   :prompt "Remove 1 bad publicity?"
                                   :yes-ability
                                   {:msg "remove 1 bad publicity"
                                    :effect (effect (lose-bad-publicity 1))}}}
                                 card nil)))}]})

(defcard "Sandburg"
  {:on-rez {:effect (effect (update-all-ice))}
   :constant-effects [{:type :ice-strength
                       :req (req (<= 10 (:credit corp)))
                       :value (req (quot (:credit corp) 5))}]
   :events [{:event :corp-gain
             :req (req (= :credit (first target)))
             :effect (effect (update-all-ice))}
            {:event :corp-lose
             :req (req (= :credit (first target)))
             :effect (effect (update-all-ice))}]
   :leave-play (effect (update-all-ice))})

(defcard "Sealed Vault"
  {:abilities [{:label "Store any number of credits on Sealed Vault"
                :cost [:credit 1]
                :prompt "How many credits do you want to move?"
                :choices {:number (req (- (:credit corp) 1))}
                :msg (msg "store " target " [Credits]")
                :async true
                :effect (effect (add-counter card :credit target)
                                (lose-credits eid target))}
               {:label "Move any number of credits to your credit pool"
                :cost [:click 1]
                :prompt "How many credits do you want to move?"
                :choices {:counter :credit}
                :msg (msg "gain " target " [Credits]")
                :async true
                :effect (effect (gain-credits eid target))}
               {:label "Move any number of credits to your credit pool"
                :prompt "How many credits do you want to move?"
                :choices {:counter :credit}
<<<<<<< HEAD
                :msg (msg "trash it and gain " target " [Credits]")
                :cost [:trash-can]
=======
                :msg (msg "trash itself and gain " target " [Credits]")
                :cost [:trash]
>>>>>>> 3e2a01ce
                :async true
                :effect (effect (gain-credits eid target))}]})

(defcard "Security Subcontract"
  {:abilities [{:cost [:click 1 :ice 1]
                :keep-open :while-clicks-left
                :msg "gain 4 [Credits]"
                :label "Gain 4 [Credits]"
                :async true
                :effect (effect (gain-credits eid 4))}]})

(defcard "Sensie Actors Union"
  {:derezzed-events [corp-rez-toast]
   :flags {:corp-phase-12 (req unprotected)}
   :abilities [{:label "Draw 3 cards and add 1 card in HQ to the bottom of R&D"
                :once :per-turn
                :msg "draw 3 cards"
                :async true
                :effect (req (wait-for (draw state side 3)
                                       (continue-ability
                                         state side
                                         {:prompt "Choose a card in HQ to add to the bottom of R&D"
                                          :choices {:card #(and (corp? %)
                                                                (in-hand? %))}
                                          :msg "add 1 card from HQ to the bottom of R&D"
                                          :effect (effect (move target :deck))}
                                         card nil)))}]})

(defcard "Server Diagnostics"
  (let [ability {:effect (effect (gain-credits eid 2))
                 :async true
                 :once :per-turn
                 :label "Gain 2 [Credits] (start of turn)"
                 :msg "gain 2 [Credits]"}]
    {:derezzed-events [corp-rez-toast]
     :abilities [ability]
     :events [(assoc ability :event :corp-turn-begins)
              {:event :corp-install
               :req (req (ice? (:card context)))
               :async true
               :msg "trash itself"
               :effect (effect (trash eid card))}]}))

(defcard "Shannon Claire"
  {:abilities [{:cost [:click 1]
                :keep-open :while-clicks-left
                :msg "draw 1 card from the bottom of R&D"
                :effect (effect (move (last (:deck corp)) :hand))}
               {:label "Search R&D for an agenda"
                :prompt "Choose an agenda to add to the bottom of R&D"
                :msg (msg "reveal " (:title target) " from R&D and add it to the bottom of R&D")
                :choices (req (cancellable (filter agenda? (:deck corp)) :sorted))
                :cost [:trash-can]
                :async true
                :effect (req (wait-for
                               (reveal state side target)
                               (shuffle! state side :deck)
                               (move state side target :deck)
                               (effect-completed state side eid)))}
               {:label "Search Archives for an agenda"
                :prompt "Choose an agenda to add to the bottom of R&D"
                :msg (msg "reveal " (:title target) " from Archives and add it to the bottom of R&D")
                :choices (req (cancellable (filter agenda? (:discard corp)) :sorted))
                :cost [:trash-can]
                :async true
                :effect (req (wait-for
                               (reveal state side target)
                               (move state side target :deck)
                               (effect-completed state side eid)))}]})

(defcard "Shattered Remains"
  (advance-ambush 1 {:async true
                     :waiting-prompt "Corp to make a decision"
                     :req (req (pos? (get-counters (get-card state card) :advancement)))
                     :prompt (msg "Choose " (quantify (get-counters (get-card state card) :advancement) "piece") " of hardware to trash")
                     :msg (msg "trash " (string/join ", " (map :title targets)))
                     :cost [:credit 1]
                     :choices {:max (req (get-counters (get-card state card) :advancement))
                               :card #(and (installed? %)
                                           (hardware? %))}
                     :effect (effect (trash-cards eid targets))}))

(defcard "Shi.Kyū"
  {:access
   {:optional
    {:req (req (not (in-deck? card)))
     :waiting-prompt "Corp to make a decision"
     :prompt "Pay [Credits] to use Shi.Kyū?"
     :yes-ability
     {:prompt "How many [Credits] for Shi.Kyū?"
      :choices :credit
      :msg (msg "attempt to do " target " net damage")
      :async true
      :effect (effect
                (continue-ability
                  (let [dmg target]
                    {:player :runner
                     :prompt (str "Take " dmg " net damage or add Shi.Kyū to your score area as an agenda worth -1 agenda point?")
                     :choices [(str "Take " dmg " net damage") "Add Shi.Kyū to score area"]
                     :async true
                     :effect (req (if (= target "Add Shi.Kyū to score area")
                                    (do (system-msg state :runner (str "adds " (:title card)
                                                                       " to their score area as an agenda worth "
                                                                       (quantify -1 "agenda point")))
                                        (as-agenda state :runner card -1)
                                        (effect-completed state side eid))
                                    (do (system-msg state :runner (str "takes " dmg " net damage from Shi.Kyū"))
                                        (damage state :corp eid :net dmg {:card card}))))})
                  card targets))}}}})

(defcard "Shock!"
  {:flags {:rd-reveal (req true)}
   :access {:msg "do 1 net damage"
            :async true
            :effect (effect (damage eid :net 1 {:card card}))}})

(defcard "SIU"
  {:derezzed-events [corp-rez-toast]
   :flags {:corp-phase-12 (req true)}
   :abilities [{:label "Trace 3 - Give the Runner 1 tag"
                :req (req (:corp-phase-12 @state))
                :async true
                :cost [:trash-can]
                :effect (effect (continue-ability
                                  {:trace {:base 3
                                           :label "Trace 3 - Give the Runner 1 tag"
                                           :successful {:msg "give the Runner 1 tag"
                                                        :async true
                                                        :effect (effect (gain-tags :runner eid 1))}}}
                                  card nil))}]})

(defcard "Snare!"
  {:flags {:rd-reveal (req true)}
   :access {:optional
            {:req (req (not (in-discard? card)))
             :waiting-prompt "Corp to choose an option"
             :prompt "Pay 4 [Credits] to use Snare! ability?"
             :yes-ability {:async true
                           :cost [:credit 4]
                           :msg "do 3 net damage and give the Runner 1 tag"
                           :effect (req (wait-for (damage state side :net 3 {:card card})
                                                  (gain-tags state :corp eid 1)))}}}})

(defcard "Space Camp"
  {:flags {:rd-reveal (req true)}
   :access {:optional
            {:waiting-prompt "Corp to make a decision"
             :prompt "Place 1 advancement token with Space Camp?"
             :yes-ability {:msg (msg "place 1 advancement token on " (card-str state target))
                           :prompt "Choose a card to place an advancement token on"
                           :choices {:card can-be-advanced?}
                           :effect (effect (add-prop target :advance-counter 1 {:placed true}))}}}})

(defcard "Spin Doctor"
  {:on-rez {:async true
            :msg "draw 2 cards"
            :effect (effect (draw eid 2))}
   :abilities [{:label "Shuffle up to 2 cards from Archives into R&D"
                :cost [:remove-from-game]
                :async true
                :effect (effect (shuffle-into-rd-effect eid card 2))}]})

(defcard "Storgotic Resonator"
  {:abilities [{:cost [:click 1 :power 1]
                :keep-open :while-power-tokens-left
                :label "Do 1 net damage"
                :msg "do 1 net damage"
                :async true
                :effect (effect (damage eid :net 1 {:card card}))}]
   :events [{:event :corp-trash
             :once-per-instance true
             :req (req (and (some #(= (:faction (:identity runner)) (:faction (:card %))) targets)
                            (first-event?
                              state side :corp-trash
                              (fn [targets]
                                (some #(= (:faction (:identity runner)) (:faction (:card %))) targets)))))
             :msg "place 1 power counter on itself"
             :effect (effect (add-counter card :power 1))}]})

(defcard "Student Loans"
  {:constant-effects [{:type :play-additional-cost
                       :req (req (and (event? target)
                                      (seq (filter #(= (:title %) (:title target)) (:discard runner)))))
                       :value [:credit 2]}]})

(defcard "Sundew"
  ; If this a run event then handle in :begin-run as we do not know the server
  ; being run on in :runner-spent-click.
  {:events [{:event :runner-spent-click
             :req (req (first-event? state side :runner-spent-click))
             :msg (req (if (not= :run (get-in @state [:runner :register :click-type]))
                         "gain 2 [Credits]"))
             :async true
             :effect (req (if (not= :run (get-in @state [:runner :register :click-type]))
                            (gain-credits state :corp eid 2)
                            (effect-completed state side eid)))}
            {:event :run
             :once :per-turn
             :req (req (first-event? state side :runner-spent-click))
             :msg (req (if (and (= :run (get-in @state [:runner :register :click-type]))
                                (not this-server))
                         "gain 2 [Credits]"))
             :async true
             :effect (req (if (and (= :run (get-in @state [:runner :register :click-type]))
                                   (not this-server))
                            (gain-credits state :corp eid 2)
                            (effect-completed state side eid)))}]})

(defcard "Synth DNA Modification"
  {:implementation "Manual fire once subroutine is broken"
   :abilities [{:msg "do 1 net damage"
                :label "Do 1 net damage after AP subroutine broken"
                :once :per-turn
                :effect (effect (damage eid :net 1 {:card card}))}]})

(defcard "Team Sponsorship"
  {:events [{:event :agenda-scored
             :prompt "Choose a card from Archives or HQ to install"
             :show-discard true
             :interactive (req true)
             :async true
             :choices {:card #(and (not (operation? %))
                                   (corp? %)
                                   (or (in-hand? %)
                                       (in-discard? %)))}
             :msg (msg (corp-install-msg target))
             :effect (effect (corp-install eid target nil {:ignore-install-cost true}))}]})

(defcard "Tech Startup"
  {:derezzed-events [corp-rez-toast]
   :flags {:corp-phase-12 (req true)}
   :abilities [{:label "Install an asset from R&D"
                :prompt "Choose an asset to install"
                :msg (msg "install " (:title target))
                :req (req (seq (filter asset? (:deck corp))))
                :choices (req (filter asset? (:deck corp)))
                :async true
                :effect (req (wait-for
                               (trash state side card nil)
                               (wait-for
                                 (reveal state side target)
                                 (shuffle! state side :deck)
                                 (corp-install state side eid target nil nil))))}]})

(defcard "TechnoCo"
  (letfn [(is-techno-target [card]
            (or (program? card)
                (hardware? card)
                (and (resource? card)
                     (has-subtype? card "Virtual"))))]
    {:constant-effects [{:type :install-cost
                         :req (req (and (is-techno-target target)
                                        (not (:facedown (second targets)))))
                         :value 1}]
     :events [{:event :runner-install
               :req (req (and (is-techno-target (:card context))
                              (not (:facedown context))))
               :msg "gain 1 [Credits]"
               :async true
               :effect (effect (gain-credits :corp eid 1))}]}))

(defcard "Tenma Line"
  {:abilities [{:label "Swap 2 pieces of installed ice"
                :cost [:click]
                :keep-open :while-clicks-left
                :prompt "Choose two pieces of ice to swap positions"
                :req (req (<= 2 (count (filter ice? (all-installed state :corp)))))
                :choices {:card #(and (installed? %)
                                      (ice? %))
                          :max 2
                          :all true}
                :msg (msg "swap the positions of "
                          (card-str state (first targets))
                          " and "
                          (card-str state (second targets)))
                :effect (req (apply swap-installed state side targets))}]})

(defcard "Test Ground"
  (letfn [(derez-card [advancements & wait-msg]
            (when (pos? advancements)
              {:async true
               :waiting-prompt (first wait-msg)
               :prompt "Derez a card"
               :choices {:card #(and (installed? %)
                                     (rezzed? %))}
               :effect (req (derez state side target)
                            (continue-ability state side (derez-card (dec advancements)) card nil))}))]
    {:advanceable :always
     :abilities [{:label "Derez 1 card for each advancement token"
                  :req (req (pos? (get-counters card :advancement)))
                  :msg (msg "derez " (quantify (get-counters card :advancement) "card"))
                  :cost [:trash-can]
                  :async true
                  :effect (req (let [advancements (get-counters card :advancement)
                                     wait-msg (str "Corp to derez " (quantify advancements "card"))]
                                 (continue-ability state side (derez-card advancements wait-msg) card nil)))}]}))

(defcard "The Board"
  {:on-trash executive-trash-effect
   :constant-effects [{:type :agenda-value
                       :req (req (= :runner (:scored-side target)))
                       :value -1}]})

(defcard "The News Now Hour"
  {:events [{:event :runner-turn-begins
             :effect (req (prevent-current state side))}]
   :on-rez {:effect (req (prevent-current state side))}
   :leave-play (req (swap! state assoc-in [:runner :register :cannot-play-current] false))})

(defcard "The Root"
  {:recurring 3
   :interactions {:pay-credits {:req (req (or (= :advance (:source-type eid))
                                              (= :corp-install (:source-type eid))
                                              (= :rez (:source-type eid))))
                                :type :recurring}}})

(defcard "Thomas Haas"
  {:advanceable :always
   :abilities [{:label "Gain credits"
                :msg (msg "gain " (* 2 (get-counters card :advancement)) " [Credits]")
                :cost [:trash-can]
                :async true
                :effect (effect (gain-credits eid (* 2 (get-counters card :advancement))))}]})

(defcard "Tiered Subscription"
  {:events [{:event :run
             :req (req (first-event? state side :run))
             :msg "gain 1 [Credits]"
             :async true
             :effect (effect (gain-credits :corp eid 1))}]})

(defcard "Toshiyuki Sakai"
  (advance-ambush
    0
    {:async true
     :waiting-prompt "Corp to make a decision"
     :prompt "Choose an asset or agenda in HQ"
     :choices {:card #(and (or (agenda? %)
                               (asset? %))
                           (in-hand? %))}
     :msg "swap itself for an asset or agenda from HQ"
     :effect (req (let [counters (get-counters card :advancement)
                        [moved-card moved-target] (swap-cards state side card target)]
                    (set-prop state side moved-target :advance-counter counters)
                    (continue-ability
                      state :runner
                      {:optional
                       {:prompt "Access the newly installed card?"
                        :yes-ability {:async true
                                      :effect (effect (access-card eid (get-card state moved-target)))}}}
                      moved-card nil)))}
    "Swap Toshiyuki Sakai with an agenda or asset from HQ?"))

(defcard "Turtlebacks"
  {:events [{:event :server-created
             :msg "gain 1 [Credits]"
             :async true
             :effect (effect (gain-credits eid 1))}]})

(defcard "Urban Renewal"
  {:on-rez {:effect (effect (add-counter card :power 3))}
   :derezzed-events [corp-rez-toast]
   :events [{:event :corp-turn-begins
             :async true
             :effect (req (add-counter state side card :power -1)
                          (if (not (pos? (get-counters (get-card state card) :power)))
                            (wait-for (trash state side card nil)
                                      (system-msg state :corp "uses Urban Renewal to do 4 meat damage")
                                      (damage state side eid :meat 4 {:card card}))
                            (effect-completed state side eid)))}]})

(defcard "Urtica Cipher"
  (advance-ambush 0 {:msg (msg "do " (+ 2 (get-counters (get-card state card) :advancement)) " net damage")
                     :async true
                     :effect (effect (damage eid :net (+ 2 (get-counters (get-card state card) :advancement)) {:card card}))}))

(defcard "Vaporframe Fabricator"
  {:on-trash {:req (req (= :runner side))
              :async true
              :choices {:card #(and (corp? %)
                                    (in-hand? %)
                                    (not (operation? %)))}
              :msg (msg (corp-install-msg target))
              :effect
              (effect
                (continue-ability
                  (let [card-to-install target]
                    {:async true
                     :prompt (str "Where to install " (:title card-to-install))
                     :choices (req (remove (set (zone->name (get-zone card)))
                                           (installable-servers state card-to-install)))
                     :effect (effect (corp-install eid card-to-install target {:ignore-all-cost true}))})
                  card nil))}
   :abilities [{:label "Install 1 card"
                :async true
                :cost [:click 1]
                :once :per-turn
                :choices {:card #(and (corp? %)
                                      (in-hand? %)
                                      (not (operation? %)))}
                :msg (msg (corp-install-msg target))
                :effect (effect (corp-install eid target nil {:ignore-all-cost true}))}]})

(defcard "Victoria Jenkins"
  {:on-rez {:effect (req (lose state :runner :click-per-turn 1))}
   :leave-play (req (gain state :runner :click-per-turn 1))
   :on-trash executive-trash-effect})

(defcard "Wall to Wall"
  (let [all [{:msg "gain 1 [Credits]"
              :async true
              :effect (effect (gain-credits eid 1))}
             {:msg "draw 1 card"
              :async true
              :effect (effect (draw eid 1))}
             {:label "place 1 advancement token on a piece of ice"
              :msg (msg "place 1 advancement token on " (card-str state target))
              :prompt "Choose a piece of ice on which to place an advancement"
              :async true
              :choices {:card #(and (ice? %)
                                    (installed? %))}
              :cancel-effect (effect (effect-completed eid))
              :effect (effect (add-prop target :advance-counter 1 {:placed true})
                              (effect-completed eid))}
             {:label "add this asset to HQ"
              :msg "add itself to HQ"
              :effect (effect (move card :hand))}]
        choice (fn choice [abis n]
                 (let [choices (concat (mapv make-label abis) ["Done"])]
                   {:prompt "Choose an ability to resolve"
                    :choices choices
                    :async true
                    :effect (req (let [chosen (first (filter #(= % target) choices))
                                       chosen-ability (first (filter #(= target (make-label %)) abis))]
                                   (wait-for (resolve-ability state side chosen-ability card nil)
                                     (if (and (pos? (dec n))
                                              (not= "Done" chosen))
                                       (continue-ability state side (choice (remove-once #(= % chosen-ability) abis) (dec n)) card nil)
                                       (effect-completed state side eid)))))}))
        ability {:async true
                 :label "resolve an ability (start of turn)"
                 :once :per-turn
                 :effect (effect (continue-ability (choice all (if (< 1 (count (filter asset? (all-active-installed state :corp))))
                                                                 1
                                                                 3)) card nil))}]
    {:derezzed-events [(assoc corp-rez-toast :event :runner-turn-ends)]
     :events [(assoc ability :event :corp-turn-begins)]
     :abilities [ability]}))

(defcard "Warden Fatuma"
  (let [new-sub {:label "[Warden Fatuma] Force the Runner to lose 1 [Click], if able"}]
    (letfn [(all-rezzed-bios [state]
              (filter #(and (ice? %)
                            (has-subtype? % "Bioroid")
                            (rezzed? %))
                      (all-installed state :corp)))
            (remove-one [cid state ice]
              (remove-extra-subs! state :corp ice cid))
            (add-one [cid state ice]
              (add-extra-sub! state :corp ice new-sub cid {:front true}))
            (update-all [state func]
              (doseq [i (all-rezzed-bios state)]
                (func state i)))]
      {:on-rez {:msg "add \"[Subroutine] The Runner loses [Click], if able\" before all other subroutines"
                :effect (req (update-all state (partial add-one (:cid card))))}
       :leave-play (req (system-msg state :corp "loses Warden Fatuma additional subroutines")
                     (update-all state (partial remove-one (:cid card))))
       :sub-effect {:msg "force the Runner to lose 1 [Click], if able"
                    :effect (req (lose-clicks state :runner 1))}
       :events [{:event :rez
                 :req (req (and (ice? (:card context))
                                (has-subtype? (:card context) "Bioroid")))
                 :effect (req (add-one (:cid card) state (get-card state (:card context))))}]})))

(defcard "Watchdog"
  (letfn [(not-triggered? [state card]
            (no-event? state :runner :rez #(ice? (:card (first %)))))]
    {:constant-effects [{:type :rez-cost
                         :req (req (and (ice? target)
                                        (not-triggered? state card)))
                         :value (req (- (count-tags state)))}]
     :events [{:event :rez
               :req (req (and (ice? (:card context))
                              (not-triggered? state card)))
               :msg (msg "reduce the rez cost of " (:title (:card context))
                      " by " (count-tags state) " [Credits]")}]}))

(defcard "Whampoa Reclamation"
  {:abilities [{:label "Add 1 card from Archives to the bottom of R&D"
                :once :per-turn
                :req (req (and (pos? (count (:hand corp)))
                               (pos? (count (:discard corp)))))
                :async true
                :cost [:trash-from-hand 1]
                :effect (effect (continue-ability
                                  {:waiting-prompt "Corp to make a decision"
                                   :prompt "Choose a card in Archives to add to the bottom of R&D"
                                   :show-discard true
                                   :choices {:card #(and (in-discard? %)
                                                         (corp? %))}
                                   :msg (msg "trash 1 card from HQ and add "
                                             (if (:seen target) (:title target) "a card")
                                             " from Archives to the bottom of R&D")
                                   :effect (effect (move target :deck))}
                                  card nil))}]})

(defcard "Worlds Plaza"
  {:abilities [{:label "Install an asset on Worlds Plaza"
                :req (req (< (count (:hosted card)) 3))
                :cost [:click 1]
                :keep-open :while-clicks-left
                :prompt "Choose an asset to install on Worlds Plaza"
                :choices {:card #(and (asset? %)
                                      (in-hand? %)
                                      (corp? %))}
                :msg (msg "host " (:title target))
                :async true
                :effect (req (wait-for (corp-install state side target card nil) ;; install target onto card
                                       (rez state side eid (last (:hosted (get-card state card))) {:cost-bonus -2})))}]})

(defcard "Zaibatsu Loyalty"
  {:interactions {:prevent [{:type #{:expose}
                             :req (req true)}]}
   :derezzed-events [{:event :pre-expose
                      :async true
                      :effect (req (let [etarget target]
                                     (continue-ability
                                       state side
                                       {:optional
                                        {:req (req (not (rezzed? card)))
                                         :player :corp
                                         :prompt (msg "The Runner is about to expose " (:title etarget) ". Rez Zaibatsu Loyalty?")
                                         :yes-ability {:async true
                                                       :effect (effect (rez eid card))}}}
                                       card nil)))}]
   :abilities [{:msg "prevent 1 card from being exposed"
                :cost [:credit 1]
                :effect (effect (expose-prevent 1))}
               {:msg "prevent 1 card from being exposed"
                :label "Prevent 1 card from being exposed"
                :cost [:trash-can]
                :effect (effect (expose-prevent 1))}]})

(defcard "Zealous Judge"
  {:rez-req (req tagged)
   :abilities [{:async true
                :label "Give the Runner 1 tag"
                :cost [:click 1 :credit 1]
                :keep-open :while-clicks-left
                :msg "give the Runner 1 tag"
                :effect (effect (gain-tags eid 1))}]})<|MERGE_RESOLUTION|>--- conflicted
+++ resolved
@@ -1905,13 +1905,8 @@
                {:label "Move any number of credits to your credit pool"
                 :prompt "How many credits do you want to move?"
                 :choices {:counter :credit}
-<<<<<<< HEAD
-                :msg (msg "trash it and gain " target " [Credits]")
+                :msg (msg "trash itself and gain " target " [Credits]")
                 :cost [:trash-can]
-=======
-                :msg (msg "trash itself and gain " target " [Credits]")
-                :cost [:trash]
->>>>>>> 3e2a01ce
                 :async true
                 :effect (effect (gain-credits eid target))}]})
 
