--- conflicted
+++ resolved
@@ -949,18 +949,11 @@
                   :label (str "Gain 2 [Credits] (start of turn)")
                   :delayed-completion true
                   :effect (req (gain state :corp :credit 2)
-<<<<<<< HEAD
                                (when (zero? (get-counters (get-card state card) :credit))
-                                 (trash state :corp eid card nil)
+                                 (trash state :corp eid card {:unpreventable true})
                                  (effect-completed state :corp eid)))}]
      {:effect (effect (add-counter card :credit 8))
       :flags {:corp-phase-12 (req (= 2 (get-counters card :credit)))}
-=======
-                               (if (zero? (get-in card [:counter :credit]))
-                                 (trash state :corp eid card {:unpreventable true})
-                                 (effect-completed state :corp eid)))}]
-     {:effect (effect (add-counter card :credit 8))
->>>>>>> bfbecb9c
       :derezzed-events {:runner-turn-ends corp-rez-toast}
       :events {:corp-turn-begins ability}
       :trash-effect {:req (req (= :servers (first (:previous-zone card))))
