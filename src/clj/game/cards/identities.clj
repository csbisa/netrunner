(ns game.cards.identities
  (:require [game.core :refer :all]
            [game.utils :refer :all]
            [jinteki.utils :refer :all]
            [clojure.string :as string]))

;;; Helper functions for Draft cards
(def draft-points-target
  "Set each side's agenda points target at 6, per draft format rules"
  (req (swap! state assoc-in [:runner :agenda-point-req] 6)
       (swap! state assoc-in [:corp :agenda-point-req] 6)))

(defn- has-most-faction?
  "Checks if the faction has a plurality of rezzed / installed cards"
  [state side fc]
  (let [card-list (all-active-installed state side)
        faction-freq (frequencies (map :faction card-list))
        reducer (fn [{:keys [max-count] :as acc} faction count]
                  (cond
                    ;; Has plurality update best-faction
                    (> count max-count)
                    {:max-count count :max-faction faction}
                    ;; Lost plurality
                    (= count max-count)
                    (dissoc acc :max-faction)
                    ;; Count is not more, do not change the accumulator map
                    :default
                    acc))
        best-faction (:max-faction (reduce-kv reducer {:max-count 0 :max-faction nil} faction-freq))]
    (= fc best-faction)))

;; Card definitions

(defcard "419: Amoral Scammer"
  {:events [{:event :corp-install
             :async true
             :req (req (and (first-event? state :corp :corp-install)
                            (pos? (:turn @state))
                            (not (rezzed? target))
                            (not (#{:rezzed-no-cost :rezzed-no-rez-cost :rezzed :faceup} (second targets)))))
             :waiting-prompt "Runner to use 419: Amoral Scammer"
             :effect
             (effect
               (continue-ability
                 (let [itarget target]
                   {:optional
                    {:prompt "Expose installed card unless Corp pays 1 [Credits]?"
                     :player :runner
                     :autoresolve (get-autoresolve :auto-419)
                     :no-ability {:effect (req (clear-wait-prompt state :corp))}
                     :yes-ability
                     {:async true
                      :effect (req (if (not (can-pay? state :corp (assoc eid :source card :source-type :ability) card nil :credit 1))
                                     (do
                                       (toast state :corp "Cannot afford to pay 1 credit to block card exposure" "info")
                                       (expose state :runner eid itarget))
                                     (continue-ability
                                       state side
                                       {:optional
                                        {:waiting-prompt "Corp to decide about 419: Amoral Scammer"
                                         :prompt "Pay 1 [Credits] to prevent exposure of installed card?"
                                         :player :corp
                                         :no-ability
                                         {:async true
                                          :effect (effect (expose :runner eid itarget))}
                                         :yes-ability
                                         {:async true
                                          :effect
                                          (req (wait-for
                                                 (pay state :corp card [:credit 1])
                                                 (system-msg state :corp
                                                             (str (:msg async-result)
                                                                  " to prevent "
                                                                  " card from being exposed"))
                                                 (effect-completed state side eid)))}}}
                                       card nil)))}}})
                 card nil))}]
   :abilities [(set-autoresolve :auto-419 "419")]})

(defcard "Acme Consulting: The Truth You Need"
  (letfn [(outermost? [run-position run-ices]
            (and run-position
                 (pos? run-position)
                 (= run-position (count run-ices))))]
    {:constant-effects [{:type :tags
                         :req (req (and (rezzed? current-ice)
                                        (= :encounter-ice (:phase run))
                                        (outermost? run-position run-ices)))
                         :value 1}]}))

(defcard "Adam: Compulsive Hacker"
  {:events [{:event :pre-start-game
             :req (req (= side :runner))
             :async true
             :waiting-prompt "Runner to choose starting directives"
             :effect (req (let [directives (->> (server-cards)
                                                (filter #(has-subtype? % "Directive"))
                                                (map make-card)
                                                (map #(assoc % :zone [:play-area]))
                                                (into []))]
                            ;; Add directives to :play-area - assumed to be empty
                            (swap! state assoc-in [:runner :play-area] directives)
                            (continue-ability
                              state side
                              {:prompt (str "Choose 3 starting directives")
                               :choices {:max 3
                                         :all true
                                         :card #(and (runner? %)
                                                     (in-play-area? %))}
                               :effect (req (doseq [c targets]
                                              (runner-install state side c
                                                              {:ignore-all-cost true
                                                               :custom-message (fn [_] (str "starts with " (:title c) " in play"))}))
                                            (swap! state assoc-in [:runner :play-area] []))}
                              card nil)))}]})

(defcard "AgInfusion: New Miracles for a New World"
  {:abilities [{:label "Trash a piece of ice to choose another server- the runner is now running that server"
                :once :per-turn
                :async true
                :req (req (and run
                               (= :approach-ice (:phase run))
                               (not (rezzed? current-ice))
                               (can-rez? state side current-ice {:ignore-unique true})))
                :prompt "Choose another server and redirect the run to its outermost position"
                :choices (req (cancellable (remove #{(-> @state :run :server central->name)} servers)))
                :msg (msg "trash the approached ICE. The Runner is now running on " target)
                :effect (req (let [dest (server->zone state target)
                                   ice (count (get-in corp (conj dest :ices)))
                                   phase (if (pos? ice) :encounter-ice :approach-server)]
                               (when (zero? ice)
                                 (swap! state assoc-in [:run :jack-out] true))
                               (redirect-run state side target phase)
                               (start-next-phase state side nil)
                               (trash state side eid current-ice {:unpreventable true})))}]})

(defcard "Akiko Nisei: Head Case"
  {:events [{:event :pre-access
             :interactive (req true)
             :psi {:req (req (= target :rd))
                   :player :runner
                   :equal {:msg "access 1 additional card"
                           :effect (effect (access-bonus :rd 1)
                                           (effect-completed eid))}}}]})

(defcard "Alice Merchant: Clan Agitator"
  {:events [{:event :successful-run
             :interactive (req true)
             :req (req (and (= :archives (target-server context))
                            (first-successful-run-on-server? state :archives)
                            (not-empty (:hand corp))))
             :waiting-prompt "Corp to trash 1 card from HQ"
             :prompt "Choose a card in HQ to discard"
             :player :corp
             :choices {:all true
                       :card #(and (in-hand? %)
                                   (corp? %))}
             :msg "force the Corp to trash 1 card from HQ"
             :async true
             :effect (effect (trash :corp eid target nil))}]})

(defcard "Andromeda: Dispossessed Ristie"
  {:events [{:event :pre-start-game
             :req (req (= side :runner))
             :effect (effect (draw 4 {:suppress-event true}))}]
   :mulligan (effect (draw 4 {:suppress-event true}))})

(defcard "Apex: Invasive Predator"
  (let [ability {:prompt "Select a card to install facedown"
                 :label "Install a card facedown (start of turn)"
                 :once :per-turn
                 :choices {:max 1
                           :card #(and (runner? %)
                                       (in-hand? %))}
                 :req (req (and (pos? (count (:hand runner)))
                                (:runner-phase-12 @state)))
                 :async true
                 :effect (effect (runner-install (assoc eid :source card :source-type :runner-install) target {:facedown true}))}]
    {:implementation "Install restriction not enforced"
     :events [(assoc ability :event :runner-turn-begins)]
     :flags {:runner-phase-12 (req true)}
     :abilities [ability]}))

(defcard "Argus Security: Protection Guaranteed"
  {:events [{:event :agenda-stolen
             :prompt "Take 1 tag or suffer 2 meat damage?"
             :async true
             :choices ["1 tag" "2 meat damage"] :player :runner
             :msg "make the Runner take 1 tag or suffer 2 meat damage"
             :effect (req (if (= target "1 tag")
                            (do (system-msg state side "chooses to take 1 tag")
                                (gain-tags state :runner eid 1))
                            (do (system-msg state side "chooses to suffer 2 meat damage")
                                (damage state :runner eid :meat 2 {:unboostable true :card card}))))}]})

(defcard "Armand \"Geist\" Walker: Tech Lord"
  {:events [{:event :runner-trash
             :async true
             :interactive (req true)
             :req (req (and (= side :runner) (= :ability-cost (:cause target))))
             :msg "draw a card"
             :effect (effect (draw eid 1 nil))}]})

(defcard "Asa Group: Security Through Vigilance"
  {:events [{:event :corp-install
             :async true
             :req (req (first-event? state :corp :corp-install))
             :effect (req (let [installed-card target
                                z (butlast (get-zone installed-card))]
                            (continue-ability
                              state side
                              {:prompt (str "Select a "
                                            (if (is-remote? z)
                                              "non-agenda"
                                              "piece of ice")
                                            " in HQ to install")
                               :choices {:card #(and (in-hand? %)
                                                     (corp? %)
                                                     (corp-installable-type? %)
                                                     (not (agenda? %))
                                                     (or (is-remote? z)
                                                         (ice? %)))}
                               :async true
                               :effect (effect (corp-install eid target (zone->name z) nil))}
                              card nil)))}]})

(defcard "Ayla \"Bios\" Rahim: Simulant Specialist"
  {:abilities [{:label "Add 1 card from NVRAM to your grip"
                :cost [:click 1]
                :async true
                :prompt "Choose a card from NVRAM"
                :choices (req (cancellable (:hosted card)))
                :msg "move a card from NVRAM to their Grip"
                :effect (effect (move target :hand)
                                (effect-completed eid))}]
   :events [{:event :pre-start-game
             :req (req (= side :runner))
             :async true
             :waiting-prompt "Runner to choose cards for NVRAM"
             :effect (req (doseq [c (take 6 (:deck runner))]
                            (move state side c :play-area))
                          (continue-ability
                            state side
                            {:prompt "Select 4 cards for NVRAM"
                             :choices {:max 4
                                       :all true
                                       :card #(and (runner? %)
                                                   (in-play-area? %))}
                             :effect (req (doseq [c targets]
                                            (host state side (get-card state card) c {:facedown true}))
                                          (doseq [c (get-in @state [:runner :play-area])]
                                            (move state side c :deck))
                                          (shuffle! state side :deck))}
                            card nil))}]})

(defcard "Azmari EdTech: Shaping the Future"
  (let [check-type {:req (req (is-type? target (:az-target card)))
                    :async true
                    :effect (effect (gain-credits :corp eid 2))
                    :once :per-turn
                    :msg (msg "gain 2 [Credits] from " (:az-target card))}]
    {:events [{:event :corp-turn-ends
               :prompt "Name a Runner card type"
               :choices ["Event" "Resource" "Program" "Hardware"]
               :effect (effect (update! (assoc card :az-target target))
                               (system-msg (str "uses Azmari EdTech: Shaping the Future to name " target)))}
              (assoc check-type
                     :event :runner-install
                     :req (req (and (is-type? target (:az-target card))
                                    (not (facedown? target)))))
              (assoc check-type :event :play-event)]}))

(defcard "Az McCaffrey: Mechanical Prodigy"
  ;; Effect marks Az's ability as "used" if it has already met it's trigger condition this turn
  (letfn [(az-type? [card] (or (hardware? card)
                               (and (resource? card)
                                    (or (has-subtype? card "Job")
                                        (has-subtype? card "Connection")))))
          (not-triggered? [state card] (no-event? state :runner :runner-install #(az-type? (first %))))]
    {:constant-effects [{:type :install-cost
                         :req (req (and (az-type? target)
                                        (not-triggered? state card)))
                         :value -1}]
     :events [{:event :runner-install
               :req (req (and (az-type? target)
                              (not-triggered? state card)))
               :silent (req true)
               :msg (msg "reduce the install cost of " (:title target) " by 1 [Credits]")}]}))

(defcard "Blue Sun: Powering the Future"
  {:flags {:corp-phase-12 (req (and (not (:disabled card))
                                    (some rezzed? (all-installed state :corp))))}
   :abilities [{:choices {:card rezzed?}
                :label "Add 1 rezzed card to HQ and gain credits equal to its rez cost"
                :msg (msg "add " (:title target) " to HQ and gain " (rez-cost state side target) " [Credits]")
                :async true
                :effect (effect (move target :hand)
                                (gain-credits eid (rez-cost state side target)))}]})

(defcard "Boris \"Syfr\" Kovac: Crafty Veteran"
  {:events [{:event :pre-start-game
             :effect draft-points-target}
            {:event :runner-turn-begins
             :req (req (and (has-most-faction? state :runner "Criminal")
                            (pos? (get-in runner [:tag :base]))))
             :msg "remove 1 tag"
             :async true
             :effect (effect (lose-tags eid 1))}]})

(defcard "Cerebral Imaging: Infinite Frontiers"
  {:constant-effects [(corp-hand-size+ (req (:credit corp)))]
   :effect (req (swap! state assoc-in [:corp :hand-size :base] 0))
   :leave-play (req (swap! state assoc-in [:corp :hand-size :base] 5))})

(defcard "Chaos Theory: Wünderkind"
  {:constant-effects [(mu+ 1)]})

(defcard "Chronos Protocol: Selective Mind-mapping"
  {:req (req (empty? (filter #(= :net (first %)) (turn-events state :runner :damage))))
   :effect (effect (enable-corp-damage-choice))
   :leave-play (req (swap! state update-in [:damage] dissoc :damage-choose-corp))
   :events [{:event :corp-phase-12
             :effect (effect (enable-corp-damage-choice))}
            {:event :runner-phase-12
             :effect (effect (enable-corp-damage-choice))}
            {:event :pre-resolve-damage
             :optional
             {:player :corp
              :req (req (and (= target :net)
                             (corp-can-choose-damage? state)
                             (pos? (last targets))
                             (empty? (filter #(= :net (first %)) (turn-events state :runner :damage)))
                             (pos? (count (:hand runner)))))
              :waiting-prompt "Corp to use Chronos Protocol: Selective Mind-mapping"
              :prompt "Use Chronos Protocol to select the first card trashed?"
              :yes-ability
              {:async true
               :msg (msg "look at the Runner's Grip ( "
                         (string/join ", " (map :title (sort-by :title (:hand runner))))
                         " ) and select the card that is trashed")
               :effect
               (effect (continue-ability
                         {:prompt "Select a card to trash"
                          :choices (req (:hand runner))
                          :not-distinct true
                          :msg (msg "choose " (:title target) " to trash")
                          :effect (req (chosen-damage state :corp target))}
                         card nil))}
              :no-ability
              {:effect (req (system-msg state :corp "doesn't use Chronos Protocol to select the first card trashed"))}}}]})

(defcard "Cybernetics Division: Humanity Upgraded"
  {:constant-effects [(hand-size+ -1)]})

(defcard "Earth Station: SEA Headquarters"
  (let [flip-effect (effect (update! (if (:flipped card)
                                       (do (system-msg state :corp "flipped their identity to Earth Station: SEA Headquarters")
                                           (assoc card
                                                  :flipped false
                                                  :code (subs (:code card) 0 5)))
                                       (assoc card
                                              :flipped true
                                              :code (str (subs (:code card) 0 5) "flip")))))]
    {:events [{:event :pre-first-turn
               :req (req (= side :corp))
               :effect (effect (update! (assoc card :flipped false)))}
              {:event :successful-run
               :req (req (and (= :hq (target-server context))
                              (:flipped card)))
               :effect flip-effect}]
     :constant-effects [{:type :run-additional-cost
                         :req (req (or
                                     (and (not (:flipped card))
                                          (= :hq (:server (second targets))))
                                     (and (:flipped card)
                                          (in-coll? (keys (get-remotes state)) (:server (second targets))))))
                         :value (req [:credit (if (:flipped card) 6 1)])}]
     :async true
     ; This effect will be resolved when the ID is reenabled after Strike / Direct Access
     :effect (effect
               (continue-ability
                 {:req (req (< 1 (count (get-remotes state))))
                  :prompt "Select a server to be saved from the rules apocalypse"
                  :choices (req (get-remote-names state))
                  :async true
                  :effect (req (let [to-be-trashed (remove #(in-coll? ["Archives" "R&D" "HQ" target] (zone->name (second (get-zone %))))
                                                           (all-installed state :corp))]
                                 (system-msg state side (str "chooses " target
                                                             " to be saved from the rules apocalypse and trashes "
                                                             (quantify (count to-be-trashed) "card")))
                                 ; these cards get trashed by the game and not by players
                                 (trash-cards state side eid to-be-trashed {:unpreventable true :game-trash true})))}
                 card nil))
     :abilities [{:label "Flip identity to Earth Station: Ascending to Orbit"
                  :req (req (not (:flipped card)))
                  :cost [:click 1]
                  :msg "flip their identity to Earth Station: Ascending to Orbit"
                  :effect flip-effect}
                 {:label "Manually flip identity to Earth Station: SEA Headquarters"
                  :req (req (:flipped card))
                  :effect flip-effect}]}))

(defcard "Edward Kim: Humanity's Hammer"
  {:events [{:event :access
             :once :per-turn
             :req (req (and (operation? target)
                            (first-event? state side :access #(operation? (first %)))))
             :async true
             :effect (req (if (in-discard? target)
                            (effect-completed state side eid)
                            (do (when run
                                  (swap! state assoc-in [:run :did-trash] true))
                                (swap! state assoc-in [:runner :register :trashed-card] true)
                                (system-msg state :runner
                                            (str "uses Edward Kim: Humanity's Hammer to"
                                                 " trash " (:title target)
                                                 " at no cost"))
                                (trash state side eid target nil))))}]})

(defcard "Ele \"Smoke\" Scovak: Cynosure of the Net"
  {:recurring 1
   :interactions {:pay-credits {:req (req (and (= :ability (:source-type eid))
                                               (has-subtype? target "Icebreaker")))
                                :type :recurring}}})

(defcard "Exile: Streethawk"
  {:flags {:runner-install-draw true}
   :events [{:event :runner-install
             :silent (req (not (and (program? target)
                                    (some #{:discard} (:previous-zone target)))))
             :async true
             :req (req (and (program? target)
                            (some #{:discard} (:previous-zone target))))
             :msg (msg "draw a card")
             :effect (req (draw state side eid 1 nil))}]})

(defcard "Freedom Khumalo: Crypto-Anarchist"
  {:interactions
   {:access-ability
    {:async true
     :once :per-turn
     :label "Trash card"
     :req (req (and (not (:disabled card))
                    (not (agenda? target))
                    (<= (play-cost state side target)
                        (number-of-virus-counters state))))
     :waiting-prompt "Runner to use Freedom Khumalo's ability"
     :effect (req (let [accessed-card target
                        play-or-rez (:cost target)]
                    (if (zero? play-or-rez)
                      (continue-ability
                        state side
                        {:async true
                         :msg (msg "trash " (:title accessed-card) " at no cost")
                         :effect (effect (trash eid (assoc accessed-card :seen true) {:accessed true}))}
                        card nil)
                      (wait-for (resolve-ability state side (pick-virus-counters-to-spend play-or-rez) card nil)
                                (if-let [msg (:msg async-result)]
                                  (do (system-msg state :runner
                                                  (str "uses Freedom Khumalo: Crypto-Anarchist to"
                                                       " trash " (:title accessed-card)
                                                       " at no cost, spending " msg))
                                      (trash state side eid (assoc accessed-card :seen true) {:accessed true}))
                                  ;; Player cancelled ability
                                  (do (swap! state dissoc-in [:per-turn (:cid card)])
                                      (access-non-agenda state side eid accessed-card :skip-trigger-event true)))))))}}})

(defcard "Fringe Applications: Tomorrow, Today"
  {:events [{:event :pre-start-game
             :effect draft-points-target}
            {:event :runner-turn-begins
             :player :corp
             :req (req (and (not (:disabled card))
                            (has-most-faction? state :corp "Weyland Consortium")
                            (some ice? (all-installed state side))))
             :prompt "Select a piece of ICE to place 1 advancement token on"
             :choices {:card #(and (installed? %)
                                   (ice? %))}
             :msg (msg "place 1 advancement token on " (card-str state target))
             :effect (req (add-prop state :corp target :advance-counter 1 {:placed true}))}]})

(defcard "Gabriel Santiago: Consummate Professional"
  {:events [{:event :successful-run
             :silent (req true)
             :req (req (and (= :hq (target-server context))
                            (first-successful-run-on-server? state :hq)))
             :msg "gain 2 [Credits]"
             :async true
             :effect (effect (gain-credits eid 2))}]})

(defcard "Gagarin Deep Space: Expanding the Horizon"
  {:events [{:event :pre-access-card
             :req (req (is-remote? (second (get-zone target))))
             :effect (effect (access-cost-bonus [:credit 1]))
             :msg "make the Runner spend 1 [Credits] to access"}]})

(defcard "GameNET: Where Dreams are Real"
  {:implementation "Credit gain not implemented. You can use shortcut ability."
   :abilities [{:msg "gain 1 [Credits] (shortcut)"
                :async true
                :effect (effect (gain-credits :corp eid 1))}]})

(defcard "GRNDL: Power Unleashed"
  {:events [{:event :pre-start-game
             :req (req (= :corp side))
             :async true
             :effect (req (wait-for (gain-credits state :corp 5)
                                    (if (zero? (count-bad-pub state))
                                      (gain-bad-publicity state :corp eid 1)
                                      (effect-completed state side eid))))}]})

(defcard "Haarpsichord Studios: Entertainment Unleashed"
  (let [haarp (fn [state side card]
                (if (agenda? card)
                  ((constantly false)
                   (toast state :runner "Cannot steal due to Haarpsichord Studios." "warning"))
                  true))]
    {:events [{:event :agenda-stolen
               :effect (effect (register-turn-flag! card :can-steal haarp))}]
     :effect (req (when-not (first-event? state side :agenda-stolen)
                    (register-turn-flag! state side card :can-steal haarp)))
     :leave-play (effect (clear-turn-flag! card :can-steal))}))

(defcard "Haas-Bioroid: Architects of Tomorrow"
  {:events [{:event :pass-ice
             :req (req (and (rezzed? (:ice context))
                            (has-subtype? (:ice context) "Bioroid")
                            (first-event? state :runner :pass-ice
                                          (fn [targets]
                                            (let [context (first targets)]
                                              (and (rezzed? (:ice context))
                                                   (has-subtype? (:ice context) "Bioroid")))))))
             :waiting-prompt "Corp to use Haas-Bioroid: Architects of Tomorrow"
             :prompt "Select a Bioroid to rez"
             :player :corp
             :choices
             {:req (req (and (has-subtype? target "Bioroid")
                             (not (rezzed? target))
                             (can-pay? state side (assoc eid :source card :source-type :rez) target nil
                                       [:credit (rez-cost state side target {:cost-bonus -4})])))}
             :msg (msg "rez " (:title target))
             :effect (effect (rez eid target {:cost-bonus -4}))}]})

(defcard "Haas-Bioroid: Engineering the Future"
  {:events [{:event :corp-install
             :req (req (first-event? state corp :corp-install))
             :msg "gain 1 [Credits]"
             :async true
             :effect (effect (gain-credits eid 1))}]})

(defcard "Haas-Bioroid: Stronger Together"
  {:constant-effects [{:type :ice-strength
                       :req (req (has-subtype? target "Bioroid"))
                       :value 1}]
   :leave-play (effect (update-all-ice))
   :effect (effect (update-all-ice))})

(defcard "Harishchandra Ent.: Where You're the Star"
  {:events [{:event :tags-changed
             :effect (req (if (is-tagged? state)
                            (reveal-hand state :runner)
                            (conceal-hand state :runner)))}]
   :effect (req (when (is-tagged? state)
                  (reveal-hand state :runner)))
   :leave-play (req (when (is-tagged? state)
                      (conceal-hand state :runner)))})

(defcard "Harmony Medtech: Biomedical Pioneer"
  {:effect (effect (lose :agenda-point-req 1)
                   (lose :runner :agenda-point-req 1))
   :leave-play (effect (gain :agenda-point-req 1)
                       (gain :runner :agenda-point-req 1))})

(defcard "Hayley Kaplan: Universal Scholar"
  {:events [{:event :runner-install
             :silent (req (not (and (first-event? state side :runner-install)
                                    (some #(is-type? % (:type target)) (:hand runner)))))
             :req (req (and (first-event? state side :runner-install)
                            (not (:facedown target))))
             :once :per-turn
             :async true
             :waiting-prompt "Runner to use Hayley's ability"
             :effect
             (effect (continue-ability
                       (let [itarget target
                             card-type (:type itarget)]
                         (if (some #(is-type? % (:type itarget)) (:hand runner))
                           {:optional
                            {:prompt (msg "Install another " card-type " from your Grip?")
                             :yes-ability
                             {:prompt (msg "Select another " card-type " to install from your Grip")
                              :choices {:card #(and (is-type? % card-type)
                                                    (in-hand? %))}
                              :msg (msg "install " (:title target))
                              :async true
                              :effect (effect (runner-install (assoc eid :source card :source-type :runner-install) target nil))}}}
                           {:prompt (str "You have no " card-type "s in hand")
                            :choices ["Carry on!"]
                            :prompt-type :bogus}))
                       card nil))}]})

(defcard "Hoshiko Shiro: Untold Protagonist"
  (let [flip-effect (req (update! state side (if (:flipped card)
                                               (assoc card
                                                      :flipped false
                                                      :code (subs (:code card) 0 5)
                                                      :subtype "Natural")
                                               (assoc card
                                                      :flipped true
                                                      :code (str (subs (:code card) 0 5) "flip")
<<<<<<< HEAD
                                                      :subtype "Digital"))))]
    {:constant-effects [(link+ (req (:flipped card)) 1)]
=======
                                                      :subtype "Digital")))
                         (update-link state))]
    {:constant-effects [{:type :link
                         :req (req (:flipped card))
                         :value 1}]
>>>>>>> aec3ee0c
     :events [{:event :pre-first-turn
               :req (req (= side :runner))
               :effect (effect (update! (assoc card :flipped false)))}
              {:event :runner-turn-ends
               :interactive (req true)
               :async true
               :effect (req (cond
                              (and (:flipped card)
                                   (not (:accessed-cards runner-reg)))
                              (do (system-msg state :runner "flips their identity to Hoshiko Shiro: Untold Protagonist")
                                  (continue-ability state :runner {:effect flip-effect} card nil))

                              (and (not (:flipped card))
                                   (:accessed-cards runner-reg))
                              (wait-for (gain-credits state :runner 2)
                                        (system-msg state :runner "gains 2 [Credits] and flips their identity to Hoshiko Shiro: Mahou Shoujo")
                                        (continue-ability state :runner {:effect flip-effect} card nil))

                              :else
                              (effect-completed state side eid)))}
              {:event :runner-turn-begins
               :req (req (:flipped card))
               :msg "draw 1 card and lose 1 [Credits]"
               :async true
               :effect (req (wait-for (draw state :runner 1 nil)
                                      (lose-credits state :runner eid 1)))}]
     :abilities [{:label "flip ID"
                  :msg "flip their ID manually"
                  :effect flip-effect}]}))

(defcard "Hyoubu Institute: Absolute Clarity"
  {:events [{:event :corp-reveal
             :once :per-turn
             :req (req (first-event? state side :corp-reveal))
             :msg "gain 1 [Credits]"
             :async true
             :effect (effect (gain-credits eid 1))}]
   :abilities [{:cost [:click 1]
                :label "Reveal the top card of the Stack"
                :async true
                :effect (req (if-let [revealed-card (-> runner :deck first)]
                               (do (system-msg state side (str "uses Hyoubu Institute: Absolute Clarity to reveal "
                                                               (:title revealed-card)))
                                   (reveal state side eid revealed-card))
                               (effect-completed state side eid)))}
               {:cost [:click 1]
                :label "Reveal a random card from the Grip"
                :async true
                :effect (req (if-let [revealed-card (-> runner :hand shuffle first)]
                               (do (system-msg state side (str "uses Hyoubu Institute: Absolute Clarity to reveal "
                                                               (:title revealed-card)))
                                   (reveal state side eid revealed-card))
                               (effect-completed state side eid)))}]})

(defcard "Iain Stirling: Retired Spook"
  (let [ability {:req (req (> (:agenda-point corp) (:agenda-point runner)))
                 :once :per-turn
                 :msg "gain 2 [Credits]"
                 :async true
                 :effect (effect (gain-credits eid 2))}]
    {:flags {:drip-economy true}
     :events [(assoc ability :event :runner-turn-begins)]
     :abilities [ability]}))

(defcard "Industrial Genomics: Growing Solutions"
  {:constant-effects [{:type :trash-cost
                       :value (req (count (remove :seen (:discard corp))))}]})

(defcard "Information Dynamics: All You Need To Know"
  {:events (let [inf {:req (req (and (not (:disabled card))
                                     (has-most-faction? state :corp "NBN")))
                      :msg "give the Runner 1 tag"
                      :async true
                      :effect (effect (gain-tags :corp eid 1))}]
             [{:event :pre-start-game
               :effect draft-points-target}
              (assoc inf :event :agenda-scored)
              (assoc inf :event :agenda-stolen)])})

(defcard "Jamie \"Bzzz\" Micken: Techno Savant"
  {:events [{:event :pre-start-game
             :effect draft-points-target}
            {:event :runner-install
             :req (req (and (has-most-faction? state :runner "Shaper")
                            (first-event? state side :runner-install)))
             :msg "draw 1 card"
             :once :per-turn
             :async true
             :effect (effect (draw eid 1 nil))}]})

(defcard "Jemison Astronautics: Sacrifice. Audacity. Success."
  {:events [{:event :corp-forfeit-agenda
             :async true
             :waiting-prompt "Corp to place advancement tokens"
             :effect
             (effect
               (continue-ability
                 (let [p (inc (get-agenda-points target))]
                   {:prompt (str "Select a card to place advancement tokens on with " (:title card))
                    :choices {:card #(and (installed? %)
                                          (corp? %))}
                    :msg (msg "place " (quantify p "advancement token")
                              " on " (card-str state target))
                    :effect (effect (add-prop :corp target :advance-counter p {:placed true}))})
                 card nil))}]})

(defcard "Jesminder Sareen: Girl Behind the Curtain"
  {:events [{:event :pre-tag
             :async true
             :once :per-run
             :req (req (:run @state))
             :msg "avoid the first tag during this run"
             :effect (effect (tag-prevent :runner eid 1))}]})

(defcard "Jinteki Biotech: Life Imagined"
  {:events [{:event :pre-first-turn
             :req (req (= side :corp))
             :prompt "Choose a copy of Jinteki Biotech to use this game"
             :choices ["The Brewery" "The Tank" "The Greenhouse"]
             :effect (effect (update! (assoc card :biotech-target target))
                             (system-msg (str "has chosen a copy of Jinteki Biotech for this game")))}]
   :abilities [{:label "Check chosen flip identity"
                :req (req (:biotech-target card))
                :effect (req (case (:biotech-target card)
                               "The Brewery"
                               (toast state :corp "Flip to: The Brewery (Do 2 net damage)" "info")
                               "The Tank"
                               (toast state :corp "Flip to: The Tank (Shuffle Archives into R&D)" "info")
                               "The Greenhouse"
                               (toast state :corp "Flip to: The Greenhouse (Place 4 advancement tokens on a card)" "info")))}
               {:cost [:click 3]
                :req (req (not (:biotech-used card)))
                :label "Flip this identity"
                :async true
                :effect (req (let [flip (:biotech-target card)]
                               (update! state side (assoc (get-card state card) :biotech-used true))
                               (case flip
                                 "The Brewery"
                                 (do (system-msg state side "uses The Brewery to do 2 net damage")
                                     (update! state side (assoc card :code "brewery"))
                                     (damage state side eid :net 2 {:card card}))
                                 "The Tank"
                                 (do (system-msg state side "uses The Tank to shuffle Archives into R&D")
                                     (shuffle-into-deck state side :discard)
                                     (update! state side (assoc card :code "tank"))
                                     (effect-completed state side eid))
                                 "The Greenhouse"
                                 (do (system-msg state side (str "uses The Greenhouse to place 4 advancement tokens "
                                                                 "on a card that can be advanced"))
                                     (update! state side (assoc card :code "greenhouse"))
                                     (continue-ability
                                       state side
                                       {:prompt "Select a card that can be advanced"
                                        :choices {:card can-be-advanced?}
                                        :effect (effect (add-prop target :advance-counter 4 {:placed true}))}
                                       card nil)))))}]})

(defcard "Jinteki: Personal Evolution"
  (let [ability {:async true
                 :req (req (not (:winner @state)))
                 :msg "do 1 net damage"
                 :effect (effect (damage eid :net 1 {:card card}))}]
    {:events [(assoc ability
                     :event :agenda-scored
                     :interactive (req true))
              (assoc ability :event :agenda-stolen)]}))

(defcard "Jinteki: Potential Unleashed"
  {:events [{:async true
             :event :pre-resolve-damage
             :req (req (and (-> @state :corp :disable-id not)
                            (= target :net)
                            (pos? (last targets))))
             :effect (req (let [c (first (get-in @state [:runner :deck]))]
                            (system-msg state :corp (str "uses Jinteki: Potential Unleashed to trash " (:title c)
                                                         " from the top of the Runner's Stack"))
                            (mill state :corp eid :runner 1)))}]})

(defcard "Jinteki: Replicating Perfection"
  {:events [{:event :runner-phase-12
             :effect (req (apply prevent-run-on-server
                                 state card (map first (get-remotes state))))}
            {:event :run
             :once :per-turn
             :req (req (is-central? (:server target)))
             :effect (req (apply enable-run-on-server
                                 state card (map first (get-remotes state))))}]
   :req (req (empty? (let [successes (turn-events state side :successful-run)]
                       (filter is-central? (map :server successes)))))
   :effect (req (apply prevent-run-on-server state card (map first (get-remotes state))))
   :leave-play (req (apply enable-run-on-server state card (map first (get-remotes state))))})

(defcard "Kabonesa Wu: Netspace Thrillseeker"
  {:abilities [{:label "Install a non-virus program from your stack, lowering the cost by 1 [Credit]"
                :cost [:click 1]
                :prompt "Choose a program"
                :choices (req (cancellable
                                (filter #(and (program? %)
                                              (not (has-subtype? % "Virus"))
                                              (can-pay? state :runner (assoc eid :source card :source-type :runner-install) % nil
                                                        [:credit (install-cost state side % {:cost-bonus -1})]))
                                        (:deck runner))))
                :msg (msg "install " (:title target) " from the stack, lowering the cost by 1 [Credit]")
                :async true
                :effect (effect (trigger-event :searched-stack nil)
                                (shuffle! :deck)
                                (register-events
                                  card
                                  [{:event :runner-turn-ends
                                    :interactive (req true)
                                    :duration :end-of-turn
                                    :req (req (some #(get-in % [:special :kabonesa]) (all-installed state :runner)))
                                    :msg (msg "remove " (:title target) " from the game")
                                    :effect (req (doseq [program (filter #(get-in % [:special :kabonesa]) (all-installed state :runner))]
                                                   (move state side program :rfg)))}])
                                (runner-install (assoc eid :source card :source-type :runner-install)
                                                (assoc-in target [:special :kabonesa] true)
                                                {:cost-bonus -1}))}]})

(defcard "Kate \"Mac\" McCaffrey: Digital Tinker"
  ;; Effect marks Kate's ability as "used" if it has already met it's trigger condition this turn
  (letfn [(kate-type? [card] (or (hardware? card)
                                 (program? card)))
          (not-triggered? [state card] (no-event? state :runner :runner-install #(kate-type? (first %))))]
    {:constant-effects [{:type :install-cost
                         :req (req (and (kate-type? target)
                                        (not-triggered? state card)))
                         :value -1}]
     :events [{:event :runner-install
               :req (req (and (kate-type? target)
                              (not-triggered? state card)))
               :silent (req true)
               :msg (msg "reduce the install cost of " (:title target) " by 1 [Credits]")}]}))

(defcard "Ken \"Express\" Tenma: Disappeared Clone"
  {:events [{:event :play-event
             :req (req (and (has-subtype? target "Run")
                            (first-event? state :runner :play-event #(has-subtype? (first %) "Run"))))
             :msg "gain 1 [Credits]"
             :async true
             :effect (effect (gain-credits eid 1))}]})

(defcard "Khan: Savvy Skiptracer"
  {:events [{:event :pass-ice
             :req (req (first-event? state :runner :pass-ice))
             :async true
             :interactive (req true)
             :effect (effect
                       (continue-ability
                         (when (some #(and (has-subtype? % "Icebreaker")
                                           (can-pay? state side (assoc eid :source card :source-type :runner-install) % nil
                                                     [:credit (install-cost state side % {:cost-bonus -1})]))
                                     (:hand runner))
                           {:prompt "Select an icebreaker to install from your Grip"
                            :choices
                            {:req (req (and (in-hand? target)
                                            (has-subtype? target "Icebreaker")
                                            (can-pay? state side (assoc eid :source card :source-type :runner-install) target nil
                                                      [:credit (install-cost state side target {:cost-bonus -1})])))}
                            :async true
                            :msg (msg "install " (:title target) ", lowering the cost by 1 [Credits]")
                            :effect (effect (runner-install eid target {:cost-bonus -1}))})
                         card nil))}]})

(defcard "Laramy Fisk: Savvy Investor"
  {:events [{:event :successful-run
             :async true
             :interactive (get-autoresolve :auto-fisk (complement never?))
             :silent (get-autoresolve :auto-fisk never?)
             :optional
             {:req (req (and (is-central? (:server context))
                             (first-event? state side :successful-run
                                           (fn [targets]
                                             (let [context (first targets)]
                                               (is-central? (:server context)))))))
              :autoresolve (get-autoresolve :auto-fisk)
              :prompt "Force the Corp to draw a card?"
              :yes-ability {:msg "force the Corp to draw 1 card"
                            :async true
                            :effect (effect (draw :corp eid 1 nil))}
              :no-ability {:effect (effect (system-msg "declines to use Laramy Fisk: Savvy Investor"))}}}]
   :abilities [(set-autoresolve :auto-fisk "force Corp draw")]})

(defcard "Lat: Ethical Freelancer"
  {:events [{:event :runner-turn-ends
             :optional {:req (req (= (count (:hand runner)) (count (:hand corp))))
                        :autoresolve (get-autoresolve :auto-lat)
                        :prompt "Draw 1 card?"
                        :yes-ability {:async true
                                      :msg "draw 1 card"
                                      :effect (effect (draw :runner eid 1 nil))}
                        :no-ability {:effect (effect (system-msg "declines to use Lat: Ethical Freelancer"))}}}]
   :abilities [(set-autoresolve :auto-lat "Lat: Ethical Freelancer")]})

(defcard "Leela Patel: Trained Pragmatist"
  (let [leela {:interactive (req true)
               :prompt "Select an unrezzed card to return to HQ"
               :choices {:card #(and (not (rezzed? %))
                                     (installed? %)
                                     (corp? %))}
               :msg (msg "add " (card-str state target) " to HQ")
               :effect (effect (move :corp target :hand))}]
    {:events [(assoc leela :event :agenda-scored)
              (assoc leela :event :agenda-stolen)]}))

(defcard "Liza Talking Thunder: Prominent Legislator"
  {:events [{:event :successful-run
             :async true
             :interactive (req true)
             :msg "draw 2 cards and take 1 tag"
             :req (req (and (is-central? (:server context))
                            (first-event? state side :successful-run
                                          (fn [targets]
                                            (let [context (first targets)]
                                              (is-central? (:server context)))))))
             :effect (req (wait-for (gain-tags state :runner 1)
                                    (draw state :runner eid 2 nil)))}]})

(defcard "Los: Data Hijacker"
  {:events [{:event :rez
             :once :per-turn
             :req (req (ice? target))
             :msg "gain 2 [Credits]"
             :async true
             :effect (effect (gain-credits :runner eid 2))}]})

(defcard "MaxX: Maximum Punk Rock"
  (let [ability {:msg (msg (let [deck (:deck runner)]
                             (if (pos? (count deck))
                               (str "trash " (string/join ", " (map :title (take 2 deck))) " from their Stack and draw 1 card")
                               "trash the top 2 cards from their Stack and draw 1 card - but their Stack is empty")))
                 :label "trash and draw cards"
                 :once :per-turn
                 :async true
                 :effect (req (wait-for (mill state :runner :runner 2)
                                        (draw state :runner eid 1 nil)))}]
    {:flags {:runner-turn-draw true
             :runner-phase-12 (req (and (not (:disabled card))
                                        (some #(card-flag? % :runner-turn-draw true) (all-active-installed state :runner))))}
     :events [(assoc ability :event :runner-turn-begins)]
     :abilities [ability]}))

(defcard "MirrorMorph: Endless Iteration"
  (let [mm-ability {:prompt "Gain [Click] or gain 1 [Credits]"
                    :choices ["Gain [Click]" "Gain 1 [Credits]"]
                    :msg (msg (decapitalize target))
                    :once :per-turn
                    :label "Manually trigger ability"
                    :async true
                    :effect (req (if (= "Gain [Click]" target)
                                   (do (gain state side :click 1)
                                       (update! state side (assoc-in (get-card state card) [:special :mm-click] true))
                                       (effect-completed state side eid))
                                   (gain-credits state side eid 1)))}]
    {:implementation "Does not work with terminal Operations"
     :abilities [mm-ability]
     :events [{:event :corp-spent-click
               :async true
               :effect (req (let [cid (first target)
                                  ability-idx (:ability-idx (:source-info eid))
                                  bac-cid (get-in @state [:corp :basic-action-card :cid])
                                  cause (if (keyword? (first target))
                                          (case (first target)
                                            :play-instant [bac-cid 3]
                                            :corp-click-install [bac-cid 2]
                                            (first target)) ; in clojure there's: (= [1 2 3] '(1 2 3))
                                          [cid ability-idx])
                                  prev-actions (get-in card [:special :mm-actions] [])
                                  actions (conj prev-actions cause)]
                              (update! state side (assoc-in card [:special :mm-actions] actions))
                              (update! state side (assoc-in (get-card state card) [:special :mm-click] false))
                              (if (and (= 3 (count actions))
                                       (= 3 (count (distinct actions))))
                                (continue-ability state side mm-ability (get-card state card) nil)
                                (effect-completed state side eid))))}
              {:event :corp-turn-ends
               :effect (effect (update! (assoc-in card [:special :mm-actions] [])))}]
     :constant-effects [{:type :prevent-ability
                         :req (req (and (get-in card [:special :mm-click])
                                        (let [cid (:cid target)
                                              ability-idx (nth targets 2 nil)
                                              cause [cid ability-idx]
                                              prev-actions (get-in card [:special :mm-actions] [])
                                              actions (conj prev-actions cause)]
                                          (not (and (= 4 (count actions))
                                                    (= 4 (count (distinct actions))))))))
                         :value true}]}))

(defcard "Mti Mwekundu: Life Improved"
  {:events [{:event :approach-server
             :optional
             {:req (req (some ice? (:hand corp)))
              :prompt "Install an ice?"
              :once :per-turn
              :yes-ability
              {:prompt "Choose ICE to install from HQ"
               :choices {:card #(and (ice? %)
                                     (in-hand? %))}
               :async true
               :msg "install ice at the innermost position of this server. Runner is now approaching that ice"
               :effect (req (wait-for (corp-install state side target (zone->name (target-server run))
                                                    {:ignore-all-cost true
                                                     :front true})
                                      (swap! state assoc-in [:run :position] 1)
                                      (set-next-phase state :approach-ice)
                                      (update-all-ice state side)
                                      (update-all-icebreakers state side)
                                      (effect-completed state side eid)
                                      (start-next-phase state side nil)))}}}]})

(defcard "Nasir Meidan: Cyber Explorer"
  {:events [{:event :approach-ice
             :req (req (not (rezzed? (:ice context))))
             :effect (effect
                       (register-events
                         card
                         (let [ice (:ice context)
                               cost (rez-cost state side ice)]
                           [{:event :encounter-ice
                             :duration :end-of-encounter
                             :unregister-once-resolved true
                             :req (req (same-card? (:ice context) ice))
                             :msg (msg "lose all credits and gain " cost
                                       " [Credits] from the rez of " (:title ice))
                             :async true
                             :effect (req (wait-for (lose-credits state :runner :all)
                                                    (gain-credits state :runner eid cost)))}])))}]})

(defcard "Nathaniel \"Gnat\" Hall: One-of-a-Kind"
  (let [ability {:label "Gain 1 [Credits] (start of turn)"
                 :once :per-turn
                 :interactive (req true)
                 :async true
                 :effect (req (if (and (> 3 (count (:hand runner)))
                                       (:runner-phase-12 @state))
                                (do (system-msg state :runner (str "uses " (:title card) " to gain 1 [Credits]"))
                                    (gain-credits state :runner eid 1))
                                (effect-completed state side eid)))}]
    {:flags {:drip-economy true
             :runner-phase-12 (req (and (not (:disabled card))
                                        (some #(card-flag? % :runner-turn-draw true) (all-active-installed state :runner))))}
     :abilities [ability]
     :events [(assoc ability :event :runner-turn-begins)]}))

(defcard "NBN: Controlling the Message"
  {:events [{:event :runner-trash
             :interactive (req true)
             :once-per-instance true
             :optional
             {:player :corp
              :req (req (and (some #(and (corp? (:card %))
                                         (installed? (:card %)))
                                   targets)
                             (first-event? state side :runner-trash
                                           (fn [targets]
                                             (some #(and (installed? (:card %))
                                                         (corp? (:card %)))
                                                   targets)))))
              :waiting-prompt "Corp to use NBN: Controlling the Message"
              :prompt "Trace the Runner with NBN: Controlling the Message?"
              :autoresolve (get-autoresolve :auto-ctm)
              :yes-ability
              {:trace {:base 4
                       :successful
                       {:msg "give the Runner 1 tag"
                        :async true
                        :effect (effect (gain-tags :corp eid 1 {:unpreventable true}))}}}}}]
   :abilities [(set-autoresolve :auto-ctm "CtM")]})

(defcard "NBN: Making News"
  {:recurring 2
   :interactions {:pay-credits {:req (req (= :trace (:source-type eid)))
                                :type :recurring}}})

(defcard "NBN: The World is Yours*"
  {:constant-effects [(corp-hand-size+ 1)]})

(defcard "Near-Earth Hub: Broadcast Center"
  {:events [{:event :server-created
             :req (req (first-event? state :corp :server-created))
             :msg "draw 1 card"
             :async true
             :effect (effect (draw :corp eid 1 nil))}]})

(defcard "Nero Severn: Information Broker"
  {:events [{:event :encounter-ice
             :optional
             {:req (req (has-subtype? (:ice context) "Sentry"))
              :prompt "Do you want to jack out?"
              :once :per-turn
              :yes-ability {:async true
                            :msg "jack out"
                            :effect (effect (jack-out eid))}}}]})

(defcard "New Angeles Sol: Your News"
  (let [nasol {:optional
               {:prompt "Play a Current?"
                :player :corp
                :req (req (some #(has-subtype? % "Current") (concat (:hand corp) (:discard corp) (:current corp))))
                :yes-ability {:prompt "Select a Current to play from HQ or Archives"
                              :show-discard true
                              :async true
                              :choices {:card #(and (has-subtype? % "Current")
                                                    (corp? %)
                                                    (or (in-hand? %)
                                                        (in-discard? %)))}
                              :msg (msg "play a current from " (name-zone "Corp" (get-zone target)))
                              :effect (effect (play-instant eid target nil))}}}]
    {:events [(assoc nasol :event :agenda-scored)
              (assoc nasol :event :agenda-stolen)]}))

(defcard "NEXT Design: Guarding the Net"
  (let [ndhelper (fn nd [n] {:prompt (str "When finished, click NEXT Design: Guarding the Net to draw back up to 5 cards in HQ. "
                                          "Select a piece of ICE in HQ to install:")
                             :choices {:card #(and (corp? %)
                                                   (ice? %)
                                                   (in-hand? %))}
                             :effect (req (wait-for (corp-install state side target nil nil)
                                                    (continue-ability state side (when (< n 3) (nd (inc n))) card nil)))})]
    {:events [{:event :pre-first-turn
               :req (req (= side :corp))
               :msg "install up to 3 pieces of ICE and draw back up to 5 cards"
               :async true
               :effect (req (wait-for (resolve-ability state side (ndhelper 1) card nil)
                                      (update! state side (assoc card :fill-hq true))
                                      (effect-completed state side eid)))}]
     :abilities [{:req (req (:fill-hq card))
                  :label "draw remaining cards"
                  :msg (msg "draw " (- 5 (count (:hand corp))) " cards")
                  :effect (req (draw state side (- 5 (count (:hand corp))))
                               (update! state side (dissoc card :fill-hq))
                               (swap! state assoc :turn-events nil))}]}))

(defcard "Nisei Division: The Next Generation"
  {:events [{:event :reveal-spent-credits
             :req (req (and (some? (first targets))
                            (some? (second targets))))
             :msg "gain 1 [Credits]"
             :async true
             :effect (effect (gain-credits :corp eid 1))}]})

(defcard "Noise: Hacker Extraordinaire"
  {:events [{:async true
             :event :runner-install
             :req (req (has-subtype? target "Virus"))
             :msg "force the Corp to trash the top card of R&D"
             :effect (effect (mill :corp eid :corp 1))}]})

(defcard "Null: Whistleblower"
  {:events [{:event :encounter-ice
             :optional
             {:req (req (pos? (count (:hand runner))))
              :prompt "Trash a card in grip to lower ice strength by 2?"
              :once :per-turn
              :yes-ability
              {:prompt "Select a card in your Grip to trash"
               :choices {:card in-hand?}
               :msg (msg "trash " (:title target)
                         " and reduce the strength of " (:title current-ice)
                         " by 2 for the remainder of the run")
               :async true
               :effect (effect (register-floating-effect
                                 card
                                 (let [ice current-ice]
                                   {:type :ice-strength
                                    :duration :end-of-run
                                    :req (req (same-card? target ice))
                                    :value -2}))
                               (update-all-ice)
                               (trash eid target {:unpreventable true}))}}}]})

(defcard "Omar Keung: Conspiracy Theorist"
  {:abilities [{:cost [:click 1]
                :msg "make a run on Archives"
                :once :per-turn
                :makes-run true
                :effect (effect (update! (assoc-in card [:special :omar-run] true))
                                (make-run :archives nil (get-card state card)))}]
   :events [{:event :pre-successful-run
             :interactive (req true)
             :req (req (and (get-in card [:special :omar-run])
                            (= :archives (-> run :server first))))
             :prompt "Treat as a successful run on which server?"
             :choices ["HQ" "R&D"]
             :effect (req (let [target-server (if (= target "HQ") :hq :rd)]
                            (swap! state update-in [:runner :register :successful-run] next)
                            (swap! state assoc-in [:run :server] [target-server])
                            (trigger-event state :corp :no-action)
                            (swap! state update-in [:runner :register :successful-run] conj target-server)
                            (system-msg state side (str "uses Omar Keung: Conspiracy Theorist to make a successful run on " target))))}
            {:event :run-ends
             :effect (effect (update! (dissoc-in card [:special :omar-run])))}]})

(defcard "Pālanā Foods: Sustainable Growth"
  {:events [{:event :runner-draw
             :req (req (and (first-event? state :corp :runner-draw)
                            (pos? target)))
             :msg "gain 1 [Credits]"
             :async true
             :effect (effect (gain-credits :corp eid 1))}]})

(defcard "Quetzal: Free Spirit"
  {:abilities [(assoc (break-sub nil 1 "Barrier") :once :per-turn)]})

(defcard "Reina Roja: Freedom Fighter"
  (letfn [(not-triggered? [state card] (no-event? state :runner :rez #(ice? (first %))))]
    {:constant-effects [{:type :rez-cost
                         :req (req (and (ice? target)
                                        (not (rezzed? target))
                                        (not-triggered? state card)))
                         :value 1}]
     :events [{:event :rez
               :req (req (and (ice? target)
                              (not-triggered? state card)))
               :msg (msg "increased the rez cost of " (:title target) " by 1 [Credits]")}]}))

(defcard "Rielle \"Kit\" Peddler: Transhuman"
  {:events [{:event :encounter-ice
             :once :per-turn
             :msg (msg "make " (:title (:ice context))
                       " gain Code Gate until the end of the run")
             :effect (req (let [ice (:ice context)
                                stypes (:subtype ice)]
                            (update! state side (assoc ice :subtype (combine-subtypes false stypes "Code Gate")))
                            (register-events
                              state side card
                              [{:event :run-ends
                                :duration :end-of-run
                                :req (req (and (get-card state ice)
                                               (rezzed? (get-card state ice))))
                                :effect (req (let [ice (get-card state ice)
                                                   stypes (remove-subtypes-once (:subtype ice) "Code Gate")]
                                               (update! state side (assoc ice :subtype stypes))
                                               (update-all-ice state side)
                                               (trigger-event state side :ice-subtype-changed ice)))}])
                            (update-all-ice state side)
                            (trigger-event state side :ice-subtype-changed ice)))}]})

(defcard "Saraswati Mnemonics: Endless Exploration"
  (letfn [(install-card [chosen]
            {:prompt "Select a remote server"
             :choices (req (conj (vec (get-remote-names state)) "New remote"))
             :async true
             :effect (req (let [tgtcid (:cid chosen)]
                            (register-turn-flag!
                              state side
                              card :can-rez
                              (fn [state side card]
                                (if (= (:cid card) tgtcid)
                                  ((constantly false)
                                   (toast state :corp "Cannot rez due to Saraswati Mnemonics: Endless Exploration." "warning"))
                                  true)))
                            (register-turn-flag!
                              state side
                              card :can-score
                              (fn [state side card]
                                (if (and (= (:cid card) tgtcid)
                                         (<= (get-advancement-requirement card) (get-counters card :advancement)))
                                  ((constantly false)
                                   (toast state :corp "Cannot score due to Saraswati Mnemonics: Endless Exploration." "warning"))
                                  true))))
                          (wait-for (corp-install state side chosen target nil)
                                    (add-prop state :corp (find-latest state chosen) :advance-counter 1 {:placed true})
                                    (effect-completed state side eid)))})]
    {:abilities [{:async true
                  :label "Install a card from HQ"
                  :cost [:click 1 :credit 1]
                  :prompt "Select a card to install from HQ"
                  :choices {:card #(and (or (asset? %) (agenda? %) (upgrade? %))
                                     (corp? %)
                                     (in-hand? %))}
                  :msg (msg "install a card in a remote server and place 1 advancement token on it")
                  :effect (effect (continue-ability (install-card target) card nil))}]}))

(defcard "Seidr Laboratories: Destiny Defined"
  {:implementation "Manually triggered"
   :abilities [{:req (req (and run (seq (:discard corp))))
                :label "add card from Archives to R&D during a run"
                :once :per-turn
                :prompt "Select a card to add to the top of R&D"
                :show-discard true
                :choices {:card #(and (corp? %)
                                      (in-discard? %))}
                :effect (effect (move target :deck {:front true}))
                :msg (msg "add " (if (:seen target) (:title target) "a card") " to the top of R&D")}]})

(defcard "Silhouette: Stealth Operative"
  {:events [{:event :successful-run
             :interactive (req (some #(not (rezzed? %)) (all-installed state :corp)))
             :async true
             :req (req (and (= :hq (target-server context))
                            (first-successful-run-on-server? state :hq)))
             :choices {:card #(and (installed? %)
                                   (not (rezzed? %)))}
             :msg "expose 1 card"
             :effect (effect (expose eid target))}]})

(defcard "Skorpios Defense Systems: Persuasive Power"
  {:implementation "Manually triggered, no restriction on which cards in Heap can be targeted. Cannot use on in progress run event"
   :abilities [{:label "Remove a card in the Heap that was just trashed from the game"
                :waiting-prompt "Corp to use Skorpios' ability"
                :prompt "Choose a card in the Runner's Heap that was just trashed"
                :once :per-turn
                :choices (req (cancellable (:discard runner)))
                :msg (msg "remove " (:title target) " from the game")
                :effect (req (move state :runner target :rfg))}]})

(defcard "Spark Agency: Worldswide Reach"
  {:events [{:event :rez
             :req (req (and (has-subtype? target "Advertisement")
                            (first-event? state :corp :rez #(has-subtype? (first %) "Advertisement"))))
             :async true
             :effect (effect (lose-credits :runner eid 1))
             :msg (msg "make the Runner lose 1 [Credits] by rezzing an Advertisement")}]})

(defcard "Sportsmetal: Go Big or Go Home"
  (let [ab {:prompt "Gain 2 credits or draw 2 cards?"
            :player :corp
            :choices ["Gain 2 credits" "Draw 2 cards"]
            :msg (msg (if (= target "Gain 2 credits")
                        "gain 2 credits"
                        "draw 2 cards"))
            :async true
            :interactive (req true)
            :effect (req (if (= target "Gain 2 credits")
                           (gain-credits state :corp eid 2)
                           (draw state :corp eid 2 nil)))}]
    {:events [(assoc ab :event :agenda-scored)
              (assoc ab :event :agenda-stolen)]}))

(defcard "SSO Industries: Fueling Innovation"
  (letfn [(installed-faceup-agendas [state]
            (->> (all-installed state :corp)
                 (filter agenda?)
                 (filter faceup?)))
          (selectable-ice? [card]
            (and
              (ice? card)
              (installed? card)
              (zero? (get-counters card :advancement))))
          (ice-with-no-advancement-tokens [state]
            (->> (all-installed state :corp)
                 (filter selectable-ice?)))]
    {:events [{:event :corp-turn-ends
               :optional
               {:req (req (and (not-empty (installed-faceup-agendas state))
                               (not-empty (ice-with-no-advancement-tokens state))))
                :waiting-prompt "Corp to use SSO Industries"
                :prompt "Place advancement tokens?"
                :autoresolve (get-autoresolve :auto-sso)
                :yes-ability
                {:async true
                 :effect (req (let [agendas (installed-faceup-agendas state)
                                    agenda-points (->> agendas
                                                       (map :agendapoints)
                                                       (reduce +))
                                    ice (ice-with-no-advancement-tokens state)]
                                (continue-ability
                                  state side
                                  {:prompt (str "Select ICE with no advancement tokens to place "
                                                (quantify agenda-points "advancement token") " on")
                                   :choices {:card #(selectable-ice? %)}
                                   :msg (msg "place " (quantify agenda-points "advancement token")
                                             " on " (card-str state target))
                                   :effect (effect (add-prop target :advance-counter agenda-points {:placed true}))}
                                  card nil)))}}}]
     :abilities [(set-autoresolve :auto-sso "SSO")]}))

(defcard "Steve Cambridge: Master Grifter"
  {:events [{:event :successful-run
             :req (req (and (= :hq (target-server context))
                            (first-successful-run-on-server? state :hq)
                            (<= 2 (count (:discard runner)))
                            (not (zone-locked? state :runner :discard))))
             :interactive (req true)
             :async true
             :prompt "Select 2 cards in your Heap"
             :show-discard true
             :choices {:max 2
                       :card #(and (in-discard? %)
                                   (runner? %))}
             :effect
             (effect (continue-ability
                       (let [c1 (first targets)
                             c2 (second targets)]
                         {:waiting-prompt "Corp to choose which card to remove from the game"
                          :prompt "Choose which card to remove from the game"
                          :player :corp
                          :choices [c1 c2]
                          :msg (msg (let [[chosen other](if (= target c1)
                                                          [c1 c2]
                                                          [c2 c1])]
                                      "to add " (:title other) " to their grip."
                                      " Corp removes " (:title chosen) " from the game"))
                          :effect (req (let [[chosen other] (if (= target c1)
                                                              [c1 c2]
                                                              [c2 c1])]
                                         (move state :runner chosen :rfg)
                                         (move state :runner other :hand)))})
                       card nil))}]})

(defcard "Strategic Innovations: Future Forward"
  {:events [{:event :pre-start-game
             :effect draft-points-target}
            {:event :runner-turn-ends
             :req (req (and (not (:disabled card))
                            (has-most-faction? state :corp "Haas-Bioroid")
                            (pos? (count (:discard corp)))))
             :prompt "Select a card in Archives to shuffle into R&D"
             :choices {:card #(and (corp? %)
                                   (in-discard? %))}
             :player :corp
             :show-discard true
             :msg (msg "shuffle " (if (:seen target) (:title target) "a card")
                       " into R&D")
             :effect (effect (move :corp target :deck)
                             (shuffle! :corp :deck))}]})

(defcard "Sunny Lebeau: Security Specialist"
  ;; No special implementation
  {})

(defcard "SYNC: Everything, Everywhere"
  {:constant-effects [{:type :card-ability-additional-cost
                       :req (req (let [targetcard (first targets)
                                       target (second targets)]
                                   (and (not (:sync-flipped card))
                                        (same-card? targetcard (:basic-action-card runner))
                                        (= "Remove 1 tag" (:label target)))))
                       :value [:credit 1]}
                      {:type :card-ability-additional-cost
                       :req (req (let [targetcard (first targets)
                                       target (second targets)]
                                   (and (:sync-flipped card)
                                        (same-card? targetcard (:basic-action-card corp))
                                        (= "Trash 1 resource if the Runner is tagged" (:label target)))))
                       :value [:credit -2]}]
   :abilities [{:cost [:click 1]
                :effect (req (if (:sync-flipped card)
                               (update! state side (-> card (assoc :sync-flipped false :code "09001")))
                               (update! state side (-> card (assoc :sync-flipped true :code "sync")))))
                :label "Flip this identity"
                :msg (msg "flip their ID")}]})

(defcard "Synthetic Systems: The World Re-imagined"
  {:events [{:event :pre-start-game
             :effect draft-points-target}]
   :flags {:corp-phase-12 (req (and (not (:disabled (get-card state card)))
                                    (has-most-faction? state :corp "Jinteki")
                                    (<= 2 (count (filter ice? (all-installed state :corp))))))}
   :abilities [{:prompt "Select two pieces of ICE to swap positions"
                :label "swap two ice"
                :choices {:card #(and (installed? %)
                                      (ice? %))
                          :max 2
                          :all true}
                :once :per-turn
                :effect (req (apply swap-ice state side targets))
                :msg (msg "swap the positions of " (card-str state (first targets))
                          " and " (card-str state (second targets)))}]})

(defcard "Tennin Institute: The Secrets Within"
  {:flags {:corp-phase-12 (req (and (not (:disabled (get-card state card)))
                                    (not-last-turn? state :runner :successful-run)))}
   :abilities [{:msg (msg "place 1 advancement token on " (card-str state target))
                :label "Place 1 advancement token on a card if the Runner did not make a successful run last turn"
                :choices {:card installed?}
                :req (req (and (:corp-phase-12 @state)
                               (not-last-turn? state :runner :successful-run)))
                :once :per-turn
                :effect (effect (add-prop target :advance-counter 1 {:placed true}))}]})

(defcard "The Foundry: Refining the Process"
  {:events [{:event :rez
             :req (req (and (ice? target) ;; Did you rez and ice just now
                            (first-event? state :runner :rez #(ice? (first %)))))
             :optional
             {:prompt "Add another copy to HQ?"
              :yes-ability
              {:effect (req (if-let [found-card (some #(when (= (:title %) (:title target)) %) (concat (:deck corp) (:play-area corp)))]
                              (do (move state side found-card :hand)
                                  (system-msg state side (str "uses The Foundry to add a copy of "
                                                              (:title found-card) " to HQ, and shuffles their deck"))
                                  (shuffle! state side :deck))
                              (do (system-msg state side (str "fails to find a target for The Foundry, and shuffles their deck"))
                                  (shuffle! state side :deck))))}}}]})

(defcard "The Masque: Cyber General"
  {:events [{:event :pre-start-game
             :effect draft-points-target}]})

(defcard "The Outfit: Family Owned and Operated"
  {:events [{:event :corp-gain-bad-publicity
             :msg "gain 3 [Credit]"
             :async true
             :effect (effect (gain-credits eid 3))}]})

(defcard "The Professor: Keeper of Knowledge"
  ;; No special implementation
  {})

(defcard "The Shadow: Pulling the Strings"
  {:events [{:event :pre-start-game
             :effect draft-points-target}]})

(defcard "Titan Transnational: Investing In Your Future"
  {:events [{:event :agenda-scored
             :msg (msg "add 1 agenda counter to " (:title target))
             :effect (effect (add-counter (get-card state target) :agenda 1))}]})

(defcard "Valencia Estevez: The Angel of Cayambe"
  {:events [{:event :pre-start-game
             :req (req (and (= side :runner)
                            (zero? (count-bad-pub state))))
             ;; This doesn't use `gain-bad-publicity` to avoid the event
             :effect (effect (gain :corp :bad-publicity 1))}]})

(defcard "Weyland Consortium: Because We Built It"
  {:recurring 1
   :interactions {:pay-credits {:req (req (= :advance (:source-type eid)))
                                :type :recurring}}})

(defcard "Weyland Consortium: Builder of Nations"
  {:implementation "Erratum: The first time an encounter with a piece of ice with at least 1 advancement token ends each turn, do 1 meat damage."
   :events [{:event :end-of-encounter
             :async true
             :once :per-turn
             :req (req (and (rezzed? (:ice context))
                            (pos? (get-counters (:ice context) :advancement))))
             :msg "do 1 meat damage"
             :effect (effect (damage eid :meat 1 {:card card}))}]})

(defcard "Weyland Consortium: Building a Better World"
  {:events [{:event :play-operation
             :req (req (has-subtype? target "Transaction"))
             :msg "gain 1 [Credits]"
             :async true
             :effect (effect (gain-credits eid 1))}]})

(defcard "Whizzard: Master Gamer"
  {:recurring 3
   :interactions {:pay-credits {:req (req (and (= :runner-trash-corp-cards (:source-type eid))
                                               (corp? target)))
                                :type :recurring}}})

(defcard "Wyvern: Chemically Enhanced"
  {:events [{:event :pre-start-game
             :effect draft-points-target}
            {:event :runner-trash
             :interactive (req true)
             :req (req (and (has-most-faction? state :runner "Anarch")
                            (corp? (:card target))
                            (pos? (count (:discard runner)))
                            (not (zone-locked? state :runner :discard))))
             :msg (msg "shuffle " (:title (last (:discard runner))) " into their Stack")
             :effect (effect (move :runner (last (:discard runner)) :deck)
                             (shuffle! :runner :deck)
                             (trigger-event :searched-stack nil))}]})<|MERGE_RESOLUTION|>--- conflicted
+++ resolved
@@ -608,16 +608,9 @@
                                                (assoc card
                                                       :flipped true
                                                       :code (str (subs (:code card) 0 5) "flip")
-<<<<<<< HEAD
-                                                      :subtype "Digital"))))]
-    {:constant-effects [(link+ (req (:flipped card)) 1)]
-=======
                                                       :subtype "Digital")))
                          (update-link state))]
-    {:constant-effects [{:type :link
-                         :req (req (:flipped card))
-                         :value 1}]
->>>>>>> aec3ee0c
+    {:constant-effects [(link+ (req (:flipped card)) 1)]
      :events [{:event :pre-first-turn
                :req (req (= side :runner))
                :effect (effect (update! (assoc card :flipped false)))}
