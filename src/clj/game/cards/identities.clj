(ns game.cards.identities
  (:require [game.core :refer :all]
            [game.utils :refer :all]
            [game.macros :refer [effect req msg when-completed final-effect continue-ability]]
            [clojure.string :refer [split-lines split join lower-case includes? starts-with?]]
            [clojure.stacktrace :refer [print-stack-trace]]
            [jinteki.utils :refer [str->int]]
            [jinteki.cards :refer [all-cards]]))

;;; Helper functions for Draft cards
(def draft-points-target
  "Set each side's agenda points target at 6, per draft format rules"
  (req (swap! state assoc-in [:runner :agenda-point-req] 6)
       (swap! state assoc-in [:corp :agenda-point-req] 6)))

(defn- has-most-faction?
  "Checks if the faction has a plurality of rezzed / installed cards"
  [state side fc]
  (let [card-list (all-active-installed state side)
        faction-freq (frequencies (map :faction card-list))
        reducer (fn [{:keys [max-count] :as acc} faction count]
                  (cond
                    ;; Has plurality update best-faction
                    (> count max-count)
                    {:max-count count :max-faction faction}
                    ;; Lost plurality
                    (= count max-count)
                    (dissoc acc :max-faction)
                    ;; Count is not more, do not change the accumulator map
                    :default
                    acc))
        best-faction (:max-faction (reduce-kv reducer {:max-count 0 :max-faction nil} faction-freq))]
    (= fc best-faction)))

;;; Card definitions
(def card-definitions
  {
   "419: Amoral Scammer"
   {:events {:corp-install
             {:delayed-completion true
              :req (req (and (first-event? state :corp :corp-install)
                             (pos? (:turn @state))
                             (not (rezzed? target))))
              :effect
              (req (show-wait-prompt state :corp "Runner to use 419: Amoral Scammer")
                     (let [itarget target]
                       (continue-ability
                         state side
                         {:optional
                          {:prompt "Expose installed card unless Corp pays 1 [Credits]?"
                           :player :runner
                           :no-ability {:effect (req (clear-wait-prompt state :corp))}
                           :yes-ability
                           {:delayed-completion true
                            :effect (req (clear-wait-prompt state :corp)
                                         (if (not (can-pay? state :corp nil :credit 1))
                                           (do
                                             (toast state :corp "Cannot afford to pay 1 credit to block card exposure" "info")
                                             (expose state side eid itarget))
                                           (do
                                             (show-wait-prompt state :runner "Corp decision")
                                             (continue-ability
                                               state side
                                               {:optional
                                                {:prompt "Pay 1 [Credits] to prevent exposure of installed card?"
                                                 :player :corp
                                                 :no-ability
                                                 {:delayed-completion true
                                                  :effect (req (expose state side eid itarget)
                                                               (clear-wait-prompt state :runner))}
                                                 :yes-ability
                                                 {:effect (req (pay state :corp card [:credit 1])
                                                               (system-msg state :corp (str "spends 1 [Credits] to prevent "
                                                                                            " card from being exposed"))
                                                               (clear-wait-prompt state :runner))}}}
                                               card nil))))}}}
                         card nil)))}}}

   "Adam: Compulsive Hacker"
   {:events {:pre-start-game
             {:req (req (= side :runner))
              :delayed-completion true
              :effect (req (show-wait-prompt state :corp "Runner to choose starting directives")
                           (let [is-directive? #(has-subtype? % "Directive")
                                 directives (filter is-directive? (vals @all-cards))
                                 directives (map make-card directives)
                                 directives (zone :play-area directives)]
                             ;; Add directives to :play-area - assumed to be empty
                             (swap! state assoc-in [:runner :play-area] directives)
                             (continue-ability state side
                                               {:prompt (str "Choose 3 starting directives")
                                                :choices {:max 3
                                                          :all true
                                                          :req #(and (= (:side %) "Runner")
                                                                     (= (:zone %) [:play-area]))}
                                                :effect (req (doseq [c targets]
                                                               (runner-install state side c {:no-cost true
                                                                                             :custom-message (str "starts with " (:title c) " in play")}))
                                                             (swap! state assoc-in [:runner :play-area] [])
                                                             (clear-wait-prompt state :corp))}
                                               card nil)))}}}

   "AgInfusion: New Miracles for a New World"
   {:abilities [{:once :per-turn
                 :req (req (and (:run @state) (not (rezzed? current-ice)) (can-rez? state side current-ice {:ignore-unique true})))
                 :prompt "Choose another server and redirect the run to its outermost position"
                 :choices (req (cancellable (remove #{(-> @state :run :server central->name)} servers)))
                 :msg (msg "trash the approached ICE. The Runner is now running on " target)
                 :effect (req (let [dest (server->zone state target)]
                                (trash state side current-ice)
                                (swap! state update-in [:run]
                                       #(assoc % :position (count (get-in corp (conj dest :ices)))
                                                 :server (rest dest)))))}]}

   "Alice Merchant: Clan Agitator"
   {:events {:successful-run
             {:delayed-completion true
              :interactive (req true)
              :req (req (and (= target :archives)
                             (first-successful-run-on-server? state :archives)
                             (not-empty (:hand corp))))
              :effect (effect (show-wait-prompt :runner "Corp to trash 1 card from HQ")
                              (continue-ability
                                {:prompt "Choose a card in HQ to discard"
                                 :player :corp
                                 :choices (req (:hand corp))
                                 :msg "force the Corp to trash 1 card from HQ"
                                 :effect (effect (trash :corp target)
                                                 (clear-wait-prompt :runner))}
                               card nil))}}}

   "Andromeda: Dispossessed Ristie"
   {:events {:pre-start-game {:req (req (= side :runner))
                              :effect (effect (draw 4 {:suppress-event true}))}}
    :mulligan (effect (draw 4 {:suppress-event true}))}

   "Apex: Invasive Predator"
   (let [ability {:prompt "Select a card to install facedown"
                  :label "Install a card facedown (start of turn)"
                  :once :per-turn
                  :choices {:max 1
                            :req #(and (= (:side %) "Runner")
                                       (in-hand? %))}
                  :req (req (and (pos? (count (:hand runner)))
                                 (:runner-phase-12 @state)))
                  :effect (effect (runner-install target {:facedown true}))}]
     {:events {:runner-turn-begins ability}
      :flags {:runner-phase-12 (req (pos? (count (:hand runner))))}
      :abilities [ability]})

   "Argus Security: Protection Guaranteed"
   {:events {:agenda-stolen
             {:prompt "Take 1 tag or suffer 2 meat damage?"
              :delayed-completion true
              :choices ["1 tag" "2 meat damage"] :player :runner
              :msg "make the Runner take 1 tag or suffer 2 meat damage"
              :effect (req (if (= target "1 tag")
                             (do (system-msg state side "chooses to take 1 tag")
                                 (tag-runner state :runner eid 1))
                             (do (system-msg state side "chooses to suffer 2 meat damage")
                                 (damage state :runner eid :meat 2 {:unboostable true :card card}))))}}}

   "Armand \"Geist\" Walker: Tech Lord"
   {:events {:runner-trash {:req (req (and (= side :runner) (= (second targets) :ability-cost)))
                            :msg "draw a card"
                            :effect (effect (draw 1))}}}

   "Asa Group: Security Through Vigilance"
   {:events {:corp-install
             {:delayed-completion true
              :req (req (first-event? state :corp :corp-install))
              :effect (req (let [installed-card target
                                 z (butlast (:zone installed-card))]
                             (continue-ability
                               state side
                               {:prompt (str "Select a "
                                             (if (is-remote? z)
                                               "non-agenda"
                                               "piece of ice")
                                             " in HQ to install with Asa Group: Security Through Vigilance (optional)")
                                :choices {:req #(and (in-hand? %)
                                                     (= (:side %) "Corp")
                                                     (corp-installable-type? %)
                                                     (not (is-type? % "Agenda"))
                                                     (or (is-remote? z)
                                                         (ice? %)))}
                                :effect (effect (corp-install eid target (zone->name z) nil))}
                               card nil)))}}}

   "Ayla \"Bios\" Rahim: Simulant Specialist"
   {:abilities [{:label "[:click] Add 1 card from NVRAM to your grip"
                 :cost [:click 1]
                 :delayed-completion true
                 :prompt "Choose a card from NVRAM"
                 :choices (req (cancellable (:hosted card)))
                 :msg "move a card from NVRAM to their Grip"
                 :effect (effect (move target :hand)
                                 (effect-completed eid card))}]
    :events {:pre-start-game
             {:req (req (= side :runner))
              :delayed-completion true
              :effect (req (show-wait-prompt state :corp "the Runner to choose cards for NVRAM")
                           (doseq [c (take 6 (:deck runner))]
                             (move state side c :play-area))
                             (continue-ability state side
                                               {:prompt (str "Select 4 cards for NVRAM")
                                                :delayed-completion true
                                                :choices {:max 4
                                                          :all true
                                                          :req #(and (= (:side %) "Runner")
                                                                     (= (:zone %) [:play-area]))}
                                                :effect (req (doseq [c targets]
                                                               (host state side (get-card state card) c {:facedown true}))
                                                             (doseq [c (get-in @state [:runner :play-area])]
                                                               (move state side c :deck))
                                                             (shuffle! state side :deck)
                                                             (clear-wait-prompt state :corp)
                                                             (effect-completed state side eid card))} card nil))}}}

   "Azmari EdTech: Shaping the Future"
   (let [choose-type {:prompt "Name a Runner card type"
                      :choices ["Event" "Resource" "Program" "Hardware"]
                      :effect (effect (update! (assoc card :az-target target))
                                      (system-msg (str "uses Azmari EdTech: Shaping the Future to name " target)))}
         check-type {:req (req (is-type? target (:az-target card)))
                     :effect (effect (gain-credits :corp 2))
                     :once :per-turn
                     :msg (msg "gain 2 [Credits] from " (:az-target card))}]
     {:events {:corp-turn-ends choose-type
               :runner-install check-type
               :play-event check-type}})

   "Blue Sun: Powering the Future"
   {:flags {:corp-phase-12 (req (and (not (:disabled card))
                                     (some #(rezzed? %) (all-installed state :corp))))}
    :abilities [{:choices {:req #(:rezzed %)}
                 :effect (req (trigger-event state side :pre-rez-cost target)
                              (let [cost (rez-cost state side target)]
                                (gain-credits state side cost)
                                (move state side target :hand)
                                (system-msg state side (str "adds " (:title target) " to HQ and gains " cost " [Credits]"))
                                (swap! state update-in [:bonus] dissoc :cost)))}]}

   "Boris \"Syfr\" Kovac: Crafty Veteran"
   {:events {:pre-start-game {:effect draft-points-target}
             :runner-turn-begins {:req (req (and (has-most-faction? state :runner "Criminal")
                                                 (pos? (:tag runner))))
                                  :msg "remove 1 tag"
                                  :effect (effect (lose :tag 1))}}}

   "Cerebral Imaging: Infinite Frontiers"
   {:effect (req (when (> (:turn @state) 1)
                   (swap! state assoc-in [:corp :hand-size :base] (:credit corp)))
                 (add-watch state :cerebral-imaging
                            (fn [k ref old new]
                              (let [credit (get-in new [:corp :credit])]
                                (when (not= (get-in old [:corp :credit]) credit)
                                  (swap! ref assoc-in [:corp :hand-size :base] credit))))))
    :leave-play (req (remove-watch state :cerebral-imaging)
                     (swap! state assoc-in [:corp :hand-size :base] 5))}

   "Chaos Theory: Wünderkind"
   {:effect (effect (gain :memory 1))
    :leave-play (effect (lose :runner :memory 1))}

   "Chronos Protocol: Selective Mind-mapping"
   {:events
    {:corp-phase-12 {:effect (effect (enable-corp-damage-choice))}
     :runner-phase-12 {:effect (effect (enable-corp-damage-choice))}
     :pre-resolve-damage
     {:delayed-completion true
      :req (req (and (= target :net)
                     (corp-can-choose-damage? state)
                     (pos? (last targets))
                     (empty? (filter #(= :net (first %)) (turn-events state :runner :damage)))))
      :effect (req (damage-defer state side :net (last targets))
                   (if (zero? (count (:hand runner)))
                     (do (swap! state update-in [:damage] dissoc :damage-choose-corp)
                         (damage state side eid :net (get-defer-damage state side :net nil)
                                 {:unpreventable true :card card}))
                     (do (show-wait-prompt state :runner "Corp to use Chronos Protocol: Selective Mind-mapping")
                         (continue-ability
                           state side
                           {:optional
                            {:prompt (str "Use Chronos Protocol: Selective Mind-mapping to reveal the Runner's "
                                          "Grip to select the first card trashed?")
                             :priority 10
                             :player :corp
                             :yes-ability {:prompt (msg "Select a card to trash")
                                           :choices (req (:hand runner)) :not-distinct true
                                           :priority 10
                                           :msg (msg "trash " (:title target)
                                                     (when (pos? (dec (or (get-defer-damage state side :net nil) 0)))
                                                       (str " and deal " (- (get-defer-damage state side :net nil) 1)
                                                            " more net damage")))
                                           :effect (req (clear-wait-prompt state :runner)
                                                        (swap! state update-in [:damage] dissoc :damage-choose-corp)
                                                        (trash state side target {:cause :net :unpreventable true})
                                                        (let [more (dec (or (get-defer-damage state side :net nil) 0))]
                                                          (damage-defer state side :net more {:part-resolved true})))}
                             :no-ability {:effect (req (clear-wait-prompt state :runner)
                                                       (swap! state update-in [:damage] dissoc :damage-choose-corp))}}}
                           card nil))))}}
    :req (req (empty? (filter #(= :net (first %)) (turn-events state :runner :damage))))
    :effect (effect (enable-corp-damage-choice))
    :leave-play (req (swap! state update-in [:damage] dissoc :damage-choose-corp))}

   "Cybernetics Division: Humanity Upgraded"
   {:effect (effect (lose :hand-size 1)
                    (lose :runner :hand-size 1))
    :leave-play (effect (gain :hand-size 1)
                        (gain :runner :hand-size 1))}

   "Edward Kim: Humanitys Hammer"
   {:events {:access {:once :per-turn
                      :req (req (and (is-type? target "Operation")
                                     (turn-flag? state side card :can-trash-operation)))
                      :effect (req (trash state side target)
                                   (swap! state assoc-in [:run :did-trash] true)
                                   (swap! state assoc-in [:runner :register :trashed-card] true)
                                   (register-turn-flag! state side card :can-trash-operation (constantly false)))
                      :msg (msg "trash " (:title target))}
             :successful-run-ends {:req (req (and (= (:server target) [:archives])
                                                  (nil? (:replace-access (:run-effect target)))
                                                  (not= (:max-access target) 0)
                                                  (seq (filter #(is-type? % "Operation") (:discard corp)))))
                                   :effect (effect (register-turn-flag! card :can-trash-operation (constantly false)))}}}

   "Ele \"Smoke\" Scovak: Cynosure of the Net"
   {:recurring 1}

   "Exile: Streethawk"
   {:flags {:runner-install-draw true}
    :events {:runner-install {:silent (req (not (and (is-type? target "Program")
                                                     (some #{:discard} (:previous-zone target)))))
                              :delayed-completion true
                              :req (req (and (is-type? target "Program")
                                             (some #{:discard} (:previous-zone target))))
                              :msg (msg "draw a card")
                              :effect (req (draw state side eid 1 nil))}}}

   "Freedom Khumalo: Crypto-Anarchist"
   {:flags {:slow-trash (req true)}
    :interactions
    {:trash-ability
     {:interactive (req true)
      :delayed-completion true
      :label "[Freedom]: Trash card"
      :req (req (and (not (get-in @state [:per-turn (:cid card)]))
                     (not (is-type? target "Agenda"))
                     (<= (:cost target)
                         (reduce + (map #(get-counters % :virus)
                                        (all-installed state :runner))))))
      :once :per-turn
      :effect (req (let [accessed-card target
                         play-or-rez (:cost target)]
                     (show-wait-prompt state :corp "Runner to use Freedom Khumalo's ability")
                     (if (zero? play-or-rez)
                       (continue-ability state side
                                         {:delayed-completion true
                                          :msg (msg "trash " (:title accessed-card) " at no cost")
                                          :effect (effect (clear-wait-prompt :corp)
                                                          (trash-no-cost eid accessed-card))}
                                         card nil)
                       (when-completed (resolve-ability state side (pick-virus-counters-to-spend play-or-rez) card nil)
                                       (do (clear-wait-prompt state :corp)
                                           (if-let [msg (:msg async-result)]
                                             (do (system-msg state :runner
                                                             (str "uses Freedom Khumalo: Crypto-Anarchist to"
                                                                  " trash " (:title accessed-card)
                                                                  " at no cost, spending " msg))
                                                 (trash-no-cost state side eid accessed-card))
                                             ;; Player cancelled ability
                                             (do (swap! state dissoc-in [:per-turn (:cid card)])
                                                 (access-non-agenda state side eid accessed-card))))))))}}}

   "Fringe Applications: Tomorrow, Today"
   {:events
    {:pre-start-game {:effect draft-points-target}
     :runner-turn-begins {:player :corp
                          :req (req (and (not (:disabled card))
                                         (has-most-faction? state :corp "Weyland Consortium")
                                         (some ice? (all-installed state side))))
                          :prompt "Select a piece of ICE to place 1 advancement token on"
                          :choices {:req #(and (installed? %)
                                               (ice? %))}
                          :msg (msg "place 1 advancement token on " (card-str state target))
                          :effect (req (add-prop state :corp target :advance-counter 1 {:placed true}))}}}

   "Gabriel Santiago: Consummate Professional"
   {:events {:successful-run {:silent (req true)
                              :req (req (and (= target :hq)
                                             (first-successful-run-on-server? state :hq)))
                              :msg "gain 2 [Credits]"
                              :effect (effect (gain-credits 2)) }}}

   "Gagarin Deep Space: Expanding the Horizon"
   {:flags {:slow-remote-access (req (not (:disabled card)))}
    :events {:pre-access-card {:req (req (is-remote? (second (:zone target))))
                               :effect (effect (access-cost-bonus [:credit 1]))
                               :msg "make the Runner spend 1 [Credits] to access"}}}

   "GRNDL: Power Unleashed"
   {:events {:pre-start-game {:req (req (= :corp side))
<<<<<<< HEAD
                              :effect (req (gain-credits state :corp 5)
                                           (when (= 0 (:bad-publicity corp))
=======
                              :effect (req (gain state :corp :credit 5)
                                           (when (zero? (:bad-publicity corp))
>>>>>>> bf4a46d5
                                             (gain-bad-publicity state :corp 1)))}}}

   "Haarpsichord Studios: Entertainment Unleashed"
   (let [haarp (fn [state side card]
                 (if (is-type? card "Agenda")
                   ((constantly false)
                     (toast state :runner "Cannot steal due to Haarpsichord Studios." "warning"))
                   true))]
     {:events {:agenda-stolen
               {:effect (effect (register-turn-flag! card :can-steal haarp))}}
      :effect (req (when-not (first-event? state side :agenda-stolen)
                     (register-turn-flag! state side card :can-steal haarp)))
      :leave-play (effect (clear-turn-flag! card :can-steal))})

   "Haas-Bioroid: Architects of Tomorrow"
   {:events {:pass-ice
             {:delayed-completion true
              :once :per-turn
              :req (req (and (rezzed? target)
                             (has-subtype? target "Bioroid")
                             (empty? (filter #(and (rezzed? %) (has-subtype? % "Bioroid"))
                                             (turn-events state side :pass-ice)))))
              :effect (effect (show-wait-prompt :runner "Corp to use Haas-Bioroid: Architects of Tomorrow")
                              (continue-ability
                                {:prompt "Select a Bioroid to rez" :player :corp
                                 :choices {:req #(and (has-subtype? % "Bioroid") (not (rezzed? %)))}
                                 :msg (msg "rez " (:title target))
                                 :cancel-effect (final-effect (clear-wait-prompt :runner))
                                 :effect (effect (rez-cost-bonus -4)
                                                 (rez target)
                                                 (clear-wait-prompt :runner))}
                               card nil))}}}

   "Haas-Bioroid: Engineering the Future"
   {:events {:corp-install {:req (req (first-event? state corp :corp-install))
                            :msg "gain 1 [Credits]"
                            :effect (effect (gain-credits 1))}}}

   "Haas-Bioroid: Stronger Together"
   {:events {:pre-ice-strength {:req (req (and (ice? target) (has-subtype? target "Bioroid")))
                                :effect (effect (ice-strength-bonus 1 target))}}
    :leave-play (effect (update-all-ice))
    :effect (effect (update-all-ice))}

   "Harishchandra Ent.: Where Youre the Star"
   {:effect (req (when tagged
                   (reveal-hand state :runner))
                 (add-watch state :harishchandra
                            (fn [k ref old new]
                              (when (and (is-tagged? new) (not (is-tagged? old)))
                                (system-msg ref side (str "uses Harishchandra Ent.: Where You're the Star to"
                                                          " make the Runner play with their Grip revealed"))
                                (reveal-hand state :runner))
                              (when (and (is-tagged? old) (not (is-tagged? new)))
                                (conceal-hand state :runner)))))
    :leave-play (req (when tagged
                       (conceal-hand state :runner))
                     (remove-watch state :harishchandra))}

   "Harmony Medtech: Biomedical Pioneer"
   {:effect (effect (lose :agenda-point-req 1) (lose :runner :agenda-point-req 1))
    :leave-play (effect (gain :agenda-point-req 1) (gain :runner :agenda-point-req 1))}

   "Hayley Kaplan: Universal Scholar"
   {:events {:runner-install
             {:silent (req (not (and (first-event? state side :runner-install)
                                     (some #(is-type? % (:type target)) (:hand runner)))))
              :req (req (and (first-event? state side :runner-install)
                             (some #(is-type? % (:type target)) (:hand runner))))
              :once :per-turn
              :delayed-completion true
              :effect
              (req (let [itarget target
                         type (:type itarget)]
                     (continue-ability
                       state side
                       {:optional {:prompt (msg "Install another " type " from your Grip?")
                                   :yes-ability
                                   {:prompt (msg "Select another " type " to install from your Grip")
                                    :choices {:req #(and (is-type? % type)
                                                         (in-hand? %))}
                                    :msg (msg "install " (:title target))
                                    :effect (effect (runner-install eid target nil))}}}
                       card nil)))}}}

   "Iain Stirling: Retired Spook"
   (let [ability {:req (req (> (:agenda-point corp) (:agenda-point runner)))
                  :once :per-turn
                  :msg "gain 2 [Credits]"
                  :effect (effect (gain-credits 2))}]
     {:flags {:drip-economy true}
      :events {:runner-turn-begins ability}
      :abilities [ability]})

   "Industrial Genomics: Growing Solutions"
   {:events {:pre-trash {:effect (effect (trash-cost-bonus
                                           (count (filter #(not (:seen %)) (:discard corp)))))}}}

   "Information Dynamics: All You Need To Know"
   {:events (let [inf {:req (req (and (not (:disabled card))
                                      (has-most-faction? state :corp "NBN")))
                       :msg "give the Runner 1 tag"
                       :delayed-completion true
                       :effect (effect (tag-runner :runner eid 1))}]
              {:pre-start-game {:effect draft-points-target}
               :agenda-scored inf :agenda-stolen inf})}

   "Jamie \"Bzzz\" Micken: Techno Savant"
   {:events {:pre-start-game {:effect draft-points-target}
             :pre-install {:req (req (and (has-most-faction? state :runner "Shaper")
                                          (pos? (count (:deck runner)))
                                          (first-event? state side :pre-install)))
                           :msg "draw 1 card"
                           :once :per-turn
                           :effect (effect (draw 1))}}}

   "Jemison Astronautics: Sacrifice. Audacity. Success."
   {:events {:corp-forfeit-agenda
             {:delayed-completion true
              :effect (req (show-wait-prompt state :runner "Corp to place advancement tokens")
                           (let [p (inc (get-agenda-points state :corp target))]
                             (continue-ability state side
                               {:prompt "Select a card to place advancement tokens on with Jemison Astronautics: Sacrifice. Audacity. Success."
                                :choices {:req #(and (installed? %) (= (:side %) "Corp"))}
                                :msg (msg "place " p " advancement tokens on " (card-str state target))
                                :cancel-effect (effect (clear-wait-prompt :runner))
                                :effect (effect (add-prop :corp target :advance-counter p {:placed true})
                                                (clear-wait-prompt :runner))}
                              card nil)))}}}

   "Jesminder Sareen: Girl Behind the Curtain"
   {:events {:pre-tag {:once :per-run
                       :req (req (:run @state))
                       :msg "avoid the first tag during this run"
                       :effect (effect (tag-prevent 1))}}}

   "Jinteki: Personal Evolution"
   {:events {:agenda-scored {:interactive (req true)
                             :delayed-completion true
                             :req (req (not (:winner @state)))
                             :msg "do 1 net damage"
                             :effect (effect (damage eid :net 1 {:card card}))}
             :agenda-stolen {:msg "do 1 net damage"
                             :delayed-completion true
                             :req (req (not (:winner @state)))
                             :effect (effect (damage eid :net 1 {:card card}))}}}

   "Jinteki: Potential Unleashed"
   {:events {:pre-resolve-damage
             {:req (req (and (-> @state :corp :disable-id not) (= target :net) (pos? (last targets))))
              :effect (req (let [c (first (get-in @state [:runner :deck]))]
                             (system-msg state :corp (str "uses Jinteki: Potential Unleashed to trash " (:title c)
                                                          " from the top of the Runner's Stack"))
                             (mill state :corp :runner 1)))}}}

   "Jinteki: Replicating Perfection"
   {:events
    {:runner-phase-12 {:effect (req (apply prevent-run-on-server
                                           state card (map first (get-remotes @state))))}
     :run {:once :per-turn
           :req (req (is-central? (:server run)))
           :effect (req (apply enable-run-on-server
                               state card (map first (get-remotes @state))))}}
    :req (req (empty? (let [successes (turn-events state side :successful-run)]
                        (filter #(is-central? %) successes))))
    :effect (req (apply prevent-run-on-server state card (map first (get-remotes @state))))
    :leave-play (req (apply enable-run-on-server state card (map first (get-remotes @state))))}

   "Jinteki Biotech: Life Imagined"
   {:events {:pre-first-turn {:req (req (= side :corp))
                              :prompt "Choose a copy of Jinteki Biotech to use this game"
                              :choices ["The Brewery" "The Tank" "The Greenhouse"]
                              :effect (effect (update! (assoc card :biotech-target target))
                                              (system-msg (str "has chosen a copy of Jinteki Biotech for this game")))}}
    :abilities [{:label "Check chosen flip identity"
                 :req (req (:biotech-target card))
                 :effect (req (case (:biotech-target card)
                                "The Brewery"
                                (toast state :corp "Flip to: The Brewery (Do 2 net damage)" "info")
                                "The Tank"
                                (toast state :corp "Flip to: The Tank (Shuffle Archives into R&D)" "info")
                                "The Greenhouse"
                                (toast state :corp "Flip to: The Greenhouse (Place 4 advancement tokens on a card)" "info")))}
                {:cost [:click 3]
                 :req (req (not (:biotech-used card)))
                 :label "Flip this identity"
                 :effect (req (let [flip (:biotech-target card)]
                                (case flip
                                  "The Brewery"
                                  (do (system-msg state side "uses The Brewery to do 2 net damage")
                                      (damage state side eid :net 2 {:card card})
                                      (update! state side (assoc card :code "brewery")))
                                  "The Tank"
                                  (do (system-msg state side "uses The Tank to shuffle Archives into R&D")
                                      (shuffle-into-deck state side :discard)
                                      (update! state side (assoc card :code "tank")))
                                  "The Greenhouse"
                                  (do (system-msg state side (str "uses The Greenhouse to place 4 advancement tokens "
                                                                  "on a card that can be advanced"))
                                      (update! state side (assoc card :code "greenhouse"))
                                      (resolve-ability
                                        state side
                                        {:prompt "Select a card that can be advanced"
                                         :choices {:req can-be-advanced?}
                                         :effect (effect (add-prop target :advance-counter 4 {:placed true}))} card nil)))
                                (update! state side (assoc (get-card state card) :biotech-used true))))}]}

   "Kabonesa Wu: Netspace Thrillseeker"
   {:abilities [{:label "[:click] Install a non-virus program from your stack, lowering the cost by 1 [Credit]"
                 :cost [:click 1]
                 :prompt "Choose a program"
                 :choices (req (cancellable
                                (filter #(and (is-type? % "Program")
                                              (not (has-subtype? % "Virus")))
                                        (:deck runner))))
                 :msg (str "install a non-virus program from their stack, lowering the cost by 1 [Credit]")
                 :effect (effect (trigger-event :searched-stack nil)
                                 (shuffle! :deck)
                                 (install-cost-bonus [:credit -1])
                                 (runner-install (assoc-in target [:special :kabonesa] true)))
                 :end-turn
                 {:req (req (get-in (find-cid (:cid target) (all-active-installed state :runner)) [:special :kabonesa]))
                  :msg (msg "remove " (:title target) " from the game")
                  :effect (req (move state side (find-cid (:cid target) (all-active-installed state :runner))
                                     :rfg))}}]}

   "Kate \"Mac\" McCaffrey: Digital Tinker"
   {:events {:pre-install {:req (req (and (#{"Hardware" "Program"} (:type target))
                                          (not (get-in @state [:per-turn (:cid card)]))))
                           :effect (effect (install-cost-bonus [:credit -1]))}
             :runner-install {:req (req (and (#{"Hardware" "Program"} (:type target))
                                             (not (get-in @state [:per-turn (:cid card)]))))
                              :silent (req true)
                              :msg (msg "reduce the install cost of " (:title target) " by 1 [Credits]")
                              :effect (req (swap! state assoc-in [:per-turn (:cid card)] true))}}}

   "Ken \"Express\" Tenma: Disappeared Clone"
   {:events {:play-event {:req (req (and (has-subtype? target "Run")
                                         (first-event? state :runner :play-event #(has-subtype? (first %) "Run"))))
                          :msg "gain 1 [Credits]"
                          :effect (effect (gain-credits 1))}}}

   "Khan: Savvy Skiptracer"
   {:events {:pass-ice
             {:req (req (first-event? state :corp :pass-ice))
              :delayed-completion true
              :effect (req (if (some #(has-subtype? % "Icebreaker") (:hand runner))
                             (continue-ability state side
                                               {:prompt "Select an icebreaker to install from your Grip"
                                                :choices {:req #(and (in-hand? %) (has-subtype? % "Icebreaker"))}
                                                :delayed-completion true
                                                :msg (msg "install " (:title target))
                                                :effect (effect (install-cost-bonus [:credit -1])
                                                                (runner-install eid target nil))}
                                               card nil)
                             (effect-completed state side eid)))}}}

   "Laramy Fisk: Savvy Investor"
   {:events
    {:successful-run
     {:delayed-completion true
      :interactive (req true)
      :req (req (and (is-central? (:server run))
                     (first-event? state side :successful-run #(is-central? %))))
      :effect (effect (continue-ability
                        {:optional
                         {:prompt "Force the Corp to draw a card?"
                          :yes-ability {:msg "force the Corp to draw 1 card"
                                        :delayed-completion true
                                        :effect (effect (draw :corp eid 1 nil))}
                          :no-ability {:effect (effect (system-msg "declines to use Laramy Fisk: Savvy Investor"))}}}
                        card nil))}}}

   "Leela Patel: Trained Pragmatist"
   (let [leela {:interactive (req true)
                :prompt "Select an unrezzed card to return to HQ"
                :choices {:req #(and (not (rezzed? %)) (installed? %) (card-is? % :side :corp))}
                :msg (msg "add " (card-str state target) " to HQ")
                :effect (final-effect (move :corp target :hand))}]
     {:flags {:slow-hq-access (req true)}
      :events {:agenda-scored leela
               :agenda-stolen leela}})

   "Los: Data Hijacker"
   {:events {:rez {:once :per-turn
                   :req (req (ice? target))
                   :msg "gain 2 [Credits]"
                   :effect (effect (gain-credits :runner 2))}}}

   "MaxX: Maximum Punk Rock"
   (let [ability {:msg (msg (let [deck (:deck runner)]
                              (if (pos? (count deck))
                                (str "trash " (join ", " (map :title (take 2 deck))) " from their Stack and draw 1 card")
                                "trash the top 2 cards from their Stack and draw 1 card - but their Stack is empty")))
                  :once :per-turn
                  :effect (effect (mill :runner 2) (draw))}]
     {:flags {:runner-turn-draw true
              :runner-phase-12 (req (and (not (:disabled card))
                                         (some #(card-flag? % :runner-turn-draw true) (all-active-installed state :runner))))}
      :events {:runner-turn-begins ability}
      :abilities [ability]})

   "Mti Mwekundu: Life Improved"
   {:abilities [{:once :per-turn
                 :label "Install a piece of ice from HQ at the innermost position"
                 :req (req (and (:run @state)
                                (zero? (:position run))
                                (not (contains? run :corp-phase-43))
                                (not (contains? run :successful))))
                 :prompt "Choose ICE to install from HQ"
                 :msg "install ice at the innermost position of this server. Runner is now approaching that ice"
                 :choices {:req #(and (ice? %)
                                      (in-hand? %))}
                 :effect (req (let [server (first (:server run))
                                    newice (assoc target :zone [:servers server :ices])
                                    newices (vec (concat [newice] run-ices))]
                                (swap! state assoc-in [:corp :servers server :ices] newices)
                                (swap! state update-in (cons :corp (:zone target))
                                       (fn [coll] (remove-once #(= (:cid %) (:cid target)) coll)))
                                (card-init state side newice {:resolve-effect false :init-data true})
                                (trigger-event state side :corp-install newice)
                                (swap! state assoc-in [:run :position] 1)))}]}

   "Nasir Meidan: Cyber Explorer"
   {:events {:rez {:req (req (and (:run @state)
                                  ;; check that the rezzed item is the encountered ice
                                  (= (:cid target)
                                     (:cid (get-card state current-ice)))))
                   :effect (req (toast state :runner "Click Nasir Meidan: Cyber Explorer to lose all credits and gain credits equal to the rez cost of the newly rezzed ice." "info"))}}
    :abilities [{:req (req (and (:run @state)
                                (:rezzed (get-card state current-ice))))
                 :effect (req (let [current-ice (get-card state current-ice)]
                                (trigger-event state side :pre-rez-cost current-ice)
                                (let [cost (rez-cost state side current-ice)]
                                  (lose-credits state side (:credit runner))
                                  (gain-credits state side cost)
                                  (system-msg state side (str "loses all credits and gains " cost
                                                              " [Credits] from the rez of " (:title current-ice)))
                                  (swap! state update-in [:bonus] dissoc :cost))))}]}

   "NBN: Controlling the Message"
   (let [cleanup (effect (update! :corp (dissoc card :saw-trash)))]
   {:events {:corp-turn-ends {:effect cleanup}
             :runner-turn-ends {:effect cleanup}
             :runner-trash
             {:delayed-completion true
              :req (req (and (not (:saw-trash card))
                             (card-is? target :side :corp)
                             (installed? target)))
              :effect (req (show-wait-prompt state :runner "Corp to use NBN: Controlling the Message")
                           (update! state :corp (assoc card :saw-trash true))
                           (continue-ability
                             state :corp
                             {:optional
                              {:prompt "Trace the Runner with NBN: Controlling the Message?"
                               :yes-ability {:trace {:base 4
                                                     :successful
                                                     {:msg "give the Runner 1 tag"
                                                      :delayed-completion true
                                                      :effect (effect (tag-runner :runner eid 1 {:unpreventable true}))}}}
                               :end-effect (effect (clear-wait-prompt :runner))}}
                             card nil))}}})

   "NBN: Making News"
   {:recurring 2}

   "NBN: The World is Yours*"
   {:effect (effect (gain :hand-size 1))
    :leave-play (effect (lose :hand-size 1))}

   "Near-Earth Hub: Broadcast Center"
   {:events {:server-created {:req (req (first-event? state :corp :server-created))
                              :msg "draw 1 card"
                              :delayed-completion true
                              :effect (effect (draw :corp eid 1 nil))}}}

   "Nero Severn: Information Broker"
   {:abilities [{:req (req (has-subtype? current-ice "Sentry"))
                 :once :per-turn
                 :msg "jack out when encountering a Sentry"
                 :effect (effect (jack-out nil))}]}

   "New Angeles Sol: Your News"
   (let [nasol {:optional
                {:prompt "Play a Current?" :player :corp
                 :req (req (not (empty? (filter #(has-subtype? % "Current")
                                                (concat (:hand corp) (:discard corp))))))
                 :yes-ability {:prompt "Select a Current to play from HQ or Archives"
                               :show-discard true
                               :delayed-completion true
                               :choices {:req #(and (has-subtype? % "Current")
                                                    (= (:side %) "Corp")
                                                    (#{[:hand] [:discard]} (:zone %)))}
                               :msg (msg "play a current from " (name-zone "Corp" (:zone target)))
                               :effect (effect (play-instant eid target))}}}]
     {:events {:agenda-scored nasol :agenda-stolen nasol}})

   "NEXT Design: Guarding the Net"
   (let [ndhelper (fn nd [n] {:prompt (msg "When finished, click NEXT Design: Guarding the Net to draw back up to 5 cards in HQ. "
                                           "Select a piece of ICE in HQ to install:")
                              :choices {:req #(and (= (:side %) "Corp")
                                                   (ice? %)
                                                   (in-hand? %))}
                              :effect (req (corp-install state side target nil)
                                           (when (< n 3)
                                             (resolve-ability state side (nd (inc n)) card nil)))})]
     {:events {:pre-first-turn {:req (req (= side :corp))
                                :msg "install up to 3 pieces of ICE and draw back up to 5 cards"
                                :effect (effect (resolve-ability (ndhelper 1) card nil)
                                                (update! (assoc card :fill-hq true)))}}
      :abilities [{:req (req (:fill-hq card))
                   :msg (msg "draw " (- 5 (count (:hand corp))) " cards")
                   :effect (req (draw state side (- 5 (count (:hand corp))))
                                (update! state side (dissoc card :fill-hq))
                                (swap! state dissoc :turn-events))}]})

   "Nisei Division: The Next Generation"
   {:events {:psi-game {:msg "gain 1 [Credits]" :effect (effect (gain-credits :corp 1))}}}

   "Noise: Hacker Extraordinaire"
   {:events {:runner-install {:msg "force the Corp to trash the top card of R&D"
                              :effect (effect (mill :corp))
                              :req (req (has-subtype? target "Virus"))}}}

   "Null: Whistleblower"
   {:abilities [{:once :per-turn
                 :req (req (and (:run @state) (rezzed? current-ice)))
                 :prompt "Select a card in your Grip to trash"
                 :choices {:req in-hand?}
                 :msg (msg "trash " (:title target) " and reduce the strength of " (:title current-ice)
                           " by 2 for the remainder of the run")
                 :effect (effect (update! (assoc card :null-target current-ice))
                                 (update-ice-strength current-ice)
                                 (trash target {:unpreventable true}))}]
    :events {:pre-ice-strength
             {:req (req (= (:cid target) (get-in card [:null-target :cid])))
              :effect (effect (ice-strength-bonus -2 target))}
             :run-ends
             {:effect (req (swap! state dissoc-in [:runner :identity :null-target]))}}}

   "Omar Keung: Conspiracy Theorist"
   {:abilities [{:cost [:click 1]
                 :msg "make a run on Archives"
                 :once :per-turn
                 :makes-run true
                 :effect (effect (update! (assoc card :omar-run-activated true))
                                 (run :archives nil (get-card state card)))}]
    :events {:pre-successful-run {:interactive (req true)
                                  :req (req (:omar-run-activated card))
                                  :prompt "Treat as a successful run on which server?"
                                  :choices ["HQ" "R&D"]
                                  :effect (req (let [target-server (if (= target "HQ") :hq :rd)]
                                                 (swap! state update-in [:runner :register :successful-run] #(rest %))
                                                 (swap! state assoc-in [:run :server] [target-server])
                                                 ; remove the :req from the run-effect, so that other cards that replace
                                                 ; access don't use Omar's req.
                                                 (swap! state dissoc-in [:run :run-effect :req])
                                                 (trigger-event state :corp :no-action)
                                                 (swap! state update-in [:runner :register :successful-run] #(conj % target-server))
                                                 (system-msg state side (str "uses Omar Keung: Conspiracy Theorist to make a successful run on " target))))}
             :run-ends {:effect (req (swap! state dissoc-in [:runner :identity :omar-run-activated]))}}}

   "Pālanā Foods: Sustainable Growth"
   {:events {:runner-draw {:req (req (and (first-event? state :corp :runner-draw)
                                          (pos? target)))
                           :msg "gain 1 [Credits]"
                           :effect (effect (gain-credits :corp 1))}}}

   "Quetzal: Free Spirit"
   {:abilities [{:once :per-turn :msg "break 1 Barrier subroutine"}]}

   "Reina Roja: Freedom Fighter"
   {:events {:pre-rez {:req (req (and (ice? target) (not (get-in @state [:per-turn (:cid card)]))))
                       :effect (effect (rez-cost-bonus 1))}
             :rez {:req (req (and (ice? target) (not (get-in @state [:per-turn (:cid card)]))))
                   :effect (req (swap! state assoc-in [:per-turn (:cid card)] true))}}}

   "Rielle \"Kit\" Peddler: Transhuman"
   {:abilities [{:req (req (and (:run @state)
                                (:rezzed (get-card state current-ice))))
                 :once :per-turn :msg (msg "make " (:title current-ice) " gain Code Gate until the end of the run")
                 :effect (req (let [ice current-ice
                                    stypes (:subtype ice)]
                                (update! state side (assoc ice :subtype (combine-subtypes true stypes "Code Gate")))
                                (register-events state side
                                                 {:run-ends {:effect (effect (update! (assoc ice :subtype stypes))
                                                                             (trigger-event :ice-subtype-changed ice)
                                                                             (unregister-events card))}} card)
                                (update-ice-strength state side ice)
                                (trigger-event state side :ice-subtype-changed ice)))}]
    :events {:run-ends nil}}

   "Seidr Laboratories: Destiny Defined"
   {:implementation "Manually triggered"
    :abilities [{:req (req (:run @state))
                 :once :per-turn
                 :prompt "Select a card to add to the top of R&D"
                 :show-discard true
                 :choices {:req #(and (= (:side %) "Corp") (in-discard? %))}
                 :effect (effect (move target :deck {:front true}))
                 :msg (msg "add " (if (:seen target) (:title target) "a card") " to the top of R&D")}]}

   "Silhouette: Stealth Operative"
   {:events {:successful-run
             {:interactive (req (some #(not (rezzed? %)) (all-installed state :corp)))
              :delayed-completion true
              :req (req (and (= target :hq)
                             (first-successful-run-on-server? state :hq)))
              :effect (effect (continue-ability {:choices {:req #(and installed? (not (rezzed? %)))}
                                                 :effect (effect (expose eid target)) :msg "expose 1 card"
                                                 :delayed-completion true }
                                                card nil))}}}

   "Skorpios Defense Systems: Persuasive Power"
   {:implementation "Manually triggered, no restriction on which cards in Heap can be targeted.  Cannot use on in progress run event"
    :abilities [{:label "Remove a card in the Heap that was just trashed from the game"
                 :delayed-completion true
                 :effect (req (when-not (and (used-this-turn? (:cid card) state)) (active-prompt? state side card)
                                (show-wait-prompt state :runner "Corp to use Skorpios' ability" {:card card})
                                (continue-ability state side {:prompt "Choose a card in the Runner's Heap that was just trashed"
                                                              :once :per-turn
                                                              :choices (req (cancellable
                                                              ; do not allow a run event in progress to get nuked #2963
                                                              (remove #(= (:cid %) (get-in @state [:run :run-effect :card :cid]))
                                                                      (:discard runner))))
                                                              :msg (msg "remove " (:title target) " from the game")
                                                              :effect (req (move state :runner target :rfg)
                                                                           (clear-wait-prompt state :runner)
                                                                           (effect-completed state side eid))
                                                              :cancel-effect (req (clear-wait-prompt state :runner)
                                                                                  (effect-completed state side eid))}
                                                  card nil)))}]}

   "Spark Agency: Worldswide Reach"
   {:events
    {:rez {:req (req (and (has-subtype? target "Advertisement")
                          (first-event? state :corp :rez #(has-subtype? (first %) "Advertisement"))))
           :effect (effect (lose-credits :runner 1))
           :msg (msg "make the Runner lose 1 [Credits] by rezzing an Advertisement")}}}

   "SSO Industries: Fueling Innovation"
   (letfn [(installed-faceup-agendas [state]
             (->> (all-installed state :corp)
               (filter #(is-type? % "Agenda"))
               (filter faceup?)))
           (selectable-ice? [card]
             (and
               (is-type? card "ICE")
               (installed? card)
               (zero? (+ (get-counters card :advancement)
                         (:extra-advance-counter card 0)))))
           (ice-with-no-advancement-tokens [state]
             (->> (all-installed state :corp)
               (filter selectable-ice?)))]
     {:events {:corp-turn-ends
               {:optional
                {:prompt "Place advancement tokens?"
                 :req (req (and
                             (not-empty (installed-faceup-agendas state))
                             (not-empty (ice-with-no-advancement-tokens state))))
                 :yes-ability
                 {:delayed-completion true
                  :effect (req (show-wait-prompt state :runner "Corp to use SSO Industries' ability")
                            (let [agendas (installed-faceup-agendas state)
                                  agenda-points (->> agendas
                                                  (map :agendapoints)
                                                  (reduce +))
                                  ice (ice-with-no-advancement-tokens state)]
                              (continue-ability
                                state side
                                {:prompt (str "Select ICE with no advancement tokens to place "
                                             (quantify agenda-points "advancement token") " on")
                                 :choices {:req #(selectable-ice? %)}
                                 :msg (msg "places " (quantify agenda-points "advancement token")
                                           " on ICE with no advancement tokens")
                                 :effect (req (add-prop state :corp target :advance-counter agenda-points {:placed true})
                                              (clear-wait-prompt state :runner))
                                 :cancel-effect (req (clear-wait-prompt state :runner))}
                                card nil)))}}}}})

   "Steve Cambridge: Master Grifter"
   {:events {:successful-run
             {:req (req (and (= target :hq)
                             (first-successful-run-on-server? state :hq)
                             (if (-> @state :run :run-effect :card)
                               (> (count (:discard runner)) 2)
                               (> (count (:discard runner)) 1))))
              :interactive (req true)
              :delayed-completion true
              :effect (effect (continue-ability
                                {:delayed-completion true
                                 :prompt "Select 2 cards in your Heap"
                                 :show-discard true
                                 :choices {:max 2 :req #(and (in-discard? %)
                                                             (= (:side %) "Runner")
                                                             (not= (-> @state :run :run-effect :card :cid) (:cid %)))}
                                 :cancel-effect (req (effect-completed state side eid))
                                 :effect (req (let [c1 (first targets)
                                                    c2 (second targets)]
                                                (show-wait-prompt state :runner "Corp to choose which card to remove from the game")
                                                (continue-ability state :corp
                                                  {:prompt "Choose which card to remove from the game"
                                                   :player :corp
                                                   :choices [c1 c2]
                                                   :effect (req (if (= target c1)
                                                                  (do (move state :runner c1 :rfg)
                                                                      (move state :runner c2 :hand)
                                                                      (system-msg state :runner (str "uses Steve Cambridge: Master Grifter"
                                                                                                     " to add " (:title c2) " to their Grip."
                                                                                                     " Corp removes " (:title c1) " from the game")))
                                                                  (do (move state :runner c2 :rfg)
                                                                      (move state :runner c1 :hand)
                                                                      (system-msg state :runner (str "uses Steve Cambridge: Master Grifter"
                                                                                                     " to add " (:title c1) " to their Grip."
                                                                                                     " Corp removes " (:title c2) " from the game"))))
                                                                (clear-wait-prompt state :runner)
                                                                (effect-completed state side eid))} card nil)))}
                               card nil))}}}

   "Strategic Innovations: Future Forward"
   {:events {:pre-start-game {:effect draft-points-target}
             :runner-turn-ends
             {:req (req (and (not (:disabled card))
                             (has-most-faction? state :corp "Haas-Bioroid")
                             (pos? (count (:discard corp)))))
              :prompt "Select a card in Archives to shuffle into R&D"
              :choices {:req #(and (card-is? % :side :corp) (= (:zone %) [:discard]))}
              :player :corp :show-discard true :priority true
              :msg (msg "shuffle " (if (:seen target) (:title target) "a card")
                        " into R&D")
              :effect (effect (move :corp target :deck)
                              (shuffle! :corp :deck))}}}

   ;; No special implementation
   "Sunny Lebeau: Security Specialist"
   {}

   "SYNC: Everything, Everywhere"
   {:effect (req (when (> (:turn @state) 1)
                   (if (:sync-front card)
                     (tag-remove-bonus state side -1)
                     (trash-resource-bonus state side 2))))
    :events {:pre-first-turn {:req (req (= side :corp))
                              :effect (effect (update! (assoc card :sync-front true)) (tag-remove-bonus -1))}}
    :abilities [{:cost [:click 1]
                 :effect (req (if (:sync-front card)
                                (do (tag-remove-bonus state side 1)
                                    (trash-resource-bonus state side 2)
                                    (update! state side (-> card (assoc :sync-front false) (assoc :code "sync"))))
                                (do (tag-remove-bonus state side -1)
                                    (trash-resource-bonus state side -2)
                                    (update! state side (-> card (assoc :sync-front true) (assoc :code "09001"))))))
                 :msg (msg "flip their ID")}]
    :leave-play (req (if (:sync-front card)
                       (tag-remove-bonus state side 1)
                       (trash-resource-bonus state side -2)))}

   "Synthetic Systems: The World Re-imagined"
   {:events {:pre-start-game {:effect draft-points-target}}
    :flags {:corp-phase-12 (req (and (not (:disabled (get-card state card)))
                                     (has-most-faction? state :corp "Jinteki")
                                     (> (count (filter ice? (all-installed state :corp))) 1)))}
    :abilities [{:prompt "Select two pieces of ICE to swap positions"
                 :choices {:req #(and (installed? %) (ice? %)) :max 2}
                 :once :per-turn
                 :effect (req (when (= (count targets) 2)
                                (swap-ice state side (first targets) (second targets))))
                 :msg (msg "swap the positions of " (card-str state (first targets))
                           " and " (card-str state (second targets)))}]}

   "Tennin Institute: The Secrets Within"
   {:flags {:corp-phase-12 (req (and (not (:disabled (get-card state card)))
                                     (not-last-turn? state :runner :successful-run)))}
    :abilities [{:msg (msg "place 1 advancement token on " (card-str state target))
                 :choices {:req installed?}
                 :req (req (and (:corp-phase-12 @state) (not-last-turn? state :runner :successful-run)))
                 :once :per-turn
                 :effect (effect (add-prop target :advance-counter 1 {:placed true}))}]}

   "The Foundry: Refining the Process"
   {:events
    {:rez {:req (req (and (ice? target) ;; Did you rez and ice just now
                          ;; Are there more copies in the deck or play area (ABT interaction)?
                          ;; (some #(= (:title %) (:title target)) (concat (:deck corp) (:play-area corp)))
                          ;; Based on ruling re: searching and failing to find, we no longer enforce the requirement
                          ;; of there being a target ice to bring into HQ.
                          (empty? (let [rezzed-this-turn (map first (turn-events state side :rez))]
                                    (filter ice? rezzed-this-turn))))) ;; Is this the first ice you've rezzed this turn
           :optional
           {:prompt "Add another copy to HQ?"
            :yes-ability {:effect (req (if-let [found-card (some #(when (= (:title %) (:title target)) %) (concat (:deck corp) (:play-area corp)))]
                                         (do (move state side found-card :hand)
                                             (system-msg state side (str "uses The Foundry to add a copy of "
                                                                         (:title found-card) " to HQ, and shuffles their deck"))
                                             (shuffle! state side :deck))
                                         (do (system-msg state side (str "fails to find a target for The Foundry, and shuffles their deck"))
                                             (shuffle! state side :deck))))}}}}}

   "The Masque: Cyber General"
   {:events {:pre-start-game {:effect draft-points-target}}}

   "The Outfit: Family Owned and Operated"
   {:events {:corp-gain-bad-publicity {:delayed-completion true
                                       :msg "gain 3 [Credit]"
                                       :effect (effect (gain-credits 3))}}}

   ;; No special implementation
   "The Professor: Keeper of Knowledge"
   {}

   "The Shadow: Pulling the Strings"
   {:events {:pre-start-game {:effect draft-points-target}}}

   "Titan Transnational: Investing In Your Future"
   {:events {:agenda-scored {:msg (msg "add 1 agenda counter to " (:title target))
                             :effect (effect (add-counter (get-card state target) :agenda 1))}}}

   "Valencia Estevez: The Angel of Cayambe"
   {:events {:pre-start-game
             {:req (req (and (= side :runner)
                             (zero? (get-in @state [:corp :bad-publicity]))))
              :effect (effect (gain-bad-publicity :corp 1))}}}

   "Weyland Consortium: Because We Built It"
   {:recurring 1}

   "Weyland Consortium: Builder of Nations"
   {:implementation "Damage triggered manually"
    :abilities [{:label "Do 1 meat damage"
                 :once :per-turn
                 :prompt "Do a meat damage from identity ability?"
                 :choices (cancellable ["Yes"])
                 :delayed-completion true
                 :effect (req (when (= target "Yes")
                                (damage state side eid :meat 1 {:card card})
                                (system-msg state side "uses Weyland Consortium: Builder of Nations to do 1 meat damage")))}]}

   "Weyland Consortium: Building a Better World"
   {:events {:play-operation {:msg "gain 1 [Credits]"
                              :effect (effect (gain-credits 1))
                              :req (req (has-subtype? target "Transaction"))}}}

   "Whizzard: Master Gamer"
   {:recurring 3}

   "Wyvern: Chemically Enhanced"
   {:events {:pre-start-game {:effect draft-points-target}
             :runner-trash {:req (req (and (has-most-faction? state :runner "Anarch")
                                           (card-is? target :side :corp)
                                           (pos? (count (:discard runner)))))
                            :msg (msg "shuffle " (:title (last (:discard runner))) " into their Stack")
                            :effect (effect (move :runner (last (:discard runner)) :deck)
                                            (shuffle! :runner :deck))}}}})<|MERGE_RESOLUTION|>--- conflicted
+++ resolved
@@ -402,13 +402,8 @@
 
    "GRNDL: Power Unleashed"
    {:events {:pre-start-game {:req (req (= :corp side))
-<<<<<<< HEAD
                               :effect (req (gain-credits state :corp 5)
-                                           (when (= 0 (:bad-publicity corp))
-=======
-                              :effect (req (gain state :corp :credit 5)
                                            (when (zero? (:bad-publicity corp))
->>>>>>> bf4a46d5
                                              (gain-bad-publicity state :corp 1)))}}}
 
    "Haarpsichord Studios: Entertainment Unleashed"
