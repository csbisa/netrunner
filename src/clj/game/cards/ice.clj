(ns game.cards.ice
  (:require [game.core :refer :all]
            [game.utils :refer :all]
            [game.macros :refer [effect req msg when-completed final-effect continue-ability]]
            [clojure.string :refer [split-lines split join lower-case includes? starts-with?]]
            [clojure.stacktrace :refer [print-stack-trace]]
            [jinteki.utils :refer [str->int]]
            [jinteki.cards :refer [all-cards]]))

;;;; Helper functions specific for ICE

;;; Runner abilites for breaking subs
(defn runner-pay-or-break
  "Ability to break a subroutine by spending a resource (Bioroids, Negotiator, etc)"
  [cost subs label]
  (let [cost-str (build-cost-str [cost])
        subs-str (quantify subs "subroutine")]
    {:cost cost
     :label (str label " " subs-str)
     :effect (req (system-msg state :runner (str "spends " cost-str " to " label " " subs-str " on " (:title card))))}))

(defn runner-break
  "Ability to break a subroutine by spending a resource (Bioroids, Negotiator, etc)"
  [cost subs]
  (runner-pay-or-break cost subs "break"))

(defn runner-pay
  "Ability to pay to avoid a subroutine by spending a resource (Popup Window, Turing, etc)"
  [cost subs]
  (runner-pay-or-break cost subs "pay for"))

;;; General subroutines
(def end-the-run
  "Basic ETR subroutine"
  {:label "End the run"
   :msg "end the run"
   :effect (effect (end-run))})

(def end-the-run-if-tagged
  "ETR subroutine if tagged"
  {:label "End the run if the Runner is tagged"
   :req (req tagged)
   :msg "end the run"
   :effect (effect (end-run))})

(defn give-tags
  "Basic give runner n tags subroutine."
  [n]
  {:label (str "Give the Runner " (quantify n "tag"))
   :msg (str "give the Runner " (quantify n "tag"))
   :delayed-completion true
   :effect (effect (tag-runner :runner eid n))})

(def add-power-counter
  "Adds 1 power counter to the card."
  {:label "Add 1 power counter"
   :msg "add 1 power counter"
   :effect (effect (add-counter card :power 1))})

(defn trace-ability
  "Run a trace with specified base strength.
   If successful trigger specified ability"
  [base ability]
  {:label (str "Trace " base " - " (:label ability))
   :trace (assoc ability :base base)})

(defn tag-trace
  "Trace ability for giving a tag, at specified base strength"
  ([base] (tag-trace base 1))
  ([base n] (trace-ability base (give-tags n))))

(defn gain-credits-sub
  "Gain specified amount of credits"
  [credits]
  {:label (str "Gain " credits " [Credits]")
   :msg (str "gain " credits " [Credits]")
   :effect (effect (gain :credit credits))})

(defn power-counter-ability
  "Does specified ability using a power counter."
  [{:keys [label message] :as ability}]
  (assoc ability :label (str "Hosted power counter: " label)
                 :msg (str message " using 1 power counter")
                 :counter-cost [:power 1]))

(defn do-psi
  "Start a psi game, if not equal do ability"
  ([{:keys [label] :as ability}]
  {:label (str "Psi Game - " label)
   :msg (str "start a psi game (" label ")")
   :psi {:not-equal ability}})
  ([{:keys [label-neq] :as neq-ability} {:keys [label-eq] :as eq-ability}]
   {:label (str "Psi Game - " label-neq " / " label-eq)
    :msg (str "start a psi game (" label-neq " / " label-eq ")")
    :psi {:not-equal neq-ability
          :equal     eq-ability}}))

(def take-bad-pub
  "Bad pub on rez effect."
  (effect (gain-bad-publicity :corp 1)
          (system-msg (str "takes 1 bad publicity from " (:title card)))))

(def runner-loses-click
  "Runner loses a click effect"
  (req (if (:runner-phase-12 @state)
    ; this handles Jak Sinclair losing clicks before they are given
    (do (swap! state update-in [:runner :extra-click-temp] (fnil dec 0))
        (toast state :runner "Runner loses a click at start of turn" "warning")
        (toast state :corp "Runner loses a click at start of turn" "warning"))
    (lose state :runner :click 1))))

;;; For Advanceable ICE
(def advance-counters
  "Number of advancement counters - for advanceable ICE."
  (req (+ (:advance-counter card 0) (:extra-advance-counter card 0))))

(def space-ice-rez-bonus
  "Amount of rez reduction for the Space ICE."
  (req (* -3 (+ (:advance-counter card 0) (:extra-advance-counter card 0)))))

(defn space-ice
  "Creates data for Space ICE with specified abilities."
  [& abilities]
  {:advanceable :always
   :subroutines (vec abilities)
   :rez-cost-bonus space-ice-rez-bonus})


;;; For Grail ICE
(defn grail-in-hand
  "Req that specified card is a Grail card in the Corp's hand."
  [card]
  (and (= (:side card) "Corp")
       (in-hand? card)
       (has-subtype? card "Grail")))

(def reveal-grail
  "Ability for revealing Grail ICE from HQ."
  {:label "Reveal up to 2 Grail ICE from HQ"
   :choices {:max 2
             :req grail-in-hand}
   :msg (let [sub-label #(:label (first (:subroutines (card-def %))))]
          (msg "reveal " (join ", " (map #(str (:title %) " (" (sub-label %) ")") targets))))})

(def resolve-grail
  "Ability for resolving a subroutine on a Grail ICE in HQ."
  {:label "Resolve a Grail ICE subroutine from HQ"
   :choices {:req grail-in-hand}
   :effect (req (doseq [ice targets]
                  (let [subroutine (first (:subroutines (card-def ice)))]
                    (resolve-ability state side subroutine card nil))))})

(defn grail-ice
  "Creates data for grail ICE"
  [ability]
  {:abilities [reveal-grail]
   :subroutines [ability resolve-grail]})


;;; For NEXT ICE
(defn next-ice-count
  "Counts number of rezzed NEXT ICE - for use with NEXT Bronze and NEXT Gold"
  [corp]
  (let [servers (flatten (seq (:servers corp)))
        rezzed-next? #(and (rezzed? %) (has-subtype? % "NEXT"))]
    (reduce (fn [c server] (+ c (count (filter rezzed-next? (:ices server))))) 0 servers)))


;;; For Morph ICE
(defn morph [state side card new old]
  (update! state side (assoc card
                        :subtype-target new
                        :subtype (combine-subtypes true
                                                   (remove-subtypes (:subtype card) old)
                                                   new)))
  (update-ice-strength state side card))

(defn morph-effect
  "Creates morph effect for ICE. Morphs from base type to other type"
  [base other]
  (req (if (odd? (get (get-card state card) :advance-counter 0))
         (morph state side card other base)
         (morph state side card base other))))

(defn morph-ice
  "Creates the data for morph ICE with specified types and ability."
  [base other ability]
  (let [ab {:req (req (= (:cid card) (:cid target)))
            :effect (morph-effect base other)}]
    {:advanceable :always
     :effect (morph-effect base other)
     :subroutines [ability]
     :events {:advance ab :advancement-placed ab}}))


;;; For Constellation ICE
(defn constellation-ice
  "Generates map for Constellation ICE with specified effect."
  [ability]
  {:subroutines [(trace-ability 2 (assoc ability :kicker (assoc ability :min 5)))]})

;;; Helper function for adding implementation notes to ICE defined with functions
(defn- implementation-note
  "Adds an implementation note to the ice-definition"
  [note ice-def]
  (assoc ice-def :implementation note))


;;;; Card definitions
(def card-definitions
  {"Aiki"
   {:subroutines [(do-psi {:label "Runner draws 2 cards"
                           :msg "make the Runner draw 2 cards"
                           :effect (effect (draw :runner 2))})
                  (do-net-damage 1)]}

   "Aimor"
   {:subroutines [{:label "Trash the top 3 cards of the Stack. Trash Aimor."
                   :effect (req (when (not-empty (:deck runner))
                                  (system-msg state :corp
                                              (str "uses Aimor to trash "
                                                   (join ", " (map :title (take 3 (:deck runner))))
                                                   " from the Runner's Stack"))
                                  (mill state :corp :runner 3))
                                (when current-ice
                                  (no-action state :corp nil)
                                  (continue state :runner nil))
                                (trash state side card)
                                (system-msg state side (str "trashes Aimor")))}]}

   "Anansi"
   (let [corp-draw {:optional {:prompt "Draw 1 card?"
                               :yes-ability {:delayed-completion true
                                             :msg "draw 1 card"
                                             :effect (effect (draw eid 1 nil))}}}
         runner-draw {:delayed-completion true
                      :effect (req (show-wait-prompt state :corp "Runner to decide on card draw")
                                   (continue-ability state side
                                                     {:player :runner
                                                      :optional
                                                      {:prompt "Pay 2[Credits] to draw 1 card?"
                                                       :no-ability {:effect (effect (system-msg :runner "does not draw 1 card")
                                                                                    (clear-wait-prompt :corp))}
                                                       :yes-ability {:delayed-completion true
                                                                     :effect (effect
                                                                               (system-msg :runner "pays 2[Credits] to draw 1 card")
                                                                               (lose :credit 2)
                                                                               (clear-wait-prompt :corp)
                                                                               (draw eid 1 nil))}}}
                                                     card nil))}]
     {:implementation "Encounter-ends effect is manually triggered."
      :subroutines [{:msg "rearrange the top 5 cards of R&D"
                     :delayed-completion true
                     :effect (req (show-wait-prompt state :runner "Corp to rearrange the top cards of R&D")
                                  (let [from (take 5 (:deck corp))]
                                       (if (pos? (count from))
                                         (continue-ability state side (reorder-choice :corp :runner from '()
                                                                                      (count from) from)
                                                           card nil)
                                         (do (clear-wait-prompt state :runner)
                                             (effect-completed state side eid)))))}
                    {:label "Draw 1 card; allow runner to draw 1 card"
                     :delayed-completion true
                     :effect (req (when-completed (resolve-ability state side corp-draw card nil)
                                                  (continue-ability state :runner runner-draw card nil)))}
                    (do-net-damage 1)]
      :abilities [(do-net-damage 3)]})

   "Archangel"
   {:flags {:rd-reveal (req true)}
    :access
    {:delayed-completion true
     :req (req (not= (first (:zone card)) :discard))
     :effect (effect (show-wait-prompt :runner "Corp to decide to trigger Archangel")
                     (continue-ability
                       {:optional
                        {:prompt "Pay 3 [Credits] to force Runner to encounter Archangel?"
                         :yes-ability {:cost [:credit 3]
                                       :delayed-completion true
                                       :effect (effect (system-msg :corp "pays 3 [Credits] to force the Runner to encounter Archangel")
                                                       (clear-wait-prompt :runner)
                                                       (continue-ability
                                                         :runner {:optional
                                                                  {:player :runner
                                                                   :prompt "You are encountering Archangel. Allow its subroutine to fire?"
                                                                   :priority 1
                                                                   :yes-ability {:delayed-completion true
                                                                                 :effect (effect (play-subroutine eid {:card card :subroutine 0}))}
                                                                   :no-ability {:effect (effect (effect-completed eid))}}}
                                                         card nil))}
                         :no-ability {:effect (effect (system-msg :corp "declines to force the Runner to encounter Archangel")
                                                      (clear-wait-prompt :runner))}}}
                       card nil))}
   :subroutines [(trace-ability 6 {:delayed-completion true
                                   :effect (effect (show-wait-prompt :runner "Corp to select Archangel target")
                                                   (continue-ability {:choices {:req #(and (installed? %)
                                                                                           (card-is? % :side :runner))}
                                                                      :label "Add 1 installed card to the Runner's Grip"
                                                                      :msg "add 1 installed card to the Runner's Grip"
                                                                      :effect (effect (clear-wait-prompt :runner)
                                                                                      (move :runner target :hand true)
                                                                                      (system-msg (str "adds " (:title target)
                                                                                                       " to the Runner's Grip")))
                                                                      :cancel-effect (effect (clear-wait-prompt :runner)
                                                                                             (effect-completed eid))}
                                                                     card nil))})]}

   "Archer"
   {:additional-cost [:forfeit]
    :subroutines [(gain-credits-sub 2)
                  trash-program
                  end-the-run]}

   "Architect"
   {:flags {:untrashable-while-rezzed true}
    :subroutines [{:label "Look at the top 5 cards of R&D"
                   :prompt "Choose a card to install"
                   :priority true
                   :activatemsg "uses Architect to look at the top 5 cards of R&D"
                   :req (req (and (not (string? target))
                                  (not (is-type? target "Operation"))))
                   :not-distinct true
                   :choices (req (conj (take 5 (:deck corp)) "No install"))
                   :effect (effect (system-msg (str "chooses the card in position "
                                                    (+ 1 (.indexOf (take 5 (:deck corp)) target))
                                                    " from R&D (top is 1)"))
                                   (corp-install (move state side target :play-area) nil {:no-install-cost true}))}
                  {:label "Install a card from HQ or Archives"
                   :prompt "Select a card to install from Archives or HQ"
                   :show-discard true
                   :priority true
                   :choices {:req #(and (not (is-type? % "Operation"))
                                        (#{[:hand] [:discard]} (:zone %))
                                        (= (:side %) "Corp"))}
                   :effect (effect (corp-install target nil))
                   :msg (msg (corp-install-msg target))}]}

   "Ashigaru"
   {:abilities [{:label "Gain subroutines"
                 :msg (msg "gain " (count (:hand corp)) " subroutines")}]
    :subroutines [end-the-run]}

   "Assassin"
   {:subroutines [(trace-ability 5 (do-net-damage 3))
                  (trace-ability 4 trash-program)]}

   "Asteroid Belt"
   (space-ice end-the-run)

   "Authenticator"
   {:implementation "Encounter effect is manual"
    :abilities [(give-tags 1)]
    :runner-abilities [{:label "Take 1 tag"
                        :delayed-completion true
                        :effect (req (system-msg state :runner "takes 1 tag on encountering Authenticator to Bypass it")
                                     (tag-runner state :runner eid 1 {:unpreventable true}))}]
    :subroutines [(gain-credits-sub 2)
                  end-the-run]}

   "Bailiff"
   {:implementation "Gain credit is manual"
    :abilities [(gain-credits-sub 1)]
    :subroutines [end-the-run]}

   "Bandwidth"
   {:subroutines [{:msg "give the Runner 1 tag"
                   :delayed-completion true
                   :effect (effect (tag-runner :runner eid 1)
                                   (register-events
                                     {:successful-run {:effect (effect (lose :runner :tag 1))
                                                       :msg "make the Runner lose 1 tag"}
                                      :run-ends {:effect (effect (unregister-events card))}}
                                     card))}]
    :events {:successful-run nil :run-ends nil}}

   "Bastion"
   {:subroutines [end-the-run]}

   "Battlement"
   {:subroutines [end-the-run]}

   "Bloodletter"
   {:subroutines [{:label "Runner trashes 1 program or top 2 cards of their Stack"
                   :effect (req (if (empty? (filter #(is-type? % "Program") (all-active-installed state :runner)))
                                   (do (mill state :runner 2)
                                       (system-msg state :runner (str "trashes the top 2 cards of their Stack")))
                                   (do (show-wait-prompt state :corp "Runner to choose an option for Bloodletter")
                                       (resolve-ability state :runner
                                         {:prompt "Trash 1 program or trash top 2 cards of the Stack?"
                                          :choices ["Trash 1 program" "Trash top 2 of Stack"]
                                          :effect (req (if (and (= target "Trash top 2 of Stack") (pos? (count (:deck runner))))
                                                         (do (mill state :runner 2)
                                                             (system-msg state :runner (str "trashes the top 2 cards of their Stack"))
                                                             (clear-wait-prompt state :corp))
                                                         (resolve-ability state :runner trash-program card nil)))}
                                        card nil))))}]}

   "Bloom"
   (let [ice-index (fn [state i] (first (keep-indexed #(when (= (:cid %2) (:cid i)) %1)
                                                      (get-in @state (cons :corp (:zone i))))))]
     {:subroutines
              [{:label "Install a piece of ice from HQ protecting another server, ignoring all costs"
                :prompt "Choose ICE to install from HQ in another server"
                :delayed-completion true
                :choices {:req #(and (ice? %)
                                     (in-hand? %))}
                :effect (req (let [this (zone->name (second (:zone card)))
                                   nice target]
                               (continue-ability state side
                                                 {:prompt (str "Choose a location to install " (:title target))
                                                  :choices (req (remove #(= this %) (corp-install-list state nice)))
                                                  :delayed-completion true
                                                  :effect (effect (corp-install nice target {:no-install-cost true}))}
                                                 card nil)))}
               {:label "Install a piece of ice from HQ in the next innermost position, protecting this server, ignoring all costs"
                :prompt "Choose ICE to install from HQ in this server"
                :delayed-completion true
                :choices {:req #(and (ice? %)
                                     (in-hand? %))}
                :effect (req (let [newice (assoc target :zone (:zone card))
                                   bndx (ice-index state card)
                                   ices (get-in @state (cons :corp (:zone card)))
                                   newices (apply conj (subvec ices 0 bndx) newice (subvec ices bndx))]
                               (swap! state assoc-in (cons :corp (:zone card)) newices)
                               (swap! state update-in (cons :corp (:zone target))
                                      (fn [coll] (remove-once #(= (:cid %) (:cid target)) coll)))
                               (card-init state side newice {:resolve-effect false
                                                             :init-data true})
                               (trigger-event state side :corp-install newice)))}]})

   "Brainstorm"
   {:abilities [{:label "Gain subroutines"
                 :msg (msg "gain " (count (:hand runner)) " subroutines")}]
    :subroutines [(do-brain-damage 1)]}

   "Builder"
   {:abilities [{:label "Move Builder to the outermost position of any server"
                 :cost [:click 1] :prompt "Choose a server" :choices (req servers)
                 :msg (msg "move it to the outermost position of " target)
                 :effect (effect (move card (conj (server->zone state target) :ices)))}]
    :subroutines [{:label "Place 1 advancement token on an ICE that can be advanced protecting this server"
                   :msg (msg "place 1 advancement token on " (card-str state target))
                   :choices {:req #(and (ice? %)
                                        (can-be-advanced? %))}
                   :effect (effect (add-prop target :advance-counter 1 {:placed true}))}]}

   "Bullfrog"
   {:subroutines [(do-psi {:label "Move Bullfrog to another server"
                           :player :corp
                           :prompt "Choose a server"
                           :choices (req servers)
                           :msg (msg "move it to the outermost position of " target)
                           :effect (req (let [dest (server->zone state target)]
                                          (swap! state update-in [:run]
                                                 #(assoc % :position (count (get-in corp (conj dest :ices)))
                                                           :server (rest dest))))
                                        (move state side card
                                              (conj (server->zone state target) :ices)))})]}

   "Bulwark"
   {:effect take-bad-pub
    :abilities [{:msg "gain 2 [Credits] if there is an installed AI"
                 :req (req (some #(has-subtype? % "AI") (all-active-installed state :runner)))
                 :effect (effect (gain :credit 2))}]
    :subroutines [(assoc trash-program :player :runner
                                       :msg "force the Runner to trash 1 program"
                                       :label "The Runner trashes 1 program")
                  {:msg "gain 2 [Credits] and end the run"
                   :effect (effect (gain :credit 2)
                                   (end-run))}]}


   "Burke Bugs"
   {:subroutines [(trace-ability 0 (assoc trash-program :not-distinct true
                                                        :player :runner
                                                        :msg "force the Runner to trash a program"
                                                        :label "Force the Runner to trash a program"))]}

   "Caduceus"
   {:subroutines [(trace-ability 3 (gain-credits-sub 3))
                  (trace-ability 2 end-the-run)]}

   "Cell Portal"
   {:subroutines [{:msg "make the Runner approach the outermost ICE"
                   :effect (req (let [srv (first (:server run))
                                      n (count (get-in @state [:corp :servers srv :ices]))]
                                  (swap! state assoc-in [:run :position] n)
                                  (derez state side card)))}]}

   "Changeling"
   (morph-ice "Barrier" "Sentry" end-the-run)

   "Checkpoint"
   {:effect take-bad-pub
    :subroutines [(trace-ability 5 {:label "Do 3 meat damage when this run is successful"
                                    :msg "do 3 meat damage when this run is successful"
                                    :effect (effect (register-events
                                                      {:successful-run
                                                       {:delayed-completion true
                                                        :msg "do 3 meat damage"
                                                        :effect (effect (damage eid :meat 3 {:card card}))}
                                                       :run-ends {:effect (effect (unregister-events card))}}
                                                     card))})]
    :events {:successful-run nil :run-ends nil}}

   "Chetana"
   {:subroutines [{:msg "make each player gain 2 [Credits]" :effect (effect (gain-credits :runner 2)
                                                                            (gain-credits :corp 2))}
                  (do-psi {:label "Do 1 net damage for each card in the Runner's grip"
                           :effect (effect (damage eid :net (count (get-in @state [:runner :hand])) {:card card}))
                           :msg (msg (str "do " (count (get-in @state [:runner :hand])) " net damage"))})]}

   "Chimera"
   (let [turn-end-ability {:effect (effect (derez :corp card)
                                           (update! (assoc (get-card state card) :subtype "Mythic")))}]
     {:prompt "Choose one subtype"
      :choices ["Barrier" "Code Gate" "Sentry"]
      :msg (msg "make it gain " target " until the end of the turn")
      :effect (effect (update! (assoc card
                                 :subtype-target target
                                 :subtype (combine-subtypes true (:subtype card) target)))
                      (update-ice-strength card))
      :events {:runner-turn-ends turn-end-ability
               :corp-turn-ends turn-end-ability}
      :subroutines [end-the-run]})

   "Chiyashi"
   {:implementation "Trash effect when using an AI to break is activated manually"
    :abilities [{:label "Trash the top 2 cards of the Runner's Stack"
                 :req (req (some #(has-subtype? % "AI") (all-active-installed state :runner)))
                 :msg (msg (str "trash " (join ", " (map :title (take 2 (:deck runner)))) " from the Runner's Stack"))
                 :effect (effect (mill :corp :runner 2))}]
    :subroutines [(do-net-damage 2)
                  end-the-run]}

   "Chrysalis"
   {:flags {:rd-reveal (req true)}
    :subroutines [(do-net-damage 2)]
    :access {:delayed-completion true
             :req (req (not= (first (:zone card)) :discard))
             :effect (effect (show-wait-prompt :corp "Runner to decide to break Chrysalis subroutine")
                             (continue-ability
                               :runner {:optional
                                        {:player :runner
                                         :prompt "You are encountering Chrysalis. Allow its subroutine to fire?"
                                         :priority 1
                                         :yes-ability {:effect (effect (clear-wait-prompt :corp)
                                                                       (play-subroutine eid {:card card :subroutine 0}))}
                                         :no-ability {:effect (effect (clear-wait-prompt :corp)
                                                                      (effect-completed eid))}}}
                              card nil))}}

   "Chum"
   {:subroutines [{:label "Give +2 strength to next ICE Runner encounters"
                   :req (req this-server)
                   :prompt "Select the ICE the Runner is encountering"
                   :choices {:req #(and (rezzed? %) (ice? %))}
                   :msg (msg "give " (:title target) " +2 strength")
                   :effect (req (let [ice (:cid target)]
                                  (register-events state side
                                    {:pre-ice-strength {:req (req (= (:cid target) ice))
                                                        :effect (effect (ice-strength-bonus 2 target))}
                                     :run-ends {:effect (effect (unregister-events card))}}
                                   card)
                                  (update-all-ice state side)))}
                  (do-net-damage 3)]
    :events {:pre-ice-strength nil :run-ends nil}}

   "Clairvoyant Monitor"
   {:subroutines [(do-psi {:label "Place 1 advancement token and end the run"
                           :player :corp
                           :prompt "Select a target for Clairvoyant Monitor"
                           :msg (msg "place 1 advancement token on "
                                     (card-str state target) " and end the run")
                           :choices {:req installed?}
                           :effect (effect (add-prop target :advance-counter 1 {:placed true})
                                           (end-run))})]}

   "Cobra"
   {:subroutines [trash-program (do-net-damage 2)]}

   "Colossus"
   {:advanceable :always
    :subroutines [{:label "Give the Runner 1 tag (Give the Runner 2 tags)"
                   :delayed-completion true
                   :msg (msg "give the Runner " (if (> 3 (+ (:advance-counter card 0) (:extra-advance-counter card 0))) "1 tag" "2 tags"))
                   :effect (effect (tag-runner :runner eid (if (> 3 (+ (:advance-counter card 0) (:extra-advance-counter card 0))) 1 2)))}
                  {:label "Trash 1 program (Trash 1 program and 1 resource)"
                   :delayed-completion true
                   :msg (msg "trash 1 program" (when (< 2 (+ (:advance-counter card 0) (:extra-advance-counter card 0))) " and 1 resource"))
                   :effect (req (when-completed (resolve-ability state side trash-program card nil)
                                                (if (> 3 (+ (:advance-counter card 0) (:extra-advance-counter card 0)))
                                                  (effect-completed state side eid)
                                                  (continue-ability state side
                                                    {:prompt "Choose a resource to trash"
                                                     :msg (msg "trash " (:title target))
                                                     :choices {:req #(and (installed? %)
                                                                          (is-type? % "Resource"))}
                                                     :cancel-effect (req (effect-completed state side eid))
                                                     :effect (effect (trash target {:cause :subroutine}))}
                                                   card nil))))}]
    :strength-bonus advance-counters}

   "Conundrum"
   {:subroutines [(assoc trash-program :player :runner
                                       :msg "force the Runner to trash 1 program"
                                       :label "The Runner trashes 1 program")
                  {:msg "force the Runner to lose 1 [Click] if able"
                   :effect runner-loses-click}
                  end-the-run]
    :strength-bonus (req (if (some #(has-subtype? % "AI") (all-active-installed state :runner)) 3 0))}

   "Cortex Lock"
   {:subroutines [{:label "Do 1 net damage for each unused memory unit the Runner has"
                   :msg (msg "do " (available-mu state) " net damage")
                   :effect (effect (damage eid :net (available-mu state) {:card card}))}]}

   "Crick"
   {:subroutines [{:label "install a card from Archives"
                   :prompt "Select a card to install from Archives"
                   :show-discard true
                   :priority true
                   :choices {:req #(and (not (is-type? % "Operation"))
                                        (= (:zone %) [:discard])
                                        (= (:side %) "Corp"))}
                   :msg (msg (corp-install-msg target))
                   :effect (effect (corp-install target nil))}]
    :strength-bonus (req (if (= (second (:zone card)) :archives) 3 0))}

   "Curtain Wall"
   {:subroutines [end-the-run]
    :strength-bonus (req (let [ices (:ices (card->server state card))]
                           (if (= (:cid card) (:cid (last ices))) 4 0)))
    :events (let [cw {:req (req (and (not= (:cid card) (:cid target))
                                     (= (card->server state card) (card->server state target))))
                      :effect (effect (update-ice-strength card))}]
              {:corp-install cw :trash cw :card-moved cw})}

   "Data Hound"
   (letfn [(dh-trash [cards]
             {:prompt "Choose a card to trash"
              :choices cards
              :delayed-completion true
              :msg (msg "trash " (:title target))
              :effect (req (do (trash state side target {:unpreventable true})
                               (continue-ability
                                 state side
                                 (reorder-choice
                                   :runner :runner (remove-once #(= % target) cards)
                                   '() (count (remove-once #(= % target) cards))
                                   (remove-once #(= % target) cards))
                                 card nil)))})]
     {:subroutines [(trace-ability 2 {:delayed-completion true
                                      :label "Look at the top of Stack"
                                      :msg "look at top X cards of Stack"
                                      :effect (req (show-wait-prompt state :runner "Corp to rearrange the top cards of the Runner's Stack")
                                                   (let [c (- target (second targets))
                                                         from (take c (:deck runner))]
                                                     (system-msg state :corp
                                                                 (str "looks at the top " c " cards of Stack"))
                                                     (if (< 1 c)
                                                       (continue-ability state side (dh-trash from) card nil)
                                                       (do (system-msg state :corp (str "trashes " (:title (first from))))
                                                           (trash state side (first from) {:unpreventable true})
                                                           (clear-wait-prompt state :runner)
                                                           (effect-completed state side eid card)))))})]})

   "Data Loop"
   {:implementation "Encounter effect is manual"
    :subroutines [end-the-run-if-tagged
                  end-the-run]
    :runner-abilities [{:label "Add 2 cards from your Grip to the top of the Stack"
                        :req (req (pos? (count (:hand runner))))
                        :effect (req (let [n (min 2 (count (:hand runner)))]
                                       (resolve-ability state side
                                         {:prompt (msg "Choose " n " cards in your Grip to add to the top of the Stack (first card targeted will be topmost)")
                                          :choices {:max n :all true
                                                    :req #(and (in-hand? %) (= (:side %) "Runner"))}
                                          :effect (req (doseq [c targets]
                                                         (move state :runner c :deck {:front true}))
                                                       (system-msg state :runner (str "adds " n " cards from their Grip to the top of the Stack")))}
                                        card nil)))}]}

   "Data Mine"
   {:subroutines [{:msg "do 1 net damage"
                   :effect (req (damage state :runner eid :net 1 {:card card})
                                (when current-ice
                                  (no-action state side nil)
                                  (continue state side nil))
                                (trash state side card))}]}

   "Datapike"
   {:subroutines [{:msg "force the Runner to pay 2 [Credits] if able"
                   :effect (effect (pay :runner card :credit 2))}
                  end-the-run]}

   "Data Raven"
   {:implementation "Encounter effect is manual"
    :abilities [(give-tags 1)
                (power-counter-ability (give-tags 1))]
    :runner-abilities [{:label "End the run"
                        :effect (req (end-run state :runner)
                                     (system-msg state :runner "chooses to end the run on encountering Data Raven"))}
                       {:label "Take 1 tag"
                        :delayed-completion true
                        :effect (req (system-msg state :runner "chooses to take 1 tag on encountering Data Raven")
                                     (tag-runner state :runner eid 1))}]
    :subroutines [(trace-ability 3 add-power-counter)]}

   "Data Ward"
   {:runner-abilities [{:label "Pay 3 [Credits]"
                        :effect (req (pay state :runner card :credit 3)
                                     (system-msg state :runner "chooses to pay 3 [Credits] on encountering Data Ward"))}
                       {:label "Take 1 tag"
                        :delayed-completion true
                        :effect (req (system-msg state :runner "chooses to take 1 tag on encountering Data Ward")
                                     (tag-runner state :runner eid 1))}]
    :subroutines [end-the-run-if-tagged]}

   "DNA Tracker"
   {:subroutines [{:msg "do 1 net damage and make the Runner lose 2 [Credits]"
                   :effect (req (when-completed (damage state side :net 1 {:card card})
                                                (lose-credits state :runner 2)))}]}

   "Dracō"
   {:prompt "How many power counters?"
    :choices :credit
    :msg (msg "add " target " power counters")
    :effect (effect (add-counter card :power target)
                    (update-ice-strength card))
    :strength-bonus (req (get-in card [:counter :power] 0))
    :subroutines [(trace-ability 2 {:label "Give the Runner 1 tag and end the run"
                                    :msg "give the Runner 1 tag and end the run"
                                    :delayed-completion true
                                    :effect (effect (tag-runner :runner eid 1)
                                                    (end-run))})]}

   "Eli 1.0"
   {:subroutines [end-the-run]
    :runner-abilities [(runner-break [:click 1] 1)]}

   "Eli 2.0"
   {:subroutines [{:msg "draw 1 card" :effect (effect (draw))}
                  end-the-run]
    :runner-abilities [(runner-break [:click 2] 2)]}

   "Endless EULA"
   {:subroutines [end-the-run]
    :runner-abilities [(runner-pay [:credit 1] 1)
                       (runner-pay [:credit 6] 6)]}

   "Enforcer 1.0"
   {:additional-cost [:forfeit]
    :subroutines [trash-program
                  (do-brain-damage 1)
                  {:label "Trash a console"
                   :prompt "Select a console to trash"
                   :choices {:req #(has-subtype? % "Console")}
                   :msg (msg "trash " (:title target))
                   :effect (effect (trash target))}
                  {:msg "trash all virtual resources"
                   :effect (req (doseq [c (filter #(has-subtype? % "Virtual") (all-active-installed state :runner))]
                                  (trash state side c)))}]
    :runner-abilities [(runner-break [:click 1] 1)]}

   "Envelope"
   {:subroutines [(do-net-damage 1)
                  end-the-run]}

   "Enigma"
   {:subroutines [{:msg "force the Runner to lose 1 [Click] if able"
                   :effect runner-loses-click}
                  end-the-run]}

   "Errand Boy"
   {:subroutines [(gain-credits-sub 1)
                  {:msg "draw 1 card" :effect (effect (draw))}]}

   "Excalibur"
   {:subroutines [{:label "The Runner cannot make another run this turn"
                   :msg "prevent the Runner from making another run"
                   :effect (effect (register-turn-flag! card :can-run nil))}]}

   "Executive Functioning"
   {:subroutines [(trace-ability 4 (do-brain-damage 1))]}

   "Fairchild"
   {:subroutines [end-the-run
                  (do-brain-damage 1)]
    :runner-abilities [(runner-break [:credit 4] 1)]}

   "Fairchild 1.0"
   {:subroutines [{:label "Force the Runner to pay 1 [Credits] or trash an installed card"
                   :msg "force the Runner to pay 1 [Credits] or trash an installed card"
                   :player :runner
                   :prompt "Choose one"
                   :choices ["Pay 1 [Credits]" "Trash an installed card"]
                   :effect (req (if (= target "Pay 1 [Credits]")
                                  (do (pay state side card :credit 1)
                                      (system-msg state side "pays 1 [Credits]"))
                                  (resolve-ability state :runner trash-installed card nil)))}]
    :runner-abilities [(runner-break [:click 1] 1)]}

   "Fairchild 2.0"
   {:subroutines [{:label "Force the Runner to pay 2 [Credits] or trash an installed card"
                   :msg "force the Runner to pay 2 [Credits] or trash an installed card"
                   :player :runner
                   :prompt "Choose one"
                   :choices ["Pay 2 [Credits]" "Trash an installed card"]
                   :effect (req (if (= target "Pay 2 [Credits]")
                                  (do (pay state side card :credit 2)
                                      (system-msg state side "pays 2 [Credits]"))
                                  (resolve-ability state :runner trash-installed card nil)))}
                  (do-brain-damage 1)]
    :runner-abilities [(runner-break [:click 2] 2)]}

   "Fairchild 3.0"
   {:subroutines [{:label "Force the Runner to pay 3 [Credits] or trash an installed card"
                   :msg "force the Runner to pay 3 [Credits] or trash an installed card"
                   :player :runner
                   :prompt "Choose one"
                   :choices ["Pay 3 [Credits]" "Trash an installed card"]
                   :effect (req (if (= target "Pay 3 [Credits]")
                                  (do (pay state side card :credit 3)
                                      (system-msg state side "pays 3 [Credits]"))
                                  (resolve-ability state :runner trash-installed card nil)))}
                  {:label "Do 1 brain damage or end the run"
                   :prompt "Choose one"
                   :choices ["Do 1 brain damage" "End the run"]
                   :msg (msg (lower-case target))
                   :effect (req (if (= target "Do 1 brain damage")
                                  (damage state side eid :brain 1 {:card card})
                                  (end-run state side)))}]
    :runner-abilities [(runner-break [:click 3] 3)]}

   "Fenris"
   {:effect take-bad-pub
    :subroutines [(do-brain-damage 1)
                  end-the-run]}

   "Fire Wall"
   {:advanceable :always
    :subroutines [end-the-run]
    :strength-bonus advance-counters}

   "Flare"
   {:subroutines [(trace-ability 6 {:label "Trash 1 hardware, do 2 meat damage, and end the run"
                                    :msg "trash 1 hardware, do 2 meat damage, and end the run"
                                    :delayed-completion true
                                    :effect (effect (continue-ability
                                                     {:prompt "Select a piece of hardware to trash"
                                                      :label "Trash a piece of hardware"
                                                      :choices {:req #(is-type? % "Hardware")}
                                                      :msg (msg "trash " (:title target))
                                                      :effect (req (when-completed
                                                                     (trash state side target {:cause :subroutine})
                                                                     (do (damage state side eid :meat 2 {:unpreventable true
                                                                                              :card card})
                                                                         (end-run state side))))
                                                      :cancel-effect (effect (damage eid :meat 2 {:unpreventable true :card card})
                                                                             (end-run))}
                                                     card nil))})]}

   "Free Lunch"
   {:abilities [(power-counter-ability {:label "Runner loses 1 [Credits]"
                                        :msg "make the Runner lose 1 [Credits]"
                                        :effect (effect (lose-credits :runner 1))})]
    :subroutines [add-power-counter]}

   "Galahad"
   (grail-ice end-the-run)

   "Gemini"
   (constellation-ice (do-net-damage 1))

   "Grim"
   {:effect take-bad-pub
    :subroutines [trash-program]}

   "Guard"
   {:implementation "Prevent bypass is manual"
    :subroutines [end-the-run]}

   "Gutenberg"
   {:subroutines [(tag-trace 7)]
    :strength-bonus (req (if (= (second (:zone card)) :rd) 3 0))}

   "Gyri Labyrinth"
   {:implementation "Hand size is not restored if trashed or derezzed after firing"
    :subroutines [{:req (req (:run @state))
                   :label "Reduce Runner's maximum hand size by 2 until start of next Corp turn"
                   :msg "reduce the Runner's maximum hand size by 2 until the start of the next Corp turn"
                   :effect (effect (lose :runner :hand-size 2)
                                   (register-events {:corp-turn-begins
                                                     {:msg "increase the Runner's maximum hand size by 2"
                                                      :effect (effect (gain :runner :hand-size 2)
                                                                      (unregister-events card))}} card))}]
    :events {:corp-turn-begins nil}}

   "Hadrians Wall"
   {:advanceable :always
    :subroutines [end-the-run]
    :strength-bonus advance-counters}

   "Hailstorm"
   {:subroutines [{:label "Remove a card in the Heap from the game"
                   :prompt "Choose a card in the Runner's Heap"
                   :choices (req (:discard runner))
                   :msg (msg "remove " (:title target) " from the game")
                   :effect (effect (move :runner target :rfg))}
                  end-the-run]}

   "Harvester"
   {:subroutines [{:label "Runner draws 3 cards and discards down to maximum hand size"
                   :msg "make the Runner draw 3 cards and discard down to their maximum hand size"
                   :effect (req (draw state :runner 3)
                                (let [delta (- (count (get-in @state [:runner :hand])) (hand-size state :runner))]
                                  (when (> delta 0)
                                    (resolve-ability
                                      state :runner
                                      {:prompt (msg "Select " delta " cards to discard")
                                       :player :runner
                                       :choices {:max delta
                                                 :req #(in-hand? %)}
                                       :effect (req (doseq [c targets]
                                                      (trash state :runner c))
                                                    (system-msg state :runner
                                                                (str "trashes " (join ", " (map :title targets)))))}
                                      card nil))))}]}

   "Himitsu-Bako"
   {:abilities [{:msg "add it to HQ"
                :cost [:credit 1]
                :effect (effect (move card :hand))}]
    :subroutines [end-the-run]}

   "Hive"
   {:abilities [{:label "Gain subroutines"
                 :msg   (msg "gain " (min 5 (max 0 (- 5 (:agenda-point corp 0)))) " subroutines")}]
    :subroutines [end-the-run]}

   "Heimdall 1.0"
   {:subroutines [(do-brain-damage 1)
                  end-the-run]
    :runner-abilities [(runner-break [:click 1] 1)]}

   "Heimdall 2.0"
   {:subroutines [(do-brain-damage 1)
                  {:msg "do 1 brain damage and end the run" :effect (effect (damage eid :brain 1 {:card card}) (end-run))}
                  end-the-run]
    :runner-abilities [(runner-break [:click 2] 2)]}

   "Herald"
   {:flags {:rd-reveal (req true)}
    :subroutines [(gain-credits-sub 2)
                  {:label "Pay 1 [Credits] to place 1 advancement token on a card that can be advanced"
                   :msg (msg "place 1 advancement token on " (card-str state target))
                   :choices {:req can-be-advanced?}
                   :cost [:credit 1] :effect (effect (add-prop target :advance-counter 1 {:placed true}))}]
    :access {:delayed-completion true
             :req (req (not= (first (:zone card)) :discard))
             :effect (effect (show-wait-prompt :corp "Runner to decide to break Herald subroutines")
                             (continue-ability
                               :runner {:optional
                                        {:player :runner
                                         :prompt "You are encountering Herald. Allow its subroutines to fire?"
                                         :priority 1
                                         :yes-ability {:effect (effect (clear-wait-prompt :corp)
                                                                       (play-subroutine :corp eid {:card card :subroutine 0})
                                                                       (play-subroutine :corp eid {:card card :subroutine 1}))}
                                         :no-ability {:effect (effect (clear-wait-prompt :corp)
                                                                      (effect-completed eid))}}}
                              card nil))}}

   "Holmegaard"
   {:subroutines [(trace-ability 4 {:label "Runner cannot access any cards this run"
                                    :msg "stop the Runner from accessing any cards this run"
                                    :effect (effect (prevent-access))})
                  {:label "Trash an icebreaker"
                   :prompt "Choose an icebreaker to trash"
                   :msg (msg "trash " (:title target))
                   :choices {:req #(and (installed? %)
                                        (has? % :subtype "Icebreaker"))}
                   :effect (effect (trash target {:cause :subroutine})
                                   (clear-wait-prompt :runner))}]}

   "Hortum"
   (letfn [(hort [n] {:prompt "Choose a card to add to HQ with Hortum"
                      :delayed-completion true
                      :choices (req (cancellable (:deck corp) :sorted))
                      :msg "add 1 card to HQ from R&D"
                      :cancel-effect (req (shuffle! state side :deck)
                                          (system-msg state side (str "shuffles R&D"))
                                          (effect-completed state side eid))
                      :effect (req (move state side target :hand)
                                   (if (< n 2)
                                     (continue-ability state side (hort (inc n)) card nil)
                                     (do (shuffle! state side :deck)
                                         (system-msg state side (str "shuffles R&D"))
                                         (effect-completed state side eid card))))})]
     {:advanceable :always
      :subroutines [{:label "Gain 1 [Credits] (Gain 4 [Credits])"
                     :msg (msg "gain " (if (> (+ (:advance-counter card 0) (:extra-advance-counter card 0)) 2) "4" "1") " [Credits]")
                     :effect (effect (gain-credits :corp (if (> (+ (:advance-counter card 0) (:extra-advance-counter card 0)) 2) 4 1)))}
                    {:label "End the run (Search R&D for up to 2 cards and add them to HQ, shuffle R&D, end the run)"
                     :delayed-completion true
                     :effect (req (if (> (+ (:advance-counter card 0) (:extra-advance-counter card 0)) 2)
                                    (when-completed (resolve-ability state side (hort 1) card nil)
                                                    (do (end-run state side)
                                                        (system-msg state side (str "uses Hortum to add 2 cards to HQ from R&D, "
                                                                                    "shuffle R&D, and end the run"))))
                                    (do (end-run state side)
                                        (system-msg state side (str "uses Hortum to end the run"))
                                        (effect-completed state side eid))))}]})

   "Hourglass"
   {:subroutines [{:msg "force the Runner to lose 1 [Click] if able"
                   :effect runner-loses-click}]}

   "Howler"
   (let [ice-index (fn [state i] (first (keep-indexed #(when (= (:cid %2) (:cid i)) %1)
                                                      (get-in @state (cons :corp (:zone i))))))]
     {:subroutines
      [{:label "Install a piece of Bioroid ICE from HQ or Archives"
        :prompt "Install ICE from HQ or Archives?"
        :choices ["HQ" "Archives"]
        :effect (req (let [fr target]
                       (resolve-ability state side
                                        {:prompt "Choose a Bioroid ICE to install"
                                         :choices (req (filter #(and (ice? %)
                                                                     (has-subtype? % "Bioroid"))
                                                               ((if (= fr "HQ") :hand :discard) corp)))
                                         :effect (req (let [newice (assoc target :zone (:zone card) :rezzed true)
                                                            hndx (ice-index state card)
                                                            ices (get-in @state (cons :corp (:zone card)))
                                                            newices (apply conj (subvec ices 0 hndx) newice (subvec ices hndx))]
                                                        (swap! state assoc-in (cons :corp (:zone card)) newices)
                                                        (swap! state update-in (cons :corp (:zone target))
                                                               (fn [coll] (remove-once #(= (:cid %) (:cid target)) coll)))
                                                        (update! state side (assoc card :howler-target newice))
                                                        (card-init state side newice {:resolve-effect false
                                                                                      :init-data true})
                                                        (trigger-event state side :corp-install newice)))} card nil)))}]
      :events {:run-ends {:req (req (:howler-target card))
                          :effect (effect (trash card {:cause :self-trash})
                                          (derez (get-card state (:howler-target card))))}}})

   "Hudson 1.0"
   {:subroutines [{:msg "prevent the Runner from accessing more than 1 card during this run"
                   :effect (effect (max-access 1))}]
    :runner-abilities [(runner-break [:click 1] 1)]}

   "Hunter"
   {:subroutines [(tag-trace 3)]}

   "Ice Wall"
   {:advanceable :always
    :subroutines [end-the-run]
    :strength-bonus advance-counters}

   "Ichi 1.0"
   {:subroutines [trash-program
                  (trace-ability 1 {:label "Give the Runner 1 tag and do 1 brain damage"
                                    :msg "give the Runner 1 tag and do 1 brain damage"
                                    :delayed-completion true
                                    :effect (req (when-completed (damage state :runner :brain 1 {:card card})
                                                                 (tag-runner state :runner eid 1)))})]
    :runner-abilities [(runner-break [:click 1] 1)]}

   "Ichi 2.0"
   {:subroutines [trash-program
                  (trace-ability 3 {:label "Give the Runner 1 tag and do 1 brain damage"
                                    :msg "give the Runner 1 tag and do 1 brain damage"
                                    :delayed-completion true
                                    :effect (req (when-completed (damage state :runner :brain 1 {:card card})
                                                                 (tag-runner state :runner eid 1)))})]
    :runner-abilities [(runner-break [:click 2] 2)]}

   "Inazuma"
   {:abilities [{:msg "prevent the Runner from breaking subroutines on the next piece of ICE they encounter this run"}
                {:msg "prevent the Runner from jacking out until after the next piece of ICE"
                 :effect (effect (register-events
                                   {:pass-ice {:effect (req (swap! state update-in [:run] dissoc :prevent-jack-out)
                                                            (unregister-events state side card))}} card)
                                 (prevent-jack-out))}]}

   "Information Overload"
   {:implementation "Encounter effect is manual"
    :abilities [{:label "Gain subroutines"
                 :msg (msg "gain " (:tag runner 0) " subroutines")}
                (tag-trace 1)]
    :subroutines [trash-installed]}

   "IP Block"
   {:abilities [(assoc (give-tags 1)
                  :req (req (not-empty (filter #(has-subtype? % "AI") (all-active-installed state :runner))))
                  :label "Give the Runner 1 tag if there is an installed AI")]
    :subroutines [(tag-trace 3)
                  end-the-run-if-tagged]}

   "IQ"
   {:effect (req (add-watch state (keyword (str "iq" (:cid card)))
                            (fn [k ref old new]
                              (let [handsize (count (get-in new [:corp :hand]))]
                                (when (not= (count (get-in old [:corp :hand])) handsize)
                                  (update! ref side (assoc (get-card ref card) :strength-bonus handsize))
                                  (update-ice-strength ref side (get-card ref card)))))))
    :subroutines [end-the-run]
    :strength-bonus (req (count (:hand corp)))
    :rez-cost-bonus (req (count (:hand corp)))
    :leave-play (req (remove-watch state (keyword (str "iq" (:cid card)))))}

   "Ireress"
   {:abilities [{:label "Gain subroutines"
                 :msg (msg "gain " (:bad-publicity corp 0) " subroutines")}]
    :subroutines [{:msg "make the Runner lose 1 [Credits]"
                   :effect (effect (lose-credits :runner 1))}]}

   "Its a Trap!"
   {:expose {:msg "do 2 net damage"
             :delayed-completion true
             :effect (effect (damage eid :net 2 {:card card}))}
    :subroutines [(assoc trash-installed :effect (req (trash state side target {:cause :subroutine})
                                                      (when current-ice
                                                        (no-action state side nil)
                                                        (continue state side nil))
                                                      (trash state side card)))]}

   "Janus 1.0"
   {:subroutines [(do-brain-damage 1)]
    :runner-abilities [(runner-break [:click 1] 1)]}

   "Jua"
   {:implementation "Encounter effect is manual"
    :abilities [{:msg "prevent the Runner from installing cards for the rest of the turn"
                 :effect (effect (register-turn-flag! card :lock-install (constantly true)))}]
    :subroutines [{:label "Choose 2 installed Runner cards, if able. The Runner must add 1 of those to the top of the Stack."
                   :req (req (>= (count (all-installed state :runner)) 2))
                   :delayed-completion true
                   :prompt "Select 2 installed Runner cards"
                   :choices {:req #(and (= (:side %) "Runner") (installed? %)) :max 2 :all true}
                   :msg (msg "add either " (card-str state (first targets)) " or " (card-str state (second targets)) " to the Stack")
                   :effect (req (when (= (count targets) 2)
                                     (show-wait-prompt state :corp "Runner to decide which card to move")
                                     (continue-ability
                                       state
                                       :runner
                                        {:player :runner
                                         :priority 1
                                         :prompt "Select a card to move to the Stack"
                                         :choices targets ;{:req (fn [x] (some #(= % x) targets))} - Alternative version
                                         :effect (req (let [c target]
                                                        (clear-wait-prompt state :corp)
                                                        (move state :runner c :deck {:front true})
                                                        (system-msg state :runner (str "selected " (card-str state c) " to move to the Stack"))))}
                                         card nil)))}]}

   "Kakugo"
   {:events {:pass-ice {:delayed-completion true
                        :req (req (= target card))
                        :msg "do 1 net damage"
                        :effect (effect (damage eid :net 1 {:card card}))}}
    :subroutines [end-the-run]}

   "Kamali 1.0"
   (letfn [(better-name [kind] (if (= "hardware" kind) "piece of hardware" kind))
           (runner-trash [kind]
             {:prompt (str "Select an installed " (better-name kind) " to trash")
              :label (str "Trash an installed " (better-name kind))
              :msg (msg "trash " (:title target))
              :delayed-completion true
              :choices {:req #(and (installed? %)
                                   (is-type? % (capitalize kind)))}
              :cancel-effect (effect (system-msg (str "fails to trash an installed " (better-name kind)))
                                     (effect-completed eid))
              :effect (effect (trash eid target {:cause :subroutine}))})
           (sub-map [kind]
             {:player :runner
              :delayed-completion true
              :prompt "Choose one"
              :choices ["Take 1 brain damage" (str "Trash an installed " (better-name kind))]
              :effect (req (if (= target "Take 1 brain damage")
                             (do (system-msg state :corp "uses Kamali 1.0 to give the Runner 1 brain damage")
                                 (damage state :runner eid :brain 1 {:card card}))
                             (continue-ability state :runner (runner-trash kind) card nil)))})
           (brain-trash [kind]
             {:label (str "Force the Runner to take 1 brain damage or trash an installed " (better-name kind))
              :msg (str "force the Runner to take 1 brain damage or trash an installed " (better-name kind))
              :delayed-completion true
              :effect (req (show-wait-prompt state :corp "Runner to decide on Kamali 1.0 action")
                           (when-completed (resolve-ability state side (sub-map kind) card nil)
                                           (clear-wait-prompt state :corp)))})]
     {:subroutines [(brain-trash "resource")
                    (brain-trash "hardware")
                    (brain-trash "program")]
      :runner-abilities [(runner-break [:click 1] 1)]})

   "Kitsune"
   {:subroutines [{:prompt "Select a card in HQ to force access"
                   :choices {:req in-hand?}
                   :label "Force the Runner to access a card in HQ"
                   :msg (msg "force the Runner to access " (:title target))
                   :effect (req (trash state side card)
                                (when-completed (access-card state side target)
                                  (when-completed (trigger-event-sync state side :pre-access :hq)
                                    (let [from-hq (dec (access-count state side :hq-access))]
                                      (continue-ability
                                        state :runner
                                        (access-helper-hq
                                          state from-hq
                                          ;; access-helper-hq uses a set to keep track of which cards have already
                                          ;; been accessed. by adding HQ root's contents to this set, we make the runner
                                          ;; unable to access those cards, as Kitsune intends.
                                          (conj (set (get-in @state [:corp :servers :hq :content])) target))
                                       card nil)))))}]}

   "Komainu"
   {:abilities [{:label "Gain subroutines"
                 :msg (msg "gain " (count (:hand runner)) " subroutines")}]
    :subroutines [(do-net-damage 1)]}

   "Lab Dog"
   {:subroutines [(assoc trash-hardware :label "Force the Runner to trash an installed piece of hardware"
                                        :player :runner
                                        :msg (msg "force the Runner to trash " (:title target))
                                        :effect (req (trash state side target)
                                                     (when current-ice
                                                       (no-action state side nil)
                                                       (continue state side nil))
                                                     (trash state side card)))]}

   "Lancelot"
   (grail-ice trash-program)

   "Little Engine"
   {:subroutines [end-the-run
                  {:msg "make the Runner gain 5 [Credits]" :effect (effect (gain-credits :runner 5))}]}

   "Lockdown"
   {:subroutines [{:label "The Runner cannot draw cards for the remainder of this turn"
                   :msg "prevent the Runner from drawing cards" :effect (effect (prevent-draw))}]}

   "Loki"
   {:implementation "Encounter effects not implemented"
    :subroutines [{:label "End the run unless the Runner shuffles their Grip into the Stack"
                   :effect (req (if (zero? (count (:hand runner)))
                                    (do (end-run state side)
                                        (system-msg state :corp (str "uses Loki to end the run")))
                                    (do (show-wait-prompt state :corp "Runner to decide to shuffle their Grip into the Stack")
                                        (resolve-ability state :runner
                                          {:optional
                                           {:prompt "Reshuffle your Grip into the Stack?"
                                            :player :runner
                                            :yes-ability {:effect (req (doseq [c (:hand runner)]
                                                                         (move state :runner c :deck))
                                                                       (shuffle! state :runner :deck)
                                                                       (system-msg state :runner (str "shuffles their Grip into their Stack"))
                                                                       (clear-wait-prompt state :corp))}
                                            :no-ability {:effect (effect (end-run)
                                                                         (system-msg :runner (str "doesn't shuffle their Grip into their Stack. Loki ends the run"))
                                                                         (clear-wait-prompt :corp))}}}
                                         card nil))))}]}

   "Lotus Field"
   {:subroutines [end-the-run]
    :flags {:cannot-lower-strength true}}

   "Lycan"
   (morph-ice "Sentry" "Code Gate" trash-program)

   "Macrophage"
   {:subroutines [(trace-ability 4 {:label "Purge virus counters"
                                    :msg "purge virus counters"
                                    :effect (effect (purge))})
                  (trace-ability 3 {:label "Trash a virus"
                                    :prompt "Choose a virus to trash"
                                    :msg (msg "trash " (:title target))
                                    :choices {:req #(and (installed? %)
                                                         (has? % :subtype "Virus"))}
                                    :effect (effect (trash target {:cause :subroutine})
                                                    (clear-wait-prompt :runner))})
                  (trace-ability 2 {:label "Remove a virus in the Heap from the game"
                                    :prompt "Choose a virus in the Heap to remove from the game"
                                    :choices (req (cancellable (filter #(has? % :subtype "Virus") (:discard runner)) :sorted))
                                    :msg (msg "remove " (:title target) " from the game")
                                    :effect (effect (move :runner target :rfg))})
                  (trace-ability 1 end-the-run)]}

   "Magnet"
   (letfn [(disable-hosted [state side c]
             (doseq [hc (:hosted (get-card state c))]
               (unregister-events state side hc)
               (update! state side (dissoc hc :abilities))))]
     {:delayed-completion true
      :effect (req (let [magnet card]
                     (when-completed (resolve-ability
                                       state side
                                       {:req (req (some #(some (fn [h] (card-is? h :type "Program")) (:hosted %))
                                                        (remove-once #(= (:cid %) (:cid magnet))
                                                                     (filter ice? (all-installed state corp)))))
                                        :prompt "Select a Program to host on Magnet"
                                        :choices {:req #(and (card-is? % :type "Program")
                                                             (ice? (:host %))
                                                             (not= (:cid (:host %)) (:cid magnet)))}
                                        :effect (effect (host card target))}
                                       card nil)
                                     (disable-hosted state side card))))
      :derez-effect {:req (req (not-empty (:hosted card)))
                     :effect (req (doseq [c (get-in card [:hosted])]
                                    (card-init state side c {:resolve-effect false})))}
      :events {:runner-install {:req (req (= (:cid card) (:cid (:host target))))
                                :effect (req (disable-hosted state side card)
                                          (update-ice-strength state side card))}}
      :subroutines [end-the-run]})

   "Mamba"
   {:abilities [(power-counter-ability (do-net-damage 1))]
    :subroutines [(do-net-damage 1)
                  (do-psi add-power-counter)]}

   "Marker"
   {:subroutines [{:label "Give the next ICE encountered \"End the run\" for the remainder of the run"
                   :msg (msg "give the next ICE encountered \"[Subroutine] End the run\" after all its other subroutines for the remainder of the run")}]}

   "Markus 1.0"
   {:subroutines [trash-installed end-the-run]
    :runner-abilities [(runner-break [:click 1] 1)]}

   "Matrix Analyzer"
   {:implementation "Encounter effect is manual"
    :abilities [{:label "Place 1 advancement token on a card that can be advanced"
                 :msg (msg "place 1 advancement token on " (card-str state target))
                 :choices {:req can-be-advanced?}
                 :cost [:credit 1] :effect (effect (add-prop target :advance-counter 1))}]
    :subroutines [(tag-trace 2)]}

   "Mausolus"
   {:advanceable :always
    :subroutines [{:label "Gain 1 [Credits] (Gain 3 [Credits])"
                   :msg (msg "gain " (if (> 3 (+ (:advance-counter card 0) (:extra-advance-counter card 0))) 1 3) " [Credits]")
                   :effect (effect (gain :credit (if (> 3 (+ (:advance-counter card 0) (:extra-advance-counter card 0))) 1 3)))}
                  {:label "Do 1 net damage (Do 3 net damage)"
                   :delayed-completion true
                   :msg (msg "do " (if (> 3 (+ (:advance-counter card 0) (:extra-advance-counter card 0))) 1 3) " net damage")
                   :effect (effect (damage eid :net (if (> 3 (+ (:advance-counter card 0) (:extra-advance-counter card 0))) 1 3) {:card card}))}
                  {:label "Give the Runner 1 tag (and end the run)"
                   :delayed-completion true
                   :msg (msg "give the Runner 1 tag"
                             (when (<= 3 (+ (:advance-counter card 0) (:extra-advance-counter card 0))) " and end the run"))
                   :effect (req (tag-runner state :runner eid 1)
                                (when (<= 3 (+ (:advance-counter card 0) (:extra-advance-counter card 0)))
                                  (end-run state side)))}]}

   "Masvingo"
   {:implementation "Number of subs is manual"
    :advanceable :always
    :abilities [{:label "Gain subroutines"
                 :msg (msg "gain " (:advance-counter card 0) " subroutines")}]
    :effect (effect (add-prop card :advance-counter 1))
    :subroutines [end-the-run]}

   "Merlin"
   (grail-ice (do-net-damage 2))

   "Meru Mati"
   {:subroutines [end-the-run]
    :strength-bonus (req (if (= (second (:zone card)) :hq) 3 0))}

   "Metamorph"
   {:subroutines [{:label "Swap two ICE or swap two installed non-ICE"
                   :msg "swap two ICE or swap two installed non-ICE"
                   :delayed-completion true
                   :prompt "Choose one"
                   :choices ["Swap two ICE" "Swap two non-ICE"]
                   :effect (req (if (= target "Swap two ICE")
                                  (continue-ability state side {:prompt "Select the two ICE to swap"
                                                                :delayed-completion true
                                                                :choices {:req #(and (installed? %) (ice? %)) :max 2 :all true}
                                                                :msg (msg "swap the positions of " (card-str state (first targets)) " and " (card-str state (second targets)))
                                                                :effect (req (when (= (count targets) 2)
                                                                               (swap-ice state side (first targets) (second targets))
                                                                               (effect-completed state side eid card)))} card nil)
                                  (continue-ability state side {:prompt "Select the two cards to swap"
                                                                :delayed-completion true
                                                                :choices {:req #(and (installed? %) (not (ice? %))) :max 2 :all true}
                                                                :msg (msg "swap the positions of " (card-str state (first targets)) " and " (card-str state (second targets)))
                                                                :effect (req (when (= (count targets) 2)
                                                                               (swap-installed state side (first targets) (second targets))
                                                                               (effect-completed state side eid card)))} card nil)))}]}

   "Mganga"
   {:subroutines [(do-psi {:label "do 2 net damage"
                           :delayed-completion true
                           :player :corp
                           :effect (req (when-completed (damage state :corp :net 2 {:card card})
                                                        (trash state :corp eid card nil)))}
                          {:label "do 1 net damage"
                           :delayed-completion true
                           :player :corp
                           :effect (req (when-completed (damage state :corp :net 1 {:card card})
                                                        (trash state :corp eid card nil)))})]}

   "Mind Game"
   {:subroutines [(do-psi {:label "Redirect the run to another server"
                           :player :corp
                           :prompt "Choose a server"
                           :choices (req (remove #{(-> @state :run :server central->name)} servers))
                           :msg (msg "redirect the run to " target)
                           :effect (req (let [dest (server->zone state target)]
                                          (swap! state update-in [:run]
                                                 #(assoc % :position (count (get-in corp (conj dest :ices)))
                                                           :server (rest dest)))))})]
    :runner-abilities [{:label "Add an installed card to the bottom of your Stack"
                        :prompt "Choose one of your installed cards"
                        :choices {:req #(and (installed? %)
                                             (= (:side %) "Runner"))}
                        :effect (effect (move target :deck)
                                        (system-msg :runner (str "adds " (:title target) " to the bottom of their Stack")))}]}

   "Minelayer"
   {:subroutines [{:msg "install an ICE from HQ"
                   :choices {:req #(and (ice? %)
                                        (in-hand? %))}
                   :prompt "Choose an ICE to install from HQ"
                   :effect (req (corp-install state side target (zone->name (first (:server run))) {:no-install-cost true}))}]}

   "Mirāju"
   {:abilities [{:label "Runner broke subroutine: Redirect run to Archives"
                 :msg "make the Runner continue the run on Archives. Mirāju is derezzed"
                 :effect (req (swap! state update-in [:run]
                                     #(assoc % :position (count (get-in corp [:servers :archives :ices]))
                                               :server [:archives]))
                              (derez state side card))}]
    :subroutines [{:label "Draw 1 card, then shuffle 1 card from HQ into R&D"
                   :effect (req (when-completed (resolve-ability state side
                                                  {:optional
                                                   {:prompt "Draw 1 card?"
                                                    :yes-ability {:msg "draw 1 card"
                                                                  :effect (effect (draw))}}}
                                                 card nil)
                                                (resolve-ability state side
                                                  {:prompt "Choose 1 card in HQ to shuffle into R&D"
                                                   :choices {:req #(and (in-hand? %) (= (:side %) "Corp"))}
                                                   :msg "shuffle 1 card in HQ into R&D"
                                                   :effect (effect (move target :deck)
                                                                   (shuffle! :deck))}
                                                 card nil)))}]}

   "Mlinzi"
   (letfn [(net-or-trash [net-dmg mill-cnt]
             {:label (str "Do " net-dmg " net damage.")
              :effect (req (show-wait-prompt state :corp "Runner to choose an option for Mlinzi")
                           (resolve-ability state :runner
                                            {:prompt "Take net damage or trash cards from the Stack?"
                                             :choices [(str "Take " net-dmg " net damage")
                                                       (str "Trash the top " mill-cnt " cards of the Stack")]
                                             :effect (req (if (.startsWith target "Take")
                                                            (do
                                                              (system-msg state :corp (str "uses Mlinzi to do "
                                                                                           net-dmg " net damage"))
                                                              (clear-wait-prompt state :corp)
                                                              (damage state :runner eid :net net-dmg {:card card}))
                                                            (do
                                                              (system-msg state :corp
                                                                          (str "uses Mlinzi to trash "
                                                                               (join ", " (map :title (take mill-cnt (:deck runner))))
                                                                               " from the Runner's Stack"))
                                                              (clear-wait-prompt state :corp)
                                                              (mill state :runner mill-cnt))))}
                                             card nil))})]
     {:subroutines [(net-or-trash 1 2)
                    (net-or-trash 2 3)
                    (net-or-trash 3 4)]})

   "Mother Goddess"
   (let [ab (effect (update! (let [subtype (->> (mapcat :ices (flatten (seq (:servers corp))))
                                                (filter #(and (rezzed? %) (not= (:cid card) (:cid %))))
                                                (mapcat #(split (:subtype %) #" - "))
                                                (cons "Mythic")
                                                distinct
                                                (join " - "))]
                               (assoc card :subtype-target (remove-subtypes subtype "Mythic")
                                           :subtype subtype))))
         mg {:req (req (ice? target))
             :effect ab}]
     {:effect ab
      :subroutines [end-the-run]
      :events {:rez mg :card-moved mg :derez mg :ice-subtype-changed mg}})

   "Muckraker"
   {:effect take-bad-pub
    :subroutines [(tag-trace 1)
                  (tag-trace 2)
                  (tag-trace 3)
                  end-the-run-if-tagged]}

   "Najja 1.0"
   {:subroutines [end-the-run]
    :runner-abilities [(runner-break [:click 1] 1)]}

   "Nebula"
   (space-ice trash-program)

   "Negotiator"
   {:subroutines [(gain-credits-sub 2)
                  trash-program]
    :runner-abilities [(runner-break [:credit 2] 1)]}

   "Nerine 2.0"
   {:subroutines [{:label "Do 1 brain damage and Corp may draw 1 card"
                   :delayed-completion true
                   :msg "do 1 brain damage"
                   :effect (req (when-completed (damage state :runner :brain 1 {:card card})
                                                (resolve-ability state side
                                                  {:optional
                                                   {:prompt "Draw 1 card?"
                                                    :yes-ability {:msg "draw 1 card"
                                                                  :effect (effect (draw))}}}
                                                 card nil)))}]
    :runner-abilities [(runner-break [:click 2] 2)]}

   "Neural Katana"
   {:subroutines [(do-net-damage 3)]}

   "News Hound"
   {:subroutines [(tag-trace 3)
                  {:label "End the run if a Current is active"
                   :req (req (or (not (empty? (runner :current)))
                                 (not (empty? (corp :current)))))
                   :effect (effect (end-run)) :msg "end the run"}]}

   "NEXT Bronze"
   {:subroutines [end-the-run]
    :strength-bonus (req (next-ice-count corp))
    :events (let [nb {:req (req (and (not= (:cid target) (:cid card))
                                     (has-subtype? target "NEXT")))
                      :effect (effect (update-ice-strength card))}]
              {:rez nb :derez nb :trash nb :card-moved nb})}

   "NEXT Diamond"
   {:rez-cost-bonus (req (- (next-ice-count corp)))
    :subroutines [(do-brain-damage 1)
                  trash-installed]}

   "NEXT Gold"
   {:subroutines [{:label "Do 1 net damage for each rezzed NEXT ice"
                   :msg (msg "do " (next-ice-count corp) " net damage")
                   :effect (effect (damage eid :net (next-ice-count corp) {:card card}))}
                  trash-program]}

   "NEXT Opal"
   {:subroutines [{:label "Install a card from HQ, paying all costs"
                   :prompt "Choose a card in HQ to install"
                   :priority true
                   :choices {:req #(and (not (is-type? % "Operation"))
                                        (in-hand? %)
                                        (= (:side %) "Corp"))}
                   :effect (effect (corp-install target nil))
                   :msg (msg (corp-install-msg target))}]}

   "NEXT Sapphire"
   {:subroutines [{:label "Draw up to X cards"
                   :prompt "Draw how many cards?"
                   :msg (msg "draw " target " cards")
                   :choices {:number (req (next-ice-count corp))
                             :default (req 1)}
                   :delayed-completion true
                   :effect (effect (draw eid target nil))}
                  {:label "Add up to X cards from Archives to HQ"
                   :prompt "Select cards to add to HQ"
                   :show-discard  true
                   :choices {:req #(and (= "Corp" (:side %)) (= [:discard] (:zone %)))
                             :max (req (next-ice-count corp))}
                   :effect (req (doseq [c targets] (move state side c :hand)))
                   :msg (msg "add "
                             (let [seen (filter :seen targets)
                                   m (count (filter #(not (:seen %)) targets))]
                               (str (join ", " (map :title seen))
                                    (when (pos? m)
                                      (str (when-not (empty? seen) " and ")
                                           (quantify m "unseen card")))))
                             " to HQ")}
                  {:label "Shuffle up to X cards from HQ into R&D"
                   :prompt "Select cards to shuffle into R&D"
                   :choices {:req #(and (= "Corp" (:side %)) (= [:hand] (:zone %)))
                             :max (req (next-ice-count corp))}
                   :effect (req (doseq [c targets] (move state side c :deck))
                                (shuffle! state side :deck))
                   :msg (msg "shuffle " (count targets) " cards from HQ into R&D")}]}

   "NEXT Silver"
   {:abilities [{:label "Gain subroutines"
                 :msg (msg "gain " (count (filter #(and (is-type? % "ICE")
                                                        (has-subtype? % "NEXT"))
                                                  (all-active-installed state :corp))) " subroutines")}]
    :subroutines [end-the-run]}

   "Nightdancer"
   {:subroutines [{:label "The Runner loses [Click], if able. You have an additional [Click] to spend during your next turn."
                   :msg "force the runner to lose a [Click], if able. Corp gains an additional [Click] to spend during their next turn"
                   :effect (req
                             (lose state :runner :click 1)
                             (swap! state update-in [:corp :extra-click-temp] (fnil inc 0)))}]}

   "Oduduwa"
   {:implementation "Encounter effect is manual"
    :abilities [{:label "Place 1 advancement counter on Oduduwa"
                 :msg (msg "place 1 advancement counter on Oduduwa")
                 :effect (req (add-prop state side card :advance-counter 1 {:placed true}))}
                {:label "Place X advancement token on another piece of ice"
                 :msg (msg "place " (:advance-counter card 0) " advancement token on " (card-str state target))
                 :choices {:req ice?
                           :not-self (req (:cid card))}
                 :effect (req (add-prop state side target :advance-counter (:advance-counter card 0) {:placed true}))}]
    :subroutines [end-the-run]}

   "Orion"
   (implementation-note "\"Resolve a subroutine...\" subroutine is not implemented"
                        (space-ice trash-program end-the-run))

   "Owl"
   {:subroutines [{:choices {:req #(and (installed? %)
                                        (is-type? % "Program"))}
                   :label "Add installed program to the top of the Runner's Stack"
                   :msg "add an installed program to the top of the Runner's Stack"
                   :effect (effect (move :runner target :deck {:front true})
                                   (system-msg (str "adds " (:title target) " to the top of the Runner's Stack")))}]}

   "Pachinko"
   {:subroutines [end-the-run-if-tagged]}

   "Paper Wall"
   {:implementation "Trash on break is manual"
    :subroutines [end-the-run]}

   "Pop-up Window"
   {:implementation "Encounter effect is manual. Runner choice is not implemented"
    :abilities [(gain-credits-sub 1)]
    :subroutines [end-the-run]
    :runner-abilities [(runner-pay [:credit 1] 1)]}

   "Pup"
   {:subroutines [(do-net-damage 1)]
    :runner-abilities [(runner-pay [:credit 1] 1)]}

   "Quandary"
   {:subroutines [end-the-run]}

   "Quicksand"
   {:implementation "Encounter effect is manual"
    :abilities [{:req (req (and this-server (= (dec (:position run)) (ice-index state card))))
                 :label "Add 1 power counter"
                 :effect (effect (add-counter card :power 1)
                                 (update-all-ice))}]
    :subroutines [end-the-run]
    :strength-bonus (req (get-in card [:counter :power] 0))}

   "Rainbow"
   {:subroutines [end-the-run]}

   "Ravana 1.0"
   {:subroutines [{:label "Resolve a subroutine on another piece of rezzed bioroid ICE"
                   :choices {:req #(and (rezzed? %) (ice? %) (has-subtype? % "Bioroid"))}
                   :msg (msg "resolve a subroutine on " (:title target))}]
    :runner-abilities [(runner-break [:click 1] 1)]}

   "Red Tape"
   {:subroutines [{:label "Give +3 strength to all ICE for the remainder of the run"
                   :msg "give +3 strength to all ICE for the remainder of the run"
                   :effect (effect (register-events
                                     {:pre-ice-strength {:effect (effect (ice-strength-bonus 3 target))}
                                      :run-ends {:effect (effect (unregister-events card))}}
                                     card)
                                   (update-all-ice))}]
    :events {:pre-ice-strength nil :run-ends nil}}

   "Resistor"
   {:effect (req (add-watch state (keyword (str "resistor" (:cid card)))
                            (fn [k ref old new]
                              (let [tags (get-in new [:runner :tag])]
                                (when (not= (get-in old [:runner :tag]) tags)
                                  (update! ref side (assoc (get-card ref card) :strength-bonus tags))
                                  (update-ice-strength ref side (get-card ref card)))))))
    :strength-bonus (req (:tag runner))
    :leave-play (req (remove-watch state (keyword (str "resistor" (:cid card)))))
    :subroutines [(trace-ability 4 end-the-run)]}

   "Rototurret"
   {:subroutines [trash-program end-the-run]}

   "Sadaka"
   (let [maybe-draw-effect
         {:delayed-completion true
          :effect (req (show-wait-prompt state :runner "Corp to decide on Sadaka card draw action")
                       (continue-ability
                         state side
                         {:optional
                          {:player :corp
                           :prompt "Draw 1 card?"
                           :yes-ability
                           {:delayed-completion true
                            :effect (effect (clear-wait-prompt :runner)
                                            (draw eid 1 nil))
                            :msg "draw 1 card"}
                           :no-ability {:effect (effect (clear-wait-prompt :runner)
                                                        (effect-completed eid))}}}
                         card nil))}]
     {:subroutines [{:label "Look at the top 3 cards of R&D"
                     :req (req (not-empty (:deck corp)))
                     :delayed-completion true
                     :effect (req (let [top-cards (take 3 (:deck corp))
                                        top-names (map :title top-cards)]
                                    (show-wait-prompt state :runner "Corp to decide on Sadaka R&D card actions")
                                    (continue-ability
                                      state side
                                      {:prompt (str "Top 3 cards of R&D: " (clojure.string/join ", " top-names))
                                       :choices ["Arrange cards" "Shuffle R&D"]
                                       :delayed-completion true
                                       :effect
                                       (req (if (= target "Arrange cards")
                                              (when-completed
                                                (resolve-ability state side (reorder-choice :corp top-cards) card nil)
                                                (do
                                                  (system-msg state :corp (str "rearranges the top "
                                                                               (quantify (count top-cards) "card")
                                                                               " of R&D"))
                                                  (clear-wait-prompt state :runner)
                                                  (continue-ability state side maybe-draw-effect card nil)))
                                              (do
                                                (shuffle! state :corp :deck)
                                                (system-msg state :corp (str "shuffles R&D"))
                                                (clear-wait-prompt state :runner)
                                                (continue-ability state side maybe-draw-effect card nil))))}
                                      card nil)))}

                    {:label "Trash 1 card in HQ"
                     :delayed-completion true
                     :effect
                     (req (show-wait-prompt state :runner "Corp to select cards to trash with Sadaka")
                          (when-completed
                            (resolve-ability
                              state side
                              {:prompt "Choose a card in HQ to trash"
                               :choices (req (cancellable (:hand corp) :sorted))
                               :delayed-completion true
                               :cancel-effect (effect (system-msg "chooses not to trash a card from HQ")
                                                      (effect-completed eid))
                               :effect (req (when-completed
                                              (trash state :corp (make-eid state) target nil)
                                              (do
                                                (system-msg state :corp "trashes a card from HQ")
                                                (when-completed
                                                  (resolve-ability state side trash-resource-sub card nil)
                                                  (effect-completed state side eid)))))}
                              card nil)
                            (do
                              (system-msg state :corp "trashes Sadaka")
                              (clear-wait-prompt state :runner)
                              (when current-ice
                                (no-action state side nil)
                                (continue state side nil))
                              (trash state :corp eid card nil))))}]})

   "Sagittarius"
   (constellation-ice trash-program)

   "Salvage"
   {:advanceable :while-rezzed
    :abilities [{:label "Gain subroutines"
                 :msg (msg "gain " (:advance-counter card 0) " subroutines")}]
    :subroutines [(tag-trace 2)]}

   "Sand Storm"
   {:subroutines [{:req (req (:run @state))
                   :label "Move Sand Storm and the run to another server"
                   :prompt "Choose another server and redirect the run to its outermost position"
                   :choices (req (cancellable servers))
                   :msg (msg "move Sand Storm and the run.  The Runner is now running on " target ". Sand Storm is trashed")
                   :effect (req (let [dest (server->zone state target)]
                                  (swap! state update-in [:run]
                                         #(assoc % :position (count (get-in corp (conj dest :ices)))
                                                 :server (rest dest)))
                                  (trash state side card {:unpreventable true})))}]}

   "Sandman"
   {:subroutines [{:label "Add an installed Runner card to the grip"
                   :req (req (not-empty (all-installed state :runner)))
                   :effect (effect (show-wait-prompt :runner "Corp to select Sandman target")
                                   (resolve-ability {:choices {:req #(and (installed? %)
                                                                           (= (:side %) "Runner"))}
                                                      :msg (msg "to add " (:title target) " to the grip")
                                                      :effect (effect (clear-wait-prompt :runner)
                                                                      (move :runner target :hand true))
                                                      :cancel-effect (effect (clear-wait-prompt :runner))}
                                                     card nil))}]}

   "Sapper"
   {:flags {:rd-reveal (req true)}
    :subroutines [trash-program]
    :access {:delayed-completion true
             :req (req (and (not= (first (:zone card)) :discard)
                            (some #(is-type? % "Program") (all-active-installed state :runner))))
             :effect (effect (show-wait-prompt :corp "Runner to decide to break Sapper subroutine")
                             (continue-ability
                               :runner {:optional
                                        {:player :runner
                                         :prompt "Allow Sapper subroutine to fire?"
                                         :priority 1
                                         :yes-ability {:effect (req (clear-wait-prompt state :corp)
                                                                    (show-wait-prompt state :runner "Corp to trash a program with Sapper")
                                                                    (play-subroutine state :corp eid {:card card :subroutine 0}))}
                                         :no-ability {:effect (effect (clear-wait-prompt :corp)
                                                                      (effect-completed eid))}}}
                              card nil))}}

   "Searchlight"
   {:advanceable :always
    ;; Could replace this with (tag-trace advance-counters).
    :subroutines [{:label "Trace X - Give the Runner 1 tag"
                   :trace {:base advance-counters
                           :delayed-completion true
                           :effect (effect (tag-runner :runner eid 1))
                           :msg "give the Runner 1 tag"}}]}

   "Seidr Adaptive Barrier"
   {:effect (req (let [srv (second (:zone card))]
                   (add-watch state (keyword (str "sab" (:cid card)))
                              (fn [k ref old new]
                                (let [ices (count (get-in new [:corp :servers srv :ices]))]
                                  (when (not= (count (get-in old [:corp :servers srv :ices])) ices)
                                    (update! ref side (assoc (get-card ref card) :strength-bonus ices))
                                    (update-ice-strength ref side (get-card ref card))))))))
    :strength-bonus (req (count (:ices (card->server state card))))
    :leave-play (req (remove-watch state (keyword (str "sab" (:cid card)))))
    :subroutines [end-the-run]}

   "Self-Adapting Code Wall"
   {:subroutines [end-the-run]
    :flags {:cannot-lower-strength true}}

   "Sensei"
   {:subroutines [{:label "Give each other ICE encountered \"End the run\" for the remainder of the run"
                   :msg (msg "give each other ICE encountered \"[Subroutine] End the run\" after all its other subroutines for the remainder of the run")}]}

   "Shadow"
   {:advanceable :always
    :subroutines [(gain-credits-sub 2)
                  (tag-trace 3)]
    :strength-bonus advance-counters}

   "Sherlock 1.0"
   {:subroutines [{:label "Trace 4 - Add an installed program to the top of the Runner's Stack"
                   :trace {:base 4
                           :choices {:req #(and (installed? %)
                                                (is-type? % "Program"))}
                           :msg (msg "add " (:title target) " to the top of the Runner's Stack")
                           :effect (effect (move :runner target :deck {:front true}))}}]
    :runner-abilities [(runner-break [:click 1] 1)]}

   "Sherlock 2.0"
   {:subroutines [{:label "Trace 4 - Add an installed program to the bottom of the Runner's Stack"
                   :trace {:base 4
                           :choices {:req #(and (installed? %)
                                                (is-type? % "Program"))}
                           :msg     (msg "add " (:title target) " to the bottom of the Runner's Stack")
                           :effect  (effect (move :runner target :deck))}}
                  {:label  "Give the Runner 1 tag"
                   :msg    "give the Runner 1 tag"
                   :delayed-completion true
                   :effect (effect (tag-runner :runner eid 1))}]
    :runner-abilities [(runner-break [:click 2] 2)]}

   "Shinobi"
   {:effect take-bad-pub
    :subroutines [(trace-ability 1 (do-net-damage 1))
                  (trace-ability 2 (do-net-damage 2))
                  (trace-ability 3 {:label "Do 3 net damage and end the run"
                                    :msg "do 3 net damage and end the run"
                                    :effect (effect (damage eid :net 3 {:card card}) (end-run))})]}

   "Shiro"
   {:subroutines [{:label "Rearrange the top 3 cards of R&D"
                   :msg "rearrange the top 3 cards of R&D"
                   :delayed-completion true
                   :effect (req (show-wait-prompt state :runner "Corp to rearrange the top cards of R&D")
                                (let [from (take 3 (:deck corp))]
                                  (if (pos? (count from))
                                    (continue-ability state side (reorder-choice :corp :runner from '()
                                                                                 (count from) from) card nil)
                                    (do (clear-wait-prompt state :runner)
                                        (effect-completed state side eid card)))))}
                  {:label "Force the Runner to access the top card of R&D"
                   :effect (req (doseq [c (take (get-in @state [:runner :rd-access]) (:deck corp))]
                                  (system-msg state :runner (str "accesses " (:title c)))
                                  (access-card state side c)))}]}

   "Snoop"
   {:implementation "Encounter effect is manual"
    :abilities [{:req (req (= current-ice card))
                 :label "Reveal all cards in the Runner's Grip"
                 :msg (msg "reveal the Runner's Grip ( " (join ", " (map :title (:hand runner))) " )")}
                {:req (req (> (get-in card [:counter :power] 0) 0))
                 :counter-cost [:power 1]
                 :label "Hosted power counter: Reveal all cards in Grip and trash 1 card"
                 :msg (msg "look at all cards in Grip and trash " (:title target)
                           " using 1 power counter")
                 :choices (req (cancellable (:hand runner) :sorted))
                 :prompt "Choose a card to trash"
                 :effect (effect (trash target))}]
    :subroutines [(trace-ability 3 add-power-counter)]}

   "Snowflake"
   {:subroutines [(do-psi end-the-run)]}

   "Special Offer"
   {:subroutines [{:label "Gain 5 [Credits] and trash Special Offer"
                   :effect (req (gain-credits state :corp 5)
                                (when current-ice
                                  (no-action state side nil)
                                  (continue state side nil))
                                (trash state side card)
                                (system-msg state side (str "gains 5 [Credits] and trashes Special Offer")))}]}

   "Spiderweb"
   {:subroutines [end-the-run]}

   "Surveyor"
   (let [x (req (* 2 (count (:ices (card->server state card)))))]
     {:effect (req (let [srv (second (:zone card))]
                     (add-watch state (keyword (str "surveyor" (:cid card)))
                                (fn [k ref old new]
                                  (let [ices (count (get-in new [:corp :servers srv :ices]))]
                                    (when (not= (count (get-in old [:corp :servers srv :ices])) ices)
                                      (update! ref side (assoc (get-card ref card) :strength-bonus ices))
                                      (update-ice-strength ref side (get-card ref card))))))))
      :leave-play (req (remove-watch state (keyword (str "surveyor" (:cid card)))))
      :strength-bonus x
      :subroutines [{:label "Trace X - Give the Runner 2 tags"
                     :trace (assoc (give-tags 2) :base x)}
                    {:label "Trace X - End the run"
                     :trace (assoc end-the-run :base x)}]})

   "Susanoo-no-Mikoto"
   {:subroutines [{:req (req (not= (:server run) [:discard]))
                   :msg "make the Runner continue the run on Archives"
                   :effect (req (swap! state update-in [:run]
                                       #(assoc % :position (count (get-in corp [:servers :archives :ices]))
                                                 :server [:archives])))}]}

   "Swarm"
   {:effect take-bad-pub
    :advanceable :always
    :abilities [{:label "Gain subroutines"
                 :msg (msg "gain " (:advance-counter card 0) " subroutines")}]
    :subroutines [trash-program]
    :runner-abilities [(runner-pay [:credit 3] 1)]}

   "Swordsman"
   {:implementation "AI restriction not implemented"
    :subroutines [(do-net-damage 1)
                  {:prompt "Select an AI program to trash"
                   :msg (msg "trash " (:title target))
                   :label "Trash an AI program"
                   :effect (effect (trash target))
                   :choices {:req #(and (installed? %)
                                        (is-type? % "Program")
                                        (has-subtype? % "AI"))}}]}

   "SYNC BRE"
   {:subroutines [(tag-trace 4)
                  (trace-ability 2 {:label "Runner reduces cards accessed by 1 for this run"
                                    :delayed-completion true
                                    :msg "reduce cards accessed for this run by 1"
                                    :effect (effect (access-bonus -1))})]}

   "Tapestry"
   {:subroutines [{:label "force the Runner to lose 1 [Click], if able"
                   :msg "force the Runner to lose 1 [Click]"
                   :effect runner-loses-click}
                  {:msg "draw 1 card"
                   :effect (effect (draw))}
                  {:req (req (pos? (count (:hand corp))))
                   :prompt "Choose a card in HQ to move to the top of R&D"
                   :choices {:req #(and (in-hand? %) (= (:side %) "Corp"))}
                   :msg "add 1 card in HQ to the top of R&D"
                   :effect (effect (move target :deck {:front true}))}]}

   "Taurus"
   (constellation-ice trash-hardware)

   "Thoth"
   {:implementation "Encounter effect is manual"
    :runner-abilities [{:label "Take 1 tag"
                        :delayed-completion true
                        :effect (req (system-msg state :runner "takes 1 tag on encountering Thoth")
                                     (tag-runner state :runner eid 1))}]
    :subroutines [(trace-ability 4 {:label "Do 1 net damage for each Runner tag"
                                    :delayed-completion true
                                    :msg (msg "do " (:tag runner) " net damage")
                                    :effect (effect (damage eid :net (:tag runner) {:card card}))})
                  (trace-ability 4 {:label "Runner loses 1 [Credits] for each tag"
                                    :delayed-completion true
                                    :msg (msg "force the Runner to lose " (:tag runner) " [Credits]")
                                    :effect (effect (lose-credits :runner (:tag runner)))})]}

   "Tithonium"
   {:alternative-cost [:forfeit]
    :implementation "Does not handle UFAQ for Pawn or Blackguard interaction"
    :cannot-host true
    :subroutines [trash-program
                  end-the-run
                  {:label "Trash a resource"
                   :msg (msg "trash " (:title target))
                   :delayed-completion true
                   :choices {:req #(and (installed? %)
                                        (is-type? % "Resource"))}
                   :effect (effect (trash target {:reason :subroutine}))}]}

   "TL;DR"
   {:subroutines [{:msg "duplicate subroutines on next piece of ICE encountered this run"}]}

   "TMI"
   {:trace {:base 2
            :msg "keep TMI rezzed"
            :unsuccessful {:effect (effect (derez card))}}
    :subroutines [end-the-run]}

   "Tollbooth"
   {:implementation "Encounter effect is manual"
    :abilities [{:msg "make the Runner pay 3 [Credits], if able"
                 :effect (effect (pay :runner card :credit 3))}]
    :subroutines [end-the-run]}

   "Tour Guide"
   {:abilities [{:label "Gain subroutines"
                 :msg (msg "gain " (count (filter #(is-type? % "Asset")
                                                  (all-active-installed state :corp))) " subroutines")}]
    :subroutines [end-the-run]}

   "Tribunal"
   {:subroutines [{:msg "force the Runner to trash 1 installed card"
                   :effect (effect (resolve-ability :runner trash-installed card nil))}]}

   "Troll"
   {:implementation "Encounter effect is manual"
    :abilities [(trace-ability 2 {:label "Force the Runner to lose [Click] or end the run"
                                  :msg "force the Runner to lose [Click] or end the run"
                                  :player :runner
                                  :prompt "Choose one"
                                  :choices ["Lose [Click]" "End the run"]
                                  :effect (req (if-not (and (= target "Lose [Click]")
                                                            (can-pay? state :runner nil [:click 1]))
                                                 (do (end-run state side)
                                                     (system-msg state side "ends the run"))
                                                 (do (lose state side :click 1)
                                                     (system-msg state side "loses [Click]"))))})]}

   "Tsurugi"
   {:subroutines [end-the-run
                  (do-net-damage 1)]}

   "Turing"
   {:implementation "AI restriction not implemented"
    :subroutines [end-the-run]
    :strength-bonus (req (if (is-remote? (second (:zone card))) 3 0))
    :runner-abilities [(runner-pay [:click 3] 1)]}

   "Turnpike"
   {:implementation "Encounter effect is manual"
    :abilities [{:msg "force the Runner to lose 1 [Credits]"
                 :effect (effect (lose-credits :runner 1))}]
    :subroutines [(tag-trace 5)]}

   "Tyrant"
   {:advanceable :while-rezzed
    :abilities [{:label "Gain subroutines"
                 :msg (msg "gain " (:advance-counter card 0) " subroutines")}]
    :subroutines [end-the-run]}

   "Universal Connectivity Fee"
   {:subroutines [{:label "Force the Runner to lose credits"
                   :msg (msg "force the Runner to lose " (if tagged "all credits" "1 [Credits]"))
                   :effect (req (if tagged
                                  (do (lose-credits state :runner :all)
                                      (lose state :runner :run-credit :all)
                                      (when current-ice
                                        (no-action state side nil)
                                        (continue state side nil))
                                      (trash state side card))
                                  (lose-credits state :runner 1)))}]}

   "Upayoga"
   {:implementation "\"Resolve a subroutine...\" subroutine is not implemented"
    :subroutines [(do-psi {:label "Make the Runner lose 2 [Credits]"
                           :msg "make the Runner lose 2 [Credits]"
                           :effect (effect (lose-credits :runner 2))})
                  {:msg "resolve a subroutine on a piece of rezzed psi ICE"}]}

   "Uroboros"
   {:subroutines [(trace-ability 4 {:label "Prevent the Runner from making another run"
                                    :msg "prevent the Runner from making another run"
                                    :effect (effect (register-turn-flag! card :can-run nil))})

                  (trace-ability 4 end-the-run)]}

   "Vanilla"
   {:subroutines [end-the-run]}

   "Veritas"
   {:subroutines [{:label "Corp gains 2 [Credits]"
                   :msg "gain 2 [Credits]"
                   :effect (effect (gain-credits :corp 2))}
                  {:label "Runner loses 2 [Credits]"
                   :msg "force the Runner to lose 2 [Credits]"
<<<<<<< HEAD
                   :effect (effect (lose-credits :runner 2))}
                  (trace-ability 2 give-tag)]}
=======
                   :effect (effect (lose :runner :credit 2))}
                  (trace-ability 2 (give-tags 1))]}
>>>>>>> bfbecb9c

   "Vikram 1.0"
   {:implementation "Program prevention is not implemented"
    :subroutines [{:msg "prevent the Runner from using programs for the remainder of this run"}
                  (trace-ability 4 (do-brain-damage 1))]
    :runner-abilities [(runner-break [:click 1] 1)]}

   "Viktor 1.0"
   {:subroutines [(do-brain-damage 1)
                  end-the-run]
    :runner-abilities [(runner-break [:click 1] 1)]}

   "Viktor 2.0"
   {:abilities [(power-counter-ability (do-brain-damage 1))]
    :subroutines [(trace-ability 2 add-power-counter)
                  end-the-run]
    :runner-abilities [(runner-break [:click 2] 2)]}

   "Viper"
   {:subroutines [(trace-ability 3 {:label "The Runner loses 1 [Click] if able"
                                    :msg "force the Runner to lose 1 [Click] if able"
                                    :effect runner-loses-click})
                  (trace-ability 3 end-the-run)]}

   "Virgo"
   (constellation-ice (give-tags 1))

   "Waiver"
   {:subroutines [(trace-ability 5 {:label "Reveal the Runner's Grip and trash cards"
                                    :msg (msg "reveal all cards in the Runner's Grip: " (join ", " (map :title (:hand runner)))
                                              ". Cards with a play/install cost less than or equal to " (- target (second targets))
                                              " will be trashed")
                                    :effect (req (let [delta (- target (second targets))]
                                                   (doseq [c (:hand runner)]
                                                     (when (<= (:cost c) delta)
                                                       (resolve-ability
                                                         state side
                                                         {:msg (msg "trash " (:title c))
                                                          :effect (effect (trash c))}
                                                         card nil)))))})]}

   "Wall of Static"
   {:subroutines [end-the-run]}

   "Wall of Thorns"
   {:subroutines [end-the-run
                  (do-net-damage 2)]}

   "Watchtower"
   {:subroutines [{:label "Search R&D and add 1 card to HQ"
                   :prompt "Choose a card to add to HQ"
                   :msg "add a card from R&D to HQ"
                   :choices (req (cancellable (:deck corp) :sorted))
                   :cancel-effect (effect (system-msg "cancels the effect of Watchtower"))
                   :effect (effect (shuffle! :deck)
                                   (move target :hand))}]}

   "Weir"
   {:subroutines [{:label "force the Runner to lose 1 [Click], if able"
                   :msg "force the Runner to lose 1 [Click]"
                   :effect runner-loses-click}
                  {:label "Runner trashes 1 card from their Grip"
                   :req (req (pos? (count (:hand runner))))
                   :prompt "Choose a card to trash from your Grip"
                   :player :runner
                   :choices (req (:hand runner))
                   :not-distinct true
                   :effect (effect (trash :runner target)
                                   (system-msg :runner (str "trashes " (:title target) " from their Grip")))}]}

   "Wendigo"
   (implementation-note
     "Program prevention is not implemented"
     (morph-ice "Code Gate" "Barrier"
                {:msg "prevent the Runner from using a chosen program for the remainder of this run"}))

   "Whirlpool"
   {:subroutines [{:msg "prevent the Runner from jacking out"
                   :effect (req (when (and (is-remote? (second (:zone card)))
                                           (> (count (concat (:ices (card->server state card))
                                                             (:content (card->server state card)))) 1))
                                  (prevent-jack-out state side))
                                (when current-ice
                                  (no-action state side nil)
                                  (continue state side nil))
                                (trash state side card))}]}

   "Woodcutter"
   {:advanceable :while-rezzed
    :abilities [{:label "Gain subroutines"
                 :msg (msg "gain " (:advance-counter card 0) " subroutines")}]
    :subroutines [(do-net-damage 1)]}

   "Wormhole"
   ;; TODO: create an ability for wormhole
   (implementation-note "Wormhole subroutine is not implemented"
                        (space-ice))

   "Wotan"
   {:subroutines [end-the-run
                  (do-brain-damage 1)]
    :runner-abilities [(runner-pay [:click 2] 1)
                       (runner-pay [:credit 3] 1)]}

   "Wraparound"
   {:subroutines [end-the-run]
    :strength-bonus (req (if (some #(has-subtype? % "Fracter") (all-active-installed state :runner))
                           0 7))
    :events (let [wr {:silent (req true)
                      :req (req (and (not= (:cid target) (:cid card))
                                     (has-subtype? target "Fracter")))
                      :effect (effect (update-ice-strength card))}]
              {:runner-install wr :trash wr :card-moved wr})}

   "Yagura"
   {:subroutines [(do-net-damage 1)
                  {:msg "look at the top card of R&D"
                   :optional {:prompt (msg "Move " (:title (first (:deck corp))) " to the bottom of R&D?")
                              :yes-ability {:effect (effect (move (first (:deck corp)) :deck)
                                                            (do (system-msg state side "uses Yagura to move the top card of R&D to the bottom")))}
                              :no-ability {:effect (req (system-msg state :corp (str "does not use Yagura to move the top card of R&D to the bottom")))}}}]}

   "Zed 1.0"
   {:implementation "Restriction on having spent [click] is not implemented"
    :subroutines [(do-brain-damage 1)]
    :runner-abilities [(runner-break [:click 1] 1)]}

   "Zed 2.0"
   {:implementation "Restriction on having spent [click] is not implemented"
    :subroutines [trash-hardware
                  (do-brain-damage 2)]
    :runner-abilities [(runner-break [:click 2] 2)]}})<|MERGE_RESOLUTION|>--- conflicted
+++ resolved
@@ -2112,13 +2112,8 @@
                    :effect (effect (gain-credits :corp 2))}
                   {:label "Runner loses 2 [Credits]"
                    :msg "force the Runner to lose 2 [Credits]"
-<<<<<<< HEAD
                    :effect (effect (lose-credits :runner 2))}
-                  (trace-ability 2 give-tag)]}
-=======
-                   :effect (effect (lose :runner :credit 2))}
                   (trace-ability 2 (give-tags 1))]}
->>>>>>> bfbecb9c
 
    "Vikram 1.0"
    {:implementation "Program prevention is not implemented"
