(ns game.cards.ice
  (:require [game.core :refer :all]
            [game.utils :refer :all]
            [game.macros :refer [effect req msg wait-for continue-ability when-let*]]
            [clojure.string :refer [split-lines split join lower-case includes? starts-with?]]
            [clojure.stacktrace :refer [print-stack-trace]]
            [jinteki.utils :refer [str->int other-side is-tagged? count-tags has-subtype?]]
            [jinteki.cards :refer [all-cards]]))

;;;; Helper functions specific for ICE

;;; Runner abilites for breaking subs
(defn runner-pay-or-break
  "Ability to break a subroutine by spending a resource (Bioroids, Negotiator, etc)"
  [cost subs label]
  (let [cost-str (build-cost-str [cost])
        subs-str (quantify subs "subroutine")]
    {:cost cost
     :label (str label " " subs-str)
     :effect (req (system-msg state :runner (str "spends " cost-str " to " label " " subs-str " on " (:title card))))}))

(defn runner-break
  "Ability to break a subroutine by spending a resource (Bioroids, Negotiator, etc)"
  [cost subs]
  (runner-pay-or-break cost subs "break"))

(defn runner-pay
  "Ability to pay to avoid a subroutine by spending a resource (Popup Window, Turing, etc)"
  [cost subs]
  (runner-pay-or-break cost subs "pay for"))

;;; General subroutines
(def end-the-run
  "Basic ETR subroutine"
  {:label "End the run"
   :msg "end the run"
   :async true
   :effect (effect (end-run eid card))})

(def end-the-run-if-tagged
  "ETR subroutine if tagged"
  {:label "End the run if the Runner is tagged"
   :req (req tagged)
   :msg "end the run"
   :async true
   :effect (effect (end-run eid card))})

(defn give-tags
  "Basic give runner n tags subroutine."
  [n]
  {:label (str "Give the Runner " (quantify n "tag"))
   :msg (str "give the Runner " (quantify n "tag"))
   :async true
   :effect (effect (gain-tags :corp eid n))})

(def add-power-counter
  "Adds 1 power counter to the card."
  {:label "Add 1 power counter"
   :msg "add 1 power counter"
   :effect (effect (add-counter card :power 1))})

(defn trace-ability
  "Run a trace with specified base strength.
  If successful trigger specified ability"
  ([base {:keys [label] :as ability}]
   {:label (str "Trace " base " - " label)
    :trace {:base base
            :label label
            :successful ability}})
  ([base ability un-ability]
   (let [label (str (:label ability) " / " (:label un-ability))]
     {:label (str "Trace " base " - " label)
      :trace {:base base
              :label label
              :successful ability
              :unsuccessful un-ability}})))

(defn tag-trace
  "Trace ability for giving a tag, at specified base strength"
  ([base] (tag-trace base 1))
  ([base n] (trace-ability base (give-tags n))))

(defn gain-credits-sub
  "Gain specified amount of credits"
  [credits]
  {:label (str "Gain " credits " [Credits]")
   :msg (str "gain " credits " [Credits]")
   :effect (effect (gain-credits credits))})

(defn power-counter-ability
  "Does specified ability using a power counter."
  [{:keys [label message] :as ability}]
  (assoc ability
         :label (str "Hosted power counter: " label)
         :msg (str message " using 1 power counter")
         :counter-cost [:power 1]))

(defn do-psi
  "Start a psi game, if not equal do ability"
  ([{:keys [label] :as ability}]
   {:label (str "Psi Game - " label)
    :msg (str "start a psi game (" label ")")
    :psi {:not-equal ability}})
  ([{:keys [label-neq] :as neq-ability} {:keys [label-eq] :as eq-ability}]
   {:label (str "Psi Game - " label-neq " / " label-eq)
    :msg (str "start a psi game (" label-neq " / " label-eq ")")
    :psi {:not-equal neq-ability
          :equal eq-ability}}))

(def take-bad-pub
  "Bad pub on rez effect."
  (effect (gain-bad-publicity :corp 1)
          (system-msg (str "takes 1 bad publicity from " (:title card)))))

(def runner-loses-click
  "Runner loses a click effect"
  (effect (lose :runner :click 1)))

;;; For Advanceable ICE
(defn get-advance-counters
  [card]
  (+ (get-counters card :advancement) (:extra-advance-counter card 0)))

(def advance-counters
  "Number of advancement counters - for advanceable ICE."
  (req (get-advance-counters card)))

(def space-ice-rez-bonus
  "Amount of rez reduction for the Space ICE."
  (req (* -3 (get-advance-counters card))))

(defn space-ice
  "Creates data for Space ICE with specified abilities."
  [& abilities]
  {:advanceable :always
   :subroutines (vec abilities)
   :rez-cost-bonus space-ice-rez-bonus})

;;; For Grail ICE
(defn grail-in-hand
  "Req that specified card is a Grail card in the Corp's hand."
  [card]
  (and (= (:side card) "Corp")
       (in-hand? card)
       (has-subtype? card "Grail")))

(def reveal-grail
  "Ability for revealing Grail ICE from HQ."
  {:label "Reveal up to 2 Grail ICE from HQ"
   :choices {:max 2
             :req grail-in-hand}
   :effect (effect (reveal targets))
   :msg (let [sub-label #(:label (first (:subroutines (card-def %))))]
          (msg "reveal " (join ", " (map #(str (:title %) " (" (sub-label %) ")") targets))))})

(def resolve-grail
  "Ability for resolving a subroutine on a Grail ICE in HQ."
  {:label "Resolve a Grail ICE subroutine from HQ"
   :choices {:req grail-in-hand}
   :effect (req (doseq [ice targets]
                  (let [subroutine (first (:subroutines (card-def ice)))]
                    (resolve-ability state side subroutine card nil))))})

(defn grail-ice
  "Creates data for grail ICE"
  [ability]
  {:abilities [reveal-grail]
   :subroutines [ability resolve-grail]})

;;; For NEXT ICE
(defn next-ice-count
  "Counts number of rezzed NEXT ICE - for use with NEXT Bronze and NEXT Gold"
  [corp]
  (let [servers (flatten (seq (:servers corp)))
        rezzed-next? #(and (rezzed? %) (has-subtype? % "NEXT"))]
    (reduce (fn [c server] (+ c (count (filter rezzed-next? (:ices server))))) 0 servers)))

;;; For Morph ICE
(defn morph [state side card new old]
  (update! state side (assoc card
                             :subtype-target new
                             :subtype (combine-subtypes true
                                                        (remove-subtypes (:subtype card) old)
                                                        new)))
  (update-ice-strength state side card))

(defn morph-effect
  "Creates morph effect for ICE. Morphs from base type to other type"
  [base other]
  (req (if (odd? (get-counters (get-card state card) :advancement))
         (morph state side card other base)
         (morph state side card base other))))

(defn morph-ice
  "Creates the data for morph ICE with specified types and ability."
  [base other ability]
  (let [ab {:req (req (= (:cid card) (:cid target)))
            :effect (morph-effect base other)}]
    {:advanceable :always
     :effect (morph-effect base other)
     :subroutines [ability]
     :events {:advance ab :advancement-placed ab}}))

;;; For Constellation ICE
(defn constellation-ice
  "Generates map for Constellation ICE with specified effect."
  [ability]
  {:subroutines [(assoc-in (trace-ability 2 ability) [:trace :kicker] (assoc ability :min 5))]})

;; For 7 Wonders ICE
(defn wonder-sub
  "Checks total number of advancement counters on a piece of ice against number"
  [card number]
  (<= number (get-advance-counters card)))

;;; Helper function for adding implementation notes to ICE defined with functions
(defn- implementation-note
  "Adds an implementation note to the ice-definition"
  [note ice-def]
  (assoc ice-def :implementation note))

;; Card definitions
(def card-definitions
  {"Aiki"
   {:subroutines [(do-psi {:label "Runner draws 2 cards"
                           :msg "make the Runner draw 2 cards"
                           :effect (effect (draw :runner 2)
                                           (effect-completed eid))})
                  (do-net-damage 1)]}

   "Aimor"
   {:subroutines [{:label "Trash the top 3 cards of the Stack. Trash Aimor."
                   :effect (req (when (not-empty (:deck runner))
                                  (system-msg state :corp
                                              (str "uses Aimor to trash "
                                                   (join ", " (map :title (take 3 (:deck runner))))
                                                   " from the Runner's Stack"))
                                  (mill state :corp :runner 3))
                                (when current-ice
                                  (no-action state :corp nil)
                                  (continue state :runner nil))
                                (trash state side card)
                                (system-msg state side (str "trashes Aimor")))}]}

   "Anansi"
   (let [corp-draw {:optional {:prompt "Draw 1 card?"
                               :yes-ability {:async true
                                             :msg "draw 1 card"
                                             :effect (effect (draw eid 1 nil))}}}
         runner-draw {:async true
                      :effect (req (show-wait-prompt state :corp "Runner to decide on card draw")
                                   (continue-ability state side
                                                     {:player :runner
                                                      :optional
                                                      {:prompt "Pay 2 [Credits] to draw 1 card?"
                                                       :no-ability {:effect (effect (system-msg :runner "does not draw 1 card")
                                                                                    (clear-wait-prompt :corp))}
                                                       :yes-ability {:async true
                                                                     :effect (effect
                                                                               (system-msg :runner "pays 2 [Credits] to draw 1 card")
                                                                               (lose-credits 2)
                                                                               (clear-wait-prompt :corp)
                                                                               (draw eid 1 nil))}}}
                                                     card nil))}]
     {:implementation "Encounter-ends effect is manually triggered."
      :subroutines [{:msg "rearrange the top 5 cards of R&D"
                     :async true
                     :effect (req (show-wait-prompt state :runner "Corp to rearrange the top cards of R&D")
                                  (let [from (take 5 (:deck corp))]
                                    (if (pos? (count from))
                                      (continue-ability state side (reorder-choice :corp :runner from '()
                                                                                   (count from) from)
                                                        card nil)
                                      (do (clear-wait-prompt state :runner)
                                          (effect-completed state side eid)))))}
                    {:label "Draw 1 card; allow runner to draw 1 card"
                     :async true
                     :effect (req (wait-for (resolve-ability state side corp-draw card nil)
                                            (continue-ability state :runner runner-draw card nil)))}
                    (do-net-damage 1)]
      :abilities [(do-net-damage 3)]})

   "Archangel"
   {:flags {:rd-reveal (req true)}
    :access
    {:async true
     :req (req (not= (first (:zone card)) :discard))
     :effect (effect (show-wait-prompt :runner "Corp to decide to trigger Archangel")
                     (continue-ability
                       {:optional
                        {:prompt "Pay 3 [Credits] to force Runner to encounter Archangel?"
                         :yes-ability
                         {:cost [:credit 3]
                          :async true
                          :effect (effect (system-msg :corp "pays 3 [Credits] to force the Runner to encounter Archangel")
                                          (clear-wait-prompt :runner)
                                          (continue-ability
                                            :runner
                                            {:optional
                                             {:player :runner
                                              :prompt "You are encountering Archangel. Allow its subroutine to fire?"
                                              :priority 1
                                              :yes-ability {:async true
                                                            :effect (effect (play-subroutine eid {:card card :subroutine 0}))}
                                              :no-ability {:effect (effect (effect-completed eid))}}}
                                            card nil))}
                         :no-ability {:effect (effect (system-msg :corp "declines to force the Runner to encounter Archangel")
                                                      (clear-wait-prompt :runner))}}}
                       card nil))}
    :subroutines [(trace-ability
                    6
                    {:async true
                     :effect (effect (show-wait-prompt :runner "Corp to select Archangel target")
                                     (continue-ability
                                       {:choices {:req #(and (installed? %)
                                                             (card-is? % :side :runner))}
                                        :label "Add 1 installed card to the Runner's Grip"
                                        :msg "add 1 installed card to the Runner's Grip"
                                        :effect (effect (clear-wait-prompt :runner)
                                                        (move :runner target :hand true)
                                                        (system-msg (str "adds " (:title target)
                                                                         " to the Runner's Grip")))
                                        :cancel-effect (effect (clear-wait-prompt :runner)
                                                               (effect-completed eid))}
                                       card nil))})]}

   "Archer"
   {:additional-cost [:forfeit]
    :subroutines [(gain-credits-sub 2)
                  trash-program
                  end-the-run]}

   "Architect"
   {:flags {:untrashable-while-rezzed true}
    :subroutines [{:label "Look at the top 5 cards of R&D"
                   :prompt "Choose a card to install"
                   :priority true
                   :activatemsg "uses Architect to look at the top 5 cards of R&D"
                   :req (req (and (not (string? target))
                                  (not (is-type? target "Operation"))))
                   :not-distinct true
                   :choices (req (conj (take 5 (:deck corp)) "No install"))
                   :effect (effect (system-msg (str "chooses the card in position "
                                                    (+ 1 (.indexOf (take 5 (:deck corp)) target))
                                                    " from R&D (top is 1)"))
                                   (corp-install (move state side target :play-area) nil {:ignore-all-cost true}))}
                  {:label "Install a card from HQ or Archives"
                   :prompt "Select a card to install from Archives or HQ"
                   :show-discard true
                   :priority true
                   :choices {:req #(and (not (is-type? % "Operation"))
                                        (#{[:hand] [:discard]} (:zone %))
                                        (= (:side %) "Corp"))}
                   :effect (effect (corp-install target nil))
                   :msg (msg (corp-install-msg target))}]}

   "Afshar"
   {:implementation "Breaking both subs not restricted"
    :subroutines [{:msg "make the Runner lose 2 [Credits]"
                   :effect (effect (lose-credits :runner 2))}
                  end-the-run]}

   "Ashigaru"
   {:abilities [{:label "Gain subroutines"
                 :msg (msg "gain " (count (:hand corp)) " subroutines")}]
    :subroutines [end-the-run]}

   "Assassin"
   {:subroutines [(trace-ability 5 (do-net-damage 3))
                  (trace-ability 4 trash-program)]}

   "Asteroid Belt"
   (space-ice end-the-run)

   "Authenticator"
   {:implementation "Encounter effect is manual"
    :abilities [(give-tags 1)]
    :runner-abilities [{:label "Take 1 tag"
                        :async true
                        :effect (req (system-msg state :runner "takes 1 tag on encountering Authenticator to Bypass it")
                                     (gain-tags state :runner eid 1 {:unpreventable true}))}]
    :subroutines [(gain-credits-sub 2)
                  end-the-run]}

   "Bailiff"
   {:implementation "Gain credit is manual"
    :abilities [(gain-credits-sub 1)]
    :subroutines [end-the-run]}

   "Bandwidth"
   {:subroutines [{:msg "give the Runner 1 tag"
                   :async true
                   :effect (effect (gain-tags :corp eid 1)
                                   (register-events
                                     {:successful-run {:effect (effect (lose-tags :corp 1))
                                                       :msg "make the Runner lose 1 tag"}
                                      :run-ends {:effect (effect (unregister-events card))}}
                                     card))}]
    :events {:successful-run nil :run-ends nil}}

   "Bastion"
   {:subroutines [end-the-run]}

   "Battlement"
   {:subroutines [end-the-run]}

   "Blockchain"
   (letfn [(sub-count [corp] (int (/ (count (filter #(and (is-type? % "Operation")
                                                          (has-subtype? % "Transaction")
                                                          (:seen %))
                                                    (:discard corp)))
                                     2)))]
     {:implementation "Number of subs is manual"
      :abilities [{:label "Gain subroutines"
                   :effect (req (let [c (sub-count corp)]
                                  (update! state :corp
                                           (assoc-in card [:special :extra-subs] (pos? c)))
                                  (system-msg state :corp
                                              (str "uses Blockchain to gain " c (pluralize " additional subroutine" c)
                                                   " (" (+ 2 c) " in total)"))))}]
      :subroutines [{:label "Gain 1 [Credits], Runner loses 1 [Credits]"
                     :msg "gain 1 [Credits] and force the Runner to lose 1 [Credits]"
                     :effect (effect (gain-credits 1)
                                     (lose-credits :runner 1))}
                    end-the-run]})

   "Bloodletter"
   {:subroutines [{:label "Runner trashes 1 program or top 2 cards of their Stack"
                   :effect (req (if (empty? (filter #(is-type? % "Program") (all-active-installed state :runner)))
                                  (do (mill state :runner 2)
                                      (system-msg state :runner (str "trashes the top 2 cards of their Stack")))
                                  (do (show-wait-prompt state :corp "Runner to choose an option for Bloodletter")
                                      (resolve-ability
                                        state :runner
                                        {:prompt "Trash 1 program or trash top 2 cards of the Stack?"
                                         :choices ["Trash 1 program" "Trash top 2 of Stack"]
                                         :effect (req (if (and (= target "Trash top 2 of Stack") (> (count (:deck runner)) 1))
                                                        (do (mill state :runner 2)
                                                            (system-msg state :runner (str "trashes the top 2 cards of their Stack")))
                                                        (resolve-ability state :runner trash-program card nil))
                                                      (clear-wait-prompt state :corp))}
                                        card nil))))}]}

   "Bloom"
   (let [ice-index (fn [state i] (first (keep-indexed #(when (= (:cid %2) (:cid i)) %1)
                                                      (get-in @state (cons :corp (:zone i))))))]
     {:subroutines
      [{:label "Install a piece of ice from HQ protecting another server, ignoring all costs"
        :prompt "Choose ICE to install from HQ in another server"
        :async true
        :choices {:req #(and (ice? %)
                             (in-hand? %))}
        :effect (req (let [this (zone->name (second (:zone card)))
                           nice target]
                       (continue-ability state side
                                         {:prompt (str "Choose a location to install " (:title target))
                                          :choices (req (remove #(= this %) (corp-install-list state nice)))
                                          :async true
                                          :effect (effect (corp-install nice target {:ignore-all-cost true}))}
                                         card nil)))}
       {:label "Install a piece of ice from HQ in the next innermost position, protecting this server, ignoring all costs"
        :prompt "Choose ICE to install from HQ in this server"
        :async true
        :choices {:req #(and (ice? %)
                             (in-hand? %))}
        :effect (req (let [newice (assoc target :zone (:zone card))
                           bndx (ice-index state card)
                           ices (get-in @state (cons :corp (:zone card)))
                           newices (apply conj (subvec ices 0 bndx) newice (subvec ices bndx))]
                       (swap! state assoc-in (cons :corp (:zone card)) newices)
                       (swap! state update-in (cons :corp (:zone target))
                              (fn [coll] (remove-once #(= (:cid %) (:cid target)) coll)))
                       (card-init state side newice {:resolve-effect false
                                                     :init-data true})
                       (trigger-event state side :corp-install newice)))}]})

   "Border Control"
   {:abilities [{:label "End the run"
                 :msg (msg "end the run")
                 :async true
                 :effect (effect (trash card {:cause :ability-cost})
                                 (end-run eid card))}]
    :subroutines [{:label "Gain 1 [Credits] for each ice protecting this server"
                   :msg (msg "gain "
                             (count (:ices (card->server state card)))
                             " [Credits]")
                   :effect (req (let [num-ice (count (:ices (card->server state card)))]
                                  (gain-credits state :corp num-ice)))}
                  end-the-run]}

   "Brainstorm"
   {:abilities [{:label "Gain subroutines"
                 :msg (msg "gain " (count (:hand runner)) " subroutines")}]
    :subroutines [(do-brain-damage 1)]}

   "Builder"
   {:abilities [{:label "Move Builder to the outermost position of any server"
                 :cost [:click 1]
                 :prompt "Choose a server"
                 :choices (req servers)
                 :msg (msg "move it to the outermost position of " target)
                 :effect (effect (move card (conj (server->zone state target) :ices)))}]
    :subroutines [{:label "Place 1 advancement token on an ICE that can be advanced protecting this server"
                   :msg (msg "place 1 advancement token on " (card-str state target))
                   :choices {:req #(and (ice? %)
                                        (can-be-advanced? %))}
                   :effect (effect (add-prop target :advance-counter 1 {:placed true}))}]}

   "Bullfrog"
   {:subroutines [(do-psi {:label "Move Bullfrog to another server"
                           :player :corp
                           :prompt "Choose a server"
                           :choices (req servers)
                           :msg (msg "move it to the outermost position of " target)
                           :effect (req (let [dest (server->zone state target)]
                                          (swap! state update-in [:run]
                                                 #(assoc %
                                                         :position (count (get-in corp (conj dest :ices)))
                                                         :server (rest dest))))
                                        (move state side card
                                              (conj (server->zone state target) :ices))
                                        (effect-completed state side eid))})]}

   "Bulwark"
   {:effect take-bad-pub
    :abilities [{:msg "gain 2 [Credits] if there is an installed AI"
                 :req (req (some #(has-subtype? % "AI") (all-active-installed state :runner)))
                 :effect (effect (gain-credits 2))}]
    :subroutines [(assoc trash-program
                         :player :runner
                         :msg "force the Runner to trash 1 program"
                         :label "The Runner trashes 1 program")
                  {:msg "gain 2 [Credits] and end the run"
                   :effect (effect (gain-credits 2)
                                   (end-run eid card))}]}

   "Burke Bugs"
   {:subroutines [(trace-ability 0 (assoc trash-program
                                          :not-distinct true
                                          :player :runner
                                          :msg "force the Runner to trash a program"
                                          :label "Force the Runner to trash a program"))]}

   "Caduceus"
   {:subroutines [(trace-ability 3 (gain-credits-sub 3))
                  (trace-ability 2 end-the-run)]}

   "Cell Portal"
   {:subroutines [{:msg "make the Runner approach the outermost ICE"
                   :effect (req (let [srv (first (:server run))
                                      n (count (get-in @state [:corp :servers srv :ices]))]
                                  (swap! state assoc-in [:run :position] n)
                                  (derez state side card)))}]}

   "Changeling"
   (morph-ice "Barrier" "Sentry" end-the-run)

   "Checkpoint"
   {:effect take-bad-pub
    :subroutines [(trace-ability 5 {:label "Do 3 meat damage when this run is successful"
                                    :msg "do 3 meat damage when this run is successful"
                                    :effect (effect (register-events
                                                      {:successful-run
                                                       {:async true
                                                        :msg "do 3 meat damage"
                                                        :effect (effect (damage eid :meat 3 {:card card}))}
                                                       :run-ends {:effect (effect (unregister-events card))}}
                                                      card))})]
    :events {:successful-run nil :run-ends nil}}

   "Chetana"
   {:subroutines [{:msg "make each player gain 2 [Credits]"
                   :effect (effect (gain-credits :runner 2)
                                   (gain-credits :corp 2))}
                  (do-psi {:label "Do 1 net damage for each card in the Runner's grip"
                           :msg (msg "do " (count (get-in @state [:runner :hand])) " net damage")
                           :effect (effect (damage eid :net (count (get-in @state [:runner :hand])) {:card card}))})]}

   "Chimera"
   (let [turn-end-ability {:effect (effect (derez :corp card)
                                           (update! (assoc (get-card state card) :subtype "Mythic")))}]
     {:prompt "Choose one subtype"
      :choices ["Barrier" "Code Gate" "Sentry"]
      :msg (msg "make it gain " target " until the end of the turn")
      :effect (effect (update! (assoc card
                                      :subtype-target target
                                      :subtype (combine-subtypes true (:subtype card) target)))
                      (update-ice-strength card))
      :events {:runner-turn-ends turn-end-ability
               :corp-turn-ends turn-end-ability}
      :subroutines [end-the-run]})

   "Chiyashi"
   {:implementation "Trash effect when using an AI to break is activated manually"
    :abilities [{:label "Trash the top 2 cards of the Runner's Stack"
                 :req (req (some #(has-subtype? % "AI") (all-active-installed state :runner)))
                 :msg (msg (str "trash " (join ", " (map :title (take 2 (:deck runner)))) " from the Runner's Stack"))
                 :effect (effect (mill :corp :runner 2))}]
    :subroutines [(do-net-damage 2)
                  end-the-run]}

   "Chrysalis"
   {:flags {:rd-reveal (req true)}
    :subroutines [(do-net-damage 2)]
    :access {:async true
             :req (req (not= (first (:zone card)) :discard))
             :effect (effect (show-wait-prompt :corp "Runner to decide to break Chrysalis subroutine")
                             (continue-ability
                               :runner {:optional
                                        {:player :runner
                                         :prompt "You are encountering Chrysalis. Allow its subroutine to fire?"
                                         :priority 1
                                         :yes-ability {:effect (effect (clear-wait-prompt :corp)
                                                                       (play-subroutine eid {:card card :subroutine 0}))}
                                         :no-ability {:effect (effect (clear-wait-prompt :corp)
                                                                      (effect-completed eid))}}}
                               card nil))}}

   "Chum"
   {:subroutines [{:label "Give +2 strength to next ICE Runner encounters"
                   :req (req this-server)
                   :prompt "Select the ICE the Runner is encountering"
                   :choices {:req #(and (rezzed? %) (ice? %))}
                   :msg (msg "give " (:title target) " +2 strength")
                   :effect (req (let [ice (:cid target)]
                                  (register-events state side
                                                   {:pre-ice-strength {:req (req (= (:cid target) ice))
                                                                       :effect (effect (ice-strength-bonus 2 target))}
                                                    :run-ends {:effect (effect (unregister-events card))}}
                                                   card)
                                  (update-all-ice state side)))}
                  (do-net-damage 3)]
    :events {:pre-ice-strength nil :run-ends nil}}

   "Clairvoyant Monitor"
   {:subroutines [(do-psi {:label "Place 1 advancement token and end the run"
                           :player :corp
                           :prompt "Select a target for Clairvoyant Monitor"
                           :msg (msg "place 1 advancement token on "
                                     (card-str state target) " and end the run")
                           :choices {:req installed?}
                           :effect (effect (add-prop target :advance-counter 1 {:placed true})
                                           (end-run eid))})]}

   "Cobra"
   {:subroutines [trash-program (do-net-damage 2)]}

   "Colossus"
   {:advanceable :always
    :subroutines [{:label "Give the Runner 1 tag (Give the Runner 2 tags)"
                   :async true
                   :msg (msg "give the Runner " (if (wonder-sub card 3) "2 tags" "1 tag"))
                   :effect (effect (gain-tags :corp eid (if (wonder-sub card 3) 2 1)))}
                  {:label "Trash 1 program (Trash 1 program and 1 resource)"
                   :async true
                   :msg (msg "trash 1 program" (when (wonder-sub card 3) " and 1 resource"))
                   :effect (req (wait-for (resolve-ability state side trash-program card nil)
                                          (if (wonder-sub card 3)
                                            (continue-ability
                                              state side
                                              {:prompt "Choose a resource to trash"
                                               :msg (msg "trash " (:title target))
                                               :choices {:req #(and (installed? %)
                                                                    (is-type? % "Resource"))}
                                               :cancel-effect (req (effect-completed state side eid))
                                               :effect (effect (trash target {:cause :subroutine}))}
                                              card nil)
                                            (effect-completed state side eid))))}]
    :strength-bonus advance-counters}

   "Congratulations!"
   {:events {:pass-ice {:req (req (same-card? target card))
                        :msg "gain 1 [Credits]"
                        :effect (effect (gain-credits :corp 1))}}
    :subroutines [{:label "Gain 2 [Credits]. The Runner gains 1 [Credits]"
                   :msg "gain 2 [Credits]. The Runner gains 1 [Credits]"
                   :effect (effect (gain-credits :corp 2)
                                   (gain-credits :runner 1))}]}

   "Conundrum"
   {:subroutines [(assoc trash-program
                         :player :runner
                         :msg "force the Runner to trash 1 program"
                         :label "The Runner trashes 1 program")
                  {:msg "force the Runner to lose 1 [Click] if able"
                   :effect runner-loses-click}
                  end-the-run]
    :strength-bonus (req (if (some #(has-subtype? % "AI") (all-active-installed state :runner)) 3 0))}

   "Cortex Lock"
   {:subroutines [{:label "Do 1 net damage for each unused memory unit the Runner has"
                   :msg (msg "do " (available-mu state) " net damage")
                   :effect (effect (damage eid :net (available-mu state) {:card card}))}]}

   "Crick"
   {:subroutines [{:label "install a card from Archives"
                   :prompt "Select a card to install from Archives"
                   :show-discard true
                   :priority true
                   :choices {:req #(and (not (is-type? % "Operation"))
                                        (= (:zone %) [:discard])
                                        (= (:side %) "Corp"))}
                   :msg (msg (corp-install-msg target))
                   :effect (effect (corp-install target nil))}]
    :strength-bonus (req (if (= (second (:zone card)) :archives) 3 0))}

   "Curtain Wall"
   {:subroutines [end-the-run]
    :strength-bonus (req (let [ices (:ices (card->server state card))]
                           (if (= (:cid card) (:cid (last ices))) 4 0)))
    :events (let [cw {:req (req (and (not= (:cid card) (:cid target))
                                     (= (card->server state card) (card->server state target))))
                      :effect (effect (update-ice-strength card))}]
              {:corp-install cw
               :trash cw
               :card-moved cw})}

   "Data Hound"
   (letfn [(dh-trash [cards]
             {:prompt "Choose a card to trash"
              :choices cards
              :async true
              :msg (msg "trash " (:title target))
              :effect (req (trash state side target {:unpreventable true})
                           (continue-ability
                             state side
                             (reorder-choice
                               :runner :runner (remove-once #(= % target) cards)
                               '() (count (remove-once #(= % target) cards))
                               (remove-once #(= % target) cards))
                             card nil))})]
     {:subroutines [(trace-ability
                      2
                      {:async true
                       :label "Look at the top of Stack"
                       :msg "look at top X cards of Stack"
                       :effect (req (show-wait-prompt state :runner "Corp to rearrange the top cards of the Runner's Stack")
                                    (let [c (- target (second targets))
                                          from (take c (:deck runner))]
                                      (system-msg state :corp
                                                  (str "looks at the top " c " cards of Stack"))
                                      (if (< 1 c)
                                        (continue-ability state side (dh-trash from) card nil)
                                        (do (system-msg state :corp (str "trashes " (:title (first from))))
                                            (trash state side (first from) {:unpreventable true})
                                            (clear-wait-prompt state :runner)
                                            (effect-completed state side eid)))))})]})

   "Data Loop"
   {:implementation "Encounter effect is manual"
    :subroutines [end-the-run-if-tagged
                  end-the-run]
    :runner-abilities [{:label "Add 2 cards from your Grip to the top of the Stack"
                        :req (req (pos? (count (:hand runner))))
                        :effect (req (let [n (min 2 (count (:hand runner)))]
                                       (resolve-ability state side
                                                        {:prompt (msg "Choose " n " cards in your Grip to add to the top of the Stack (first card targeted will be topmost)")
                                                         :choices {:max n :all true
                                                                   :req #(and (in-hand? %) (= (:side %) "Runner"))}
                                                         :effect (req (doseq [c targets]
                                                                        (move state :runner c :deck {:front true}))
                                                                      (system-msg state :runner (str "adds " n " cards from their Grip to the top of the Stack")))}
                                                        card nil)))}]}

   "Data Mine"
   {:subroutines [{:msg "do 1 net damage"
                   :effect (req (damage state :runner eid :net 1 {:card card})
                                (when current-ice
                                  (no-action state side nil)
                                  (continue state side nil))
                                (trash state side card))}]}

   "Data Raven"
   {:implementation "Encounter effect is manual"
    :abilities [(give-tags 1)
                (power-counter-ability (give-tags 1))]
    :runner-abilities [{:label "End the run"
                        :effect (req (end-run state :runner)
                                     (system-msg state :runner "chooses to end the run on encountering Data Raven"))}
                       {:label "Take 1 tag"
                        :async true
                        :effect (req (system-msg state :runner "chooses to take 1 tag on encountering Data Raven")
                                     (gain-tags state :runner eid 1))}]
    :subroutines [(trace-ability 3 add-power-counter)]}

   "Data Ward"
   {:runner-abilities [{:label "Pay 3 [Credits]"
                        :effect (req (pay state :runner card :credit 3)
                                     (system-msg state :runner "chooses to pay 3 [Credits] on encountering Data Ward"))}
                       {:label "Take 1 tag"
                        :async true
                        :effect (req (system-msg state :runner "chooses to take 1 tag on encountering Data Ward")
                                     (gain-tags state :runner eid 1))}]
    :subroutines [end-the-run-if-tagged]}

   "Datapike"
   {:subroutines [{:msg "force the Runner to pay 2 [Credits] if able"
                   :effect (effect (pay :runner card :credit 2))}
                  end-the-run]}

   "DNA Tracker"
   {:subroutines [{:msg "do 1 net damage and make the Runner lose 2 [Credits]"
                   :effect (req (wait-for (damage state side :net 1 {:card card})
                                          (lose-credits state :runner 2)))}]}

   "Dracō"
   {:prompt "How many power counters?"
    :choices :credit
    :msg (msg "add " target " power counters")
    :effect (effect (add-counter card :power target)
                    (update-ice-strength card))
    :strength-bonus (req (get-counters card :power))
    :subroutines [(trace-ability 2 {:label "Give the Runner 1 tag and end the run"
                                    :msg "give the Runner 1 tag and end the run"
                                    :async true
                                    :effect (effect (gain-tags :corp eid 1)
                                                    (end-run))})]}

   "Eli 1.0"
   {:subroutines [end-the-run]
    :runner-abilities [(runner-break [:click 1] 1)]}

   "Eli 2.0"
   {:subroutines [{:msg "draw 1 card" :effect (effect (draw))}
                  end-the-run]
    :runner-abilities [(runner-break [:click 2] 2)]}

   "Endless EULA"
   {:subroutines [end-the-run]
    :runner-abilities [(runner-pay [:credit 1] 1)
                       (runner-pay [:credit 6] 6)]}

   "Enforcer 1.0"
   {:additional-cost [:forfeit]
    :subroutines [trash-program
                  (do-brain-damage 1)
                  {:label "Trash a console"
                   :prompt "Select a console to trash"
                   :choices {:req #(has-subtype? % "Console")}
                   :msg (msg "trash " (:title target))
                   :effect (effect (trash target))}
                  {:msg "trash all virtual resources"
                   :effect (req (doseq [c (filter #(has-subtype? % "Virtual") (all-active-installed state :runner))]
                                  (trash state side c)))}]
    :runner-abilities [(runner-break [:click 1] 1)]}

   "Enigma"
   {:subroutines [{:msg "force the Runner to lose 1 [Click] if able"
                   :effect runner-loses-click}
                  end-the-run]}

   "Envelope"
   {:subroutines [(do-net-damage 1)
                  end-the-run]}

   "Errand Boy"
   {:subroutines [(gain-credits-sub 1)
                  {:msg "draw 1 card" :effect (effect (draw))}]}

   "Excalibur"
   {:subroutines [{:label "The Runner cannot make another run this turn"
                   :msg "prevent the Runner from making another run"
                   :effect (effect (register-turn-flag! card :can-run nil))}]}

   "Executive Functioning"
   {:subroutines [(trace-ability 4 (do-brain-damage 1))]}

   "Fairchild"
   {:subroutines [end-the-run
                  (do-brain-damage 1)]
    :runner-abilities [(runner-break [:credit 4] 1)]}

   "Fairchild 1.0"
   {:subroutines [{:label "Force the Runner to pay 1 [Credits] or trash an installed card"
                   :msg "force the Runner to pay 1 [Credits] or trash an installed card"
                   :player :runner
                   :prompt "Choose one"
                   :choices ["Pay 1 [Credits]" "Trash an installed card"]
                   :effect (req (if (= target "Pay 1 [Credits]")
                                  (do (pay state side card :credit 1)
                                      (system-msg state side "pays 1 [Credits]"))
                                  (resolve-ability state :runner trash-installed card nil)))}]
    :runner-abilities [(runner-break [:click 1] 1)]}

   "Fairchild 2.0"
   {:subroutines [{:label "Force the Runner to pay 2 [Credits] or trash an installed card"
                   :msg "force the Runner to pay 2 [Credits] or trash an installed card"
                   :player :runner
                   :prompt "Choose one"
                   :choices ["Pay 2 [Credits]" "Trash an installed card"]
                   :effect (req (if (= target "Pay 2 [Credits]")
                                  (do (pay state side card :credit 2)
                                      (system-msg state side "pays 2 [Credits]"))
                                  (resolve-ability state :runner trash-installed card nil)))}
                  (do-brain-damage 1)]
    :runner-abilities [(runner-break [:click 2] 2)]}

   "Fairchild 3.0"
   {:subroutines [{:label "Force the Runner to pay 3 [Credits] or trash an installed card"
                   :msg "force the Runner to pay 3 [Credits] or trash an installed card"
                   :player :runner
                   :prompt "Choose one"
                   :choices ["Pay 3 [Credits]" "Trash an installed card"]
                   :effect (req (if (= target "Pay 3 [Credits]")
                                  (do (pay state side card :credit 3)
                                      (system-msg state side "pays 3 [Credits]"))
                                  (resolve-ability state :runner trash-installed card nil)))}
                  {:label "Do 1 brain damage or end the run"
                   :prompt "Choose one"
                   :choices ["Do 1 brain damage" "End the run"]
                   :msg (msg (lower-case target))
                   :effect (req (if (= target "Do 1 brain damage")
                                  (damage state side eid :brain 1 {:card card})
                                  (end-run state side)))}]
    :runner-abilities [(runner-break [:click 3] 3)]}

   "Fenris"
   {:effect take-bad-pub
    :subroutines [(do-brain-damage 1)
                  end-the-run]}

   "Fire Wall"
   {:advanceable :always
    :subroutines [end-the-run]
    :strength-bonus advance-counters}

   "Flare"
   {:subroutines [(trace-ability 6 {:label "Trash 1 hardware, do 2 meat damage, and end the run"
                                    :msg "trash 1 hardware, do 2 meat damage, and end the run"
                                    :async true
                                    :effect (effect (continue-ability
                                                      {:prompt "Select a piece of hardware to trash"
                                                       :label "Trash a piece of hardware"
                                                       :choices {:req #(is-type? % "Hardware")}
                                                       :msg (msg "trash " (:title target))
                                                       :effect (req (wait-for
                                                                      (trash state side target {:cause :subroutine})
                                                                      (do (damage state side eid :meat 2 {:unpreventable true
                                                                                                          :card card})
                                                                          (end-run state side))))
                                                       :cancel-effect (effect (damage eid :meat 2 {:unpreventable true :card card})
                                                                              (end-run))}
                                                      card nil))})]}

   "Formicary"
   {:optional {:prompt "Move Formicary?"
               :req (req (and (:run @state)
                              (zero? (:position run))
                              (not (contains? run :corp-phase-43))
                              (not (contains? run :successful))))
               :yes-ability {:msg "rez and move Formicary. The Runner is now approaching Formicary."
                             :effect (req (move state side card
                                                [:servers (first (:server run)) :ices]
                                                {:front true})
                                          (swap! state assoc-in [:run :position] 1))}
               :no-ability {:msg "rez Formicary without moving it"}}
    :subroutines [{:label "End the run unless the Runner suffers 2 net damage"
                   :async true
                   :effect (req (wait-for (resolve-ability
                                            state :runner
                                            {:optional
                                             {:prompt "Suffer 2 net damage? (If not, end the run)"
                                              :yes-ability {:async true
                                                            :msg "let the Runner suffer 2 net damage"
                                                            :effect (effect (damage eid :net 2 {:card card :unpreventable true}))}
                                              :no-ability end-the-run}}
                                            card nil)))}]}

   "Free Lunch"
   {:abilities [(power-counter-ability {:label "Runner loses 1 [Credits]"
                                        :msg "make the Runner lose 1 [Credits]"
                                        :effect (effect (lose-credits :runner 1))})]
    :subroutines [add-power-counter]}

   "Galahad"
   (grail-ice end-the-run)

   "Gatekeeper"
   (let [draw {:async true
               :prompt "Draw how many cards?"
               :choices {:number (req 3)
                         :max (req 3)
                         :default (req 1)}
               :msg (msg "draw " target "cards")
               :effect (effect (draw eid target nil))}
         reveal-and-shuffle {:prompt "Reveal and shuffle up to 3 agendas"
                             :show-discard true
                             :choices {:req #(and (= "Corp" (:side %))
                                                  (or (= [:discard] (:zone %))
                                                      (= [:hand] (:zone %)))
                                                  (is-type? % "Agenda"))
                                       :max (req 3)}
                             :effect (req (reveal state side targets)
                                          (doseq [c targets]
                                            (move state :corp c :deck))
                                          (shuffle! state :corp :deck))
                             :cancel-effect (effect (shuffle! :deck))
                             :msg (msg "add "
                                       (str (join ", " (map :title targets)))
                                       " to R&D")}
         draw-reveal-shuffle {:async true
                              :label "Draw cards, reveal and shuffle agendas"
                              :effect (req (wait-for (resolve-ability state side draw card nil)
                                                     (continue-ability state side reveal-and-shuffle card nil)))}]
     {:strength-bonus (req (if (= :this-turn (:rezzed card)) 6 0))
      :subroutines [draw-reveal-shuffle
                    end-the-run]})

   "Gemini"
   (constellation-ice (do-net-damage 1))

   "Grim"
   {:effect take-bad-pub
    :subroutines [trash-program]}

   "Guard"
   {:implementation "Prevent bypass is manual"
    :subroutines [end-the-run]}

   "Gutenberg"
   {:subroutines [(tag-trace 7)]
    :strength-bonus (req (if (= (second (:zone card)) :rd) 3 0))}

   "Gyri Labyrinth"
   {:implementation "Hand size is not restored if trashed or derezzed after firing"
    :subroutines [{:req (req (:run @state))
                   :label "Reduce Runner's maximum hand size by 2 until start of next Corp turn"
                   :msg "reduce the Runner's maximum hand size by 2 until the start of the next Corp turn"
                   :effect (effect (lose :runner :hand-size 2)
                                   (register-events {:corp-turn-begins
                                                     {:msg "increase the Runner's maximum hand size by 2"
                                                      :effect (effect (gain :runner :hand-size 2)
                                                                      (unregister-events card))}} card))}]
    :events {:corp-turn-begins nil}}

   "Hadrian's Wall"
   {:advanceable :always
    :subroutines [end-the-run]
    :strength-bonus advance-counters}

   "Hagen"
   {:subroutines [{:label "Trash 1 program"
                   :prompt "Choose a program that is not a decoder, fracter or killer"
                   :msg (msg "trash " (:title target))
                   :choices {:req #(and (installed? %)
                                        (is-type? % "Program")
                                        (not (has-subtype? % "Decoder"))
                                        (not (has-subtype? % "Fracter"))
                                        (not (has-subtype? % "Killer")))}
                   :effect (effect (trash target {:cause :subroutine})
                                   (clear-wait-prompt :runner))}
                  end-the-run]
    :strength-bonus (req (- (count (filter #(has-subtype? % "Icebreaker")
                                            (all-active-installed state :runner)))))}

   "Hailstorm"
   {:subroutines [{:label "Remove a card in the Heap from the game"
                   :prompt "Choose a card in the Runner's Heap"
                   :choices (req (:discard runner))
                   :msg (msg "remove " (:title target) " from the game")
                   :effect (effect (move :runner target :rfg))}
                  end-the-run]}

   "Harvester"
   {:subroutines [{:label "Runner draws 3 cards and discards down to maximum hand size"
                   :msg "make the Runner draw 3 cards and discard down to their maximum hand size"
                   :async true
                   :effect (req (wait-for (draw state :runner 3 nil)
                                          (let [delta (- (count (get-in @state [:runner :hand])) (hand-size state :runner))]
                                            (if (pos? delta)
                                              (continue-ability
                                                state :runner
                                                {:prompt (msg "Select " delta " cards to discard")
                                                 :player :runner
                                                 :choices {:max delta
                                                           :req #(in-hand? %)}
                                                 :effect (req (doseq [c targets]
                                                                (trash state :runner c))
                                                              (system-msg state :runner
                                                                          (str "trashes " (join ", " (map :title targets)))))}
                                                card nil)
                                              (effect-completed state side eid)))))}]}

   "Heimdall 1.0"
   {:subroutines [(do-brain-damage 1)
                  end-the-run]
    :runner-abilities [(runner-break [:click 1] 1)]}

   "Heimdall 2.0"
   {:subroutines [(do-brain-damage 1)
                  {:msg "do 1 brain damage and end the run" :effect (effect (damage eid :brain 1 {:card card}) (end-run))}
                  end-the-run]
    :runner-abilities [(runner-break [:click 2] 2)]}

   "Herald"
   {:flags {:rd-reveal (req true)}
    :subroutines [(gain-credits-sub 2)
                  {:label "Pay 1 [Credits] to place 1 advancement token on a card that can be advanced"
                   :msg (msg "place 1 advancement token on " (card-str state target))
                   :choices {:req can-be-advanced?}
                   :cost [:credit 1] :effect (effect (add-prop target :advance-counter 1 {:placed true}))}]
    :access {:async true
             :req (req (not= (first (:zone card)) :discard))
             :effect (effect (show-wait-prompt :corp "Runner to decide to break Herald subroutines")
                             (continue-ability
                               :runner {:optional
                                        {:player :runner
                                         :prompt "You are encountering Herald. Allow its subroutines to fire?"
                                         :priority 1
                                         :yes-ability {:effect (effect (clear-wait-prompt :corp)
                                                                       (play-subroutine :corp eid {:card card :subroutine 0})
                                                                       (play-subroutine :corp eid {:card card :subroutine 1}))}
                                         :no-ability {:effect (effect (clear-wait-prompt :corp)
                                                                      (effect-completed eid))}}}
                               card nil))}}

   "Himitsu-Bako"
   {:abilities [{:msg "add it to HQ"
                 :cost [:credit 1]
                 :effect (effect (move card :hand))}]
    :subroutines [end-the-run]}

   "Hive"
   {:abilities [{:label "Gain subroutines"
                 :msg   (msg "gain " (min 5 (max 0 (- 5 (:agenda-point corp 0)))) " subroutines")}]
    :subroutines [end-the-run]}

   "Holmegaard"
   {:subroutines [(trace-ability 4 {:label "Runner cannot access any cards this run"
                                    :msg "stop the Runner from accessing any cards this run"
                                    :effect (effect (prevent-access))})
                  {:label "Trash an icebreaker"
                   :prompt "Choose an icebreaker to trash"
                   :msg (msg "trash " (:title target))
                   :choices {:req #(and (installed? %)
                                        (has? % :subtype "Icebreaker"))}
                   :effect (effect (trash target {:cause :subroutine})
                                   (clear-wait-prompt :runner))}]}

   "Hortum"
   (letfn [(hort [n] {:prompt "Choose a card to add to HQ with Hortum"
                      :async true
                      :choices (req (cancellable (:deck corp) :sorted))
                      :msg "add 1 card to HQ from R&D"
                      :cancel-effect (req (shuffle! state side :deck)
                                          (system-msg state side (str "shuffles R&D"))
                                          (effect-completed state side eid))
                      :effect (req (move state side target :hand)
                                   (if (< n 2)
                                     (continue-ability state side (hort (inc n)) card nil)
                                     (do (shuffle! state side :deck)
                                         (system-msg state side (str "shuffles R&D"))
                                         (effect-completed state side eid))))})]
     {:advanceable :always
      :subroutines [{:label "Gain 1 [Credits] (Gain 4 [Credits])"
                     :msg (msg "gain " (if (wonder-sub card 3) "4" "1") " [Credits]")
                     :effect (effect (gain-credits :corp (if (wonder-sub card 3) 4 1)))}
                    {:label "End the run (Search R&D for up to 2 cards and add them to HQ, shuffle R&D, end the run)"
                     :async true
                     :effect (req (if (wonder-sub card 3)
                                    (wait-for
                                      (resolve-ability state side (hort 1) card nil)
                                      (do (end-run state side)
                                          (system-msg state side
                                                      (str "uses Hortum to add 2 cards to HQ from R&D, "
                                                           "shuffle R&D, and end the run"))))
                                    (do (end-run state side)
                                        (system-msg state side (str "uses Hortum to end the run"))
                                        (effect-completed state side eid))))}]})

   "Hourglass"
   {:subroutines [{:msg "force the Runner to lose 1 [Click] if able"
                   :effect runner-loses-click}]}

   "Howler"
   (let [ice-index (fn [state i] (first (keep-indexed #(when (= (:cid %2) (:cid i)) %1)
                                                      (get-in @state (cons :corp (:zone i))))))]
     {:subroutines
      [{:label "Install a piece of Bioroid ICE from HQ or Archives"
        :prompt "Install ICE from HQ or Archives?"
        :choices ["HQ" "Archives"]
        :effect (req (let [fr target]
                       (resolve-ability state side
                                        {:prompt "Choose a Bioroid ICE to install"
                                         :choices (req (filter #(and (ice? %)
                                                                     (has-subtype? % "Bioroid"))
                                                               ((if (= fr "HQ") :hand :discard) corp)))
                                         :effect (req (let [newice (assoc target :zone (:zone card) :rezzed true)
                                                            hndx (ice-index state card)
                                                            ices (get-in @state (cons :corp (:zone card)))
                                                            newices (apply conj (subvec ices 0 hndx) newice (subvec ices hndx))]
                                                        (swap! state assoc-in (cons :corp (:zone card)) newices)
                                                        (swap! state update-in (cons :corp (:zone target))
                                                               (fn [coll] (remove-once #(= (:cid %) (:cid target)) coll)))
                                                        (update! state side (assoc card :howler-target newice))
                                                        (card-init state side newice {:resolve-effect false
                                                                                      :init-data true})
                                                        (trigger-event state side :corp-install newice)))} card nil)))}]
      :events {:run-ends {:req (req (:howler-target card))
                          :effect (effect (trash card {:cause :self-trash})
                                          (derez (get-card state (:howler-target card))))}}})

   "Hudson 1.0"
   {:subroutines [{:msg "prevent the Runner from accessing more than 1 card during this run"
                   :effect (effect (max-access 1))}]
    :runner-abilities [(runner-break [:click 1] 1)]}

   "Hunter"
   {:subroutines [(tag-trace 3)]}

   "Hydra"
   (letfn [(otherwise-tag [message ability]
             {:msg (msg (if tagged message "give the Runner 1 tag"))
              :label (str (capitalize message) " if the Runner is tagged; otherwise, give the Runner 1 tag")
              :async true
              :effect (req (if tagged
                             (ability state :runner eid card nil)
                             (gain-tags state :runner eid 1)))})]
     {:subroutines [(otherwise-tag
                      "do 3 net damage"
                      (req (damage state :runner :net 3 {:card card})))
                    (otherwise-tag
                      "gain 5 [Credits]"
                      (req (gain-credits state :corp 5)
                           (effect-completed state side eid)))
                    (otherwise-tag
                      "end the run"
                      (req (end-run state side eid)))]})

   "Ice Wall"
   {:advanceable :always
    :subroutines [end-the-run]
    :strength-bonus advance-counters}

   "Ichi 1.0"
   {:subroutines [trash-program
                  (trace-ability 1 {:label "Give the Runner 1 tag and do 1 brain damage"
                                    :msg "give the Runner 1 tag and do 1 brain damage"
                                    :async true
                                    :effect (req (wait-for (damage state :runner :brain 1 {:card card})
                                                           (gain-tags state :corp eid 1)))})]
    :runner-abilities [(runner-break [:click 1] 1)]}

   "Ichi 2.0"
   {:subroutines [trash-program
                  (trace-ability 3 {:label "Give the Runner 1 tag and do 1 brain damage"
                                    :msg "give the Runner 1 tag and do 1 brain damage"
                                    :async true
                                    :effect (req (wait-for (damage state :runner :brain 1 {:card card})
                                                           (gain-tags state :corp eid 1)))})]
    :runner-abilities [(runner-break [:click 2] 2)]}

   "Inazuma"
   {:abilities [{:msg "prevent the Runner from breaking subroutines on the next piece of ICE they encounter this run"}
                {:msg "prevent the Runner from jacking out until after the next piece of ICE"
                 :effect (effect (register-events
                                   {:pass-ice {:effect (req (swap! state update-in [:run] dissoc :prevent-jack-out)
                                                            (unregister-events state side card))}} card)
                                 (prevent-jack-out))}]}

   "Information Overload"
   {:implementation "Encounter effect is manual"
    :abilities [{:label "Gain subroutines"
                 :msg (msg "gain " (count-tags state) " subroutines")}
                (tag-trace 1)]
    :subroutines [trash-installed]}

   "IP Block"
   {:abilities [(assoc (give-tags 1)
                       :req (req (seq (filter #(has-subtype? % "AI") (all-active-installed state :runner))))
                       :label "Give the Runner 1 tag if there is an installed AI")]
    :subroutines [(tag-trace 3)
                  end-the-run-if-tagged]}

   "IQ"
   {:effect (req (add-watch state (keyword (str "iq" (:cid card)))
                            (fn [k ref old new]
                              (let [handsize (count (get-in new [:corp :hand]))]
                                (when (not= (count (get-in old [:corp :hand])) handsize)
                                  (update! ref side (assoc (get-card ref card) :strength-bonus handsize))
                                  (update-ice-strength ref side (get-card ref card)))))))
    :subroutines [end-the-run]
    :strength-bonus (req (count (:hand corp)))
    :rez-cost-bonus (req (count (:hand corp)))
    :leave-play (req (remove-watch state (keyword (str "iq" (:cid card)))))}

   "Ireress"
   {:abilities [{:label "Gain subroutines"
                 :msg (msg "gain " (:bad-publicity corp 0) " subroutines")}]
    :subroutines [{:msg "make the Runner lose 1 [Credits]"
                   :effect (effect (lose-credits :runner 1))}]}

   "It's a Trap!"
   {:expose {:msg "do 2 net damage"
             :async true
             :effect (effect (damage eid :net 2 {:card card}))}
    :subroutines [(assoc trash-installed :effect (req (trash state side target {:cause :subroutine})
                                                      (when current-ice
                                                        (no-action state side nil)
                                                        (continue state side nil))
                                                      (trash state side card)))]}

   "Janus 1.0"
   {:subroutines [(do-brain-damage 1)]
    :runner-abilities [(runner-break [:click 1] 1)]}

   "Jua"
   {:implementation "Encounter effect is manual"
    :abilities [{:msg "prevent the Runner from installing cards for the rest of the turn"
                 :effect (effect (register-turn-flag! card :runner-lock-install (constantly true)))}]
    :subroutines [{:label "Choose 2 installed Runner cards, if able. The Runner must add 1 of those to the top of the Stack."
                   :req (req (>= (count (all-installed state :runner)) 2))
                   :async true
                   :prompt "Select 2 installed Runner cards"
                   :choices {:req #(and (= (:side %) "Runner")
                                        (installed? %))
                             :max 2
                             :all true}
                   :msg (msg "add either " (card-str state (first targets)) " or " (card-str state (second targets)) " to the Stack")
                   :effect (req (when (= (count targets) 2)
                                  (show-wait-prompt state :corp "Runner to decide which card to move")
                                  (continue-ability
                                    state :runner
                                    {:player :runner
                                     :priority 1
                                     :prompt "Select a card to move to the Stack"
                                     :choices targets ;{:req (fn [x] (some #(= % x) targets))} - Alternative version
                                     :effect (req (let [c target]
                                                    (clear-wait-prompt state :corp)
                                                    (move state :runner c :deck {:front true})
                                                    (system-msg state :runner (str "selected " (card-str state c) " to move to the Stack"))))}
                                    card nil)))}]}

   "Kakugo"
   {:events {:pass-ice {:async true
                        :req (req (same-card? target card))
                        :msg "do 1 net damage"
                        :effect (effect (damage eid :net 1 {:card card}))}}
    :subroutines [end-the-run]}

   "Kamali 1.0"
   (letfn [(better-name [kind] (if (= "hardware" kind) "piece of hardware" kind))
           (runner-trash [kind]
             {:prompt (str "Select an installed " (better-name kind) " to trash")
              :label (str "Trash an installed " (better-name kind))
              :msg (msg "trash " (:title target))
              :async true
              :choices {:req #(and (installed? %)
                                   (is-type? % (capitalize kind)))}
              :cancel-effect (effect (system-msg (str "fails to trash an installed " (better-name kind)))
                                     (effect-completed eid))
              :effect (effect (trash eid target {:cause :subroutine}))})
           (sub-map [kind]
             {:player :runner
              :async true
              :prompt "Choose one"
              :choices ["Take 1 brain damage" (str "Trash an installed " (better-name kind))]
              :effect (req (if (= target "Take 1 brain damage")
                             (do (system-msg state :corp "uses Kamali 1.0 to give the Runner 1 brain damage")
                                 (damage state :runner eid :brain 1 {:card card}))
                             (continue-ability state :runner (runner-trash kind) card nil)))})
           (brain-trash [kind]
             {:label (str "Force the Runner to take 1 brain damage or trash an installed " (better-name kind))
              :msg (str "force the Runner to take 1 brain damage or trash an installed " (better-name kind))
              :async true
              :effect (req (show-wait-prompt state :corp "Runner to decide on Kamali 1.0 action")
                           (wait-for (resolve-ability state side (sub-map kind) card nil)
                                     (clear-wait-prompt state :corp)))})]
     {:subroutines [(brain-trash "resource")
                    (brain-trash "hardware")
                    (brain-trash "program")]
      :runner-abilities [(runner-break [:click 1] 1)]})

   "Kitsune"
   {:subroutines [{:prompt "Select a card in HQ to force access"
                   :choices {:req in-hand?}
                   :label "Force the Runner to access a card in HQ"
                   :msg (msg "force the Runner to access " (:title target))
                   :effect (req (trash state side card)
                                (wait-for (trigger-event-sync state side :pre-access :hq)
                                          (wait-for (access-card state side target)
                                                    (let [from-hq (dec (access-count state side :hq-access))]
                                                      (continue-ability
                                                        state :runner
                                                        (access-helper-hq
                                                          state from-hq
                                                          ;; access-helper-hq uses a set to keep track of which cards have already
                                                          ;; been accessed. by adding HQ root's contents to this set, we make the runner
                                                          ;; unable to access those cards, as Kitsune intends.
                                                          (conj (set (get-in @state [:corp :servers :hq :content])) target))
                                                        card nil)))))}]}

   "Komainu"
   {:abilities [{:label "Gain subroutines"
                 :msg (msg "gain " (count (:hand runner)) " subroutines")}]
    :subroutines [(do-net-damage 1)]}

   "Lab Dog"
   {:subroutines [(assoc trash-hardware
                         :label "Force the Runner to trash an installed piece of hardware"
                         :player :runner
                         :msg (msg "force the Runner to trash " (:title target))
                         :effect (req (trash state side target)
                                      (when current-ice
                                        (no-action state side nil)
                                        (continue state side nil))
                                      (trash state side card)))]}

   "Lancelot"
   (grail-ice trash-program)

   "Little Engine"
   {:subroutines [end-the-run
                  {:msg "make the Runner gain 5 [Credits]"
                   :effect (effect (gain-credits :runner 5))}]}

   "Lockdown"
   {:subroutines [{:label "The Runner cannot draw cards for the remainder of this turn"
                   :msg "prevent the Runner from drawing cards"
                   :effect (effect (prevent-draw))}]}

   "Loki"
   {:implementation "Encounter effects not implemented"
    :subroutines [{:label "End the run unless the Runner shuffles their Grip into the Stack"
                   :effect (req (if (zero? (count (:hand runner)))
                                  (do (end-run state side)
                                      (system-msg state :corp (str "uses Loki to end the run")))
                                  (do (show-wait-prompt state :corp "Runner to decide to shuffle their Grip into the Stack")
                                      (resolve-ability
                                        state :runner
                                        {:optional
                                         {:prompt "Reshuffle your Grip into the Stack?"
                                          :player :runner
                                          :yes-ability {:effect (req (doseq [c (:hand runner)]
                                                                       (move state :runner c :deck))
                                                                     (shuffle! state :runner :deck)
                                                                     (system-msg state :runner (str "shuffles their Grip into their Stack"))
                                                                     (clear-wait-prompt state :corp))}
                                          :no-ability {:effect (effect (end-run)
                                                                       (system-msg :runner (str "doesn't shuffle their Grip into their Stack. Loki ends the run"))
                                                                       (clear-wait-prompt :corp))}}}
                                        card nil))))}]}

   "Loot Box"
   (letfn [(top-3 [state] (take 3 (get-in @state [:runner :deck])))
           (top-3-names [state] (map :title (top-3 state)))]
   {:subroutines [{:label "End the run unless the Runner pays 2 [Credits]"
                   :msg "force the Runner to pay 2 [Credits] or end the run"
                   :player :runner
                   :prompt "Choose one"
                   :choices ["Pay 2 [Credits]" "End the run"]
                   :effect (req (if (= target "Pay 2 [Credits]")
                                  (do (pay state :runner card :credit 2)
                                      (system-msg state side "pays 2 [Credits]"))
                                  (end-run state side)))}
                  {:label "Reveal the top 3 cards of the Stack"
                   :effect (effect (system-msg (str "uses Loot Box to reveal the top 3 cards of the stack: "
                                                    (join ", " (top-3-names state))))
                                   (reveal (top-3 state))
                                   (show-wait-prompt :runner "Corp to choose a card to add to the Grip")
                                   (continue-ability
                                     {:prompt "Choose a card to add to the Grip"
                                      :msg (msg "add " (:title target) " to the Grip, gain " (:cost target)
                                                " [Credits] and shuffle the Stack. Loot Box is trashed")
                                      :choices (req (top-3 state))
                                      :effect (effect (move :runner target :hand)
                                                      (gain-credits :corp (:cost target))
                                                      (shuffle! :runner :deck)
                                                      (trash card)
                                                      (clear-wait-prompt :runner))} card nil))}]})

   "Lotus Field"
   {:subroutines [end-the-run]
    :flags {:cannot-lower-strength true}}

   "Lycan"
   (morph-ice "Sentry" "Code Gate" trash-program)

   "Macrophage"
   {:subroutines [(trace-ability 4 {:label "Purge virus counters"
                                    :msg "purge virus counters"
                                    :effect (effect (purge))})
                  (trace-ability 3 {:label "Trash a virus"
                                    :prompt "Choose a virus to trash"
                                    :msg (msg "trash " (:title target))
                                    :choices {:req #(and (installed? %)
                                                         (has? % :subtype "Virus"))}
                                    :effect (effect (trash target {:cause :subroutine})
                                                    (clear-wait-prompt :runner))})
                  (trace-ability 2 {:label "Remove a virus in the Heap from the game"
                                    :prompt "Choose a virus in the Heap to remove from the game"
                                    :choices (req (cancellable (filter #(has? % :subtype "Virus") (:discard runner)) :sorted))
                                    :msg (msg "remove " (:title target) " from the game")
                                    :effect (effect (move :runner target :rfg))})
                  (trace-ability 1 end-the-run)]}

   "Magnet"
   (letfn [(disable-hosted [state side c]
             (doseq [hc (:hosted (get-card state c))]
               (unregister-events state side hc)
               (update! state side (dissoc hc :abilities))))]
     {:async true
      :effect (req (let [magnet card]
                     (wait-for (resolve-ability
                                 state side
                                 {:req (req (some #(some (fn [h] (card-is? h :type "Program")) (:hosted %))
                                                  (remove-once #(= (:cid %) (:cid magnet))
                                                               (filter ice? (all-installed state corp)))))
                                  :prompt "Select a Program to host on Magnet"
                                  :choices {:req #(and (card-is? % :type "Program")
                                                       (ice? (:host %))
                                                       (not= (:cid (:host %)) (:cid magnet)))}
                                  :effect (effect (host card target))}
                                 card nil)
                               (disable-hosted state side card))))
      :derez-effect {:req (req (not-empty (:hosted card)))
                     :effect (req (doseq [c (get-in card [:hosted])]
                                    (card-init state side c {:resolve-effect false})))}
      :events {:runner-install {:req (req (= (:cid card) (:cid (:host target))))
                                :effect (req (disable-hosted state side card)
                                          (update-ice-strength state side card))}}
      :subroutines [end-the-run]})

   "Mamba"
   {:abilities [(power-counter-ability (do-net-damage 1))]
    :subroutines [(do-net-damage 1)
                  (do-psi {:label "Add 1 power counter"
                           :msg "add 1 power counter"
                           :effect (effect (add-counter card :power 1)
                                           (effect-completed eid))})]}

   "Marker"
   {:subroutines [{:label "Give the next ICE encountered \"End the run\" for the remainder of the run"
                   :msg (msg "give the next ICE encountered \"[Subroutine] End the run\" after all its other subroutines for the remainder of the run")}]}

   "Markus 1.0"
   {:subroutines [trash-installed end-the-run]
    :runner-abilities [(runner-break [:click 1] 1)]}

   "Masvingo"
   {:implementation "Number of subs is manual"
    :advanceable :always
    :abilities [{:label "Gain subroutines"
                 :msg (msg "gain " (get-counters card :advancement) " subroutines")}]
    :effect (effect (add-prop card :advance-counter 1))
    :subroutines [end-the-run]}

   "Matrix Analyzer"
   {:implementation "Encounter effect is manual"
    :abilities [{:label "Place 1 advancement token on a card that can be advanced"
                 :msg (msg "place 1 advancement token on " (card-str state target))
                 :choices {:req can-be-advanced?}
                 :cost [:credit 1] :effect (effect (add-prop target :advance-counter 1))}]
    :subroutines [(tag-trace 2)]}

   "Mausolus"
   {:advanceable :always
    :subroutines [{:label "Gain 1 [Credits] (Gain 3 [Credits])"
                   :msg (msg "gain " (if (wonder-sub card 3) 3 1) "[Credits]")
                   :effect (effect (gain-credits (if (wonder-sub card 3) 3 1)))}
                  {:label "Do 1 net damage (Do 3 net damage)"
                   :async true
                   :msg (msg "do " (if (wonder-sub card 3) 3 1) " net damage")
                   :effect (effect (damage eid :net (if (wonder-sub card 3) 3 1) {:card card}))}
                  {:label "Give the Runner 1 tag (and end the run)"
                   :async true
                   :msg (msg "give the Runner 1 tag"
                             (when (wonder-sub card 3)
                               " and end the run"))
                   :effect (req (gain-tags state :corp eid 1)
                                (when (wonder-sub card 3)
                                  (end-run state side)))}]}

   "Meridian"
   {:subroutines [{:label "Gain 4 [Credits] and end the run, unless the runner adds Meridian to their score area as an agenda worth -1 agenda points"
                   :async true
                   :effect (req (show-wait-prompt state :corp "Runner to choose an option for Meridian")
                                (continue-ability
                                  state :runner
                                  {:prompt "Choose one"
                                   :choices ["End the run" "Add Meridian to score area"]
                                   :player :runner
                                   :async true
                                   :effect (req (if (= target "End the run")
                                                  (do (system-msg state :corp (str "uses Meridian to gain 4 [Credits] and end the run"))
                                                      (clear-wait-prompt state :corp)
                                                      (gain-credits state :corp 4)
                                                      (end-run state :runner eid))
                                                  (do (system-msg state :runner (str "adds Meridian to their score area as an agenda worth -1 agenda points"))
                                                      (clear-wait-prompt state :corp)
                                                      (wait-for (as-agenda state :runner card -1)
                                                                (when current-ice
                                                                  (no-action state side nil)
                                                                  (continue state side nil))
                                                                (effect-completed state side eid)))))}
                                  card nil))}]}

   "Merlin"
   (grail-ice (do-net-damage 2))

   "Meru Mati"
   {:subroutines [end-the-run]
    :strength-bonus (req (if (= (second (:zone card)) :hq) 3 0))}

   "Metamorph"
   {:subroutines [{:label "Swap two ICE or swap two installed non-ICE"
                   :msg "swap two ICE or swap two installed non-ICE"
                   :async true
                   :prompt "Choose one"
                   :choices ["Swap two ICE" "Swap two non-ICE"]
                   :effect (req (if (= target "Swap two ICE")
                                  (continue-ability
                                    state side
                                    {:prompt "Select the two ICE to swap"
                                     :async true
                                     :choices {:req #(and (installed? %) (ice? %)) :max 2 :all true}
                                     :msg (msg "swap the positions of " (card-str state (first targets)) " and " (card-str state (second targets)))
                                     :effect (req (when (= (count targets) 2)
                                                    (swap-ice state side (first targets) (second targets))
                                                    (effect-completed state side eid)))}
                                    card nil)
                                  (continue-ability
                                    state side
                                    {:prompt "Select the two cards to swap"
                                     :async true
                                     :choices {:req #(and (installed? %) (not (ice? %))) :max 2 :all true}
                                     :msg (msg "swap the positions of " (card-str state (first targets)) " and " (card-str state (second targets)))
                                     :effect (req (when (= (count targets) 2)
                                                    (swap-installed state side (first targets) (second targets))
                                                    (effect-completed state side eid)))}
                                    card nil)))}]}

   "Mganga"
   {:subroutines [(do-psi {:label "do 2 net damage"
                           :player :corp
                           :effect (req (wait-for (damage state :corp :net 2 {:card card})
                                                  (trash state :corp eid card nil)))}
                          {:label "do 1 net damage"
                           :player :corp
                           :effect (req (wait-for (damage state :corp :net 1 {:card card})
                                                  (trash state :corp eid card nil)))})]}

   "Mind Game"
   {:subroutines [(do-psi {:label "Redirect the run to another server"
                           :player :corp
                           :prompt "Choose a server"
                           :choices (req (remove #{(-> @state :run :server central->name)} servers))
                           :msg (msg "redirect the run to " target)
                           :effect (req (let [dest (server->zone state target)]
                                          (swap! state update-in [:run]
                                                 #(assoc % :position (count (get-in corp (conj dest :ices)))
                                                           :server (rest dest))))
                                        (effect-completed state side eid))})]
    :runner-abilities [{:label "Add an installed card to the bottom of your Stack"
                        :prompt "Choose one of your installed cards"
                        :choices {:req #(and (installed? %)
                                             (= (:side %) "Runner"))}
                        :effect (effect (move target :deck)
                                        (system-msg :runner (str "adds " (:title target) " to the bottom of their Stack")))}]}

   "Minelayer"
   {:subroutines [{:msg "install an ICE from HQ"
                   :choices {:req #(and (ice? %)
                                        (in-hand? %))}
                   :prompt "Choose an ICE to install from HQ"
                   :effect (req (corp-install state side target (zone->name (first (:server run))) {:ignore-all-cost true}))}]}

   "Mirāju"
   {:abilities [{:label "Runner broke subroutine: Redirect run to Archives"
                 :msg "make the Runner continue the run on Archives. Mirāju is derezzed"
                 :effect (req (swap! state update-in [:run]
                                     #(assoc % :position (count (get-in corp [:servers :archives :ices]))
                                               :server [:archives]))
                              (derez state side card))}]
    :subroutines [{:label "Draw 1 card, then shuffle 1 card from HQ into R&D"
                   :effect (req (wait-for (resolve-ability
                                            state side
                                            {:optional
                                             {:prompt "Draw 1 card?"
                                              :yes-ability {:async true
                                                            :msg "draw 1 card"
                                                            :effect (effect (draw eid 1 nil))}}}
                                            card nil)
                                          (resolve-ability
                                            state side
                                            {:prompt "Choose 1 card in HQ to shuffle into R&D"
                                             :choices {:req #(and (in-hand? %) (= (:side %) "Corp"))}
                                             :msg "shuffle 1 card in HQ into R&D"
                                             :effect (effect (move target :deck)
                                                             (shuffle! :deck))}
                                            card nil)))}]}

   "Mlinzi"
   (letfn [(net-or-trash [net-dmg mill-cnt]
             {:label (str "Do " net-dmg " net damage")
              :effect (req (show-wait-prompt state :corp "Runner to choose an option for Mlinzi")
                           (resolve-ability
                             state :runner
                             {:prompt "Take net damage or trash cards from the stack?"
                              :choices [(str "Take " net-dmg " net damage")
                                        (str "Trash the top " mill-cnt " cards of the stack")]
                              :effect (req (if (.startsWith target "Take")
                                             (do (system-msg state :corp
                                                             (str "uses Mlinzi to do "
                                                                  net-dmg " net damage"))
                                                 (clear-wait-prompt state :corp)
                                                 (damage state :runner eid :net net-dmg {:card card}))
                                             (do (system-msg state :corp
                                                             (str "uses Mlinzi to trash "
                                                                  (join ", " (map :title (take mill-cnt (:deck runner))))
                                                                  " from the runner's stack"))
                                                 (clear-wait-prompt state :corp)
                                                 (mill state :runner mill-cnt))))}
                             card nil))})]
     {:subroutines [(net-or-trash 1 2)
                    (net-or-trash 2 3)
                    (net-or-trash 3 4)]})

   "Mother Goddess"
   (let [ab (effect (update! (let [subtype (->> (mapcat :ices (flatten (seq (:servers corp))))
                                                (filter #(and (rezzed? %)
                                                              (not= (:cid card) (:cid %))))
                                                (mapcat #(split (:subtype %) #" - "))
                                                (cons "Mythic")
                                                distinct
                                                (join " - "))]
                               (assoc card
                                      :subtype-target (remove-subtypes subtype "Mythic")
                                      :subtype subtype))))
         mg {:req (req (ice? target))
             :effect ab}]
     {:effect ab
      :subroutines [end-the-run]
      :events {:rez mg
               :card-moved mg
               :derez mg
               :ice-subtype-changed mg}})

   "Muckraker"
   {:effect take-bad-pub
    :subroutines [(tag-trace 1)
                  (tag-trace 2)
                  (tag-trace 3)
                  end-the-run-if-tagged]}

   "Najja 1.0"
   {:subroutines [end-the-run]
    :runner-abilities [(runner-break [:click 1] 1)]}

   "Nebula"
   (space-ice trash-program)

   "Negotiator"
   {:subroutines [(gain-credits-sub 2)
                  trash-program]
    :runner-abilities [(runner-break [:credit 2] 1)]}

   "Nerine 2.0"
   {:subroutines [{:label "Do 1 brain damage and Corp may draw 1 card"
                   :async true
                   :msg "do 1 brain damage"
                   :effect (req (wait-for (damage state :runner :brain 1 {:card card})
                                          (resolve-ability
                                            state side
                                            {:optional
                                             {:prompt "Draw 1 card?"
                                              :yes-ability {:async true
                                                            :msg "draw 1 card"
                                                            :effect (effect (draw eid 1 nil))}}}
                                            card nil)))}]
    :runner-abilities [(runner-break [:click 2] 2)]}

   "Neural Katana"
   {:subroutines [(do-net-damage 3)]}

   "News Hound"
   {:subroutines [(tag-trace 3)
                  {:label "End the run if a Current is active"
                   :req (req (or (not (empty? (runner :current)))
                                 (not (empty? (corp :current)))))
                   :effect (effect (end-run)) :msg "end the run"}]}

   "NEXT Bronze"
   {:subroutines [end-the-run]
    :strength-bonus (req (next-ice-count corp))
    :events (let [nb {:req (req (and (not= (:cid target) (:cid card))
                                     (has-subtype? target "NEXT")))
                      :effect (effect (update-ice-strength card))}]
              {:rez nb
               :derez nb
               :trash nb
               :card-moved nb})}

   "NEXT Diamond"
   {:rez-cost-bonus (req (- (next-ice-count corp)))
    :subroutines [(do-brain-damage 1)
                  {:prompt "Select a card to trash"
                   :label "Trash 1 installed Runner card"
                   :msg (msg "trash " (:title target))
                   :choices {:req #(and (installed? %)
                                        (= (:side %) "Runner"))}
                   :async true
                   :effect (req (trash state side eid target {:cause :subroutine}))}]}

   "NEXT Gold"
   {:subroutines [{:label "Do 1 net damage for each rezzed NEXT ice"
                   :msg (msg "do " (next-ice-count corp) " net damage")
                   :effect (effect (damage eid :net (next-ice-count corp) {:card card}))}
                  trash-program]}

   "NEXT Opal"
   {:subroutines [{:label "Install a card from HQ, paying all costs"
                   :prompt "Choose a card in HQ to install"
                   :priority true
                   :choices {:req #(and (not (is-type? % "Operation"))
                                        (in-hand? %)
                                        (= (:side %) "Corp"))}
                   :effect (effect (corp-install target nil))
                   :msg (msg (corp-install-msg target))}]}

   "NEXT Sapphire"
   {:subroutines [{:label "Draw up to X cards"
                   :prompt "Draw how many cards?"
                   :msg (msg "draw " target " cards")
                   :choices {:number (req (next-ice-count corp))
                             :default (req 1)}
                   :async true
                   :effect (effect (draw eid target nil))}
                  {:label "Add up to X cards from Archives to HQ"
                   :prompt "Select cards to add to HQ"
                   :show-discard  true
                   :choices {:req #(and (= "Corp" (:side %))
                                        (= [:discard] (:zone %)))
                             :max (req (next-ice-count corp))}
                   :effect (req (doseq [c targets]
                                  (move state side c :hand)))
                   :msg (msg "add "
                             (let [seen (filter :seen targets)
                                   m (count (filter #(not (:seen %)) targets))]
                               (str (join ", " (map :title seen))
                                    (when (pos? m)
                                      (str (when-not (empty? seen) " and ")
                                           (quantify m "unseen card")))))
                             " to HQ")}
                  {:label "Shuffle up to X cards from HQ into R&D"
                   :prompt "Select cards to shuffle into R&D"
                   :choices {:req #(and (= "Corp" (:side %))
                                        (= [:hand] (:zone %)))
                             :max (req (next-ice-count corp))}
                   :effect (req (doseq [c targets]
                                  (move state :corp c :deck))
                                (shuffle! state :corp :deck))
                   :cancel-effect (effect (shuffle! :corp :deck))
                   :msg (msg "shuffle " (count targets) " cards from HQ into R&D")}]}

   "NEXT Silver"
   {:abilities [{:label "Gain subroutines"
                 :msg (msg "gain "
                           (count (filter #(and (is-type? % "ICE")
                                                (has-subtype? % "NEXT"))
                                          (all-active-installed state :corp)))
                           " subroutines")}]
    :subroutines [end-the-run]}

   "Nightdancer"
   {:subroutines [{:label (str "The Runner loses [Click], if able. "
                               "You have an additional [Click] to spend during your next turn.")
                   :msg (str "force the runner to lose a [Click], if able. "
                             "Corp gains an additional [Click] to spend during their next turn")
                   :effect (req (lose state :runner :click 1)
                                (swap! state update-in [:corp :extra-click-temp] (fnil inc 0)))}]}

   "Oduduwa"
   {:implementation "Encounter effect is manual"
    :abilities [{:label "Place 1 advancement counter on Oduduwa"
                 :msg (msg "place 1 advancement counter on Oduduwa")
                 :effect (req (add-prop state side card :advance-counter 1 {:placed true}))}
                {:label "Place X advancement token on another piece of ice"
                 :msg (msg "place " (get-counters card :advancement) " advancement token on " (card-str state target))
                 :choices {:req ice?
                           :not-self true}
                 :effect (req (add-prop state side target :advance-counter (get-counters card :advancement) {:placed true}))}]
    :subroutines [end-the-run]}

   "Orion"
   (implementation-note "\"Resolve a subroutine...\" subroutine is not implemented"
                        (space-ice trash-program end-the-run))

   "Otoroshi"
   {:subroutines [{:async true
                   :label "Place 3 advancement tokens on installed card"
                   :msg "place 3 advancement tokens on installed card"
                   :prompt "Choose an installed Corp card"
                   :choices {:req #(and (= (:side %) "Corp")
                                        (installed? %))}
                   :effect (req (let [c target
                                      title (if (:rezzed c)
                                              (:title c)
                                              "selected unrezzed card")]
                                  (add-counter state side c :advancement 3)
                                  (show-wait-prompt state side "Runner to resolve Otoroshi")
                                  (continue-ability
                                    state side
                                    {:player :runner
                                     :async true
                                     :prompt (str "Access " title " or pay 3 [Credits]?")
                                     :choices (concat ["Access card"]
                                                      (when (>= (:credit runner) 3)
                                                        ["Pay 3 [Credits]"]))
                                     :msg (msg "force the Runner to "
                                               (if (= target "Access card")
                                                 (str "access " title)
                                                 "pay 3 [Credits]"))
                                     :effect (req (clear-wait-prompt state :corp)
                                                  (if (= target "Access card")
                                                    (access-card state :runner eid c)
                                                    (pay-sync state :runner eid card :credit 3)))}
                                    card nil)))}]}

   "Owl"
   {:subroutines [{:choices {:req #(and (installed? %)
                                        (is-type? % "Program"))}
                   :label "Add installed program to the top of the Runner's Stack"
                   :msg "add an installed program to the top of the Runner's Stack"
                   :effect (effect (move :runner target :deck {:front true})
                                   (system-msg (str "adds " (:title target) " to the top of the Runner's Stack")))}]}

   "Pachinko"
   {:subroutines [end-the-run-if-tagged]}

   "Paper Wall"
   {:implementation "Trash on break is manual"
    :subroutines [end-the-run]}

   "Peeping Tom"
   {:implementation "Encounter effect is manual"
    :abilities [{:req (req (= current-ice card))
                 :label "Name a card type and reveal all cards in the Runner's Grip"
                 :prompt "Choose a card type"
                 :choices ["Event" "Hardware" "Program" "Resource"]
                 :effect (req (let [n (count (filter #(is-type? % target) (:hand runner)))]
                                (system-msg state side (str "uses Peeping Tom to name " target ", then reveals "
                                                            (join ", " (map :title (:hand runner)))
                                                            " in the Runner's Grip. Peeping Tom gains " n " subroutines"))
                                (reveal state side (:hand runner))))}]
    :runner-abilities [{:label "End the run"
                        :effect (req (end-run state :runner)
                                     (system-msg state :runner "chooses to end the run"))}
                       {:label "Take 1 tag"
                        :async true
                        :effect (req (system-msg state :runner "chooses to take 1 tag from Peeping Tom")
                                     (gain-tags state :runner eid 1))}]}

   "Pop-up Window"
   {:implementation "Encounter effect is manual. Runner choice is not implemented"
    :abilities [(gain-credits-sub 1)]
    :subroutines [end-the-run]
    :runner-abilities [(runner-pay [:credit 1] 1)]}

   "Pup"
   {:subroutines [(do-net-damage 1)]
    :runner-abilities [(runner-pay [:credit 1] 1)]}

   "Quandary"
   {:subroutines [end-the-run]}

   "Quicksand"
   {:implementation "Encounter effect is manual"
    :abilities [{:req (req (and this-server (= (dec (:position run)) (ice-index state card))))
                 :label "Add 1 power counter"
                 :effect (effect (add-counter card :power 1)
                                 (update-all-ice))}]
    :subroutines [end-the-run]
    :strength-bonus (req (get-counters card :power))}

   "Rainbow"
   {:subroutines [end-the-run]}

   "Ravana 1.0"
   {:subroutines [{:label "Resolve a subroutine on another piece of rezzed bioroid ICE"
                   :choices {:req #(and (rezzed? %) (ice? %) (has-subtype? % "Bioroid"))}
                   :msg (msg "resolve a subroutine on " (:title target))}]
    :runner-abilities [(runner-break [:click 1] 1)]}

   "Red Tape"
   {:subroutines [{:label "Give +3 strength to all ICE for the remainder of the run"
                   :msg "give +3 strength to all ICE for the remainder of the run"
                   :effect (effect (register-events
                                     {:pre-ice-strength {:effect (effect (ice-strength-bonus 3 target))}
                                      :run-ends {:effect (effect (unregister-events card))}}
                                     card)
                                   (update-all-ice))}]
    :events {:pre-ice-strength nil :run-ends nil}}

   "Resistor"
   (let [resistor-effect {:effect (effect (update! (assoc (get-card state card) :strength-bonus (count-tags state)))
                                          (update-ice-strength (get-card state card)))}]
     {:events {:runner-gain-tag resistor-effect
               :runner-lose-tag resistor-effect
               :runner-additional-tag-change resistor-effect}
      :strength-bonus (req (count-tags state))
      :subroutines [(trace-ability 4 end-the-run)]})

   "Rime"
   {:implementation "Can be rezzed anytime already"
    :effect (effect (update-all-ice))
    :subroutines [{:label "Runner loses 1 [Credit]"
                   :msg "force the Runner to lose 1 [Credit]"
                   :effect (effect (lose-credits :runner 1))}]
    :events {:corp-moved {:req (req (ice? target))
                          :effect (effect (update-ice-strength target))}
             :corp-install {:req (req (ice? target))
                            :effect (effect (update-ice-strength target))}
             :pre-ice-strength {:req (req (and (ice? target)
                                               (protecting-same-server? card target)))
                                :effect (effect (ice-strength-bonus 1 target))}}}

   "Rototurret"
   {:subroutines [trash-program
                  end-the-run]}

   "Sadaka"
   (let [maybe-draw-effect
         {:async true
          :effect (req (show-wait-prompt state :runner "Corp to decide on Sadaka card draw action")
                       (continue-ability
                         state side
                         {:optional
                          {:player :corp
                           :prompt "Draw 1 card?"
                           :yes-ability
                           {:async true
                            :effect (effect (clear-wait-prompt :runner)
                                            (draw eid 1 nil))
                            :msg "draw 1 card"}
                           :no-ability {:effect (effect (clear-wait-prompt :runner)
                                                        (effect-completed eid))}}}
                         card nil))}]
     {:subroutines [{:label "Look at the top 3 cards of R&D"
                     :req (req (not-empty (:deck corp)))
                     :async true
                     :effect (req (let [top-cards (take 3 (:deck corp))
                                        top-names (map :title top-cards)]
                                    (show-wait-prompt state :runner "Corp to decide on Sadaka R&D card actions")
                                    (continue-ability
                                      state side
                                      {:prompt (str "Top 3 cards of R&D: " (clojure.string/join ", " top-names))
                                       :choices ["Arrange cards" "Shuffle R&D"]
                                       :async true
                                       :effect
                                       (req (if (= target "Arrange cards")
                                              (wait-for
                                                (resolve-ability state side (reorder-choice :corp top-cards) card nil)
                                                (do
                                                  (system-msg state :corp (str "rearranges the top "
                                                                               (quantify (count top-cards) "card")
                                                                               " of R&D"))
                                                  (clear-wait-prompt state :runner)
                                                  (continue-ability state side maybe-draw-effect card nil)))
                                              (do
                                                (shuffle! state :corp :deck)
                                                (system-msg state :corp (str "shuffles R&D"))
                                                (clear-wait-prompt state :runner)
                                                (continue-ability state side maybe-draw-effect card nil))))}
                                      card nil)))}
                    {:label "Trash 1 card in HQ"
                     :async true
                     :effect
                     (req (show-wait-prompt state :runner "Corp to select cards to trash with Sadaka")
                          (wait-for
                            (resolve-ability
                              state side
                              {:prompt "Choose a card in HQ to trash"
                               :choices (req (cancellable (:hand corp) :sorted))
                               :async true
                               :cancel-effect (effect (system-msg "chooses not to trash a card from HQ")
                                                      (effect-completed eid))
                               :effect (req (wait-for
                                              (trash state :corp (make-eid state) target nil)
                                              (do
                                                (system-msg state :corp "trashes a card from HQ")
                                                (wait-for
                                                  (resolve-ability state side trash-resource-sub card nil)
                                                  (effect-completed state side eid)))))}
                              card nil)
                            (do
                              (system-msg state :corp "trashes Sadaka")
                              (clear-wait-prompt state :runner)
                              (when current-ice
                                (no-action state side nil)
                                (continue state side nil))
                              (trash state :corp eid card nil))))}]})

   "Sagittarius"
   (constellation-ice trash-program)

   "Saisentan"
   {:effect (effect (system-say "Corp, please press No Action to trigger Saisentan"))
    :subroutines [{:label "Do 1 net damage"
                   :async true
                   :msg "do 1 net damage"
                   :effect (req (wait-for (damage state side :net 1 {:card card})
                                          (when-let* [choice (get-in card [:special :saisentan])
                                                      cards (some #(when (= (:cid (second %)) (:cid card)) (last %))
                                                                  (turn-events state :corp :damage))
                                                      dmg (some #(when (= (:type %) choice) %) cards)]
                                            (system-msg state :corp "uses Saisentan to deal a second net damage")
                                            (damage state side eid :net 1 {:card card}))))}]
    :events
    {:encounter-ice
     {:req (req (and (= (:cid target) (:cid card))
                     (rezzed? card)))
      :effect (effect (show-wait-prompt :runner "Corp to choose Saisentan card type")
                      (continue-ability
                        {:prompt "Choose a card type"
                         :choices ["Event" "Hardware" "Program" "Resource"]
                         :effect (effect (update! (assoc-in card [:special :saisentan] target))
                                         (system-msg (str "chooses " target " for Saisentan"))
                                         (clear-wait-prompt :runner))}
                        card nil))}}}

   "Salvage"
   {:advanceable :while-rezzed
    :abilities [{:label "Gain subroutines"
                 :msg (msg "gain " (get-counters card :advancement) " subroutines")}]
    :subroutines [(tag-trace 2)]}

   "Sand Storm"
   {:subroutines [{:req (req (:run @state))
                   :label "Move Sand Storm and the run to another server"
                   :prompt "Choose another server and redirect the run to its outermost position"
                   :choices (req (cancellable servers))
                   :msg (msg "move Sand Storm and the run.  The Runner is now running on " target ". Sand Storm is trashed")
                   :effect (req (let [dest (server->zone state target)]
                                  (swap! state update-in [:run]
                                         #(assoc % :position (count (get-in corp (conj dest :ices)))
                                                 :server (rest dest)))
                                  (trash state side card {:unpreventable true})))}]}

   "Sandman"
   {:subroutines [{:label "Add an installed Runner card to the grip"
                   :req (req (not-empty (all-installed state :runner)))
                   :effect (effect (show-wait-prompt :runner "Corp to select Sandman target")
                                   (resolve-ability {:choices {:req #(and (installed? %)
                                                                          (= (:side %) "Runner"))}
                                                     :msg (msg "to add " (:title target) " to the grip")
                                                     :effect (effect (clear-wait-prompt :runner)
                                                                     (move :runner target :hand true))
                                                     :cancel-effect (effect (clear-wait-prompt :runner))}
                                                    card nil))}]}

   "Sapper"
   {:flags {:rd-reveal (req true)}
    :subroutines [trash-program]
    :access {:async true
             :req (req (and (not= (first (:zone card)) :discard)
                            (some #(is-type? % "Program") (all-active-installed state :runner))))
             :effect (effect (show-wait-prompt :corp "Runner to decide to break Sapper subroutine")
                             (continue-ability
                               :runner {:optional
                                        {:player :runner
                                         :prompt "Allow Sapper subroutine to fire?"
                                         :priority 1
                                         :yes-ability {:effect (req (clear-wait-prompt state :corp)
                                                                    (show-wait-prompt state :runner "Corp to trash a program with Sapper")
                                                                    (play-subroutine state :corp eid {:card card :subroutine 0}))}
                                         :no-ability {:effect (effect (clear-wait-prompt :corp)
                                                                      (effect-completed eid))}}}
                               card nil))}}

   "Searchlight"
   {:advanceable :always
    :subroutines [(tag-trace advance-counters)]}

   "Seidr Adaptive Barrier"
   (let [recalculate-strength (req (update-ice-strength state side (get-card state card)))
         recalc-event {:req (req (= (:zone target) (:zone card)))
                       :effect recalculate-strength}]
     {:effect recalculate-strength
      :strength-bonus (req (count (:ices (card->server state card))))
      :subroutines [end-the-run]
      :events {:card-moved recalc-event
               :corp-install recalc-event}})

   "Self-Adapting Code Wall"
   {:subroutines [end-the-run]
    :flags {:cannot-lower-strength true}}

   "Sensei"
   {:subroutines [{:label "Give each other ICE encountered \"End the run\" for the remainder of the run"
                   :msg (msg "give each other ICE encountered \"[Subroutine] End the run\" after all its other subroutines for the remainder of the run")}]}

   "Shadow"
   {:advanceable :always
    :subroutines [(gain-credits-sub 2)
                  (tag-trace 3)]
    :strength-bonus advance-counters}

   "Sherlock 1.0"
   {:subroutines [(trace-ability 4 {:choices {:req #(and (installed? %)
                                                         (is-type? % "Program"))}
                                    :label "Add an installed program to the top of the Runner's Stack"
                                    :msg (msg "add " (:title target) " to the top of the Runner's Stack")
                                    :effect (effect (move :runner target :deck {:front true}))})]
    :runner-abilities [(runner-break [:click 1] 1)]}

   "Sherlock 2.0"
   {:subroutines [(trace-ability 4 {:choices {:req #(and (installed? %)
                                                         (is-type? % "Program"))}
                                    :label "Add an installed program to the bottom of the Runner's Stack"
                                    :msg (msg "add " (:title target) " to the bottom of the Runner's Stack")
                                    :effect (effect (move :runner target :deck))})
                  (give-tags 1)]
    :runner-abilities [(runner-break [:click 2] 2)]}

   "Shinobi"
   {:effect take-bad-pub
    :subroutines [(trace-ability 1 (do-net-damage 1))
                  (trace-ability 2 (do-net-damage 2))
                  (trace-ability 3 {:label "Do 3 net damage and end the run"
                                    :msg "do 3 net damage and end the run"
                                    :effect (effect (damage eid :net 3 {:card card})
                                                    (end-run))})]}

   "Shiro"
   {:subroutines [{:label "Rearrange the top 3 cards of R&D"
                   :msg "rearrange the top 3 cards of R&D"
                   :async true
                   :effect (req (show-wait-prompt state :runner "Corp to rearrange the top cards of R&D")
                                (let [from (take 3 (:deck corp))]
                                  (if (pos? (count from))
                                    (continue-ability state side (reorder-choice :corp :runner from '()
                                                                                 (count from) from) card nil)
                                    (do (clear-wait-prompt state :runner)
                                        (effect-completed state side eid)))))}
                  {:label "Force the Runner to access the top card of R&D"
                   :async true
                   :effect (req (do-access state :runner eid [:rd] {:no-root true}))}]}

   "Slot Machine"
   (letfn [(name-builder [card] (str (:title card) " (" (:type card) ")"))
           (top-3 [state] (take 3 (get-in @state [:runner :deck])))
           (top-3-names [state] (map name-builder (top-3 state)))
           (top-3-types [state] (->> (top-3 state) (map :type) (into #{}) count))]
<<<<<<< HEAD
    {:implementation "Encounter effect is manual"
     :abilities [{:label "Roll them bones"
                  :effect (effect (move :runner (first (:deck runner)) :deck)
                                  (system-msg (str "uses Slot Machine to put the top card of the stack to the bottom,"
                                                   " then reveal the top 3 cards of the stack: "
                                                   (join ", " (top-3-names state))))
                                  (reveal (top-3 state)))}]
     :subroutines [{:label "Runner loses 3 [Credits]"
                    :msg "force the Runner to lose 3 [Credits]"
                    :effect (effect (lose-credits :runner 3))}
                   {:label "Gain 3 [Credits]"
                    :effect (req (let [unique-types (top-3-types state)]
                                   (when (>= 2 unique-types)
                                     (system-msg state :corp (str "uses Slot Machine to gain 3 [Credits]"))
                                     (gain-credits state :corp 3))))}
                   {:label "Place 3 advancement tokens"
                    :effect (req (let [unique-types (top-3-types state)]
                                   (when (= 1 unique-types)
                                     (continue-ability
                                       state side
                                       {:choices {:req installed?}
                                        :prompt "Choose an installed card"
                                        :msg (msg "place 3 advancement tokens on "
                                                  (card-str state target))
                                        :effect (effect (add-prop target :advance-counter 3 {:placed true}))}
                                       card nil))))}]})
=======
     {:implementation "Encounter effect is manual"
      :abilities [{:label "Roll them bones"
                   :effect (effect (move :runner (first (:deck runner)) :deck)
                             (system-msg (str "uses Slot Machine to put the top card of the stack to the bottom,"
                                              " then reveal the top 3 cards in the stack: "
                                              (join ", " (top-3-names state)))))}]
      :subroutines [{:label "Runner loses 3 [Credits]"
                     :msg "force the Runner to lose 3 [Credits]"
                     :effect (effect (lose-credits :runner 3))}
                    {:label "Gain 3 [Credits]"
                     :effect (req (let [unique-types (top-3-types state)]
                                    (when (>= 2 unique-types)
                                      (system-msg state :corp (str "uses Slot Machine to gain 3 [Credits]"))
                                      (gain-credits state :corp 3))))}
                    {:label "Place 3 advancement tokens"
                     :effect (req (let [unique-types (top-3-types state)]
                                    (when (= 1 unique-types)
                                      (continue-ability
                                        state side
                                        {:choices {:req installed?}
                                         :prompt "Choose an installed card"
                                         :msg (msg "place 3 advancement tokens on "
                                                   (card-str state target))
                                         :effect (effect (add-prop target :advance-counter 3 {:placed true}))}
                                        card nil))))}]})
>>>>>>> cb0d730f

   "Snoop"
   {:implementation "Encounter effect is manual"
    :abilities [{:req (req (= current-ice card))
                 :label "Reveal all cards in the Runner's Grip"
                 :msg (msg "reveal the Runner's Grip ( " (join ", " (map :title (:hand runner))) " )")}
                {:req (req (pos? (get-counters card :power)))
                 :counter-cost [:power 1]
                 :label "Hosted power counter: Reveal all cards in Grip and trash 1 card"
                 :msg (msg "look at all cards in Grip and trash " (:title target)
                           " using 1 power counter")
                 :choices (req (cancellable (:hand runner) :sorted))
                 :prompt "Choose a card to trash"
                 :effect (effect (reveal (:hand runner))
                                 (trash target))}]
    :subroutines [(trace-ability 3 add-power-counter)]}

   "Snowflake"
   {:subroutines [(do-psi {:label "End the run"
                           :msg "end the run"
                           :effect (effect (end-run eid))})]}

   "Special Offer"
   {:subroutines [{:label "Gain 5 [Credits] and trash Special Offer"
                   :effect (req (gain-credits state :corp 5)
                                (when current-ice
                                  (no-action state side nil)
                                  (continue state side nil))
                                (trash state side card)
                                (system-msg state side (str "gains 5 [Credits] and trashes Special Offer")))}]}

   "Spiderweb"
   {:subroutines [end-the-run]}

   "Surveyor"
   (let [x (req (* 2 (count (:ices (card->server state card)))))
         recalculate-strength (req (update-ice-strength state side (get-card state card)))
         recalc-event {:req (req (= (:zone target) (:zone card)))
                       :effect recalculate-strength}]
     {:effect recalculate-strength
      :strength-bonus x
      :subroutines [{:label "Trace X - Give the Runner 2 tags"
                     :trace {:base x
                             :label "Give the Runner 2 tags"
                             :successful (give-tags 2)}}
                    {:label "Trace X - End the run"
                     :trace {:base x
                             :label "End the run"
                             :successful end-the-run}}]
      :events {:card-moved recalc-event
               :corp-install recalc-event}})

   "Susanoo-no-Mikoto"
   {:subroutines [{:req (req (not= (:server run) [:discard]))
                   :msg "make the Runner continue the run on Archives"
                   :effect (req (swap! state update-in [:run]
                                       #(assoc %
                                               :position (count (get-in corp [:servers :archives :ices]))
                                               :server [:archives])))}]}

   "Swarm"
   {:effect take-bad-pub
    :advanceable :always
    :abilities [{:label "Gain subroutines"
                 :msg (msg "gain " (get-counters card :advancement) " subroutines")}]
    :subroutines [trash-program]
    :runner-abilities [(runner-pay [:credit 3] 1)]}

   "Swordsman"
   {:implementation "AI restriction not implemented"
    :subroutines [(do-net-damage 1)
                  {:prompt "Select an AI program to trash"
                   :msg (msg "trash " (:title target))
                   :label "Trash an AI program"
                   :effect (effect (trash target))
                   :choices {:req #(and (installed? %)
                                        (is-type? % "Program")
                                        (has-subtype? % "AI"))}}]}

   "SYNC BRE"
   {:subroutines [(tag-trace 4)
                  (trace-ability 2 {:label "Runner reduces cards accessed by 1 for this run"
                                    :async true
                                    :msg "reduce cards accessed for this run by 1"
                                    :effect (effect (access-bonus (-> card :zone second) -1))})]}

   "Tapestry"
   {:subroutines [{:label "force the Runner to lose 1 [Click], if able"
                   :msg "force the Runner to lose 1 [Click]"
                   :effect runner-loses-click}
                  {:msg "draw 1 card"
                   :effect (effect (draw))}
                  {:req (req (pos? (count (:hand corp))))
                   :prompt "Choose a card in HQ to move to the top of R&D"
                   :choices {:req #(and (in-hand? %) (= (:side %) "Corp"))}
                   :msg "add 1 card in HQ to the top of R&D"
                   :effect (effect (move target :deck {:front true}))}]}

   "Taurus"
   (constellation-ice trash-hardware)

   "Thimblerig"
   {:flags {:corp-phase-12 (req (>= (count (filter ice? (all-installed state :corp))) 2))}
    :implementation "Does not restrict usage of swap ability to start of turn or after pass"
    :abilities [{:label "Swap Thimblerig with a piece of ice"
                 :prompt "Choose a piece of ice to swap Thimblerig with"
                 :choices {:req ice?
                           :not-self true}
                 :effect (effect (swap-ice card target))
                 :msg (msg "swap " (card-str state card) " with " (card-str state target))}]
    :subroutines [end-the-run]}

   "Thoth"
   {:implementation "Encounter effect is manual"
    :runner-abilities [{:label "Take 1 tag"
                        :async true
                        :effect (req (system-msg state :runner "takes 1 tag on encountering Thoth")
                                     (gain-tags state :corp eid 1))}]
    :subroutines [(trace-ability 4 {:label "Do 1 net damage for each Runner tag"
                                    :async true
                                    :msg (msg "do " (count-tags state) " net damage")
                                    :effect (effect (damage eid :net (count-tags state) {:card card}))})
                  (trace-ability 4 {:label "Runner loses 1 [Credits] for each tag"
                                    :async true
                                    :msg (msg "force the Runner to lose " (count-tags state) " [Credits]")
                                    :effect (effect (lose-credits :runner (count-tags state)))})]}

   "Tithonium"
   {:alternative-cost [:forfeit]
    :implementation "Does not handle UFAQ for Pawn or Blackguard interaction"
    :cannot-host true
    :subroutines [trash-program
                  end-the-run
                  {:label "Trash a resource"
                   :msg (msg "trash " (:title target))
                   :async true
                   :choices {:req #(and (installed? %)
                                        (is-type? % "Resource"))}
                   :effect (effect (trash target {:reason :subroutine}))}]}

   "TL;DR"
   {:subroutines [{:msg "duplicate subroutines on next piece of ICE encountered this run"}]}

   "TMI"
   {:trace {:base 2
            :msg "keep TMI rezzed"
            :label "Keep TMI rezzed"
            :unsuccessful {:effect (effect (derez card))}}
    :subroutines [end-the-run]}

   "Tollbooth"
   {:implementation "Encounter effect is manual"
    :abilities [{:msg "make the Runner pay 3 [Credits], if able"
                 :effect (effect (pay :runner card :credit 3))}]
    :subroutines [end-the-run]}

   "Tour Guide"
   {:abilities [{:label "Gain subroutines"
                 :msg (msg "gain " (count (filter #(is-type? % "Asset")
                                                  (all-active-installed state :corp))) " subroutines")}]
    :subroutines [end-the-run]}

   "Trebuchet"
   {:effect take-bad-pub
    :subroutines [{:prompt "Select a card to trash"
                   :label "Trash 1 installed Runner card"
                   :msg (msg "trash " (:title target))
                   :choices {:req #(and (installed? %)
                                        (= (:side %) "Runner"))}
                   :async true
                   :effect (req (trash state side eid target {:cause :subroutine}))}
                  (trace-ability 6 {:label "The Runner cannot steal or trash Corp cards for the remainder of this run"
                                     :msg "prevent the Runner from stealing or trashing Corp cards for the remainder of the run"
                                     :effect (req (register-run-flag! state side card :can-steal
                                                                      (fn [state side card]
                                                                        ((constantly false)
                                                                         (toast state :runner "Cannot steal due to Trebuchet." "warning"))))
                                                  (register-run-flag! state side card :can-trash
                                                                      (fn [state side card]
                                                                        ((constantly (not= (:side card) "Corp"))
                                                                         (toast state :runner "Cannot trash due to Trebuchet." "warning")))))})]}

   "Tribunal"
   {:subroutines [{:msg "force the Runner to trash 1 installed card"
                   :effect (effect (resolve-ability :runner trash-installed card nil))}]}

   "Troll"
   {:implementation "Encounter effect is manual"
    :abilities [(trace-ability 2 {:label "Force the Runner to lose [Click] or end the run"
                                  :msg "force the Runner to lose [Click] or end the run"
                                  :player :runner
                                  :prompt "Choose one"
                                  :choices ["Lose [Click]" "End the run"]
                                  :effect (req (if-not (and (= target "Lose [Click]")
                                                            (can-pay? state :runner nil [:click 1]))
                                                 (do (end-run state side)
                                                     (system-msg state side "ends the run"))
                                                 (do (lose state side :click 1)
                                                     (system-msg state side "loses [Click]"))))})]}

   "Tsurugi"
   {:subroutines [end-the-run
                  (do-net-damage 1)]}

   "Turing"
   {:implementation "AI restriction not implemented"
    :subroutines [end-the-run]
    :strength-bonus (req (if (is-remote? (second (:zone card))) 3 0))
    :runner-abilities [(runner-pay [:click 3] 1)]}

   "Turnpike"
   {:implementation "Encounter effect is manual"
    :abilities [{:msg "force the Runner to lose 1 [Credits]"
                 :effect (effect (lose-credits :runner 1))}]
    :subroutines [(tag-trace 5)]}

   "Tyrant"
   {:advanceable :while-rezzed
    :abilities [{:label "Gain subroutines"
                 :msg (msg "gain " (get-counters card :advancement) " subroutines")}]
    :subroutines [end-the-run]}

   "Universal Connectivity Fee"
   {:subroutines [{:label "Force the Runner to lose credits"
                   :msg (msg "force the Runner to lose " (if tagged "all credits" "1 [Credits]"))
                   :effect (req (if tagged
                                  (do (lose-credits state :runner :all)
                                      (lose state :runner :run-credit :all)
                                      (when current-ice
                                        (no-action state side nil)
                                        (continue state side nil))
                                      (trash state side card))
                                  (lose-credits state :runner 1)))}]}

   "Upayoga"
   {:implementation "\"Resolve a subroutine...\" subroutine is not implemented"
    :subroutines [(do-psi {:label "Make the Runner lose 2 [Credits]"
                           :msg "make the Runner lose 2 [Credits]"
                           :effect (effect (lose-credits :runner 2)
                                           (effect-completed eid))})
                  {:msg "resolve a subroutine on a piece of rezzed psi ICE"}]}

   "Uroboros"
   {:subroutines [(trace-ability 4 {:label "Prevent the Runner from making another run"
                                    :msg "prevent the Runner from making another run"
                                    :effect (effect (register-turn-flag! card :can-run nil))})
                  (trace-ability 4 end-the-run)]}

   "Vanilla"
   {:subroutines [end-the-run]}

   "Veritas"
   {:subroutines [{:label "Corp gains 2 [Credits]"
                   :msg "gain 2 [Credits]"
                   :effect (effect (gain-credits :corp 2))}
                  {:label "Runner loses 2 [Credits]"
                   :msg "force the Runner to lose 2 [Credits]"
                   :effect (effect (lose-credits :runner 2))}
                  (trace-ability 2 (give-tags 1))]}

   "Vikram 1.0"
   {:implementation "Program prevention is not implemented"
    :subroutines [{:msg "prevent the Runner from using programs for the remainder of this run"}
                  (trace-ability 4 (do-brain-damage 1))]
    :runner-abilities [(runner-break [:click 1] 1)]}

   "Viktor 1.0"
   {:subroutines [(do-brain-damage 1)
                  end-the-run]
    :runner-abilities [(runner-break [:click 1] 1)]}

   "Viktor 2.0"
   {:abilities [(power-counter-ability (do-brain-damage 1))]
    :subroutines [(trace-ability 2 add-power-counter)
                  end-the-run]
    :runner-abilities [(runner-break [:click 2] 2)]}

   "Viper"
   {:subroutines [(trace-ability 3 {:label "The Runner loses 1 [Click] if able"
                                    :msg "force the Runner to lose 1 [Click] if able"
                                    :effect runner-loses-click})
                  (trace-ability 3 end-the-run)]}

   "Virgo"
   (constellation-ice (give-tags 1))

   "Waiver"
   {:subroutines [(trace-ability 5 {:label "Reveal the Runner's Grip and trash cards"
                                    :msg (msg "reveal all cards in the Runner's Grip: " (join ", " (map :title (:hand runner)))
                                              ". Cards with a play/install cost less than or equal to " (- target (second targets))
                                              " will be trashed")
                                    :effect (req (reveal state side (:hand runner))
                                                 (let [delta (- target (second targets))]
                                                   (doseq [c (:hand runner)]
                                                     (when (<= (:cost c) delta)
                                                       (resolve-ability
                                                         state side
                                                         {:msg (msg "trash " (:title c))
                                                          :effect (effect (trash c))}
                                                         card nil)))))})]}

   "Wall of Static"
   {:subroutines [end-the-run]}

   "Wall of Thorns"
   {:subroutines [(do-net-damage 2)
                  end-the-run]}

   "Watchtower"
   {:subroutines [{:label "Search R&D and add 1 card to HQ"
                   :prompt "Choose a card to add to HQ"
                   :msg "add a card from R&D to HQ"
                   :choices (req (cancellable (:deck corp) :sorted))
                   :cancel-effect (effect (system-msg "cancels the effect of Watchtower"))
                   :effect (effect (shuffle! :deck)
                                   (move target :hand))}]}

   "Weir"
   {:subroutines [{:label "force the Runner to lose 1 [Click], if able"
                   :msg "force the Runner to lose 1 [Click]"
                   :effect runner-loses-click}
                  {:label "Runner trashes 1 card from their Grip"
                   :req (req (pos? (count (:hand runner))))
                   :prompt "Choose a card to trash from your Grip"
                   :player :runner
                   :choices (req (:hand runner))
                   :not-distinct true
                   :effect (effect (trash :runner target)
                                   (system-msg :runner (str "trashes " (:title target) " from their Grip")))}]}

   "Wendigo"
   (implementation-note
     "Program prevention is not implemented"
     (morph-ice "Code Gate" "Barrier"
                {:msg "prevent the Runner from using a chosen program for the remainder of this run"}))

   "Whirlpool"
   {:subroutines [{:msg "prevent the Runner from jacking out"
                   :effect (req (when (and (is-remote? (second (:zone card)))
                                           (> (count (concat (:ices (card->server state card))
                                                             (:content (card->server state card)))) 1))
                                  (prevent-jack-out state side))
                                (when current-ice
                                  (no-action state side nil)
                                  (continue state side nil))
                                (trash state side card))}]}

   "Woodcutter"
   {:advanceable :while-rezzed
    :abilities [{:label "Gain subroutines"
                 :msg (msg "gain " (get-counters card :advancement) " subroutines")}]
    :subroutines [(do-net-damage 1)]}

   "Wormhole"
   ;; TODO: create an ability for wormhole
   (implementation-note "Wormhole subroutine is not implemented"
                        (space-ice))

   "Wotan"
   {:subroutines [end-the-run
                  (do-brain-damage 1)]
    :runner-abilities [(runner-pay [:click 2] 1)
                       (runner-pay [:credit 3] 1)]}

   "Wraparound"
   {:subroutines [end-the-run]
    :strength-bonus (req (if (some #(has-subtype? % "Fracter") (all-active-installed state :runner))
                           0 7))
    :events (let [wr {:silent (req true)
                      :req (req (and (not= (:cid target) (:cid card))
                                     (has-subtype? target "Fracter")))
                      :effect (effect (update-ice-strength card))}]
              {:runner-install wr :trash wr :card-moved wr})}

   "Yagura"
   {:subroutines [(do-net-damage 1)
                  {:msg "look at the top card of R&D"
                   :optional {:prompt (msg "Move " (:title (first (:deck corp))) " to the bottom of R&D?")
                              :yes-ability {:effect (effect (move (first (:deck corp)) :deck)
                                                            (do (system-msg state side "uses Yagura to move the top card of R&D to the bottom")))}
                              :no-ability {:effect (req (system-msg state :corp (str "does not use Yagura to move the top card of R&D to the bottom")))}}}]}

   "Zed 1.0"
   {:implementation "Restriction on having spent [click] is not implemented"
    :subroutines [(do-brain-damage 1)]
    :runner-abilities [(runner-break [:click 1] 1)]}

   "Zed 2.0"
   {:implementation "Restriction on having spent [click] is not implemented"
    :subroutines [trash-hardware
                  (do-brain-damage 2)]
    :runner-abilities [(runner-break [:click 2] 2)]}})<|MERGE_RESOLUTION|>--- conflicted
+++ resolved
@@ -2242,34 +2242,6 @@
            (top-3 [state] (take 3 (get-in @state [:runner :deck])))
            (top-3-names [state] (map name-builder (top-3 state)))
            (top-3-types [state] (->> (top-3 state) (map :type) (into #{}) count))]
-<<<<<<< HEAD
-    {:implementation "Encounter effect is manual"
-     :abilities [{:label "Roll them bones"
-                  :effect (effect (move :runner (first (:deck runner)) :deck)
-                                  (system-msg (str "uses Slot Machine to put the top card of the stack to the bottom,"
-                                                   " then reveal the top 3 cards of the stack: "
-                                                   (join ", " (top-3-names state))))
-                                  (reveal (top-3 state)))}]
-     :subroutines [{:label "Runner loses 3 [Credits]"
-                    :msg "force the Runner to lose 3 [Credits]"
-                    :effect (effect (lose-credits :runner 3))}
-                   {:label "Gain 3 [Credits]"
-                    :effect (req (let [unique-types (top-3-types state)]
-                                   (when (>= 2 unique-types)
-                                     (system-msg state :corp (str "uses Slot Machine to gain 3 [Credits]"))
-                                     (gain-credits state :corp 3))))}
-                   {:label "Place 3 advancement tokens"
-                    :effect (req (let [unique-types (top-3-types state)]
-                                   (when (= 1 unique-types)
-                                     (continue-ability
-                                       state side
-                                       {:choices {:req installed?}
-                                        :prompt "Choose an installed card"
-                                        :msg (msg "place 3 advancement tokens on "
-                                                  (card-str state target))
-                                        :effect (effect (add-prop target :advance-counter 3 {:placed true}))}
-                                       card nil))))}]})
-=======
      {:implementation "Encounter effect is manual"
       :abilities [{:label "Roll them bones"
                    :effect (effect (move :runner (first (:deck runner)) :deck)
@@ -2295,7 +2267,6 @@
                                                    (card-str state target))
                                          :effect (effect (add-prop target :advance-counter 3 {:placed true}))}
                                         card nil))))}]})
->>>>>>> cb0d730f
 
    "Snoop"
    {:implementation "Encounter effect is manual"
