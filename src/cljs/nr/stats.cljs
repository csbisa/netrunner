--- conflicted
+++ resolved
@@ -7,9 +7,10 @@
             [nr.appstate :refer [app-state]]
             [nr.auth :refer [authenticated] :as auth]
             [nr.avatar :refer [avatar]]
+            [nr.deckbuilder :refer [num->percent]]
             [nr.end-of-game-stats :refer [build-game-stats]]
             [nr.player-view :refer [player-view]]
-            [nr.utils :refer [faction-icon render-message notnum->zero num->percent set-scroll-top store-scroll-top]]
+            [nr.utils :refer [faction-icon render-message notnum->zero]]
             [nr.ws :as ws]
             [reagent.core :as r]))
 
@@ -139,11 +140,7 @@
           (swap! state assoc :view-game (assoc game :log json))))))
 
 (defn game-row
-<<<<<<< HEAD
-  [state {:keys [title corp runner turn winner reason replay-shared] :as game}]
-=======
-  [state {:keys [title corp runner turn winner reason] :as game} log-scroll-top]
->>>>>>> 1e060a3d
+  [state {:keys [title corp runner turn winner reason replay-shared] :as game} log-scroll-top]
   (let [corp-id (first (filter #(= (:title %) (:identity corp)) @all-cards))
         runner-id (first (filter #(= (:title %) (:identity runner)) @all-cards))]
     [:div.gameline {:style {:min-height "auto"}}
@@ -171,46 +168,30 @@
      (when winner
        [:h4 "Winner: " winner])]))
 
-<<<<<<< HEAD
-(defn history [state]
-  (let [games (reverse (:games @state))]
-    [:div.game-panel
-     [:div.game-list
-      [:div.controls
-       [:button {:on-click #(swap! state update :filter-replays not)}
-       (if (:filter-replays @state)
-         "Show all games"
-         "Only show shared")]]
-      (if (empty? games)
-        [:h4 "No games"]
-        (doall
-          (for [game games]
-            (when (or (not (:filter-replays @state))
-                      (:replay-shared game))
-              ^{:key (:gameid game)}
-              [game-row state game]))))]]))
-
-(defn right-panel [state]
-=======
 (defn history [state list-scroll-top log-scroll-top]
   (r/create-class
-    {
-     :display-name "stats-history"
+    {:display-name "stats-history"
      :component-did-mount #(set-scroll-top % @list-scroll-top)
      :component-will-unmount #(store-scroll-top % list-scroll-top)
      :reagent-render
      (fn [state list-scroll-top log-scroll-top]
        (let [games (reverse (:games @state))]
          [:div.game-list
-          (if (empty? games)
-            [:h4 "No games"]
-            (doall
-              (for [game games]
-                ^{:key (:gameid game)}
-                [game-row state game log-scroll-top])))]))}))
+           [:div.controls
+             [:button {:on-click #(swap! state update :filter-replays not)}
+             (if (:filter-replays @state)
+               "Show all games"
+               "Only show shared")]]
+           (if (empty? games)
+             [:h4 "No games"]
+             (doall
+               (for [game games]
+                 (when (or (not (:filter-replays @state))
+                           (:replay-shared game))
+                   ^{:key (:gameid game)}
+                   [game-row state game log-scroll-top]))))]))}))
 
 (defn right-panel [state list-scroll-top log-scroll-top]
->>>>>>> 1e060a3d
   (if (:view-game @state)
     [game-log state log-scroll-top]
     [:div.game-panel
