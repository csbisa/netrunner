(ns nr.main
  (:require [nr.appstate :refer [app-state]]
            [nr.about :refer [about]]
            [nr.auth :refer [auth-forms auth-menu]]
            [nr.account :refer [account]]
            [nr.cardbrowser :refer [card-browser]]
            [nr.chat :refer [chat-page]]
            [nr.deckbuilder :refer [deck-builder]]
            [nr.gameboard :refer [concede gameboard game-state mute-spectators stack-servers flip-runner-board set-replay-side]]
            [nr.gamelobby :refer [filter-blocked-games game-lobby leave-game]]
            [nr.help :refer [help]]
            [nr.history :refer [navigate-to-current]]
            [nr.navbar :refer [navbar]]
            [nr.player-view :refer [player-view]]
            [nr.stats :refer [stats]]
            [nr.tournament :refer [tournament]]
            [nr.translations :refer [tr]]
            [nr.admin :refer [admin]]
            [nr.users :refer [users]]
            [nr.features :refer [features]]
            [reagent-modals.modals :as reagent-modals]
            [reagent.core :as r]))

(defn- status []
  (r/with-let [user (r/cursor app-state [:user])
               games (r/cursor app-state [:games])
               gameid (r/cursor app-state [:gameid])]
    [:div
     [:div.float-right
      (let [c (count (filter-blocked-games @user @games))]
        (tr [:nav/game-count] c))]
     (if-let [game (some #(when (= @gameid (:gameid %)) %) @games)]
       (let [user-id (-> @user :_id)
             is-player (some #(= user-id (-> % :user :_id)) (:players game))]
         (when (:started game)
           [:div.float-right
            (when is-player
<<<<<<< HEAD
              [:a.concede-button {:on-click #(concede)} "Concede"])
            [:a.leave-button {:on-click #(leave-game)} "Leave game"]
=======
              [:a.concede-button {:on-click #(concede)} (tr [:game.concede "Concede"])])
            [:a.leave-button {:on-click #(leave-game)} (if (:replay game) (tr [:game.leave-replay "Leave replay"]) (tr [:game.leave "Leave game"]))]
            (when (:replay game)
              [:a.replay-button {:on-click #(set-replay-side :corp)} (tr [:game.corp-view "Corp View"])])
            (when (:replay game)
              [:a.replay-button {:on-click #(set-replay-side :runner)} (tr [:game.runner-view "Runner View"])])
            (when (:replay game)
              [:a.replay-button {:on-click #(set-replay-side :spectator)} (tr [:game.spec-view "Spectator View"])])
>>>>>>> 51e8ac29
            (when is-player
              [:a.mute-button {:on-click #(mute-spectators (not (:mute-spectators game)))}
               (if (:mute-spectators game) (tr [:game.unmute "Unmute spectators"]) (tr [:game.mute "Mute spectators"]))])
            [:a.stack-servers-button {:on-click #(stack-servers)}
             (if (get-in @app-state [:options :stacked-servers])
               (tr [:game.unstack-servers "Unstack servers"]) (tr [:game.stack-servers "Stack servers"]))]
            (when (not= :runner (:side @game-state))
              [:a.stack-servers-button {:on-click #(flip-runner-board)}
               (if (= "irl" (get-in @app-state [:options :runner-board-order]))
                 (tr [:game.rig-irl "Rig layout: IRL"]) (tr [:game.rig-jnet "Rig layout: jnet"]))])]))
       (when (not (nil? @gameid))
         [:div.float-right 
<<<<<<< HEAD
          [:a {:on-click #(leave-game)} (if (= "local-replay" @gameid) "Leave replay" "Leave game")]
          (when (= "local-replay" @gameid)
            [:a.replay-button {:on-click #(set-replay-side :corp)} "Corp View"])
          (when (= "local-replay" @gameid)
            [:a.replay-button {:on-click #(set-replay-side :runner)} "Runner View"])
          (when (= "local-replay" @gameid)
            [:a.replay-button {:on-click #(set-replay-side :spectator)} "Spectator View"])]))
=======
          [:a {:on-click #(leave-game)} (if (= "replay" @gameid) (tr [:game.leave-replay "Leave replay"]) (tr [:game.leave "Leave game"]))]
          (when (= "replay" @gameid)
            [:a.replay-button {:on-click #(set-replay-side :corp)} (tr [:game.corp-view "Corp View"])])
          (when (= "replay" @gameid)
            [:a.replay-button {:on-click #(set-replay-side :runner)} (tr [:game.runner-view "Runner View"])])
          (when (= "replay" @gameid)
            [:a.replay-button {:on-click #(set-replay-side :spectator)} (tr [:game.spec-view "Spectator View"])])]))
>>>>>>> 51e8ac29
     (when-let [game (some #(when (= @gameid (:gameid %)) %) @games)]
       (when (:started game)
         (let [c (:spectator-count game)]
           (when (pos? c)
             [:div.spectators-count.float-right (str c " Spectator" (when (> c 1) "s"))
              [:div.blue-shade.spectators
               (for [p (:spectators game)]
                 ^{:key (get-in p [:user :_id])}
                 [player-view p game])]]))))]))

(defn pages []
  (r/create-class
    {:display-name "main-pages"

     :component-did-mount
     (fn [] (navigate-to-current))

     :reagent-render
     (fn []
       [:div#main.carousel.slide {:data-interval "false"}
        [:div.carousel-inner
         [:div.item.active
          [:div.home-bg]
          [chat-page]]
         [:div.item
          [:div.cardbrowser-bg]
          [card-browser]]
         [:div.item
          [:div.deckbuilder-bg]
          [deck-builder]]
         [:div.item
          [:div#gamelobby [game-lobby]]
          [:div#gameboard [gameboard]]]
         [:div.item
          [:div.help-bg]
          [help]]
         [:div.item
          [:div.account-bg]
          [account]]
         [:div.item
          [:div.stats-bg]
          [stats]]
         [:div.item
          [:div.about-bg]
          [about]]
         [:div.item
          [:div.about-bg]
          [tournament]]
         [:div.item
          [:div.help-bg]
          [admin]]
         [:div.item
          [:div.account-bg]
          [users]]
         [:div.item
          [:div.help-bg]
          [features]]]])}))

(defn main-window []
  [:<>
   [:nav.topnav.blue-shade
    [:div#left-menu [navbar]]
    [:div#right-menu [auth-menu]]
    [:div#status [status]]]
   [:div#auth-forms [auth-forms]]
   [reagent-modals/modal-window]
   [pages]])

(defn init! []
  (r/render [main-window] (.getElementById js/document "main-content")))<|MERGE_RESOLUTION|>--- conflicted
+++ resolved
@@ -35,19 +35,8 @@
          (when (:started game)
            [:div.float-right
             (when is-player
-<<<<<<< HEAD
-              [:a.concede-button {:on-click #(concede)} "Concede"])
-            [:a.leave-button {:on-click #(leave-game)} "Leave game"]
-=======
               [:a.concede-button {:on-click #(concede)} (tr [:game.concede "Concede"])])
             [:a.leave-button {:on-click #(leave-game)} (if (:replay game) (tr [:game.leave-replay "Leave replay"]) (tr [:game.leave "Leave game"]))]
-            (when (:replay game)
-              [:a.replay-button {:on-click #(set-replay-side :corp)} (tr [:game.corp-view "Corp View"])])
-            (when (:replay game)
-              [:a.replay-button {:on-click #(set-replay-side :runner)} (tr [:game.runner-view "Runner View"])])
-            (when (:replay game)
-              [:a.replay-button {:on-click #(set-replay-side :spectator)} (tr [:game.spec-view "Spectator View"])])
->>>>>>> 51e8ac29
             (when is-player
               [:a.mute-button {:on-click #(mute-spectators (not (:mute-spectators game)))}
                (if (:mute-spectators game) (tr [:game.unmute "Unmute spectators"]) (tr [:game.mute "Mute spectators"]))])
@@ -60,23 +49,13 @@
                  (tr [:game.rig-irl "Rig layout: IRL"]) (tr [:game.rig-jnet "Rig layout: jnet"]))])]))
        (when (not (nil? @gameid))
          [:div.float-right 
-<<<<<<< HEAD
-          [:a {:on-click #(leave-game)} (if (= "local-replay" @gameid) "Leave replay" "Leave game")]
+          [:a {:on-click #(leave-game)} (if (= "local-replay" @gameid) (tr [:game.leave-replay "Leave replay"]) (tr [:game.leave "Leave game"]))]
           (when (= "local-replay" @gameid)
-            [:a.replay-button {:on-click #(set-replay-side :corp)} "Corp View"])
+            [:a.replay-button {:on-click #(set-replay-side :corp)} (tr [:game.corp-view "Corp View"])])
           (when (= "local-replay" @gameid)
-            [:a.replay-button {:on-click #(set-replay-side :runner)} "Runner View"])
+            [:a.replay-button {:on-click #(set-replay-side :runner)} (tr [:game.runner-view "Runner View"])])
           (when (= "local-replay" @gameid)
-            [:a.replay-button {:on-click #(set-replay-side :spectator)} "Spectator View"])]))
-=======
-          [:a {:on-click #(leave-game)} (if (= "replay" @gameid) (tr [:game.leave-replay "Leave replay"]) (tr [:game.leave "Leave game"]))]
-          (when (= "replay" @gameid)
-            [:a.replay-button {:on-click #(set-replay-side :corp)} (tr [:game.corp-view "Corp View"])])
-          (when (= "replay" @gameid)
-            [:a.replay-button {:on-click #(set-replay-side :runner)} (tr [:game.runner-view "Runner View"])])
-          (when (= "replay" @gameid)
             [:a.replay-button {:on-click #(set-replay-side :spectator)} (tr [:game.spec-view "Spectator View"])])]))
->>>>>>> 51e8ac29
      (when-let [game (some #(when (= @gameid (:gameid %)) %) @games)]
        (when (:started game)
          (let [c (:spectator-count game)]
