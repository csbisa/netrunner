(ns nr.gameboard.board
  (:require-macros [cljs.core.async.macros :refer [go]])
  (:require [cljs.core.async :refer [chan put! <! timeout] :as async]
            [clojure.string :as s :refer [capitalize includes? join lower-case split blank? starts-with? ends-with?]]
            [differ.core :as differ]
            [game.core.card :refer [has-subtype? asset? rezzed? ice? corp?
                                    faceup? installed? same-card? in-scored?
                                    get-counters]]
            [jinteki.utils :refer [str->int is-tagged? add-cost-to-label] :as utils]
            [jinteki.cards :refer [all-cards]]
            [nr.ajax :refer [GET PUT DELETE]]
            [nr.appstate :refer [app-state]]
            [nr.auth :as auth]
            [nr.cardbrowser :refer [card-as-text]]
            [nr.end-of-game-stats :refer [build-game-stats]]
            [nr.gameboard.actions :refer [send-command toast]]
            [nr.gameboard.log :refer [send-msg should-scroll]]
            [nr.gameboard.card-preview :refer [card-preview-mouse-over card-preview-mouse-out
                                               card-highlight-mouse-over card-highlight-mouse-out zoom-channel]]
            [nr.gameboard.right-pane :refer [content-pane]]
            [nr.gameboard.player-stats :refer [stat-controls stats-view]]
            [nr.gameboard.replay :refer [replay-panel]]
            [nr.gameboard.state :refer [game-state replay-side not-spectator?]]
            [nr.translations :refer [tr tr-side]]
            [nr.utils :refer [banned-span influence-dot influence-dots map-longest
                              toastr-options render-icons render-message
                              checkbox-button cond-button get-image-path
                              non-game-toast image-or-face]]
            [reagent.core :as r]))

(declare stacked-card-view show-distinct-cards)

(defonce board-dom (atom {}))
(defonce sfx-state (atom {}))

(defn- image-url [{:keys [side code title] :as card}]
  (let [lang (get-in @app-state [:options :language] "en")
        res (get-in @app-state [:options :card-resolution] "default")
        special-user (get-in @game-state [(keyword (lower-case side)) :user :special])
        special-wants-art (get-in @game-state [(keyword (lower-case side)) :user :options :show-alt-art])
        viewer-wants-art (get-in @app-state [:options :show-alt-art])
        show-art (and special-user special-wants-art viewer-wants-art)
        art (if show-art
              (get-in @game-state [(keyword (lower-case side)) :user :options :alt-arts (keyword code)] "stock")
              "stock")
        card (if (or (:face card) (:images card)) card (get @all-cards title))
        images (image-or-face card)]
    (get-image-path images (keyword lang) (keyword res) (keyword art))))


(defn notify
  "Send a notification to the chat, and a toast to the current player of the specified severity"
  [text severity]
  (swap! game-state update-in [:log] #(conj % {:user "__system__" :text text}))
  (toast text severity nil))

(defonce button-channel (chan))

(defn action-list
  [{:keys [type zone rezzed advanceable advance-counter
           advancementcost current-advancement-requirement] :as card}]
  (cond->> []
    ;; advance
    (or (and (= type "Agenda")
             (#{"servers" "onhost"} (first zone)))
        (= advanceable "always")
        (and rezzed
             (= advanceable "while-rezzed"))
        (and (not rezzed)
             (= advanceable "while-unrezzed")))
    (cons "advance")
    ;; score
    (and (= type "Agenda") (>= advance-counter (or current-advancement-requirement advancementcost)))
    (cons "score")
    ;; trash
    (#{"ICE" "Program"} type)
    (cons "trash")
    ;; rez
    (and (#{"Asset" "ICE" "Upgrade"} type)
         (not rezzed))
    (cons "rez")
    ;; derez
    (and (#{"Asset" "ICE" "Upgrade"} type)
         rezzed)
    (cons "derez")))

(defn handle-abilities
  [side {:keys [abilities corp-abilities runner-abilities facedown type] :as card} c-state]
  (let [actions (action-list card)
        c (+ (count actions) (count abilities))
        card-side (keyword (.toLowerCase (:side card)))]
    (swap! c-state dissoc :keep-menu-open)
    (when-not (and (= card-side :runner) facedown)
      (cond

        ;; Toggle abilities panel
        (or (< 1 c)
            (pos? (+ (count corp-abilities)
                     (count runner-abilities)))
            (some #{"rez" "derez" "advance" "trash"} actions)
            (and (= type "ICE")
                 (not (:run @game-state)))
            (and (corp? card)
                 (not (faceup? card))))
        (do (when (= side card-side)
              (if (:abilities @c-state)
                (swap! c-state dissoc :abilities)
                (swap! c-state assoc :abilities true)))
            (when (and (= :runner card-side)
                       (= :corp side)
                       (:corp-abilities card))
              (if (:corp-abilities @c-state)
                (swap! c-state dissoc :corp-abilities)
                (swap! c-state assoc :corp-abilities true)))
            (when (and (= :corp card-side)
                       (= :runner side)
                       (:runner-abilities card))
              (if (:runner-abilities @c-state)
                (swap! c-state dissoc :runner-abilities)
                (swap! c-state assoc :runner-abilities true))))

        ;; Trigger first (and only) ability / action
        (and (= c 1)
             (= side card-side))
        (if (= (count abilities) 1)
          (send-command "ability" {:card card :ability 0})
          (send-command (first actions) {:card card}))))))

(defn close-abilities
  [c-state]
  (swap! c-state dissoc :abilities :corp-abilities :runner-abilities :keep-menu-open))

(defn playable? "Checks whether a card or ability is playable"
  [action]
  (:playable action))

(defn handle-card-click [{:keys [type zone] :as card} c-state]
  (let [side (:side @game-state)]
    (when (not-spectator?)
      (cond
        ;; Selecting card
        (= (get-in @game-state [side :prompt-state :prompt-type]) "select")
        (send-command "select" {:card card})

        ;; Card is an identity of player's side
        (and (= (:type card) "Identity")
             (= side (keyword (.toLowerCase (:side card)))))
        (handle-abilities side card c-state)

        ;; Runner clicking on a runner card
        (and (= side :runner)
             (= "Runner" (:side card))
             (= "hand" (first zone))
             (playable? card))
        (send-command "play" {:card card})

        ;; Corp clicking on a corp card
        (and (= side :corp)
             (= "Corp" (:side card))
             (= "hand" (first zone))
             (playable? card))
        (if (= "Operation" type)
          (send-command "play" {:card card})
          (if (:servers @c-state)
            (do (swap! c-state dissoc :servers)
                (send-command "generate-install-list" nil))
            (do (swap! c-state assoc :servers true)
                (send-command "generate-install-list" {:card card}))))

        :else
        (case (first zone)
          ("current" "onhost" "play-area" "scored" "servers" "rig")
          (handle-abilities side card c-state)
          ; else
          nil)))))

(defn spectator-view-hidden?
  "Checks if spectators are allowed to see hidden information, such as hands and face-down cards"
  []
  (and (get-in @game-state [:options :spectatorhands])
       (not (not-spectator?))))

(defn handle-dragstart [e card]
  (-> e .-target js/$ (.addClass "dragged"))
  (-> e .-dataTransfer (.setData "card" (.stringify js/JSON (clj->js card)))))

(defn handle-drop [e server]
  (-> e .-target js/$ (.removeClass "dragover"))
  (let [card (-> e .-dataTransfer (.getData "card") ((.-parse js/JSON)) (js->clj :keywordize-keys true))
        side (if (#{"HQ" "R&D" "Archives"} server) "Corp" "Runner")]
    (when (not= "Identity" (:type card))
      (send-command "move" {:card card :server server}))))

(defn abs [n] (max n (- n)))

;; touch support
(defonce touchmove (atom {}))

(defn release-touch [card]
  (-> card (.removeClass "disable-transition"))
  (-> card (.css "position" ""))
  (-> card (.css "top" "")))

(defn update-card-position [card touch]
  (-> card (.css "left" (str (- (int (aget touch "pageX")) 30) "px")))
  (-> card (.css "top"  (str (- (int (aget touch "pageY")) 42) "px"))))

(defn get-card [e server]
  (-> e .-target js/$ (.closest ".card-wrapper")))

(defn get-server-from-touch [touch]
  (let [cX (.. touch -clientX)
        cY (.. touch -clientY)
        server (-> (js/document.elementFromPoint cX cY)
                   js/$
                   (.closest "[data-server]")
                   (.attr "data-server"))]
    [server (> (+ (abs (- (:x @touchmove) cX))
                  (abs (- (:y @touchmove) cY)))
               30)]))

(defn handle-touchstart [e cursor]
  (let [touch (aget (.. e -targetTouches) 0)
        [server _] (get-server-from-touch touch)
        card (get-card e server)]
    (-> card (.addClass "disable-transition"))
    (reset! touchmove {:card (.stringify js/JSON (clj->js @cursor))
                       :x (.. touch -clientX)
                       :y (.. touch -clientY)
                       :start-server server})))

(defn handle-touchmove [e]
  (let [touch (aget (.. e -targetTouches) 0)
        card (get-card e (:start-server @touchmove))]
    (-> card (.css "position" "fixed"))
    (update-card-position card touch)))

(defn handle-touchend [e]
  (let [touch (aget (.. e -changedTouches) 0)
        card (get-card e (:start-server @touchmove))
        [server moved-enough] (get-server-from-touch touch)]
    (release-touch card)
    (when (and server moved-enough (not= server (:start-server @touchmove)))
      (let [cardinfo (-> @touchmove :card ((.-parse js/JSON)) (js->clj :keywordize-keys true))]
        (send-command "move" {:card cardinfo :server server})))))

(defn remote->num [server]
  (-> server str (clojure.string/split #":remote") last str->int))

(defn remote->name [server]
  (let [num (remote->num server)]
    (str (tr [:game.server "Server"]) " " num)))

(defn zone->sort-key [zone]
  (case (if (keyword? zone) zone (last zone))
    :archives -3
    :rd -2
    :hq -1
    (str->int
      (last (clojure.string/split (str zone) #":remote")))))

(defn get-remotes [servers]
  (->> servers
       (filter #(not (#{:hq :rd :archives} (first %))))
       (sort-by #(zone->sort-key (first %)))))

(defn facedown-card
  "Image element of a facedown card"
  ([side] (facedown-card side [] nil))
  ([side class-list alt-alt-text]
   (let [card-back (get-in @app-state [:options :card-back])
         s (lower-case side)
         alt (if (nil? alt-alt-text)
               (str "Facedown " s " card")
               alt-alt-text)
         tag (->> class-list
                  vec
                  (concat ["img" "card"])
                  (join ".")
                  keyword)]
     [tag {:src (str "/img/" card-back "-" s ".png")
           :alt alt}])))

(defn card-img
  "Build an image of the card (is always face-up). Only shows the zoomed card image, does not do any interaction."
  [{:keys [code title] :as card}]
  (when code
    [:div.card-frame
     [:div.blue-shade.card {:on-mouse-enter #(put! zoom-channel card)
                            :on-mouse-leave #(put! zoom-channel false)}
      (when-let [url (image-url card)]
        [:div
         [:span.cardname title]
         [:img.card.bg {:src url :alt title :onError #(-> % .-target js/$ .hide)}]])]]))

(defn card-implementation [zoom-card]
  (when-let [card @zoom-card]
    (let [implemented (:implementation card)]
      (case implemented
        (:full "full") nil
        [:div.panel.blue-shade.implementation {:style {:right (get-in @app-state [:options :log-width])}}
         (case implemented
           nil [:span.unimplemented (tr [:game.unimplemented "Unimplemented"])]
           [:span.impl-msg implemented])]))))

(defn card-zoom-display
  [zoom-card img-side]
  (when-let [card @zoom-card]
    [:<>
     [:div.card-preview.blue-shade
      {:on-click #(reset! img-side (not @img-side))}
      (let [url (image-url card)
            show-img (= "image" (get-in @app-state [:options :card-zoom] "image"))]
        (if (and @img-side url show-img)
          [:img {:src url :alt (:title card) :onLoad #(-> % .-target js/$ .show)}]
          [card-as-text card false]))]
     (when (get-in @app-state [:options :pin-zoom] false)
       [:button.win-right {:on-click #(reset! zoom-card false) :type "button"} "✘"])]))

(defn card-zoom [zoom-card img-side]
  (if @zoom-card
    (do (-> ".card-zoom" js/$ (.addClass "fade"))
        [card-zoom-display zoom-card img-side])
    (do (-> ".card-zoom" js/$ (.removeClass "fade")) nil)))

(defn card-zoom-view [zoom-card]
  (let [zoomed-card (r/atom nil)
        img-side (r/atom true)]
    (fn [zoom-card]
      (let [pin (get-in @app-state [:options :pin-zoom] false)]
        (when (or @zoom-card
                  (and (not @zoom-card) (not pin)))
          (reset! zoomed-card @zoom-card)
          (reset! img-side true))
        [:<>
         [:div.card-zoom
          [card-zoom zoomed-card img-side]]
         [card-implementation zoomed-card]]))))

(defn server-menu
  "The pop-up on a card in hand when clicked"
  [card c-state]
  (let [servers (get-in @game-state [:corp :install-list])]
    (when servers
      [:div.panel.blue-shade.servers-menu {:style (when (:servers @c-state) {:display "inline"})}
       (map-indexed
         (fn [i label]
           [:div {:key i
                  :on-click #(do (send-command "play" {:card card :server label})
                                 (swap! c-state dissoc :servers))}
            label])
         servers)])))

(defn list-abilities
  [ab-type card c-state abilities]
  (map-indexed
    (fn [i ab]
      (let [command (case ab-type
                      :runner "runner-ability"
                      :corp "corp-ability"
                      :ability (if (:dynamic ab) "dynamic-ability" "ability"))
            args (merge {:card card}
                        (if (:dynamic ab)
                          (select-keys ab [:dynamic :source :index])
                          {:ability i}))]
        [:div {:key i
               :on-click #(do
                            (send-command command args)
                            (if (:keep-menu-open ab)
                              (swap! c-state assoc :keep-menu-open (keyword (:keep-menu-open ab)))
                              (close-abilities c-state)))}
         (render-icons (add-cost-to-label ab))]))
      abilities))

(defn check-keep-menu-open
  [card c-state]
  (let [side (:side @game-state)
        keep-menu-open (case (:keep-menu-open @c-state)
                        :while-credits-left
                        (pos? (get-in @game-state [side :credit]))

                        :while-clicks-left
                        (pos? (get-in @game-state [side :click]))

                        :while-2-clicks-left
                        (>= (get-in @game-state [side :click]) 2)

                        :while-3-clicks-left
                        (>= (get-in @game-state [side :click]) 3)

                        :while-4-clicks-left
                        (>= (get-in @game-state [side :click]) 4)

                        :while-cards-in-hand
                        (not-empty (get-in @game-state [side :hand]))

                        :while-power-tokens-left
                        (pos? (get-counters card :power))

                        :while-2-power-tokens-left
                        (>= (get-counters card :power) 2)

                        :while-3-power-tokens-left
                        (>= (get-counters card :power) 3)

                        :while-5-power-tokens-left
                        (>= (get-counters card :power) 5)

                        :while-advancement-tokens-left
                        (pos? (get-counters card :advancement))

                        :while-agenda-tokens-left
                        (pos? (get-counters card :agenda))

                        :while-virus-tokens-left
                        (pos? (get-counters card :virus))

                        :while-2-virus-tokens-left
                        (>= (get-counters card :virus) 2)

                        :if-abilities-available
                        (pos? (+ (count (:corp-abilities card))
                                 (count (:runner-abilities card))
                                 (count (remove #(or (starts-with? (:label % "") "Toggle auto-resolve on")
                                                     (ends-with? (:label % "") "(start of turn)"))
                                                (:abilities card)))))

                        :for-agendas
                        (or (some #(= "score" %) (action-list card))          ; can score
                            (not (zero? (get-in @game-state [side :click])))) ; clicks left

                        :forever true

                        false)]
    (when-not keep-menu-open (close-abilities c-state))
    keep-menu-open))

(defn runner-abs [card c-state runner-abilities subroutines title]
  (when (:runner-abilities @c-state)
    [:div.panel.blue-shade.runner-abilities {:style {:display "inline"}}
     [:button.win-right {:on-click #(close-abilities c-state) :type "button"} "✘"]
     (when (or (seq runner-abilities)
               (seq subroutines))
       [:span.float-center (tr [:game.abilities "Abilities"]) ":"])
     (list-abilities :runner card c-state runner-abilities)
     (when (seq subroutines)
       [:div {:on-click #(do (send-command "system-msg"
                                           {:msg (str "indicates to fire all unbroken subroutines on " title)})
                             (close-abilities c-state))}
        (tr [:game.let-subs-fire "Let unbroken subroutines fire"])])
     (when (seq subroutines)
       [:span.float-center (tr [:game.subs "Subroutines"]) ":"])
     (map-indexed
       (fn [i sub]
         [:span {:style {:display "block"}
                 :key i}
          [:span (cond (:broken sub)
                       {:class :disabled
                        :style {:font-style :italic}}
                       (false? (:resolve sub))
                       {:class :dont-resolve
                        :style {:text-decoration :line-through}})
           (render-icons (str " [Subroutine]" " " (:label sub)))]
          [:span.float-right
           (cond (:broken sub) banned-span
                 (:fired sub) "✅")]])
       subroutines)]))

(defn corp-abs [card c-state corp-abilities]
  (when (:corp-abilities @c-state)
    [:div.panel.blue-shade.corp-abilities {:style {:display "inline"}}
     [:button.win-right {:on-click #(close-abilities c-state) :type "button"} "✘"]
     (when (seq corp-abilities)
       [:span.float-center (tr [:game.abilities "Abilities"]) ":"])
     (list-abilities :corp card c-state corp-abilities)]))

;; TODO (2020-10-08): We're using json as the transport layer for server-client
;; communication, so every non-key keyword is converted to a string, which blows.
;; Until this is changed, it's better to redefine this stuff in here and just not
;; worry about it.

;; TODO (2021-04-24): If this ever gets fixed, remember to change functions in
;; button-pane as well.
(letfn
  [(is-type?  [card value] (= value (:type card)))
   (identity? [card] (or (is-type? card "Fake-Identity")
                         (is-type? card "Identity")))
   (get-nested-host [card] (if (:host card)
                             (recur (:host card))
                             card))
   (get-zone [card] (:zone (get-nested-host card)))
   (in-play-area? [card] (= (get-zone card) ["play-area"]))
   (in-current? [card] (= (get-zone card) ["current"]))
   (in-scored? [card] (= (get-zone card) ["scored"]))
   (corp? [card] (= (:side card) "Corp"))
   (installed? [card] (or (:installed card)
                          (= "servers" (first (get-zone card)))))
   (rezzed? [card] (:rezzed card))
   (runner? [card] (= (:side card) "Runner"))
   (condition-counter? [card] (and (:condition card)
                                   (or (is-type? card "Event")
                                       (is-type? card "Operation"))))
   (facedown? [card] (or (when (not (condition-counter? card))
                           (= (get-zone card) ["rig" "facedown"]))
                         (:facedown card)))]
  (defn active?
    "Checks if the card is active and should receive game events/triggers."
    [card]
    (or (identity? card)
        (in-play-area? card)
        (in-current? card)
        (in-scored? card)
        (and (corp? card)
             (installed? card)
             (rezzed? card))
        (and (runner? card)
             (installed? card)
             (not (facedown? card))))))

(defn card-abilities [card c-state abilities subroutines]
  (let [actions (action-list card)
        dynabi-count (count (filter :dynamic abilities))]
    (when (and (:abilities @c-state)
               (or (nil? (:keep-menu-open @c-state))
                   (check-keep-menu-open card c-state))
               (or (pos? (+ (count actions)
                            (count abilities)
                            (count subroutines)))
                   (some #{"derez" "rez" "advance" "trash"} actions)
                   (= type "ICE")))
      [:div.panel.blue-shade.abilities {:style {:display "inline"}}
       [:button.win-right {:on-click #(close-abilities c-state) :type "button"} "✘"]
       (when (seq actions)
         [:span.float-center (tr [:game.actions "Actions"]) ":"])
       (when (seq actions)
         (map-indexed
           (fn [i action]
             (let [keep-menu-open (case action
                                    "derez" false
                                    "rez" :if-abilities-available
                                    "trash" false
                                    "advance" :for-agendas
                                    "score" false
                                    false)]
               [:div {:key i
                      :on-click #(do (send-command action {:card card})
                                     (if keep-menu-open
                                       (swap! c-state assoc :keep-menu-open keep-menu-open)
                                       (close-abilities c-state)))}
                (capitalize action)]))
             actions))
       (when (and (active? card)
                  (seq abilities))
         [:span.float-center (tr [:game.abilities "Abilities"]) ":"])
       (when (and (active? card)
                  (seq abilities))
         (list-abilities :ability card c-state abilities))
       (when (seq (remove :fired subroutines))
         [:div {:on-click #(do (send-command "unbroken-subroutines" {:card card})
                               (close-abilities c-state))}
          (tr [:game.fire-unbroken "Fire unbroken subroutines"])])
       (when (seq subroutines)
         [:span.float-center (tr [:game.subs "Subroutines"]) ":"])
       (when (seq subroutines)
         (map-indexed
           (fn [i sub]
             [:div {:key i
                    :on-click #(do (send-command "subroutine" {:card card
                                                               :subroutine i})
                                   (close-abilities c-state))}
              [:span (cond (:broken sub)
                           {:class :disabled
                            :style {:font-style :italic}}
                           (false? (:resolve sub))
                           {:class :dont-resolve
                            :style {:text-decoration :line-through}})
               (render-icons (str " [Subroutine] " (:label sub)))]
              [:span.float-right
               (cond (:broken sub) banned-span
                     (:fired sub) "✅")]])
           subroutines))])))

(defn face-down?
  "Returns true if the installed card should be drawn face down."
  [{:keys [side type facedown rezzed host] :as card}]
  (if (= side "Corp")
    (and (not= type "Operation")
         (not rezzed)
         (not= (:side host) "Runner"))
    facedown))

(defn card-view
  [card flipped]
  (let [c-state (r/atom {})]
    (fn [{:keys [zone code type abilities counter advance-counter advancementcost current-advancement-requirement
                 subtype subtypes advanceable rezzed strength current-strength title selected hosted
                 side rec-counter facedown server-target subtype-target icon new runner-abilities subroutines
                 corp-abilities]
          :as card}
         flipped]
      [:div.card-frame
       [:div.blue-shade.card {:class (str (when selected "selected")
                                          (when new " new")
                                          (when (same-card? card (:button @app-state)) " hovered"))
                              :draggable (when (not-spectator?) true)
                              :on-touch-start #(handle-touchstart % card)
                              :on-touch-end   #(handle-touchend %)
                              :on-touch-move  #(handle-touchmove %)
                              :on-drag-start #(handle-dragstart % card)
                              :on-drag-end #(-> % .-target js/$ (.removeClass "dragged"))
                              :on-mouse-enter #(when (or (not (or (not code) flipped facedown))
                                                         (spectator-view-hidden?)
                                                         (= (:side @game-state) (keyword (lower-case side))))
                                                 (put! zoom-channel card))
                              :on-mouse-leave #(put! zoom-channel false)
                              :on-click #(handle-card-click card c-state)}
        (if (or (not code) flipped facedown)
          (let [facedown-but-known (or (not (or (not code) flipped facedown))
                                       (spectator-view-hidden?)
                                       (= (:side @game-state) (keyword (lower-case side))))
                alt-str (when facedown-but-known (str "Facedown " title))]
            [facedown-card side ["bg"] alt-str])
          (when-let [url (image-url card)]
            [:div
             [:img.card.bg {:src url :alt title :onError #(-> % .-target js/$ .hide)}]]))
        [:span.cardname title]
        [:div.counters
         (when counter
           (map-indexed (fn [i [type num-counters]]
                          (when (pos? num-counters)
                            (let [selector (str "div.darkbg." (lower-case (name type)) "-counter.counter")]
                              [(keyword selector) {:key type} num-counters])))
                        counter))
         (when (pos? rec-counter) [:div.darkbg.recurring-counter.counter {:key "rec"} rec-counter])
         (when (pos? advance-counter) [:div.darkbg.advance-counter.counter {:key "adv"} advance-counter])]
        (when (and (or current-strength strength)
                   (or (ice? card)
                       (has-subtype? card "Icebreaker"))
                   (active? card))
          [:div.darkbg.strength (or current-strength strength)])
        (when-let [{:keys [char color]} icon] [:div.darkbg.icon {:class color} char])
        (when server-target [:div.darkbg.server-target server-target])
        (when (active? card)
          (let [server-card (get @all-cards title)]
            [:div.darkbg.additional-subtypes
             (join " - " (remove (into #{} (:subtypes server-card)) subtypes))]))

        (when (and (= zone ["hand"])
                   (#{"Agenda" "Asset" "ICE" "Upgrade"} type))
          [server-menu card c-state])]
       (when (pos? (+ (count runner-abilities) (count subroutines)))
         [runner-abs card c-state runner-abilities subroutines title])

       (when (pos? (count corp-abilities))
         [corp-abs card c-state corp-abilities])

       [card-abilities card c-state abilities subroutines]
       (when (pos? (count hosted))
         [:div.hosted
          (if (and (not (ice? card))
                   (get-in @app-state [:options :stacked-cards] false))
            ; stacked mode
            (let [distinct-hosted (vals (group-by :title hosted))]
              (show-distinct-cards distinct-hosted))

            (doall
              (for [card hosted]
                (let [flipped (face-down? card)]
                  ^{:key (:cid card)}
                  [card-view card flipped]))))])])))

(defn show-distinct-cards
  [distinct-cards]
  (doall (apply concat (for [cards distinct-cards] ; apply concat for one-level flattening
                         (let [hosting (remove #(zero? (count (:hosted %))) cards) ; There are hosted cards on these
                               others (filter #(zero? (count (:hosted %))) cards)
                               facedowns (filter face-down? others)
                               others (remove face-down? others)]
                           [; Hosting
                            (for [c hosting]
                              ^{:key (:cid c)} [:div.card-wrapper {:class (when (playable? c) "playable")}
                                                [card-view c (face-down? c)]])
                            ; Facedown
                            (for [c facedowns]
                              ^{:key (:cid c)} [:div.card-wrapper {:class (when (playable? c) "playable")}
                                                [card-view c true]])
                            ; Rest
                            (if (not-empty others)
                              (if (= 1 (count others))
                                (let [c (first others)
                                      flipped (face-down? c)]
                                  ^{:key (:cid c)} [:div.card-wrapper {:class (when (playable? c) "playable")}
                                                    [card-view c flipped]])
                                [stacked-card-view others]))])))))

(defn stacked-card-view
  [cards]
  [:div.stacked
   (doall
     (for [c cards]
       (let [flipped (face-down? c)]
         ^{:key (:cid c)} [:div.card-wrapper {:class (when (playable? c) "playable")}
                           [card-view c flipped]])))])

(defn drop-area [server hmap]
  (merge hmap {:on-drop #(handle-drop % server)
               :on-drag-enter #(-> % .-target js/$ (.addClass "dragover"))
               :on-drag-leave #(-> % .-target js/$ (.removeClass "dragover"))
               :on-drag-over #(.preventDefault %)
               :data-server server}))

(defn close-popup [event ref msg shuffle? deck?]
  (-> ref js/$ .fadeOut)
  (cond
    shuffle? (send-command "shuffle" {:close "true"})
    deck? (send-command "close-deck")
    msg (send-command "system-msg" {:msg msg}))
  (.stopPropagation event))

(defn label [cursor opts]
  (let [fn (or (get-in opts [:opts :fn]) count)
        classes (str (when (pos? (count cursor)) "darkbg ")
                     (get-in opts [:opts :classes]))]
    [:div.header {:class classes}
     (str (get-in opts [:opts :name])
          (when (not (get-in opts [:opts :hide-cursor])) (str " (" (fn cursor) ")")))]))

(defn- this-user?
  [user]
  (if (:replay @game-state)
    (= (get-in @game-state [@replay-side :user :_id]) (:_id user))
    (= (:_id user) (-> @app-state :user :_id))))

(defn build-hand-card-view
  [hand size prompt-state wrapper-class]
  [:div
   (doall (map-indexed
            (fn [i card]
              [:div {:key (or (:cid card) i)
                     :class (str
                              (if (and (not= "select" (:prompt-type @prompt-state))
                                       (not (:selected card))
                                       (playable? card))
                                "playable" "")
                              " "
                              wrapper-class)
                     :style {:left (when (< 1 size) (* (/ 320 (dec size)) i))}}
               (cond
                 (spectator-view-hidden?)
                 [card-view (dissoc card :new :selected)]
                 (:cid card)
                 [card-view card]
                 :else
                 [facedown-card (:side card)])])
            hand))])

(defn hand-view []
  (let [s (r/atom {})]
    (fn [side hand hand-size hand-count prompt-state popup popup-direction]
      (let [size (if (nil? @hand-count) (count @hand) @hand-count)
            filled-hand (concat @hand (repeat (- size (count @hand)) {:side (if (= :corp side) "Corp" "Runner")}))]
        [:div.hand-container
         [:div.hand-controls
          [:div.panel.blue-shade.hand
           (drop-area (if (= :corp side) "HQ" "Grip") {:class (when (> size 6) "squeeze")})
           [build-hand-card-view filled-hand size prompt-state "card-wrapper"]
           [label filled-hand {:opts {:name (if (= :corp side)
                                              (tr [:game.hq "HQ"])
                                              (tr [:game.grip "Grip"]))
                                      :fn (fn [_] (str size "/" (:total @hand-size)))}}]]
          (when popup
            [:div.panel.blue-shade.hand-expand
             {:on-click #(-> (:hand-popup @s) js/$ .fadeToggle)}
             "+"])]
         (when popup
           [:div.panel.blue-shade.popup {:ref #(swap! s assoc :hand-popup %) :class popup-direction}
            [:div
             [:a {:on-click #(close-popup % (:hand-popup @s) nil false false)} (tr [:game.close "Close"])]
             [:label (tr [:game.card-count] size)]
             (let [{:keys [total]} @hand-size]
               (stat-controls :hand-size [:div.hand-size (str total " " (tr [:game.max-hand "Max hand size"]))]))
             [build-hand-card-view filled-hand size prompt-state "card-popup-wrapper"]]])]))))

(defn show-deck [event ref]
  (-> ((keyword (str ref "-content")) @board-dom) js/$ .fadeIn)
  (-> ((keyword (str ref "-menu")) @board-dom) js/$ .fadeOut)
  (send-command "view-deck"))

(defn identity-view [render-side identity hand-count]
  (let [is-runner (= :runner render-side)
        title (if is-runner (tr [:game.grip "Grip"]) (tr [:game.hq "HQ"]))]
    [:div.blue-shade.identity
     [card-view @identity]
     [:div.header {:class "darkbg server-label"}
      (str title " (" hand-count ")")]]))

(defn deck-view [render-side player-side identity deck deck-count]
   (let [is-runner (= :runner render-side)
         title (if is-runner (tr [:game.stack "Stack"]) (tr [:game.r&d "R&D"]))
         ref (if is-runner "stack" "rd")
         menu-ref (keyword (str ref "-menu"))
         content-ref (keyword (str ref "-content"))]
     (fn [render-side player-side identity deck]
       ; deck-count is only sent to live games and does not exist in the replay
       (let [deck-count-number (if (nil? @deck-count) (count @deck) @deck-count)]
         [:div.blue-shade.deck
          (drop-area title {:on-click #(-> (menu-ref @board-dom) js/$ .toggle)})
          (when (pos? deck-count-number)
            [facedown-card (:side @identity) ["bg"] nil])
          [:div.header {:class "darkbg server-label"}
           (str title " (" deck-count-number ")")]
          (when (= render-side player-side)
            [:div.panel.blue-shade.menu {:ref #(swap! board-dom assoc menu-ref %)}
             [:div {:on-click #(do (send-command "shuffle")
                                   (-> (menu-ref @board-dom) js/$ .fadeOut))} (tr [:game.shuffle "Shuffle"])]
             [:div {:on-click #(show-deck % ref)} (tr [:game.show "Show"])]])
          (when (= render-side player-side)
            [:div.panel.blue-shade.popup {:ref #(swap! board-dom assoc content-ref %)}
             [:div
              [:a {:on-click #(close-popup % (content-ref @board-dom) "stops looking at their deck" false true)}
               (tr [:game.close "Close"])]
              [:a {:on-click #(close-popup % (content-ref @board-dom) "stops looking at their deck" true true)}
               (tr [:game.close-shuffle "Close & Shuffle"])]]
             (doall
               (for [card @deck]
                 ^{:key (:cid card)}
                 [card-view card]))])]))))

(defn discard-view-runner [player-side discard]
  (let [s (r/atom {})]
    (fn [player-side discard]
      [:div.blue-shade.discard
       (drop-area "Heap" {:on-click #(-> (:popup @s) js/$ .fadeToggle)})
       (when-not (empty? @discard)
         [card-view (last @discard)])
       [:div.header {:class "darkbg server-label"}
        (str (tr [:game.heap "Heap"]) " (" (count @discard) ")")]
       [:div.panel.blue-shade.popup {:ref #(swap! s assoc :popup %)
                                     :class (if (= player-side :runner) "me" "opponent")}
        [:div
         [:a {:on-click #(close-popup % (:popup @s) nil false false)} (tr [:game.close "Close"])]]
        (doall
          (for [card @discard]
            ^{:key (:cid card)}
            [card-view card]))]])))

(defn discard-view-corp [player-side discard]
  (let [s (r/atom {})]
    (fn [player-side discard]
      (let [faceup? #(or (:seen %) (:rezzed %))
            draw-card #(if (faceup? %)
                         [card-view %]
                         (if (or (= player-side :corp)
                                 (spectator-view-hidden?))
                           [:div.unseen [card-view %]]
                           [facedown-card "corp"]))]
        [:div.blue-shade.discard
         (drop-area "Archives" {:on-click #(-> (:popup @s) js/$ .fadeToggle)})
         (when-not (empty? @discard)
           [:<> {:key "discard"} (draw-card (last @discard))])
         [:div.header {:class "darkbg server-label"}
          (let [total (count @discard)
                face-up (count (filter faceup? @discard))]
            (str (tr [:game.archives "Archives"])
                 ;; use non-breaking space to keep counts on same line
                 " (" (tr [:game.up-down-count] total face-up) ")"))]
         [:div.panel.blue-shade.popup {:ref #(swap! s assoc :popup %)
                                       :class (if (= (:side @game-state) :runner) "opponent" "me")}
          [:div
           [:a {:on-click #(close-popup % (:popup @s) nil false false)} (tr [:game.close "Close"])]
           [:label (let [total (count @discard)
                         face-up (count (filter faceup? @discard))]
                     (tr [:game.face-down-count] total face-up))]]
          (doall
            (for [[idx c] (map-indexed vector @discard)]
              ^{:key idx}
              [:div (draw-card c)]))]]))))

(defn rfg-view [cards name popup]
  (let [dom (atom {})]
    (fn [cards name popup]
      (when-not (empty? @cards)
        (let [size (count @cards)]
          [:div.panel.blue-shade.rfg {:class (when (> size 2) "squeeze")
                                      :on-click (when popup #(-> (:rfg-popup @dom) js/$ .fadeToggle))}
           (doall
             (map-indexed (fn [i card]
                            [:div.card-wrapper {:key i
                                                :style {:left (when (> size 1) (* (/ 128 size) i))}}
                             [:div [card-view card]]])
                          @cards))
           [label @cards {:opts {:name name}}]

           (when popup
             [:div.panel.blue-shade.popup {:ref #(swap! dom assoc :rfg-popup %)
                                           :class "opponent"}
              [:div
               [:a {:on-click #(close-popup % (:rfg-popup @dom) nil false false)} (tr [:game.close "Close"])]
               [:label (tr [:game.card-count] size)]]
              (doall
                (for [c @cards]
                  ^{:key (:cid c)}
                  [card-view c]))])])))))

(defn play-area-view [user name cards]
  (fn [user name cards]
    (let [size (count @cards)]
      (when (pos? size)
        [:div.panel.blue-shade.rfg {:class (when (> size 2) "squeeze")}
         (doall
           (map-indexed (fn [i card]
                          [:div.card-wrapper {:key i
                                              :style {:left (when (> size 1) (* (/ 128 size) i))}}
                           (if (or (:seen card)
                                   (this-user? @user))
                             [card-view card]
                             [facedown-card (:side card)])])
                        @cards))
         [label @cards {:opts {:name name}}]]))))

(defn scored-view [scored agenda-point me?]
  (let [size (count @scored)
        ctrl (if me? stat-controls (fn [key content] content))]
    [:div.panel.blue-shade.scored.squeeze
     (doall
       (map-indexed (fn [i card]
                      [:div.card-wrapper {:key i
                                          :style {:left (when (> size 1) (* (/ 128 (dec size)) i))}}
                       [:div [card-view card]]])
                    @scored))
     [label @scored {:opts {:name (tr [:game.scored-area "Scored Area"])}}]
     [:div.stats-area
      (ctrl :agenda-point [:div (tr [:game.agenda-count] @agenda-point)])]]))

(defn run-arrow [run]
  [:div.run-arrow [:div {:class (cond
                                  (= "approach-ice" (:phase run))
                                  "approach"
                                  (= "encounter-ice" (:phase run))
                                  "encounter"
                                  :else
                                  "")}]])

(defn server-view [{:keys [server central-view run]} opts]
  (let [content (:content server)
        ices (:ices server)
        run-pos (:position run)
        current-ice (when (and run (pos? run-pos) (<= run-pos (count ices)))
                      (nth ices (dec run-pos)))
        max-hosted (apply max (map #(count (:hosted %)) ices))]
    [:div.server
     [:div.ices {:style {:width (when (pos? max-hosted)
                                  (+ 84 3 (* 42 (dec max-hosted))))}}
      (when-let [run-card (:source-card run)]
        [:div.run-card [card-img run-card]])
      (doall
        (for [ice (reverse ices)]
          [:div.ice {:key (:cid ice)
                     :class (when (not-empty (:hosted ice)) "host")
                     ; Since CSS flex display does not work correctly on rotated objects
                     ; (and we're doing a lot of rotating in our front end), this hack is
                     ; necessary to align ice with hosted cards. -- lostgeek, 17.04.2021
                     :style {:left (when (not-empty (:hosted ice)) (* 21 (dec (count (:hosted ice)))))}}
           (let [flipped (not (:rezzed ice))]
             [card-view ice flipped])
           (when (and current-ice (= (:cid current-ice) (:cid ice)))
             [run-arrow run])]))
      (when (and run (not current-ice))
        [run-arrow run])]
     [:div.content
      (when central-view
        central-view)
      (when (not-empty content)
        (doall
          (for [card content]
            (let [is-first (= card (first content))
                  flipped (not (:rezzed card))]
              [:div.server-card {:key (:cid card)
                                 :class (str (when central-view "central ")
                                             (when (or central-view
                                                       (and (< 1 (count content)) (not is-first)))
                                               "shift"))}
               [card-view card flipped]]))))
      [label content (update-in opts [:opts] assoc :classes "server-label" :hide-cursor true)]]]))

(defn stacked-label [cursor similar-servers opts]
  (let [similar-server-names (->> similar-servers
                                  (map first)
                                  (map remote->name))
        full-server-names (cons (get-in opts [:opts :name]) similar-server-names)
        numbers (map #(second (split % " ")) full-server-names)]
    [label full-server-names (update-in opts [:opts] assoc
                                        :classes "server-label"
                                        :name (str "Servers " (join ", " numbers))
                                        :hide-cursor true)]))

(defn stacked-view [{:keys [key server similar-servers central-view run]} opts]
  (let [content (apply conj
                       (:content server)
                       ; this unfolds all servers and picks the first item in it
                       ; since this creates a sequence, we need to apply it to conj
                       (map #(-> % second :content first) similar-servers))
        ices (:ices server)
        run-pos (:position run)
        current-ice (when (and run (pos? run-pos) (<= run-pos (count ices)))
                      (nth ices (dec run-pos)))]
    [:div.server
     [:div.ices
      (when-let [run-card (:source-card run)]
        [:div.run-card [card-img run-card]])
      (when (and run (not current-ice))
        [run-arrow run])]
     [:div.content
      [:div.stacked
       (doall (for [card content]
                (let [is-first (= card (first content))
                      flipped (not (:rezzed card))]
                  [:div.server-card {:key (:cid card)
                                     :class (str (when (and (< 1 (count content)) (not is-first))
                                                   "shift"))}
                   [card-view card flipped]])))
       [stacked-label content similar-servers opts]]]]))

(defn compare-servers-for-stacking [s1]
  (fn [s2]
    (let [ss1 (second s1)
          ss2 (second s2)]
      (and (= (-> ss1 :content first :normalizedtitle)
              (-> ss2 :content first :normalizedtitle))
           (not= s1 s2)
           (empty? (:ices ss1))
           (empty? (:ices ss2))
           (= 1 (count (:content ss1)))
           (= 1 (count (:content ss2)))
           (-> ss1 :content first asset?)
           (-> ss2 :content first asset?)
           (-> ss1 :content first :rezzed)
           (-> ss2 :content first :rezzed)
           (-> ss1 :content first :hosted empty?)
           (-> ss2 :content first :hosted empty?)))))

(defn board-view-corp [player-side identity deck deck-count hand hand-count discard servers run]
  (let [rs (:server @run)
        server-type (first rs)
        side-class (if (= player-side :runner) "opponent" "me")
        hand-count-number (if (nil? @hand-count) (count @hand) @hand-count)]
    [:div.outer-corp-board {:class [side-class
                                    (when (get-in @app-state [:options :sides-overlap]) "overlap")]}
     [:div.corp-board {:class side-class}
      (doall
        (for [server (reverse (get-remotes @servers))
              :let [num (remote->num (first server))
                    similar-servers (filter #((compare-servers-for-stacking server) %) (get-remotes @servers))
                    all-servers (conj similar-servers server)]
              :when (or (empty? similar-servers)            ; it is a normal server-view
                      (not (get-in @app-state [:options :stacked-cards] false)) ; we're not in stacked mode
                      ; otherwise only show one view for the stacked remote
                      (< num (remote->num (first (first similar-servers)))))]
          (if (or (empty? similar-servers)
                (not (get-in @app-state [:options :stacked-cards] false)))
            [server-view {:key num
                          :server (second server)
                          :run (when (= server-type (str "remote" num)) @run)}
             {:opts {:name (remote->name (first server))}}]
            [stacked-view {:key num
                           :server (second server)
                           :similar-servers similar-servers
                           :run (when
                                  (some #(= server-type (str "remote" %)) (map #(remote->num (first %)) all-servers))
                                  (= server-type (str "remote" num)) @run)}
             {:opts {:name (remote->name (first server))}}])))
      [server-view {:key "hq"
                    :server (:hq @servers)
                    :central-view [identity-view :corp identity hand-count-number]
                    :run (when (= server-type "hq") @run)}]
      [server-view {:key "rd"
                    :server (:rd @servers)
                    :central-view [deck-view :corp player-side identity deck deck-count]
                    :run (when (= server-type "rd") @run)}]
      [server-view {:key "archives"
                    :server (:archives @servers)
                    :central-view [discard-view-corp player-side discard]
                    :run (when (= server-type "archives") @run)}]]]))

(defn board-view-runner [player-side identity deck deck-count hand hand-count discard rig run]
  (let [is-me (= player-side :runner)
        hand-count-number (if (nil? @hand-count) (count @hand) @hand-count)
        centrals [:div.runner-centrals
                  [discard-view-runner player-side discard]
                  [deck-view :runner player-side identity deck deck-count]
                  [identity-view :runner identity hand-count-number]]
        runner-f (if (and (not is-me)
                          (= "irl" (get-in @app-state [:options :runner-board-order])))
                   reverse
                   seq)]
    [:div.runner-board {:class [(if is-me "me" "opponent")
                                (when (get-in @app-state [:options :sides-overlap]) "overlap")]}
     (when-not is-me centrals)
     (doall
       (for [zone (runner-f [:program :hardware :resource :facedown])]
         ^{:key zone}
         [:div
          (if (get-in @app-state [:options :stacked-cards] false)
            ; stacked mode
            (let [cards (get @rig zone)
                  distinct-cards (vals (group-by :title cards))]
              (show-distinct-cards distinct-cards))
            ; not in stacked mode
            (doall (for [c (get @rig zone)]
                     ^{:key (:cid c)}
                     [:div.card-wrapper {:class (when (playable? c) "playable")}
                      [card-view c]])))]))
     (when is-me centrals)]))

(defn play-sfx
  "Plays a list of sounds one after another."
  [sfx soundbank]
  (when-not (empty? sfx)
    (when-let [sfx-key (keyword (first sfx))]
      (.volume (sfx-key soundbank) (/ (str->int (get-in @app-state [:options :sounds-volume])) 100))
      (.play (sfx-key soundbank)))
    (play-sfx (rest sfx) soundbank)))

(defn update-audio [{:keys [gameid sfx sfx-current-id]} soundbank]
  ;; When it's the first game played with this state or when the sound history comes from different game, we skip the cacophony
  (let [sfx-last-played (:sfx-last-played @sfx-state)]
    (when (and (get-in @app-state [:options :sounds])
               (not (nil? sfx-last-played))
               (= gameid (:gameid sfx-last-played)))
      ;; Skip the SFX from queue with id smaller than the one last played, queue the rest
      (let [sfx-to-play (reduce (fn [sfx-list {:keys [id name]}]
                                  (if (> id (:id sfx-last-played))
                                    (conj sfx-list name)
                                    sfx-list)) [] sfx)]
        (play-sfx sfx-to-play soundbank)))
  ;; Remember the most recent sfx id as last played so we don't repeat it later
  (when sfx-current-id
    (swap! sfx-state assoc :sfx-last-played {:gameid gameid :id sfx-current-id}))))

(defn build-win-box
  "Builds the end of game pop up game end"
  [game-state]
  (let [win-shown (r/atom false)]
    (fn [game-state]
      (when (and (:winner @game-state)
                 (not @win-shown))
        (let [winner (:winner @game-state)
              winning-user (:winning-user @game-state)
              turn (:turn @game-state)
              reason (:reason @game-state)
              time (get-in @game-state [:stats :time :elapsed])]
          [:div.win.centered.blue-shade
           [:div
            winning-user
            " (" (capitalize (tr-side winner)) ") "
            (cond
              (= "Decked" (capitalize reason))
              (tr [:game.win-decked] turn)

              (= "Flatline" (capitalize reason))
              (tr [:game.win-flatlined] turn)

              (= "Concede" (capitalize reason))
              (tr [:game.win-conceded] turn)

              :else
              (tr [:game.win-points] turn))]
           [:div (tr [:game.time-taken] time)]
           [:br]
           [build-game-stats (get-in @game-state [:stats :corp]) (get-in @game-state [:stats :runner])]
           [:button.win-right {:on-click #(reset! win-shown true) :type "button"} "✘"]])))))

(defn build-start-box
  "Builds the start-of-game pop up box"
  [my-ident my-user my-hand promp-state my-keep op-ident op-user op-keep me-quote op-quote my-side]
  (let [visible-quote (r/atom true)
        mulliganed (r/atom false)
        start-shown (r/cursor app-state [:start-shown])
        card-back (get-in @app-state [:options :card-back])]
    (fn [my-ident my-user my-hand promp-state my-keep op-ident op-user op-keep me-quote op-quote my-side]
      (when (and (not @start-shown)
                 (:username @op-user)
                 (pos? (count @my-hand)))
        (let [squeeze (< 5 (count @my-hand))]
          [:div.win.centered.blue-shade.start-game
           [:div
            [:div
             [:div.box
              [:div.start-game.ident.column
               {:class (case @my-keep "mulligan" "mulligan-me" "keep" "keep-me" "")}
               (when-let [url (image-url @my-ident)]
                 [:img {:src     url :alt (:title @my-ident) :onLoad #(-> % .-target js/$ .show)
                        :class   (when @visible-quote "selected")
                        :onClick #(reset! visible-quote true)}])]
              [:div.column.contestants
               [:div (:username @my-user)]
               [:div.vs "VS"]
               [:div (:username @op-user)]
               [:div.intro-blurb
                (if @visible-quote
                  (str "\"" @me-quote "\"")
                  (str "\"" @op-quote "\""))]]
              [:div.start-game.ident.column
               {:class (case @op-keep "mulligan" "mulligan-op" "keep" "keep-op" "")}
               (when-let [url (image-url @op-ident)]
                 [:img {:src url
                        :alt (:title @op-ident)
                        :onLoad #(-> % .-target js/$ .show)
                        :class (when-not @visible-quote "selected")
                        :onClick #(reset! visible-quote false)}])]]
             (when (not= :spectator @my-side)
               [:div.start-hand
                [:div {:class (when squeeze "squeeze")}
                 (doall (map-indexed
                          (fn [i {:keys [title] :as card}]
                            [:div.start-card-frame {:style (when squeeze
                                                             {:left (* (/ 610 (dec (count @my-hand))) i)
                                                              :position "absolute"})
                                                    :id (str "startcard" i)
                                                    :key (str (:cid card) "-" i "-" @mulliganed)}
                             [:div.flipper
                              [:div.card-back
                               [:img.start-card {:src (str "/img/" card-back "-" (lower-case (:side @my-ident)) ".png")}]]
                              [:div.card-front
                               (when-let [url (image-url card)]
                                 [:div {:on-mouse-enter #(put! zoom-channel card)
                                        :on-mouse-leave #(put! zoom-channel false)}
                                  [:img.start-card {:src url :alt title :onError #(-> % .-target js/$ .hide)}]])]]
                             (when-let [elem (.querySelector js/document (str "#startcard" i))]
                               (js/setTimeout #(.add (.-classList elem) "flip") (+ 1000 (* i 300))))])
                          @my-hand))]])
             [:div.mulligan
              (if (or (= :spectator @my-side)
                      (and @my-keep @op-keep))
                [cond-button (if (= :spectator @my-side)
                               (tr [:game.close "Close"]) (tr [:game.start "Start Game"]))
                 true #(swap! app-state assoc :start-shown true)]
                (list ^{:key "keepbtn"} [cond-button (tr [:game.keep "Keep"])
                                         (= "mulligan" (:prompt-type @prompt-state))
                                         #(send-command "choice" {:choice {:uuid (->> (:choices @prompt-state)
                                                                                      (filter (fn [c] (= "Keep" (:value c))))
                                                                                      first
                                                                                      :uuid)}})]
                      ^{:key "mullbtn"} [cond-button (tr [:game.mulligan "Mulligan"])
                                         (= "mulligan" (:prompt-type @prompt-state))
                                         #(do (send-command "choice" {:choice {:uuid (->> (:choices @prompt-state)
                                                                                          (filter (fn [c] (= "Mulligan" (:value c))))
                                                                                          first
                                                                                          :uuid)}})
                                              (reset! mulliganed true))]))]]]
           [:br]
           [:button.win-right {:on-click #(swap! app-state assoc :start-shown true) :type "button"} "✘"]])))))

(defn audio-component [{:keys [sfx] :as cursor}]
    (let [s (r/atom {})
        audio-sfx (fn [name] (list (keyword name)
                                   (new js/Howl (clj->js {:src [(str "/sound/" name ".ogg")
                                                                (str "/sound/" name ".mp3")]}))))
        soundbank (apply hash-map (concat
                                    (audio-sfx "agenda-score")
                                    (audio-sfx "agenda-steal")
                                    (audio-sfx "click-advance")
                                    (audio-sfx "click-card")
                                    (audio-sfx "click-credit")
                                    (audio-sfx "click-run")
                                    (audio-sfx "click-remove-tag")
                                    (audio-sfx "game-end")
                                    (audio-sfx "install-corp")
                                    (audio-sfx "install-runner")
                                    (audio-sfx "play-instant")
                                    (audio-sfx "rez-ice")
                                    (audio-sfx "rez-other")
                                    (audio-sfx "run-successful")
                                    (audio-sfx "run-unsuccessful")
                                    (audio-sfx "virus-purge")))]
        (r/create-class
            {:display-name "audio-component"
             :component-did-update
             (fn []
                 (update-audio (select-keys @game-state [:sfx :sfx-current-id :gameid]) soundbank))
             :reagent-render
             (fn [{:keys [sfx] :as cursor}]
              (let [_ @sfx]))}))) ;; make this component rebuild when sfx changes.

(defn get-run-ices []
  (let [server (-> (:run @game-state)
                   :server
                   first
                   keyword)]
    (get-in @game-state (concat [:corp :servers] [server] [:ices]))))

(defn get-current-ice []
  (let [run-ice (get-run-ices)
        pos (get-in @game-state [:run :position])]
    (when (and pos
               (pos? pos)
               (<= pos (count run-ice)))
      (nth run-ice (dec pos)))))

(def phase->title
  {"initiation" (tr [:game.initiation "Initiation"])
   "approach-ice" (tr [:game.approach-ice "Approach ice"])
   "encounter-ice" (tr [:game.encouter-ice "Encounter ice"])
   "pass-ice" (tr [:game.pass-ice "Pass ice"])
   "approach-server" (tr [:game.approach-server "Approach server"])
   "corp-phase-43" (tr [:game.corp-phase-43 "Corp phase 4.3"])
   "access-server" (tr [:game.access-server "Access server"])})

(defn phase->next-phase-title
  [run]
  (case (:phase @run)
    "initiation" (tr [:game.approach-ice "Approach ice"])
    "approach-ice" (if (rezzed? (get-current-ice))
                     (tr [:game.encouter-ice "Encounter ice"])
                     (if (> (:position @run) 1)
                       (tr [:game.approach-ice "Approach ice"])
                       (tr [:game.approach-server "Approach server"])))
    "encounter-ice" (tr [:game.pass-ice "Pass ice"])
    "pass-ice" (if (zero? (:position @run))
                 (tr [:game.approach-server "Approach server"])
                 (tr [:game.approach-ice "Approach ice"]))
    "approach-server" (tr [:game.access-server "Access server"])
    "corp-phase-43" (tr [:game.access-server "Access server"])
    "access-server" (tr [:game.end-of-run "End of run"])
    ;; Error
    (tr [:game.no-current-run "No current run"])))

(defn corp-run-div
  [run]
  [:div.panel.blue-shade
   [:h4 (tr [:game.current-phase "Current phase"]) ":" [:br] (get phase->title (:phase @run) (tr [:game.unknown-phase "Unknown phase"]))]
   (cond
     (= "approach-ice" (:phase @run))
     (let [current-ice (get-current-ice)]
       [cond-button
        (str (tr [:game.rez "Rez"]) " " (:title current-ice))
        (not (rezzed? current-ice))
        #(send-command "rez" {:card current-ice :press-continue true})])

     (= "encounter-ice" (:phase @run))
     (let [current-ice (get-current-ice)]
       [cond-button
        (tr [:game.fire-unbroken "Fire unbroken subs"])
        (and (seq (remove :fired (:subroutines current-ice)))
             (not (every? :broken (:subroutines current-ice))))
        #(send-command "unbroken-subroutines" {:card current-ice})])

     (= "approach-server" (:phase @run))
     [checkbox-button
      (tr [:game.action-access "Action before access"])
      (tr [:game.action-access "Action before access"])
      (:corp-phase-43 @run)
      #(send-command "corp-phase-43")])

   [cond-button
    (let [next-phase (:next-phase @run)]
      (if (or next-phase (zero? (:position @run)))
        (tr [:game.no-further "No further actions"])
        (str (tr [:game.continue-to "Continue to"]) " " (phase->next-phase-title run))))
    (and (not= "initiation" (:phase @run))
         (not= "pass-ice" (:phase @run))
         (not= "access-server" (:phase @run))
         (not= "corp" (:no-action @run)))
    #(send-command "continue")]

   (when (and (not= "approach-server" (:phase @run))
              (not= "corp-phase-43" (:phase @run))
              (not= "access-server" (:phase @run)))
     [checkbox-button
      (tr [:game.stop-auto-pass "Stop auto-passing priority"])
      (tr [:game.auto-pass "Auto-pass priority"])
      (:corp-auto-no-action @run)
      #(send-command "toggle-auto-no-action")])])

(defn runner-run-div
  [run]
  (let [phase (:phase @run)
        next-phase (:next-phase @run)]
    [:div.panel.blue-shade
     [:h4 (tr [:game.current-phase "Current phase"]) ":" [:br] (get phase->title phase)]
     (cond
       (:next-phase @run)
       [cond-button
        (phase->title next-phase)
        (and next-phase
             (not (:no-action @run)))
        #(send-command "start-next-phase")]

       (and (not (:next-phase @run))
            (not (zero? (:position @run)))
            (not= "encounter-ice" (:phase @run)))
       [cond-button
        (str (tr [:game.continue-to "Continue to"]) " " (phase->next-phase-title run))
        (not= "runner" (:no-action @run))
        #(send-command "continue")]

       (zero? (:position @run))
       [cond-button (tr [:game.access-server "Access server"])
        (not= "runner" (:no-action @run))
        #(send-command "continue")])

     (when (= "encounter-ice" (:phase @run))
       (let [current-ice (get-current-ice)
             title (:title current-ice)]
         [cond-button
          (tr [:game.let-subs-fire "Let unbroken subroutines fire"])
          (and (seq (:subroutines current-ice))
               (not (every? #(or (:broken %) (false? (:resolve %))) (:subroutines current-ice))))
          #(send-command "system-msg"
                         {:msg (str "indicates to fire all unbroken subroutines on " title)})]))

     (when (or (= "approach-server" (:phase @run))
               (= "approach-ice" (:phase @run)))
       [cond-button
        (if (:jack-out @run) (tr [:game.jack-out "Jack Out"]) (tr [:game.undo-click "Undo click"]))
        (not (:cannot-jack-out @run))
        (if (:jack-out @run)
          #(send-command "jack-out")
          #(send-msg (r/atom {:msg "/undo-click"})))])

     (when (= "encounter-ice" (:phase @run))
       [cond-button
        (tr [:game.pass-continue "Pass ice and continue"])
        (or (not= "runner" (:no-action @run))
            (:jack-out-after-pass @run))
        #(send-command "continue" {:jack-out false})])

     (when (= "encounter-ice" (:phase @run))
       [cond-button
        (tr [:game.pass-jack "Pass ice and jack out"])
        (and (not (:cannot-jack-out @run))
             (or (not= "runner" (:no-action @run))
                 (not (:jack-out-after-pass @run))))
        #(send-command "continue" {:jack-out true})])]))

(defn run-div
  [side run]
  (if (= side :corp)
    [corp-run-div run]
    [runner-run-div run]))

(defn trace-div
  [{:keys [base strength player link bonus choices corp-credits runner-credits]}]
  [:div
   (when base
     ;; This is the initial trace prompt
     (if (nil? strength)
       (if (= "corp" player)
         ;; This is a trace prompt for the corp, show runner link + credits
         [:div.info (tr [:side.runner "Runner"]) ": " link [:span {:class "anr-icon link"}]
          " + " runner-credits [:span {:class "anr-icon credit"}]]
         ;; Trace in which the runner pays first, showing base trace strength and corp credits
         [:div.info (tr [:game.trace "Trace"]) ": " (if bonus (+ base bonus) base)
          " + " corp-credits [:span {:class "anr-icon credit"}]])
       ;; This is a trace prompt for the responder to the trace, show strength
       (if (= "corp" player)
         [:div.info "vs Trace: " strength]
         [:div.info "vs Runner: " strength [:span {:class "anr-icon link"}]])))
   [:div.credit-select
    ;; Inform user of base trace / link and any bonuses
    (when base
      (if (nil? strength)
        (if (= "corp" player)
          (let [strength (if bonus (+ base bonus) base)]
            [:span (str strength " + ")])
          [:span link " " [:span {:class "anr-icon link"}] (str " + " )])
        (if (= "corp" player)
          [:span link " " [:span {:class "anr-icon link"}] (str " + " )]
          (let [strength (if bonus (+ base bonus) base)]
            [:span (str strength " + ")]))))
    [:select#credit
     (doall (for [i (range (inc choices))]
              [:option {:value i :key i} i]))] (str " " (tr [:game.credits "credits"]))]
   [:button {:on-click #(send-command "choice"
                                      {:choice (-> "#credit" js/$ .val str->int)})}
    (tr [:game.ok "OK"])]])

(defn prompt-div
  [me {:keys [card msg prompt-type choices] :as prompt-state}]
  [:div.panel.blue-shade
   (when card
     [:<>
      (let [get-nested-host (fn [card] (if (:host card)
                                         (recur (:host card))
                                         card))
            get-zone (fn [card] (:zone (get-nested-host card)))
            in-play-area? (fn [card] (= (get-zone card) ["play-area"]))
            in-scored? (fn [card] (= (get-zone card) ["scored"]))
            installed? (fn [card] (or (:installed card)
                                      (= "servers" (first (get-zone card)))))]
        (if (or (nil? (:side card))
                (installed? card)
                (in-scored? card)
                (in-play-area? card))
          [:div {:style {:text-align "center"}
                 :on-mouse-over #(card-highlight-mouse-over % card button-channel)
                 :on-mouse-out #(card-highlight-mouse-out % card button-channel)}
           (tr [:game.card "Card"]) ": " (render-message (:title card))]
          [:div.prompt-card-preview [card-view card false]]))
      [:hr]])
   [:h4 (render-message msg)]
   (cond
     ;; number prompt
     (:number choices)
     (let [n (:number choices)]
       [:div
        [:div.credit-select
         [:select#credit {:default-value (:default choices 0)}
          (doall (for [i (range (inc n))]
                   [:option {:key i :value i} i]))]]
        [:button {:on-click #(send-command "choice"
                                           {:choice (-> "#credit" js/$ .val str->int)})}
         (tr [:game.ok "OK"])]])

     ;; trace prompts require their own logic
     (= prompt-type "trace")
     [trace-div prompt-state]

     ;; choice of number of credits
     (= choices "credit")
     (let [n (:number choices)]
       [:div
        [:div.credit-select
         [:select#credit {:default-value (:default choices 0)}
          (doall (for [i (range (inc n))]
                   [:option {:key i :value i} i]))]]
        [:button {:on-click #(send-command "choice"
                                           {:choice (-> "#credit" js/$ .val str->int)})}
         (tr [:game.ok "OK"])]])

     ;; auto-complete text box
     (:card-title choices)
     [:div
      [:div.credit-select
       [:input#card-title {:placeholder "Enter a card title"
                           :onKeyUp #(when (= 13 (.-keyCode %))
                                       (-> "#card-submit" js/$ .click)
                                       (.stopPropagation %))}]]
      [:button#card-submit {:on-click #(send-command "choice" {:choice (-> "#card-title" js/$ .val)})}
       (tr [:game.ok "OK"])]]

     ;; choice of specified counters on card
     (:counter choices)
     (let [counter-type (keyword (:counter choices))
           num-counters (get-in prompt [:card :counter counter-type] 0)]
       [:div
        [:div.credit-select
         [:select#credit
          (doall (for [i (range (inc num-counters))]
                   [:option {:key i :value i} i]))] (str " " (tr [:game.credits "credits"]))]
        [:button {:on-click #(send-command "choice"
                                           {:choice (-> "#credit" js/$ .val str->int)})}
         (tr [:game.ok "OK"])]])

     ;; otherwise choice of all present choices
     :else
     (doall (for [{:keys [idx uuid value]} choices]
              (when (not= value "Hide")
                [:button {:key idx
                          :on-click #(send-command "choice" {:choice {:uuid uuid}})
                          :on-mouse-over
                          #(card-highlight-mouse-over % value button-channel)
                          :on-mouse-out
                          #(card-highlight-mouse-out % value button-channel)
                          :id (:title value)}
                 (render-message (or (not-empty (:title value)) value))]))))])

(defn basic-actions []
  (let [s (r/atom {})]
    (fn [{:keys [side active-player end-turn runner-phase-12 corp-phase-12 me]}]
      [:div.panel.blue-shade
       (if (= (keyword @active-player) side)
         (when (and (not (or @runner-phase-12 @corp-phase-12))
                    (zero? (:click @me))
                    (not @end-turn))
           [:button {:on-click #(send-command "end-turn")} (tr [:game.end-turn "End Turn"])])
         (when @end-turn
           [:button {:on-click #(send-command "start-turn")} (tr [:game.start-turn "Start Turn"])]))
       (when (and (= (keyword @active-player) side)
                  (or @runner-phase-12 @corp-phase-12))
         [:button {:on-click #(send-command "end-phase-12")}
          (if (= side :corp) (tr [:game.mandatory-draw "Mandatory Draw"]) (tr [:game.take-clicks "Take Clicks"]))])
       (when (= side :runner)
         [:div
          [cond-button (tr [:game.remove-tag "Remove Tag"])
           (and (not (or @runner-phase-12 @corp-phase-12))
                (pos? (:click @me))
                (>= (:credit @me) 2)
                (pos? (get-in @me [:tag :base])))
           #(send-command "remove-tag")]
          [:div.run-button
           [cond-button (tr [:game.run "Run"]) (and (not (or @runner-phase-12 @corp-phase-12))
                                                    (pos? (:click @me)))
            #(do (send-command "generate-runnable-zones")
                 (swap! s update :servers not))]
           [:div.panel.blue-shade.servers-menu {:style (when (:servers @s) {:display "inline"})}
            (let [servers (get-in @game-state [:runner :runnable-list])]
              (map-indexed (fn [i label]
                             [:div {:key i
                                    :on-click #(do (send-command "run" {:server label})
                                                   (swap! s update :servers not))}
                              label])
                           servers))]]])
       (when (= side :corp)
         [cond-button (tr [:game.purge "Purge"])
          (and (not (or @runner-phase-12 @corp-phase-12))
               (>= (:click @me) 3))
          #(send-command "purge")])
       (when (= side :corp)
         [cond-button (tr [:game.trash-resource "Trash Resource"])
          (and (not (or @runner-phase-12 @corp-phase-12))
               (pos? (:click @me))
               (>= (:credit @me) (- 2 (or (:trash-cost-bonus @me) 0)))
               (is-tagged? game-state))
          #(send-command "trash-resource")])
       [cond-button (tr [:game.draw "Draw"])
        (and (not (or @runner-phase-12 @corp-phase-12))
             (pos? (:click @me))
             (pos? (:deck-count @me)))
        #(send-command "draw")]
       [cond-button (tr [:game.gain-credit "Gain Credit"])
        (and (not (or @runner-phase-12 @corp-phase-12))
             (pos? (:click @me)))
        #(send-command "credit")]])))

(defn button-pane [{:keys [side prompt-state]}]
  (let [autocomp (r/track (fn [] (get-in @prompt-state [:choices :autocomplete])))
        show-discard? (r/track (fn [] (get-in @prompt-state [:show-discard])))
        prompt-type (r/track (fn [] (get-in @prompt-state [:prompt-type])))]
    (r/create-class
      {:display-name "button-pane"

       :component-did-update
       (fn []
         (when (pos? (count @autocomp))
           (-> "#card-title" js/$ (.autocomplete (clj->js {"source" @autocomp}))))
         (when @show-discard?
           (-> ".me .discard .popup" js/$ .fadeIn))
         (if (= "select" @prompt-type)
           (set! (.-cursor (.-style (.-body js/document))) "url('/img/gold_crosshair.png') 12 12, crosshair")
           (set! (.-cursor (.-style (.-body js/document))) "default"))
         (when (= "card-title" @prompt-type)
           (-> "#card-title" js/$ .focus))
         (doseq [{:keys [msg type options]} (get-in @game-state [side :toast])]
           (toast msg type options)))

       :reagent-render
       (fn [{:keys [side run prompt-state me] :as button-pane-args}]
         [:div.button-pane {:on-mouse-over #(card-preview-mouse-over % zoom-channel)
                            :on-mouse-out  #(card-preview-mouse-out % zoom-channel)}
<<<<<<< HEAD
          (cond
            @prompt-state
            [prompt-div me @prompt-state]
            @run
            [run-div side run]
            :else
            [basic-actions button-pane-args])])})))
=======
          (if-let [prompt (first (:prompt @me))]
            [:div.panel.blue-shade
             (when-let [card (:card prompt)]
               (when (not= "Basic Action" (:type card))
                 [:<>
                  (let [get-nested-host (fn [card] (if (:host card)
                                                     (recur (:host card))
                                                     card))
                        get-zone (fn [card] (:zone (get-nested-host card)))
                        in-play-area? (fn [card] (= (get-zone card) ["play-area"]))
                        in-scored? (fn [card] (= (get-zone card) ["scored"]))
                        installed? (fn [card] (or (:installed card)
                                                  (= "servers" (first (get-zone card)))))]
                    (if (or (nil? (:side card))
                            (installed? card)
                            (in-scored? card)
                            (in-play-area? card))
                      [:div {:style {:text-align "center"}
                             :on-mouse-over #(card-highlight-mouse-over % card button-channel)
                             :on-mouse-out #(card-highlight-mouse-out % card button-channel)}
                       (tr [:game.card "Card"]) ": " (render-message (:title card))]
                      [:div.prompt-card-preview [card-view card false]]))
                  [:hr]]))
             [:h4 (render-message (:msg prompt))]
             (cond
               ;; number prompt
               (get-in prompt [:choices :number])
               (let [n (get-in prompt [:choices :number])]
                 [:div
                  [:div.credit-select
                   [:select#credit {:default-value (get-in prompt [:choices :default] 0)}
                    (doall (for [i (range (inc n))]
                             [:option {:key i :value i} i]))]]
                  [:button {:on-click #(send-command "choice"
                                                     {:choice (-> "#credit" js/$ .val str->int)})}
                   (tr [:game.ok "OK"])]])
               ;; trace prompts require their own logic
               (= (:prompt-type prompt) "trace")
               [trace-div prompt]

               ;; choice of number of credits
               (= (:choices prompt) "credit")
               [:div
                [:div.credit-select
                 [:select#credit
                  (doall (for [i (range (inc (:credit @me)))]
                           [:option {:value i :key i} i]))] (str " " (tr [:game.credits "credits"]))]
                [:button {:on-click #(send-command "choice"
                                                   {:choice (-> "#credit" js/$ .val str->int)})}
                 (tr [:game.ok "OK"])]]

               ;; auto-complete text box
               (:card-title (:choices prompt))
               [:div
                [:div.credit-select
                 [:input#card-title {:placeholder "Enter a card title"
                                     :onKeyUp #(when (= 13 (.-keyCode %))
                                                 (-> "#card-submit" js/$ .click)
                                                 (.stopPropagation %))}]]
                [:button#card-submit {:on-click #(send-command "choice" {:choice (-> "#card-title" js/$ .val)})}
                 (tr [:game.ok "OK"])]]

               ;; choice of specified counters on card
               (:counter (:choices prompt))
               (let [counter-type (keyword (:counter (:choices prompt)))
                     num-counters (get-in prompt [:card :counter counter-type] 0)]
                 [:div
                  [:div.credit-select
                   [:select#credit
                    (doall (for [i (range (inc num-counters))]
                             [:option {:key i :value i} i]))] (str " " (tr [:game.credits "credits"]))]
                  [:button {:on-click #(send-command "choice"
                                                     {:choice (-> "#credit" js/$ .val str->int)})}
                   (tr [:game.ok "OK"])]])

               ;; otherwise choice of all present choices
               :else
               (doall (for [{:keys [idx uuid value]} (:choices prompt)]
                        (when (not= value "Hide")
                          [:button {:key idx
                                    :on-click #(send-command "choice" {:choice {:uuid uuid}})
                                    :on-mouse-over
                                    #(card-highlight-mouse-over % value button-channel)
                                    :on-mouse-out
                                    #(card-highlight-mouse-out % value button-channel)
                                    :id (:title value)}
                           (render-message (or (not-empty (:title value)) value))]))))]
            (if @run
              [run-div side run]
              [:div.panel.blue-shade
               (if (= (keyword @active-player) side)
                 (when (and (not (or @runner-phase-12 @corp-phase-12))
                            (zero? (:click @me))
                            (not @end-turn))
                   [:button {:on-click #(send-command "end-turn")} (tr [:game.end-turn "End Turn"])])
                 (when @end-turn
                   [:button {:on-click #(send-command "start-turn")} (tr [:game.start-turn "Start Turn"])]))
               (when (and (= (keyword @active-player) side)
                          (or @runner-phase-12 @corp-phase-12))
                 [:button {:on-click #(send-command "end-phase-12")}
                  (if (= side :corp) (tr [:game.mandatory-draw "Mandatory Draw"]) (tr [:game.take-clicks "Take Clicks"]))])
               (when (= side :runner)
                 [:div
                  [cond-button (tr [:game.remove-tag "Remove Tag"])
                   (and (not (or @runner-phase-12 @corp-phase-12))
                        (playable? (get-in @me [:basic-action-card :abilities 5]))
                        (pos? (get-in @me [:tag :base])))
                   #(send-command "remove-tag")]
                  [:div.run-button
                   [cond-button (tr [:game.run "Run"])
                    (and (not (or @runner-phase-12 @corp-phase-12))
                         (pos? (:click @me)))
                    #(do (send-command "generate-runnable-zones")
                         (swap! s update :servers not))]
                   [:div.panel.blue-shade.servers-menu {:style (when (:servers @s) {:display "inline"})}
                    (let [servers (get-in @game-state [:runner :runnable-list])]
                      (map-indexed (fn [i label]
                                     [:div {:key i
                                            :on-click #(do (send-command "run" {:server label})
                                                           (swap! s update :servers not))}
                                      label])
                                   servers))]]])
               (when (= side :corp)
                 [cond-button (tr [:game.purge "Purge"])
                  (and (not (or @runner-phase-12 @corp-phase-12))
                       (playable? (get-in @me [:basic-action-card :abilities 6])))
                  #(send-command "purge")])
               (when (= side :corp)
                 [cond-button (tr [:game.trash-resource "Trash Resource"])
                  (and (not (or @runner-phase-12 @corp-phase-12))
                       (playable? (get-in @me [:basic-action-card :abilities 5]))
                       (is-tagged? game-state))
                  #(send-command "trash-resource")])
               [cond-button (tr [:game.draw "Draw"])
                (and (not (or @runner-phase-12 @corp-phase-12))
                     (playable? (get-in @me [:basic-action-card :abilities 1]))
                     (pos? (:deck-count @me)))
                #(send-command "draw")]
               [cond-button (tr [:game.gain-credit "Gain Credit"])
                (and (not (or @runner-phase-12 @corp-phase-12))
                     (playable? (get-in @me [:basic-action-card :abilities 0])))
                #(send-command "credit")]]))])})))
>>>>>>> 42f7a736

(defn- time-until
  "Helper method for timer. Computes how much time is left until `end`"
  [end]
  (let [now (js/moment)
        minutes (abs (. end (diff now "minutes")))
        positive (pos? (. end (diff now "seconds")))
        seconds (mod (abs (. end (diff now "seconds"))) 60)]
    {:minutes minutes :seconds seconds :pos positive}))

(defn- warning-class
  "Styling for the timer display."
  [{:keys [minutes pos]}]
  (if pos
    (condp >= minutes
      2 "red"
      5 "yellow"
      nil)
    "danger"))

(defn time-remaining
  "Component which displays a readout of the time remaining on the timer."
  [start-date timer hidden]
  (let [end-date (-> start-date js/moment (.add timer "minutes"))
        remaining (r/atom nil)
        interval (r/atom nil)]
    (r/create-class
      {:component-did-mount #(reset! interval
                               (js/setInterval ;; Update timer at most every 1 sec
                                 (fn [] (reset! remaining (time-until end-date)))
                                 1000))
       :component-will-unmount #(js/clearInterval interval)
       :reagent-render
       (fn []
         (when (and @remaining (not @hidden))
           [:span.float-center.timer
            {:class (warning-class @remaining)}
            (str
              (when-not (:pos @remaining) "-")
              (:minutes @remaining) "m:"
              (:seconds @remaining) "s remaining")]))})))

(defn starting-timestamp [start-date timer]
  (let [d (js/Date. start-date)
        hide-remaining (r/atom false)]
    (fn [] [:div.panel.blue-shade.timestamp
            [:span.float-center
             (str (tr [:game.game-start "Game start"]) ": " (.toLocaleTimeString d))]
            (when timer [:span.pm {:on-click #(swap! hide-remaining not)} (if @hide-remaining "+" "-")])
            (when timer [:span {:on-click #(swap! hide-remaining not)} [time-remaining start-date timer hide-remaining]])])))

(defn gameboard []
  (let [active (r/cursor app-state [:active-page])
        start-date (r/cursor game-state [:start-date])
        timer (r/cursor game-state [:options :timer])
        run (r/cursor game-state [:run])
        side (r/cursor game-state [:side])
        turn (r/cursor game-state [:turn])
        end-turn (r/cursor game-state [:end-turn])
        corp-phase-12 (r/cursor game-state [:corp-phase-12])
        runner-phase-12 (r/cursor game-state [:runner-phase-12])
        corp (r/cursor game-state [:corp])
        runner (r/cursor game-state [:runner])
        active-player (r/cursor game-state [:active-player])
        render-board? (r/track (fn [] (and corp runner side)))
        zoom-card (r/cursor app-state [:zoom])
        background (r/cursor app-state [:options :background])]

    (go (while true
          (let [zoom (<! zoom-channel)]
            (swap! app-state assoc :zoom zoom))))

    (go (while true
          (let [button (<! button-channel)]
            (swap! app-state assoc :button button))))

    (add-watch active :change-page
      (fn [_k _r [o] [n]]
        (when (and (not= o "/play") (= n "/play"))
          (reset! should-scroll {:update true :send-msg false}))))

    (r/create-class
      {:display-name "gameboard"

       :reagent-render
       (fn []
         (when (= "/play" (first @active))
           (when @@render-board?
             (let [me-side (if (= :spectator @side) :corp @side)
                   op-side (utils/other-side me-side)
                   me (r/cursor game-state [me-side])
                   opponent (r/cursor game-state [op-side])
                   ;; hands
                   me-hand (r/cursor game-state [me-side :hand])
                   me-hand-count (r/cursor game-state [me-side :hand-count])
                   op-hand (r/cursor game-state [op-side :hand])
                   op-hand-count (r/cursor game-state [op-side :hand-count])
                   me-hand-size (r/cursor game-state [me-side :hand-size])
                   op-hand-size (r/cursor game-state [op-side :hand-size])
                   ;; decks
                   me-deck (r/cursor game-state [me-side :deck])
                   me-deck-count (r/cursor game-state [me-side :deck-count])
                   op-deck (r/cursor game-state [op-side :deck])
                   op-deck-count (r/cursor game-state [op-side :deck-count])
                   ;; discards
                   me-discard (r/cursor game-state [me-side :discard])
                   op-discard (r/cursor game-state [op-side :discard])
                   ;; user settings
                   me-user (r/cursor game-state [me-side :user])
                   op-user (r/cursor game-state [op-side :user])
                   ;; prompts
                   me-prompt (r/cursor game-state [me-side :prompt])
                   prompt-state (r/cursor game-state [me-side :prompt-state])
                   ;; identity cards
                   me-ident (r/cursor game-state [me-side :identity])
                   op-ident (r/cursor game-state [op-side :identity])
                   ;; score areas
                   me-scored (r/cursor game-state [me-side :scored])
                   op-scored (r/cursor game-state [op-side :scored])
                   me-agenda-point (r/cursor game-state [me-side :agenda-point])
                   op-agenda-point (r/cursor game-state [op-side :agenda-point])
                   ;; servers
                   corp-servers (r/cursor game-state [:corp :servers])
                   corp-remotes (r/track (fn [] (get-remotes (get-in @game-state [:corp :servers]))))
                   runner-rig (r/cursor game-state [:runner :rig])
                   sfx (r/cursor game-state [:sfx])]
               [:div.gameview
                [:div.gameboard

                 (let [me-keep (r/cursor game-state [me-side :keep])
                       op-keep (r/cursor game-state [op-side :keep])
                       me-quote (r/cursor game-state [me-side :quote])
                       op-quote (r/cursor game-state [op-side :quote])]
                   [build-start-box me-ident me-user me-hand prompt-state me-keep op-ident op-user op-keep me-quote op-quote side])

                 [build-win-box game-state]

                 [:div {:class (if (:replay @game-state)
                                 (case @replay-side
                                   :runner (get-in @game-state [:runner :user :options :background] "lobby-bg")
                                   :corp (get-in @game-state [:corp :user :options :background] "lobby-bg")
                                   :spectator @background)
                                 @background)}]

                 [:div.right-pane
                  [card-zoom-view zoom-card]

                  (if (:replay @game-state)
                    [content-pane :log :settings :notes :notes-shared]
                    [content-pane :log :settings])]

                 [:div.centralpane
                  (if (= op-side :corp)
                    [board-view-corp me-side op-ident op-deck op-deck-count op-hand op-hand-count op-discard corp-servers run]
                    [board-view-runner me-side op-ident op-deck op-deck-count op-hand op-hand-count op-discard runner-rig run])
                  (if (= me-side :corp)
                    [board-view-corp me-side me-ident me-deck me-deck-count me-hand me-hand-count me-discard corp-servers run]
                    [board-view-runner me-side me-ident me-deck me-deck-count me-hand me-hand-count me-discard runner-rig run])]

                 [:div.leftpane
                  [:div.opponent
                   [hand-view op-side op-hand op-hand-size op-hand-count (atom nil) (= @side :spectator) "opponent"]]

                  [:div.inner-leftpane
                   [audio-component {:sfx sfx}]

                   [:div.left-inner-leftpane
                    [:div
                     [stats-view opponent]
                     [scored-view op-scored op-agenda-point false]]
                    [:div
                     [scored-view me-scored me-agenda-point true]
                     [stats-view me]]]

                   [:div.right-inner-leftpane
                    (let [op-rfg (r/cursor game-state [op-side :rfg])
                          op-current (r/cursor game-state [op-side :current])
                          op-play-area (r/cursor game-state [op-side :play-area])
                          me-rfg (r/cursor game-state [me-side :rfg])
                          me-current (r/cursor game-state [me-side :current])
                          me-play-area (r/cursor game-state [me-side :play-area])]
                      [:div
                       (when-not (:replay @game-state) [starting-timestamp @start-date @timer])
                       [rfg-view op-rfg (tr [:game.rfg "Removed from the game"]) true]
                       [rfg-view me-rfg (tr [:game.rfg "Removed from the game"]) true]
                       [play-area-view op-user (tr [:game.play-area "Play Area"]) op-play-area]
                       [play-area-view me-user (tr [:game.play-area "Play Area"]) me-play-area]
                       [rfg-view op-current (tr [:game.current "Current"]) false]
                       [rfg-view me-current (tr [:game.current "Current"]) false]])
                    (when-not (= @side :spectator)
                      [button-pane {:side me-side :active-player active-player :run run :end-turn end-turn
                                    :runner-phase-12 runner-phase-12 :corp-phase-12 corp-phase-12
                                    :corp corp :runner runner :me me :opponent opponent
                                    :prompt-state prompt-state}])]]

                  [:div.me
                   [hand-view me-side me-hand me-hand-size me-hand-count prompt-state true "me"]]]]
                (when (:replay @game-state)
                  [:div.bottompane
                   [replay-panel]])]))))})))<|MERGE_RESOLUTION|>--- conflicted
+++ resolved
@@ -130,7 +130,8 @@
   [c-state]
   (swap! c-state dissoc :abilities :corp-abilities :runner-abilities :keep-menu-open))
 
-(defn playable? "Checks whether a card or ability is playable"
+(defn playable?
+  "Checks whether a card or ability is playable"
   [action]
   (:playable action))
 
@@ -1478,7 +1479,7 @@
 (defn prompt-div
   [me {:keys [card msg prompt-type choices] :as prompt-state}]
   [:div.panel.blue-shade
-   (when card
+   (when (and card (not= "Basic Action" (:type card)))
      [:<>
       (let [get-nested-host (fn [card] (if (:host card)
                                          (recur (:host card))
@@ -1584,13 +1585,13 @@
          [:div
           [cond-button (tr [:game.remove-tag "Remove Tag"])
            (and (not (or @runner-phase-12 @corp-phase-12))
-                (pos? (:click @me))
-                (>= (:credit @me) 2)
+                (playable? (get-in @me [:basic-action-card :abilities 5]))
                 (pos? (get-in @me [:tag :base])))
            #(send-command "remove-tag")]
           [:div.run-button
-           [cond-button (tr [:game.run "Run"]) (and (not (or @runner-phase-12 @corp-phase-12))
-                                                    (pos? (:click @me)))
+           [cond-button (tr [:game.run "Run"])
+            (and (not (or @runner-phase-12 @corp-phase-12))
+                 (pos? (:click @me)))
             #(do (send-command "generate-runnable-zones")
                  (swap! s update :servers not))]
            [:div.panel.blue-shade.servers-menu {:style (when (:servers @s) {:display "inline"})}
@@ -1604,23 +1605,22 @@
        (when (= side :corp)
          [cond-button (tr [:game.purge "Purge"])
           (and (not (or @runner-phase-12 @corp-phase-12))
-               (>= (:click @me) 3))
+               (playable? (get-in @me [:basic-action-card :abilities 6])))
           #(send-command "purge")])
        (when (= side :corp)
          [cond-button (tr [:game.trash-resource "Trash Resource"])
           (and (not (or @runner-phase-12 @corp-phase-12))
-               (pos? (:click @me))
-               (>= (:credit @me) (- 2 (or (:trash-cost-bonus @me) 0)))
+               (playable? (get-in @me [:basic-action-card :abilities 5]))
                (is-tagged? game-state))
           #(send-command "trash-resource")])
        [cond-button (tr [:game.draw "Draw"])
         (and (not (or @runner-phase-12 @corp-phase-12))
-             (pos? (:click @me))
+             (playable? (get-in @me [:basic-action-card :abilities 1]))
              (pos? (:deck-count @me)))
         #(send-command "draw")]
        [cond-button (tr [:game.gain-credit "Gain Credit"])
         (and (not (or @runner-phase-12 @corp-phase-12))
-             (pos? (:click @me)))
+             (playable? (get-in @me [:basic-action-card :abilities 0])))
         #(send-command "credit")]])))
 
 (defn button-pane [{:keys [side prompt-state]}]
@@ -1648,7 +1648,6 @@
        (fn [{:keys [side run prompt-state me] :as button-pane-args}]
          [:div.button-pane {:on-mouse-over #(card-preview-mouse-over % zoom-channel)
                             :on-mouse-out  #(card-preview-mouse-out % zoom-channel)}
-<<<<<<< HEAD
           (cond
             @prompt-state
             [prompt-div me @prompt-state]
@@ -1656,150 +1655,6 @@
             [run-div side run]
             :else
             [basic-actions button-pane-args])])})))
-=======
-          (if-let [prompt (first (:prompt @me))]
-            [:div.panel.blue-shade
-             (when-let [card (:card prompt)]
-               (when (not= "Basic Action" (:type card))
-                 [:<>
-                  (let [get-nested-host (fn [card] (if (:host card)
-                                                     (recur (:host card))
-                                                     card))
-                        get-zone (fn [card] (:zone (get-nested-host card)))
-                        in-play-area? (fn [card] (= (get-zone card) ["play-area"]))
-                        in-scored? (fn [card] (= (get-zone card) ["scored"]))
-                        installed? (fn [card] (or (:installed card)
-                                                  (= "servers" (first (get-zone card)))))]
-                    (if (or (nil? (:side card))
-                            (installed? card)
-                            (in-scored? card)
-                            (in-play-area? card))
-                      [:div {:style {:text-align "center"}
-                             :on-mouse-over #(card-highlight-mouse-over % card button-channel)
-                             :on-mouse-out #(card-highlight-mouse-out % card button-channel)}
-                       (tr [:game.card "Card"]) ": " (render-message (:title card))]
-                      [:div.prompt-card-preview [card-view card false]]))
-                  [:hr]]))
-             [:h4 (render-message (:msg prompt))]
-             (cond
-               ;; number prompt
-               (get-in prompt [:choices :number])
-               (let [n (get-in prompt [:choices :number])]
-                 [:div
-                  [:div.credit-select
-                   [:select#credit {:default-value (get-in prompt [:choices :default] 0)}
-                    (doall (for [i (range (inc n))]
-                             [:option {:key i :value i} i]))]]
-                  [:button {:on-click #(send-command "choice"
-                                                     {:choice (-> "#credit" js/$ .val str->int)})}
-                   (tr [:game.ok "OK"])]])
-               ;; trace prompts require their own logic
-               (= (:prompt-type prompt) "trace")
-               [trace-div prompt]
-
-               ;; choice of number of credits
-               (= (:choices prompt) "credit")
-               [:div
-                [:div.credit-select
-                 [:select#credit
-                  (doall (for [i (range (inc (:credit @me)))]
-                           [:option {:value i :key i} i]))] (str " " (tr [:game.credits "credits"]))]
-                [:button {:on-click #(send-command "choice"
-                                                   {:choice (-> "#credit" js/$ .val str->int)})}
-                 (tr [:game.ok "OK"])]]
-
-               ;; auto-complete text box
-               (:card-title (:choices prompt))
-               [:div
-                [:div.credit-select
-                 [:input#card-title {:placeholder "Enter a card title"
-                                     :onKeyUp #(when (= 13 (.-keyCode %))
-                                                 (-> "#card-submit" js/$ .click)
-                                                 (.stopPropagation %))}]]
-                [:button#card-submit {:on-click #(send-command "choice" {:choice (-> "#card-title" js/$ .val)})}
-                 (tr [:game.ok "OK"])]]
-
-               ;; choice of specified counters on card
-               (:counter (:choices prompt))
-               (let [counter-type (keyword (:counter (:choices prompt)))
-                     num-counters (get-in prompt [:card :counter counter-type] 0)]
-                 [:div
-                  [:div.credit-select
-                   [:select#credit
-                    (doall (for [i (range (inc num-counters))]
-                             [:option {:key i :value i} i]))] (str " " (tr [:game.credits "credits"]))]
-                  [:button {:on-click #(send-command "choice"
-                                                     {:choice (-> "#credit" js/$ .val str->int)})}
-                   (tr [:game.ok "OK"])]])
-
-               ;; otherwise choice of all present choices
-               :else
-               (doall (for [{:keys [idx uuid value]} (:choices prompt)]
-                        (when (not= value "Hide")
-                          [:button {:key idx
-                                    :on-click #(send-command "choice" {:choice {:uuid uuid}})
-                                    :on-mouse-over
-                                    #(card-highlight-mouse-over % value button-channel)
-                                    :on-mouse-out
-                                    #(card-highlight-mouse-out % value button-channel)
-                                    :id (:title value)}
-                           (render-message (or (not-empty (:title value)) value))]))))]
-            (if @run
-              [run-div side run]
-              [:div.panel.blue-shade
-               (if (= (keyword @active-player) side)
-                 (when (and (not (or @runner-phase-12 @corp-phase-12))
-                            (zero? (:click @me))
-                            (not @end-turn))
-                   [:button {:on-click #(send-command "end-turn")} (tr [:game.end-turn "End Turn"])])
-                 (when @end-turn
-                   [:button {:on-click #(send-command "start-turn")} (tr [:game.start-turn "Start Turn"])]))
-               (when (and (= (keyword @active-player) side)
-                          (or @runner-phase-12 @corp-phase-12))
-                 [:button {:on-click #(send-command "end-phase-12")}
-                  (if (= side :corp) (tr [:game.mandatory-draw "Mandatory Draw"]) (tr [:game.take-clicks "Take Clicks"]))])
-               (when (= side :runner)
-                 [:div
-                  [cond-button (tr [:game.remove-tag "Remove Tag"])
-                   (and (not (or @runner-phase-12 @corp-phase-12))
-                        (playable? (get-in @me [:basic-action-card :abilities 5]))
-                        (pos? (get-in @me [:tag :base])))
-                   #(send-command "remove-tag")]
-                  [:div.run-button
-                   [cond-button (tr [:game.run "Run"])
-                    (and (not (or @runner-phase-12 @corp-phase-12))
-                         (pos? (:click @me)))
-                    #(do (send-command "generate-runnable-zones")
-                         (swap! s update :servers not))]
-                   [:div.panel.blue-shade.servers-menu {:style (when (:servers @s) {:display "inline"})}
-                    (let [servers (get-in @game-state [:runner :runnable-list])]
-                      (map-indexed (fn [i label]
-                                     [:div {:key i
-                                            :on-click #(do (send-command "run" {:server label})
-                                                           (swap! s update :servers not))}
-                                      label])
-                                   servers))]]])
-               (when (= side :corp)
-                 [cond-button (tr [:game.purge "Purge"])
-                  (and (not (or @runner-phase-12 @corp-phase-12))
-                       (playable? (get-in @me [:basic-action-card :abilities 6])))
-                  #(send-command "purge")])
-               (when (= side :corp)
-                 [cond-button (tr [:game.trash-resource "Trash Resource"])
-                  (and (not (or @runner-phase-12 @corp-phase-12))
-                       (playable? (get-in @me [:basic-action-card :abilities 5]))
-                       (is-tagged? game-state))
-                  #(send-command "trash-resource")])
-               [cond-button (tr [:game.draw "Draw"])
-                (and (not (or @runner-phase-12 @corp-phase-12))
-                     (playable? (get-in @me [:basic-action-card :abilities 1]))
-                     (pos? (:deck-count @me)))
-                #(send-command "draw")]
-               [cond-button (tr [:game.gain-credit "Gain Credit"])
-                (and (not (or @runner-phase-12 @corp-phase-12))
-                     (playable? (get-in @me [:basic-action-card :abilities 0])))
-                #(send-command "credit")]]))])})))
->>>>>>> 42f7a736
 
 (defn- time-until
   "Helper method for timer. Computes how much time is left until `end`"
