--- conflicted
+++ resolved
@@ -181,14 +181,9 @@
              side (:side (some #(when (= (:user %) user) %) players))]
          [:div {:data-dismiss "modal"}
           (for [deck (sort-by :date > (filter #(= (get-in % [:identity :side]) side) decks))]
-<<<<<<< HEAD
             [:div.deckline {:on-click #(ws/ws-send! [:lobby/deck deck])}
-             [:img {:src (image-url (:identity deck))}]
-=======
-            [:div.deckline {:on-click #(send {:action "deck" :gameid (:gameid @app-state) :deck deck})}
              [:img {:src (image-url (:identity deck))
                     :alt (get-in deck [:identity :title] "")}]
->>>>>>> 5ba262c3
              [:div.float-right (deck-status-span sets deck)]
              [:h4 (:name deck)]
              [:div.float-right (-> (:date deck) js/Date. js/moment (.format "MMM Do YYYY"))]
