--- conflicted
+++ resolved
@@ -17,19 +17,17 @@
 
 (def socket-channel (chan))
 
-<<<<<<< HEAD
 (defn- play-sound
   [element-id]
   (when (get-in @app-state [:options :sounds])
     (when-let [element (.getElementById js/document element-id)]
       (.play element))))
-=======
+
 (defn resume-sound
   "Chrome doesn't allow audio until audio context is resumed (or created) after a user interaction."
   []
   (when-let [audio-context (aget js/Howler "ctx")]
     (.resume audio-context)))
->>>>>>> 6dfb3ba4
 
 (defn sort-games-list [games]
   (sort-by #(vec (map (assoc % :started (not (:started %))
