(ns netrunner.main
  (:require [om.core :as om :include-macros true]
            [sablono.core :as sab :include-macros true]
            [goog.events :as events]
            [goog.history.EventType :as EventType]
            [netrunner.appstate :refer [app-state]]
            [netrunner.gameboard :as gameboard]
            [netrunner.gamelobby :as gamelobby])
  (:import goog.history.Html5History))

(def tokens #js ["/" "/cards" "/deckbuilder" "/play" "/help" "/about" "/account"])

(def history (Html5History.))

(defn navigate [token]
  (let [page-number (.indexOf tokens token)]
    (.carousel (js/$ ".carousel") page-number))
  (try (js/ga "send" "pageview" token) (catch js/Error e))
  (.setToken history token)
  (swap! app-state assoc :active-page [token]))

(events/listen history EventType/NAVIGATE #(navigate (.-token %)))
(.setUseFragment history false)
(.setPathPrefix history "")
(.setEnabled history true)

(defn navbar [cursor owner]
  (om/component
   (sab/html
    [:ul.carousel-indicator {}
     (for [page [["Chat" "/" 0]
                 ["Cards" "/cards" 1]
                 ["Deck Builder" "/deckbuilder" 2]
                 ["Play" "/play" 3]
                 ["Help" "/help" 4]
                 ["About" "/about" 5]
<<<<<<< HEAD
                 ["My Account" "/account" 5]]]
=======
                 ["My Account" "/account" 6]]]
>>>>>>> 3fa3f266
       (let [route (second page)]
         [:li {:class (if (= (first (:active-page cursor)) route) "active" "")
               :on-click #(.setToken history route)
               :data-target "#main" :data-slide-to (last page)}
          [:a {:href route} (first page)]]))])))

(defn status [cursor owner]
  (om/component
   (sab/html
    [:div
     [:div.float-right
      (let [c (count (:games cursor))]
        (str c " Game" (when (not= c 1) "s")))]
     (if-let [game (some #(when (= (:gameid cursor) (:gameid %)) %) (:games cursor))]
       (when (:started game)
         [:div.float-right
          (when (not= (:side @app-state) :spectator)
            [:a.concede-button {:on-click #(gameboard/send-command "concede" {:user (:user @app-state)})} "Concede"])
          [:a {:on-click #(gamelobby/leave-game)} "Leave game"]])
       (when (= (:side @app-state) :spectator)
         [:div.float-right [:a {:on-click #(gamelobby/leave-game)} "Leave game"]]))
     (when-let [game (some #(when (= (:gameid cursor) (:gameid %)) %) (:games cursor))]
       (when (:started game)
         (let [c (count (:spectators game))]
            (when (pos? c)
              [:div.spectators-count.float-right (str c " Spectator" (when (> c 1) "s"))
               [:div.blue-shade.spectators (om/build-all gamelobby/player-view
                                                         (map (fn [%] {:player % :game game})
                                                              (:spectators game)))]]))))])))

(om/root navbar app-state {:target (. js/document (getElementById "left-menu"))})
(om/root status app-state {:target (. js/document (getElementById "status"))})<|MERGE_RESOLUTION|>--- conflicted
+++ resolved
@@ -34,11 +34,7 @@
                  ["Play" "/play" 3]
                  ["Help" "/help" 4]
                  ["About" "/about" 5]
-<<<<<<< HEAD
-                 ["My Account" "/account" 5]]]
-=======
                  ["My Account" "/account" 6]]]
->>>>>>> 3fa3f266
        (let [route (second page)]
          [:li {:class (if (= (first (:active-page cursor)) route) "active" "")
                :on-click #(.setToken history route)
