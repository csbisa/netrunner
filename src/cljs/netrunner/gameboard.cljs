--- conflicted
+++ resolved
@@ -1000,20 +1000,12 @@
          (let [me       (assoc ((if (= side :runner) :runner :corp) cursor) :active (and (pos? turn) (= (keyword active-player) side)))
                opponent (assoc ((if (= side :runner) :corp :runner) cursor) :active (and (pos? turn) (not= (keyword active-player) side)))]
            [:div.gameboard
-<<<<<<< HEAD
-            [:div.leftpane
+            [:div.leftpane {:class (:background (:user @app-state))}]
              [:div.opponent
               (om/build hand-view {:player opponent :remotes (get-remotes (get-in cursor [:corp :servers]))})]
 
              [:div.inner-leftpane
               [:div.left-inner-leftpane
-=======
-            [:div.gameboard-bg {:class (:background (:user @app-state))}]
-            [:div.mainpane
-             (om/build zones {:player opponent :remotes (get-remotes (get-in cursor [:corp :servers]))})
-             [:div.centralpane
-              [:div.leftpane
->>>>>>> f1a33f8d
                [:div
                 (om/build stats-view opponent)
                 (om/build scored-view opponent)]
