(ns netrunner.cardbrowser
  (:require-macros [cljs.core.async.macros :refer [go]])
  (:require [om.core :as om :include-macros true]
            [sablono.core :as sab :include-macros true]
            [cljs.core.async :refer [chan put! >! sub pub] :as async]
            [netrunner.appstate :refer [app-state]]
            [netrunner.ajax :refer [GET]]))

(def cards-channel (chan))
(def pub-chan (chan))
(def notif-chan (pub pub-chan :topic))

;; Load in sets and mwl lists
(go (let [sets (:json (<! (GET "/data/sets")))
          cycles (:json (<! (GET "/data/cycles")))
          mwl (:json (<! (GET "/data/mwl")))
          latest_mwl (->> mwl
                       (map (fn [e] (update e :date_start #(js/Date %))))
                       (sort-by :date_start)
                       (last))]
      (swap! app-state assoc :sets sets :mwl latest_mwl :cycles cycles)))

(go (let [cards (sort-by :code (:json (<! (GET "/data/cards"))))]
      (swap! app-state assoc :cards cards)
      (swap! app-state assoc :cards-loaded true)
      (put! cards-channel cards)))

(defn make-span [text symbol class]
  (.replace text (js/RegExp. symbol "gi") (str "<span class='anr-icon " class "'></span>")))

(defn image-url [card]
  (str "/img/cards/" (:code card) ".png"))

(defn add-symbols [card-text]
  (-> (if (nil? card-text) "" card-text)
      (make-span "\\[Credits\\]" "credit")
      (make-span "\\[Credit\\]" "credit")
      (make-span "\\[Click\\]" "click")
      (make-span "\\[Subroutine\\]" "subroutine")
      (make-span "\\[Recurring Credits\\]" "recurring-credit")
      (make-span "\\[recurring-credit\\]" "recurring-credit")
      (make-span "1\\[Memory Unit\\]" "mu1")
      (make-span "2\\[Memory Unit\\]" "mu2")
      (make-span "3\\[Memory Unit\\]" "mu3")
      (make-span "\\[Memory Unit\\]" "mu")
      (make-span "1\\[mu\\]" "mu1")
      (make-span "2\\[mu\\]" "mu2")
      (make-span "3\\[mu\\]" "mu3")
      (make-span "\\[mu\\]" "mu")
      (make-span "\\[Link\\]" "link")
      (make-span "\\[Trash\\]" "trash")
      (make-span "\\[adam\\]" "adam")
      (make-span "\\[anarch\\]" "anarch")
      (make-span "\\[apex\\]" "apex")
      (make-span "\\[criminal\\]" "criminal")
      (make-span "\\[hb\\]" "hb")
      (make-span "\\[jinteki\\]" "jinteki")
      (make-span "\\[nbn\\]" "nbn")
      (make-span "\\[shaper\\]" "shaper")
      (make-span "\\[sunny\\]" "sunny")
      (make-span "\\[weyland\\]" "weyland-consortium")
      (make-span "\\[weyland-consortium\\]" "weyland-consortium")))

(defn- card-text
  "Generate text html representation a card"
  [card]
  [:div
   [:h4 (:title card)]
   (when-let [memory (:memoryunits card)]
     (if (< memory 3)
       [:div.anr-icon {:class (str "mu" memory)} ""]
       [:div.heading (str "Memory: " memory) [:span.anr-icon.mu]]))
   (when-let [cost (:cost card)]
     [:div.heading (str "Cost: " cost)])
   (when-let [trash-cost (:trash card)]
     [:div.heading (str "Trash cost: " trash-cost)])
   (when-let [strength (:strength card)]
     [:div.heading (str "Strength: " strength)])
   (when-let [requirement (:advancementcost card)]
     [:div.heading (str "Advancement requirement: " requirement)])
   (when-let [agenda-point (:agendapoints card)]
     [:div.heading (str "Agenda points: " agenda-point)])
   (when-let [min-deck-size (:minimumdecksize card)]
     [:div.heading (str "Minimum deck size: " min-deck-size)])
   (when-let [influence-limit (:influencelimit card)]
     [:div.heading (str "Influence limit: " influence-limit)])
   (when-let [influence (:factioncost card)]
     (when-let [faction (:faction card)]
       [:div.heading "Influence "
        [:span.influence
         {:dangerouslySetInnerHTML #js {:__html (apply str (for [i (range influence)] "&#8226;"))}
          :class                   (-> faction .toLowerCase (.replace " " "-"))}]]))
   [:div.text
    [:p [:span.type (str (:type card))] (if (empty? (:subtype card))
                                                   "" (str ": " (:subtype card)))]
    [:pre {:dangerouslySetInnerHTML #js {:__html (add-symbols (:text card))}}]
    [:div.pack
     (when-let [pack (:setname card)]
       (when-let [number (:number card)]
         (str pack " " number)))]]
   ])

(defn card-view [card owner]
  (reify
    om/IInitState
    (init-state [_] {:showText false})
    om/IRenderState
    (render-state [_ state]
      (sab/html
        [:div.card-preview.blue-shade
         (if (:showText state)
           (card-text card)
           (when-let [url (image-url card)]
             [:img {:src url
                    :onClick #(do (.preventDefault %)
                                (put! (:pub-chan (om/get-shared owner))
                                      {:topic :card-selected :data card})
                                nil)
                    :onError #(-> (om/set-state! owner {:showText true}))
                    :onLoad #(-> % .-target js/$ .show)}]))]))))

(defn card-info-view [card owner]
  (reify
    om/IInitState
    (init-state [_] {:selected-card nil})
    om/IDidMount
    (did-mount [_]
      (let [events (sub (:notif-chan (om/get-shared owner)) :card-selected (chan))]
        (go
          (loop [e (<! events)]
            (om/set-state! owner :selected-card (:data e))
            (recur (<! events))))))
    om/IRenderState
    (render-state [_ {:keys [selected-card]}]
      (sab/html
        (if (nil? selected-card)
          [:div]
          (card-text selected-card))))))

(defn types [side]
  (let [runner-types ["Identity" "Program" "Hardware" "Resource" "Event"]
        corp-types ["Agenda" "Asset" "ICE" "Operation" "Upgrade"]]
    (case side
      "All" (concat runner-types corp-types)
      "Runner" runner-types
      "Corp" (cons "Identity" corp-types))))

(defn factions [side]
  (let [runner-factions ["Anarch" "Criminal" "Shaper"]
        corp-factions ["Jinteki" "Haas-Bioroid" "NBN" "Weyland Consortium" "Neutral"]]
    (case side
      "All" (concat runner-factions corp-factions)
      "Runner" (conj runner-factions "Neutral")
      "Corp" corp-factions)))

(defn options [list]
  (let [options (cons "All" list)]
    (for [option options]
      [:option {:value option :dangerouslySetInnerHTML #js {:__html option}}])))

(defn filter-cards [filter-value field cards]
  (if (= filter-value "All")
    cards
    (filter #(= (field %) filter-value) cards)))

(defn match [query cards]
  (if (empty? query)
    cards
    (filter #(if (= (.indexOf (.toLowerCase (:title %)) query) -1) false true) cards)))

(defn sort-field [fieldname]
  (case fieldname
    "Name" :title
    "Influence" :factioncost
    "Cost" :cost
    "Faction" (juxt :side :faction)
    "Type" (juxt :side :type)
    "Set number" :number))

(defn handle-scroll [e owner {:keys [page]}]
  (let [$cardlist (js/$ ".card-list")
        height (- (.prop $cardlist "scrollHeight") (.innerHeight $cardlist))]
    (when (> (.scrollTop $cardlist) (- height 600))
      (om/update-state! owner :page inc))))

(defn handle-search [e owner]
  (doseq [filter [:set-filter :type-filter :sort-filter :faction-filter]]
    (om/set-state! owner filter "All"))
  (om/set-state! owner :search-query (.. e -target -value)))

(defn card-browser [{:keys [sets cycles] :as cursor} owner]
  (reify
    om/IInitState
    (init-state [this]
      {:search-query ""
       :sort-field "Faction"
       :set-filter "All"
       :type-filter "All"
       :side-filter "All"
       :faction-filter "All"
       :page 1
       :filter-ch (chan)})

    om/IWillMount
    (will-mount [this]
      (go (while true
            (let [f (<! (om/get-state owner :filter-ch))]
              (om/set-state! owner (:filter f) (:value f))))))

    om/IRenderState
    (render-state [this state]
      (.focus (js/$ ".search"))
      (sab/html
       [:div.cardbrowser
<<<<<<< HEAD
        [:div.filters#left-bar
         [:div.blue-shade.panel.filters
          (let [query (:search-query state)]
            [:div.search-box
             [:span.e.search-icon {:dangerouslySetInnerHTML #js {:__html "&#xe822;"}}]
             (when-not (empty? query)
               [:span.e.search-clear {:dangerouslySetInnerHTML #js {:__html "&#xe819;"}
                                      :on-click #(om/set-state! owner :search-query "")}])
             [:input.search {:on-change #(handle-search % owner)
                             :type "text" :placeholder "Search cards" :value query}]])

          [:div
           [:h4 "Sort by"]
           [:select {:value (:sort-filter state)
                     :on-change #(om/set-state! owner :sort-field (.trim (.. % -target -value)))}
            (for [field ["Faction" "Name" "Type" "Influence" "Cost" "Set number"]]
              [:option {:value field} field])]]

          (let [cycles (for [[cycle cycle-sets] (rest (group-by :cycle sets))]
                         {:name (str cycle " cycle") :available (:available (first cycle-sets))})
                cycle-sets (map #(if (:cycle %)
                                   (update-in % [:name] (fn [name] (str "&nbsp;&nbsp;&nbsp;&nbsp;" name)))
                                   %)
                                sets)]
            (for [filter [["Set" :set-filter (map :name (sort-by :available (concat cycles cycle-sets)))]
                          ["Side" :side-filter ["Corp" "Runner"]]
                          ["Faction" :faction-filter (factions (:side-filter state))]
                          ["Type" :type-filter (types (:side-filter state))]]]
              [:div
               [:h4 (first filter)]
               [:select {:value ((second filter) state)
                         :on-change #(om/set-state! owner (second filter) (.. % -target -value))}
                (options (last filter))]]))]

         [:div.blue-shade.panel.filters
          (om/build card-info-view nil)
          ]]
=======
        [:div.blue-shade.panel.filters
         (let [query (:search-query state)]
           [:div.search-box
            [:span.e.search-icon {:dangerouslySetInnerHTML #js {:__html "&#xe822;"}}]
            (when-not (empty? query)
              [:span.e.search-clear {:dangerouslySetInnerHTML #js {:__html "&#xe819;"}
                                     :on-click #(om/set-state! owner :search-query "")}])
            [:input.search {:on-change #(handle-search % owner)
                            :type "text" :placeholder "Search cards" :value query}]])

         [:div
          [:h4 "Sort by"]
          [:select {:value (:sort-filter state)
                    :on-change #(om/set-state! owner :sort-field (.trim (.. % -target -value)))}
           (for [field ["Faction" "Name" "Type" "Influence" "Cost" "Set number"]]
             [:option {:value field} field])]]

         (let [cycles-list-all (map #(assoc % :name (str (:name %) " Cycle")
                                            :cycle_position (:position %)
                                            :position 0)
                                    cycles)
               cycles-list (filter #(not (= (:size %) 1)) cycles-list-all)
               ;; Draft is specified as a cycle, but contains no set, nor is it marked as a bigbox
               ;; so we handled it specifically here for formatting purposes
               sets-list (map #(if (not (or (:bigbox %) (= (:name %) "Draft")))
                                  (update-in % [:name] (fn [name] (str "&nbsp;&nbsp;&nbsp;&nbsp;" name)))
                                  %)
                               sets)]
           (for [filter [["Set" :set-filter (map :name
                                                 (sort-by (juxt :cycle_position :position)
                                                          (concat cycles-list sets-list)))]
                         ["Side" :side-filter ["Corp" "Runner"]]
                         ["Faction" :faction-filter (factions (:side-filter state))]
                         ["Type" :type-filter (types (:side-filter state))]]]
             [:div
              [:h4 (first filter)]
              [:select {:value ((second filter) state)
                        :on-change #(om/set-state! owner (second filter) (.. % -target -value))}
               (options (last filter))]]))]
>>>>>>> 92c9d3e2

        [:div.card-list {:on-scroll #(handle-scroll % owner state)}
         (om/build-all card-view
                       (let [s (-> (:set-filter state)
                                     (.replace "&nbsp;&nbsp;&nbsp;&nbsp;" "")
                                     (.replace " Cycle" ""))
                             cycle-sets (set (for [x sets :when (= (:cycle x) s)] (:name x)))
                             cards (if (= s "All")
                                     (:cards cursor)
                                     (if (= (.indexOf (:set-filter state) "Cycle") -1)
                                       (filter #(= (:setname %) s) (:cards cursor))
                                       (filter #(cycle-sets (:setname %)) (:cards cursor))))]
                         (->> cards
                              (filter-cards (:side-filter state) :side)
                              (filter-cards (:faction-filter state) :faction)
                              (filter-cards (:type-filter state) :type)
                              (match (.toLowerCase (:search-query state)))
                              (sort-by (sort-field (:sort-field state)))
                              (take (* (:page state) 28))))
                       {:key :code})]]))))

(om/root card-browser
         app-state
         {:shared {:notif-chan notif-chan
                   :pub-chan   pub-chan}
          :target (. js/document (getElementById "cardbrowser"))})<|MERGE_RESOLUTION|>--- conflicted
+++ resolved
@@ -212,45 +212,6 @@
       (.focus (js/$ ".search"))
       (sab/html
        [:div.cardbrowser
-<<<<<<< HEAD
-        [:div.filters#left-bar
-         [:div.blue-shade.panel.filters
-          (let [query (:search-query state)]
-            [:div.search-box
-             [:span.e.search-icon {:dangerouslySetInnerHTML #js {:__html "&#xe822;"}}]
-             (when-not (empty? query)
-               [:span.e.search-clear {:dangerouslySetInnerHTML #js {:__html "&#xe819;"}
-                                      :on-click #(om/set-state! owner :search-query "")}])
-             [:input.search {:on-change #(handle-search % owner)
-                             :type "text" :placeholder "Search cards" :value query}]])
-
-          [:div
-           [:h4 "Sort by"]
-           [:select {:value (:sort-filter state)
-                     :on-change #(om/set-state! owner :sort-field (.trim (.. % -target -value)))}
-            (for [field ["Faction" "Name" "Type" "Influence" "Cost" "Set number"]]
-              [:option {:value field} field])]]
-
-          (let [cycles (for [[cycle cycle-sets] (rest (group-by :cycle sets))]
-                         {:name (str cycle " cycle") :available (:available (first cycle-sets))})
-                cycle-sets (map #(if (:cycle %)
-                                   (update-in % [:name] (fn [name] (str "&nbsp;&nbsp;&nbsp;&nbsp;" name)))
-                                   %)
-                                sets)]
-            (for [filter [["Set" :set-filter (map :name (sort-by :available (concat cycles cycle-sets)))]
-                          ["Side" :side-filter ["Corp" "Runner"]]
-                          ["Faction" :faction-filter (factions (:side-filter state))]
-                          ["Type" :type-filter (types (:side-filter state))]]]
-              [:div
-               [:h4 (first filter)]
-               [:select {:value ((second filter) state)
-                         :on-change #(om/set-state! owner (second filter) (.. % -target -value))}
-                (options (last filter))]]))]
-
-         [:div.blue-shade.panel.filters
-          (om/build card-info-view nil)
-          ]]
-=======
         [:div.blue-shade.panel.filters
          (let [query (:search-query state)]
            [:div.search-box
@@ -289,8 +250,11 @@
               [:h4 (first filter)]
               [:select {:value ((second filter) state)
                         :on-change #(om/set-state! owner (second filter) (.. % -target -value))}
-               (options (last filter))]]))]
->>>>>>> 92c9d3e2
+               (options (last filter))]]))
+
+         [:div.blue-shade.panel.filters
+          (om/build card-info-view nil)
+          ]]
 
         [:div.card-list {:on-scroll #(handle-scroll % owner state)}
          (om/build-all card-view
