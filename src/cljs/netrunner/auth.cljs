--- conflicted
+++ resolved
@@ -21,25 +21,15 @@
 (defn logged-menu [user owner]
   (om/component
    (sab/html
-<<<<<<< HEAD
-    [:ul
-     [:li.dropdown.usermenu
-      [:a.dropdown-toggle {:href "" :data-toggle "dropdown"}
-       (om/build avatar user {:key :username :opts {:size 22}})
-       (:username user)
-       [:b.caret]]
-      [:div.dropdown-menu.blue-shade.float-right
-       [:a.block-link {:href "/logout"} "Logout"]]]])))
-=======
-    [:li.dropdown.usermenu
-     [:a.dropdown-toggle {:href "" :data-toggle "dropdown"}
-      (om/build avatar user {:key :username :opts {:size 22}})
-      (:username user)
-      [:b.caret]]
-     [:div.dropdown-menu.blue-shade.float-right
-      [:a.block-link {:href "/account"} "My Account"]
-      [:a.block-link {:href "/logout"} "Logout"]]])))
->>>>>>> f1a33f8d
+     [:ul
+      [:li.dropdown.usermenu
+       [:a.dropdown-toggle {:href "" :data-toggle "dropdown"}
+        (om/build avatar user {:key :username :opts {:size 22}})
+        (:username user)
+        [:b.caret]]
+       [:div.dropdown-menu.blue-shade.float-right
+        [:a.block-link {:href "/account"} "My Account"]
+        [:a.block-link {:href "/logout"} "Logout"]]]])))
 
 (defn unlogged-menu [user owner]
   (om/component
