(ns netrunner.auth
  (:require-macros [cljs.core.async.macros :refer [go]])
  (:require [om.core :as om :include-macros true]
            [sablono.core :as sab :include-macros true]
            [cljs.core.async :refer [chan put!] :as async]
            [netrunner.appstate :refer [app-state]]
            [netrunner.ajax :refer [POST GET]]))

<<<<<<< HEAD

(defn handle-post [event owner url ref]
  (.preventDefault event)
  (om/set-state! owner :flash-message "")
  (let [params (-> event .-target js/$ .serialize)
        _ (.-serialize (js/$ (.-target event)))] ;; params is nil when built in :advanced mode. This fixes the issue.
    (go (let [response (<! (POST url params))]
          (if (and (= (:status response) 200) (= (:owner "/forgot") "/forgot") )
            (om/set-state! owner :flash-message "Reset password sent")
            (case (:status response)
              401 (om/set-state! owner :flash-message "Invalid login or password")
              421 (om/set-state! owner :flash-message "No account with that email address exists")
              422 (om/set-state! owner :flash-message "Username taken")
              423 (om/set-state! owner :flash-message "Username too long")
              424 (om/set-state! owner :flash-message "Email already used")
              (-> js/document .-location (.reload true))))))))

(defn handle-logout [event owner]
  (.preventDefault event)
  (go (let [response (<! (POST "/logout" nil))]
        (-> js/document .-location (.reload true)))))

(defn avatar [{:keys [emailhash]} owner opts]
=======
(defn avatar [{:keys [emailhash username]} owner opts]
>>>>>>> 5ba262c3
  (om/component
   (sab/html
    (when emailhash
      [:img.avatar
       {:src (str "https://www.gravatar.com/avatar/" emailhash "?d=retro&s=" (:size opts))
        :alt username}]))))

(defn authenticated [f]
  (if-let [user (:user @app-state)]
    (f user)
    (.modal (js/$ "#login-form") "show")))

(defn logged-menu [user owner]
  (om/component
   (sab/html
     [:ul
      [:li.dropdown.usermenu
       [:a.dropdown-toggle {:href "" :data-toggle "dropdown"}
        (om/build avatar user {:key :username :opts {:size 22}})
        (:username user)
        [:b.caret]]
       [:div.dropdown-menu.blue-shade.float-right
        [:a.block-link {:href "/account"} "Settings"]
        [:a.block-link {:on-click #(handle-logout % owner)} "Logout"]]]])))

(defn unlogged-menu [user owner]
  (om/component
   (sab/html
    [:ul
     [:li
      [:a {:href "" :data-target "#register-form" :data-toggle "modal"
           :on-click (fn [] .focus (js/$ "input[name='email']"))} "Sign up"]]
     [:li
      [:a {:href "" :data-target "#login-form" :data-toggle "modal"} "Login"]]])))

(defn auth-menu [{:keys [user]} owner]
  (om/component
   (if user
     (om/build logged-menu user)
     (om/build unlogged-menu user))))


(defn check-username [event owner]
  (go (let [response (<! (GET (str "/check/" (.-value (om/get-node owner "username")))))]
        (case (:status response)
          422 (om/set-state! owner :flash-message "Username taken")
          423 (om/set-state! owner :flash-message "Username too short/too long")
          (om/set-state! owner :flash-message "")))))

(defn check-email [event owner]
  (go (let [response (<! (GET (str "/check/" (.-value (om/get-node owner "email")))))]
        (if (= (:status response) 421)
          (om/set-state! owner :flash-message "No account with that email address exists")
          (om/set-state! owner :flash-message "")))))

(defn valid-email? [email]
  (let [pattern #"[a-z0-9!#$%&'*+/=?^_`{|}~-]+(?:\.[a-z0-9!#$%&'*+/=?^_`{|}~-]+)*@(?:[a-z0-9](?:[a-z0-9-]*[a-z0-9])?\.)+[a-z0-9](?:[a-z0-9-]*[a-z0-9])?"]
    (and (string? email) (re-matches pattern (.toLowerCase email)))))

(defn register [event owner]
  (.preventDefault event)
  (let [username (.-value (om/get-node owner "username"))
        email (.-value (om/get-node owner "email"))
        password (.-value (om/get-node owner "password"))]
    (cond
      (empty? email) (om/set-state! owner :flash-message "Email can't be empty")
      (empty? username) (om/set-state! owner :flash-message "Username can't be empty")
      (not (valid-email? email)) (om/set-state! owner :flash-message "Please enter a valid email address")
      (< 20 (count username)) (om/set-state! owner :flash-message "Username must be 20 characters or shorter")
      (empty? password) (om/set-state! owner :flash-message "Password can't be empty")
      :else (handle-post event owner "/register" "register-form"))))

(defn register-form [cursor owner]
  (reify
    om/IInitState
    (init-state [this] {:flash-message ""})

    om/IRenderState
    (render-state [this state]
      (sab/html
       [:div.modal.fade#register-form {:ref "register-form"}
        [:div.modal-dialog
         [:h3 "Create an account"]
         [:p.flash-message (:flash-message state)]
         [:form {:on-submit #(register % owner)}
          [:p [:input {:type "text" :placeholder "Email" :name "email" :ref "email"
                       :on-blur #(when-not (valid-email? (.. % -target -value))
                                   (om/set-state! owner :flash-message "Please enter a valid email address"))}]]
          [:p [:input {:type "text" :placeholder "Username" :name "username" :ref "username"
                       :on-blur #(check-username % owner) :maxLength "16"}]]
          [:p [:input {:type "password" :placeholder "Password" :name "password" :ref "password"}]]
          [:p [:button "Sign up"]
              [:button {:data-dismiss "modal"} "Cancel"]]]
         [:p "Already have an account? "
          [:span.fake-link {:on-click #(.modal (js/$ "#login-form") "show")
                            :data-dismiss "modal"} "Log in"]]
         [:p "Need to reset your password? "
          [:span.fake-link {:on-click #(.modal (js/$ "#forgot-form") "show")
                            :data-dismiss "modal"} "Reset"]]]]))))

(defn login-form [cursor owner]
  (reify
    om/IInitState
    (init-state [this] {:flash-message ""})

    om/IRenderState
    (render-state [this state]
      (sab/html
       [:div.modal.fade#login-form {:ref "login-form"}
        [:div.modal-dialog
         [:h3 "Log in"]
         [:p.flash-message (:flash-message state)]
         [:form {:on-submit #(handle-post % owner "/login" "login-form")}
          [:p [:input {:type "text" :placeholder "Username" :name "username"}]]
          [:p [:input {:type "password" :placeholder "Password" :name "password"}]]
          [:p [:button "Log in"]
           [:button {:data-dismiss "modal"} "Cancel"]]
          [:p "No account? "
           [:span.fake-link {:on-click #(.modal (js/$ "#register-form") "show")
                             :data-dismiss "modal"} "Sign up!"]]
          [:p "Forgot your password? "
           [:span.fake-link {:on-click #(.modal (js/$ "#forgot-form") "show")
                             :data-dismiss "modal"} "Reset"]]]]]))))

(defn forgot-form [cursor owner]
  (reify
    om/IInitState
    (init-state [this] {:flash-message ""})

    om/IRenderState
    (render-state [this state]
      (sab/html
       [:div.modal.fade#forgot-form {:ref "forgot-form"}
        [:div.modal-dialog
         [:h3 "Reset your Password"]
         [:p.flash-message (:flash-message state)]
         [:form {:on-submit #(handle-post % owner "/forgot" "forgot-form")}
          [:p [:input {:type "text" :placeholder "Email" :name "email"
                       :on-blur #(check-email % owner)}]]
          [:p [:button "Submit"]
              [:button {:data-dismiss "modal"} "Cancel"]]
          [:p "No account? "
            [:span.fake-link {:on-click #(.modal (js/$ "#register-form") "show")
                              :data-dismiss "modal"} "Sign up!"]]]]]))))

(defn auth-forms [cursor owner]
  (om/component
   (sab/html
    (when-not (:user @app-state)
      [:div
       (om/build register-form cursor)
       (om/build login-form cursor)
       (om/build forgot-form cursor)]))))

(om/root auth-menu app-state {:target (. js/document (getElementById "right-menu"))})
(om/root auth-forms app-state {:target (. js/document (getElementById "auth-forms"))})<|MERGE_RESOLUTION|>--- conflicted
+++ resolved
@@ -6,7 +6,6 @@
             [netrunner.appstate :refer [app-state]]
             [netrunner.ajax :refer [POST GET]]))
 
-<<<<<<< HEAD
 
 (defn handle-post [event owner url ref]
   (.preventDefault event)
@@ -29,10 +28,7 @@
   (go (let [response (<! (POST "/logout" nil))]
         (-> js/document .-location (.reload true)))))
 
-(defn avatar [{:keys [emailhash]} owner opts]
-=======
 (defn avatar [{:keys [emailhash username]} owner opts]
->>>>>>> 5ba262c3
   (om/component
    (sab/html
     (when emailhash
