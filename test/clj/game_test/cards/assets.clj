(ns game-test.cards.assets
  (:require [game.core :as core]
            [game-test.core :refer :all]
            [game-test.utils :refer :all]
            [game-test.macros :refer :all]
            [clojure.test :refer :all]))

(use-fixtures :once load-all-cards)

(deftest adonis-campaign
  (do-game
    (new-game (default-corp [(qty "Adonis Campaign" 1)])
              (default-runner))
    (play-from-hand state :corp "Adonis Campaign" "New remote")
    (let [ac (get-content state :remote1 0)]
      (core/rez state :corp ac)
      (is (= 1 (:credit (get-corp))))
      (is (= 12 (get-counters (refresh ac) :credit)) "12 counters on Adonis")
      (take-credits state :corp)
      (let [credits (:credit (get-corp))
            counters (get-counters (refresh ac) :credit)]
        (take-credits state :runner)
        (is (= (:credit (get-corp)) (+ credits 3)) "Gain 3 from Adonis")
        (is (= (get-counters (refresh ac) :credit) (- counters 3)) "9 counter remaining on Adonis")))))

(deftest advanced-assembly-lines
  (do-game
    (new-game (default-corp [(qty "Advanced Assembly Lines" 1)
                             (qty "PAD Campaign" 1)])
              (default-runner))
    (play-from-hand state :corp "Advanced Assembly Lines" "New remote")
    (let [aal (get-content state :remote1 0)
          credits (:credit (get-corp))
          hq (count (:hand (get-corp)))]
      (core/rez state :corp aal)
      (is (= (+ credits 2) (:credit (get-corp))) "Spend 1 gain 3")
      (card-ability state :corp aal 0)
      (prompt-select :corp (find-card "PAD Campaign" (:hand (get-corp))))
      (prompt-choice :corp "New remote")
      (is (= (- hq 1) (count (:hand (get-corp)))) "Installed 1 card, hq is empty"))))

(deftest aggressive-secretary
  (do-game
    (new-game
      (default-corp [(qty "Aggressive Secretary" 1)])
      (default-runner [(qty "Cache" 3)]))
    (play-from-hand state :corp "Aggressive Secretary" "New remote")
    (let [as (get-content state :remote1 0)]
      ;; Single advance AggSec
      (core/advance state :corp {:card (refresh as)})
      (take-credits state :corp)
      ;; Run on AggSec with 3 programs
      (play-from-hand state :runner "Cache")
      (play-from-hand state :runner "Cache")
      (play-from-hand state :runner "Cache")
      (run-empty-server state "Server 1")
      (prompt-choice :corp "Yes")
      (is (= 3 (:credit (get-corp))))
      ;; Corp can trash one program
      (prompt-select :corp (get-in @state [:runner :rig :program 1]))
      ;; There should be two Caches left
      (is (= 3 (:credit (get-corp))))
      (is (= 2 (count (get-in @state [:runner :rig :program])))))))

(deftest alexa-belsky
  (do-game
    (new-game
      (default-corp [(qty "Alexa Belsky" 1) (qty "Hedge Fund" 1) (qty "Breaking News" 1)
                     (qty "Gutenberg" 1) (qty "Product Placement" 1) (qty "Jackson Howard" 1)])
      (default-runner))
    (play-from-hand state :corp "Alexa Belsky" "New remote")
    (let [alexa (get-content state :remote1 0)]
      (core/rez state :corp alexa)
      (card-ability state :corp alexa 0)
      (is (= 1 (count (:discard (get-corp)))) "Alexa Belsky trashed")
      (is (= 5 (count (:hand (get-corp)))))
      (is (= 0 (count (:deck (get-corp)))))
      (prompt-choice :runner 5) ;Runner chooses to pay 5 credits so 2 cards are prevented from being shuffled
      (is (= 2 (count (:hand (get-corp)))))
      (is (= 3 (count (:deck (get-corp)))))
      (is (= 0 (:credit (get-runner)))))))

(deftest alix-t4lb07
  (do-game
    (new-game
      (default-corp [(qty "Alix T4LB07" 1) (qty "PAD Campaign" 3)])
      (default-runner))
    (play-from-hand state :corp "Alix T4LB07" "New remote")
    (let [alix (get-content state :remote1 0)]
      (core/rez state :corp alix)
      (play-from-hand state :corp "PAD Campaign" "New remote")
      (play-from-hand state :corp "PAD Campaign" "New remote")
      (take-credits state :corp)
      (take-credits state :runner)
      (is (= 2 (get-counters (refresh alix) :power)) "Two counters on Alix")
      (is (= 4 (:credit (get-corp))))
      (card-ability state :corp alix 0)
      (is (= 8 (:credit (get-corp))) "Gain 4 credits from Alix"))))

(deftest allele-repression
  ;; Allele Repression
  (do-game
    (new-game (default-corp [(qty "Allele Repression" 1)])
              (default-runner))
    (play-from-hand state :corp "Allele Repression" "New remote")
    (let [ar (get-content state :remote1 0)]
      (core/advance state :corp (refresh ar))
      (core/advance state :corp (refresh ar))
      (card-ability state :corp ar 0)
      (is (= 1 (count (:discard (get-corp)))) "Allele Repression is trashed"))))

(deftest amani-senai
  ;; Amani Senai - trace on score/steal to bounce, with base strength = advancement req of the agenda
  (do-game
    (new-game (default-corp [(qty "Amani Senai" 1)
                             (qty "Medical Breakthrough" 2)])
              (default-runner [(qty "Analog Dreamers" 1)]))
    (play-from-hand state :corp "Amani Senai" "New remote")
    (play-from-hand state :corp "Medical Breakthrough" "New remote")
    (play-from-hand state :corp "Medical Breakthrough" "New remote")
    (take-credits state :corp)
    (let [senai (get-content state :remote1 0)
          breakthrough (get-content state :remote3 0)]
      (core/rez state :corp senai)
      (play-from-hand state :runner "Analog Dreamers")
      (run-empty-server state "Server 2")
      (prompt-choice :runner "Steal")
      (is (= 0 (count (get-in @state [:corp :servers :remote2 :content]))) "Agenda was stolen")
      (prompt-choice :corp "Medical Breakthrough") ;simult. effect resolution
      (prompt-choice :corp "Yes")
      (prompt-choice :corp 0)  ;; Corp doesn't pump trace
      (is (= 3 (-> (get-runner) :prompt first :strength)) "Trace base strength is 3 after stealing first Breakthrough")
      (prompt-choice :runner 0)
      (let [n (count (get-in @state [:runner :hand]))]
        (is (= 1 (count (get-in @state [:runner :rig :program]))) "There is an Analog Dreamers installed")
        (prompt-select :corp (first (get-in @state [:runner :rig :program])))
        (is (= 0 (count (get-in @state [:runner :rig :program]))) "Analog Dreamers was uninstalled")
        (is (= (+ n 1) (count (get-in @state [:runner :hand]))) "Analog Dreamers was added to hand"))
      (take-credits state :runner)
      (score-agenda state :corp breakthrough)
      ;; (prompt-choice :corp "Medical Breakthrough") ; there is no simult. effect resolution on score for some reason
      (prompt-choice :corp "Yes")       ;corp should get to trigger trace even when no runner cards are installed
      (prompt-choice :corp 0)
      (is (= 2 (-> (get-runner) :prompt first :strength)) "Trace base strength is 2 after scoring second Breakthrough"))))

(deftest anson-rose
  ;; Anson Rose
  (do-game
    (new-game
      (default-corp [(qty "Anson Rose" 1) (qty "Ice Wall" 1)])
      (default-runner))
    (play-from-hand state :corp "Anson Rose" "New remote")
    (play-from-hand state :corp "Ice Wall" "HQ")
    (let [ar (get-content state :remote1 0)
          iw (get-ice state :hq 0)]
      (core/rez state :corp (refresh ar))
      (is (nil? (:advance-counter (refresh ar))) "Anson Rose should start with 0 advancement counters")
      (is (nil? (:advance-counter (refresh iw))) "Ice Wall should start with 0 advancement counters")
      (take-credits state :corp)
      (take-credits state :runner)
      (core/end-phase-12 state :corp nil)
      (is (= 1 (:advance-counter (refresh ar))) "Anson Rose should gain 1 advancement counter at start of turn")
      (is (nil? (:advance-counter (refresh iw))) "Ice Wall should still have 0 counters so far")
      (take-credits state :corp)
      (take-credits state :runner)
      (core/end-phase-12 state :corp nil)
      (is (= 2 (:advance-counter (refresh ar))) "Anson Rose should gain 1 advancement counter at start of turn")
      (is (nil? (:advance-counter (refresh iw))) "Ice Wall should still have 0 counters so far")
      (core/rez state :corp (refresh iw))
      (prompt-choice :corp "Yes")
      (prompt-choice :corp 2)
      (is (= 0 (:advance-counter (refresh ar))) "Anson Rose should lose all advancement counters")
      (is (= 2 (:advance-counter (refresh iw))) "Ice Wall should gain 2 advancement counter"))))

(deftest aryabhata-tech
  ;; Aryabhata Tech
  (do-game
    (new-game
      (default-corp [(qty "Aryabhata Tech" 1)
                     (qty "Hunter" 1)])
      (default-runner))
    (play-from-hand state :corp "Aryabhata Tech" "New remote")
    (play-from-hand state :corp "Hunter" "HQ")
    (let [at (get-content state :remote1 0)
          h (get-ice state :hq 0)]
      (core/rez state :corp (refresh at))
      (core/rez state :corp (refresh h))
      (take-credits state :corp)
      (run-on state :hq)
      (let [c-credits (:credit (get-corp))
            r-credits (:credit (get-runner))]
        (card-subroutine state :corp h 0)
        (prompt-choice :corp 0)
        (prompt-choice :runner 0)
        (is (= 1 (- (:credit (get-corp)) c-credits)))
        (is (= -1 (- (:credit (get-runner)) r-credits)))))))

(deftest bio-ethics-association
  ;; Bio-Ethics Association
  (testing "Basic test"
    (do-game
      (new-game
        (default-corp [(qty "Bio-Ethics Association" 1)])
        (default-runner))
      (play-from-hand state :corp "Bio-Ethics Association" "New remote")
      (core/rez state :corp (get-content state :remote1 0))
      (take-credits state :corp)
      (take-credits state :runner)
      (is (= 1 (count (:discard (get-runner)))))))
  (testing "should be able to prevent damage from multiple copies"
    (do-game
      (new-game
        (default-corp [(qty "Bio-Ethics Association" 2)])
        (default-runner [(qty "Feedback Filter" 1) (qty "Sure Gamble" 3)]))
      (play-from-hand state :corp "Bio-Ethics Association" "New remote")
      (play-from-hand state :corp "Bio-Ethics Association" "New remote")
      (core/rez state :corp (get-content state :remote1 0))
      (core/rez state :corp (get-content state :remote2 0))
      (take-credits state :corp)
      (play-from-hand state :runner "Feedback Filter")
      (take-credits state :runner)
      (let [filter (get-hardware state 0)]
        (is (= 1 (count (:prompt (get-runner)))) "Runner has a single damage prevention prompt")
        (card-ability state :runner filter 0)
        (prompt-choice :runner "Done")
        (is (= 0 (count (:discard (get-runner)))) "Runner prevented damage")
        (is (= 1 (count (:prompt (get-runner)))) "Runner has a next damage prevention prompt")
        (prompt-choice :runner "Done")
        (is (= 1 (count (:discard (get-runner)))) "Runner took 1 net damage")))))

(deftest bioroid-work-crew
  ;; Bioroid Work Crew
  (letfn [(bwc-test [card]
            (do-game
              (new-game
                (default-corp [(qty "Bioroid Work Crew" 1)
                               (qty card 1)])
                (default-runner))
              (play-from-hand state :corp "Bioroid Work Crew" "New remote")
              (let [bwc (get-content state :remote1 0)]
                (core/rez state :corp bwc)
                (card-ability state :corp bwc 0)
                (prompt-select :corp (find-card card (:hand (get-corp))))
                (prompt-choice :corp "New remote")
                (is (= 0 (count (:hand (get-corp)))))
                (is (= 1 (count (:discard (get-corp)))) "Card should be discarded now"))))]
    (doall (map bwc-test
                ["Hostile Takeover"
                 "Dedicated Response Team"
                 "Builder"
                 "Research Station"]))))

(deftest blacklist
  ;; Blacklist
  (testing "#2426.  Need to allow steal."
    (do-game
      (new-game (default-corp [(qty "Fetal AI" 3) (qty "Blacklist" 1)])
                (default-runner))
      (trash-from-hand state :corp "Fetal AI")
      (play-from-hand state :corp "Blacklist" "New remote")
      (core/rez state :corp (get-content state :remote1 0))
      (is (= 1 (count (:discard (get-corp)))))
      (take-credits state :corp)
      (run-empty-server state :archives)
      (prompt-choice-partial :runner "Pay")
      (is (= 2 (:agenda-point (get-runner))) "Runner has 2 agenda points")
      (is (= 1 (count (:scored (get-runner))))))))

(deftest breached-dome
  ;; Breached Dome
  (do-game
    (new-game (default-corp [(qty "Breached Dome" 10)])
              (default-runner [(qty "Sure Gamble" 10)]))
    (trash-from-hand state :corp "Breached Dome")
    (play-from-hand state :corp "Breached Dome" "New remote")
    (take-credits state :corp)
    (run-empty-server state "R&D")
    (prompt-choice :runner "No action")
    (is (= 4 (count (:hand (get-runner)))) "Runner took 1 meat damage")
    (is (= 4 (count (:deck (get-runner)))) "Runner milled 1 card")
    (is (= 2 (count (:discard (get-runner)))) "Runner's discard grew by 2")
    (run-empty-server state "Server 1")
    (prompt-choice :runner "No action")
    (is (= 3 (count (:hand (get-runner)))) "Runner took 1 meat damage")
    (is (= 3 (count (:deck (get-runner)))) "Runner milled 1 card")
    (is (= 4 (count (:discard (get-runner)))) "Runner's discard grew by 2")
    (run-empty-server state "Archives")
    (is (= 2 (count (:hand (get-runner)))) "Runner took 1 meat damage")
    (is (= 2 (count (:deck (get-runner)))) "Runner milled 1 card")
    (is (= 6 (count (:discard (get-runner)))) "Runner's discard grew by 2")))

(deftest brain-taping-warehouse
  ;; Brain-Taping Warehouse - Lower rez cost of Bioroid ICE by 1 for each unspent Runner click
  (do-game
    (new-game (default-corp [(qty "Brain-Taping Warehouse" 1) (qty "Ichi 1.0" 1)
                             (qty "Eli 1.0" 1)])
              (default-runner))
    (play-from-hand state :corp "Brain-Taping Warehouse" "New remote")
    (play-from-hand state :corp "Ichi 1.0" "Server 1")
    (play-from-hand state :corp "Eli 1.0" "HQ")
    (let [ichi (get-ice state :remote1 0)
          eli (get-ice state :hq 0)]
      (take-credits state :corp)
      (run-on state :remote1)
      (core/rez state :corp (get-content state :remote1 0))
      (is (= 3 (:click (get-runner))))
      (core/rez state :corp ichi)
      (is (= 2 (:credit (get-corp))) "Paid only 2c to rez Ichi; reduction of 3c")
      (run-jack-out state)
      (run-on state :hq)
      (is (= 2 (:click (get-runner))))
      (core/rez state :corp eli)
      (is (= 1 (:credit (get-corp))) "Paid only 1c to rez Eli; reduction of 2c"))))

(deftest broadcast-square
  ;; Broadcast Square - Trace 3: Prevent all bad publicity
  (do-game
    (new-game (default-corp [(qty "Profiteering" 1) (qty "Hostile Takeover" 1) (qty "Broadcast Square" 1)])
              (default-runner))
    (play-from-hand state :corp "Broadcast Square" "New remote")
    (core/rez state :corp (get-content state :remote1 0))
    (is (= 3 (:credit (get-corp))) "Corp should have spent 2 credits")
    (play-from-hand state :corp "Profiteering" "New remote")
    (score-agenda state :corp (get-content state :remote2 0))
    (prompt-choice :corp "3")  ;; Take 3 bad publicity from Profiteering, gain 15 (if bad publicity actually taken)
    (prompt-choice :corp 0)  ;; Corp doesn't pump trace, base 3
    (prompt-choice :runner 0)  ;; Runner doesn't pump trace; loses trace
    (is (= 1 (:agenda-point (get-corp))) "Corp should score a 1-point agenda")
    (is (= 0 (:bad-publicity (get-corp))) "Corp should gain 0 bad publicity")
    (is (= 3 (:credit (get-corp))) "Corp should gain 0 credits")
    (play-from-hand state :corp "Hostile Takeover" "New remote")
    (score-agenda state :corp (get-content state :remote3 0))
    (prompt-choice :corp 0)  ;; Corp doesn't pump trace, base 3
    (prompt-choice :runner 3)  ;; Runner pumps trace; wins trace
    (is (= 2 (:agenda-point (get-corp))) "Corp should score a 1-point agenda")
    (is (= 1 (:bad-publicity (get-corp))) "Corp should gain 1 bad publicity from failed trace")
    (is (= 10 (:credit (get-corp))) "Corp should gain 7 credits")))

(deftest capital-investors
  ;; Capital Investors - Click for 2 credits
  (do-game
    (new-game (default-corp [(qty "Capital Investors" 1)])
              (default-runner))
    (play-from-hand state :corp "Capital Investors" "New remote")
    (let [cap (get-content state :remote1 0)]
      (core/rez state :corp cap)
      (card-ability state :corp cap 0)
      (card-ability state :corp cap 0)
      (is (= 0 (:click (get-corp))) "Used twice, spent 2 clicks")
      (is (= 7 (:credit (get-corp))) "Used twice, gained 4 credits"))))

(deftest cerebral-overwriter
  ;; Cerebral Overwriter
  (do-game
    (new-game (default-corp ["Cerebral Overwriter"])
              (default-runner))
    (play-from-hand state :corp "Cerebral Overwriter" "New remote")
    (let [co (get-content state :remote1 0)]
      (core/advance state :corp {:card (refresh co)})
      (core/advance state :corp {:card (refresh co)})
      (is (= 2 (get-in (refresh co) [:advance-counter])))
      (take-credits state :corp)
      (run-empty-server state "Server 1")
      (prompt-choice :corp "Yes") ; choose to do the optional ability
      (is (= 2 (:brain-damage (get-runner))) "Runner takes 2 brain damage"))))

(deftest chairman-hiro
  ;; Chairman Hiro - Reduce Runner max hand size; add as 2 agenda points if Runner trashes him
  (do-game
    (new-game (default-corp [(qty "Chairman Hiro" 2)])
              (default-runner))
    (play-from-hand state :corp "Chairman Hiro" "New remote")
    (play-from-hand state :corp "Chairman Hiro" "Server 1")
    (prompt-choice :corp "OK")
    (is (= 1 (count (:discard (get-corp)))) "First Hiro trashed")
    (is (= 0 (:agenda-point (get-runner))) "No points for Runner if trashed by Corp")
    (let [hiro (get-content state :remote1 0)]
      (core/rez state :corp hiro)
      (is (= 3 (core/hand-size state :runner)) "Runner max hand size reduced by 2")
      (take-credits state :corp)
      (take-credits state :runner 3)
      (run-empty-server state "Server 1")
      (prompt-choice-partial :runner "Pay") ; trash Hiro
      (is (= 2 (:credit (get-runner))) "Runner paid 6 credits to trash")
      (is (= 5 (core/hand-size state :runner)) "Runner max hand size restored to 5")
      (is (= 1 (count (get-in @state [:runner :scored])))
          "Chairman Hiro added to Runner score area")
      (is (= 2 (:agenda-point (get-runner))) "Runner gained 2 agenda points"))))

(deftest chief-slee
  ;; Chief Slee
  (do-game
    (new-game (default-corp ["Chief Slee" "Hive" "Hedge Fund"])
              (default-runner [(qty "Sure Gamble" 5)]))
    (play-from-hand state :corp "Hedge Fund")
    (play-from-hand state :corp "Hive" "HQ")
    (play-from-hand state :corp "Chief Slee" "New remote")
    (run-on state :hq)
    (let [slee (get-content state :remote1 0)
          hive (get-ice state :hq 0)]
      (core/rez state :corp hive)
      (card-subroutine state :corp hive 0)
      (dotimes [_ 5]
        (card-ability state :corp slee 0))
      (take-credits state :runner)
      (card-ability state :corp slee 1)
      (is (= 5 (count (:discard (get-runner)))) "Chief Slee should do 5 meat damage"))))

(deftest ci-fund
  ;; C.I. Fund
  (do-game
    (new-game (default-corp ["C.I. Fund" "Hedge Fund"])
              (default-runner))
    (play-from-hand state :corp "Hedge Fund")
    (play-from-hand state :corp "C.I. Fund" "New remote")
    (take-credits state :corp)
    (let [ci (get-content state :remote1 0)]
      (core/rez state :corp ci)
      (take-credits state :runner)
      (card-ability state :corp ci 0)
      (prompt-choice :corp 3)
      (is (= 3 (-> (refresh ci) :counter :credit)))
      (core/end-phase-12 state :corp nil)
      (take-credits state :corp)
      (take-credits state :runner)
      (card-ability state :corp ci 0)
      (prompt-choice :corp 3)
      (is (= 6 (-> (refresh ci) :counter :credit)))
      (core/end-phase-12 state :corp nil)
      (is (= 8 (-> (refresh ci) :counter :credit)))
      (take-credits state :corp)
      (take-credits state :runner)
      (core/end-phase-12 state :corp nil)
      (is (= 10 (-> (refresh ci) :counter :credit)))
      (let [credits (:credit (get-corp))]
        (card-ability state :corp ci 1)
        (is (= 8 (- (:credit (get-corp)) credits)))
        (is (nil? (-> (refresh ci) :counter :credit)))))))

(deftest city-surveillance
  ;; City Surveillance - Runner chooses to pay 1 credit or take 1 tag at start of their turn
  (do-game
    (new-game (default-corp [(qty "City Surveillance" 1)])
              (default-runner))
    (play-from-hand state :corp "City Surveillance" "New remote")
    (let [surv (get-content state :remote1 0)]
      (core/rez state :corp surv)
      (take-credits state :corp)
      (is (some #{"Pay 1[Credits]" "Take 1 tag"} (-> (get-runner) :prompt first :choices)))
      (prompt-choice :runner "Pay 1[Credits]")
      (is (= 4 (:credit (get-runner))) "Runner paid 1 credit")
      (is (= 0 (:tag (get-runner))) "Runner didn't take a tag")
      (is (empty? (:prompt (get-runner))) "City Surveillance only fired once")
      (take-credits state :runner)
      (core/lose state :runner :credit (:credit (get-runner))) ;; Set Runner's credits to 0 so they can't choose to pay
      (take-credits state :corp)
      (is (some #{"Take 1 tag"} (-> (get-runner) :prompt first :choices)))
      (prompt-choice :runner "Take 1 tag")
      (is (= 0 (:credit (get-runner))) "Runner paid no credits")
      (is (= 1 (:tag (get-runner))) "Runner took 1 tag"))
      (is (empty? (:prompt (get-runner))) "City Surveillance only fired once")))

(deftest clone-suffrage-movement
  ;; Clone Suffrage Movement
  (do-game
    (new-game (default-corp ["Clone Suffrage Movement" (qty "Hedge Fund" 2) "Ice Wall"])
              (default-runner))
    (core/gain state :corp :click 1)
    (play-from-hand state :corp "Clone Suffrage Movement" "New remote")
    (play-from-hand state :corp "Hedge Fund")
    (play-from-hand state :corp "Hedge Fund")
    (let [csm (get-content state :remote1 0)]
      (core/rez state :corp (refresh csm))
      (take-credits state :corp)
      (take-credits state :runner)
      (is (= 2 (-> (get-corp) :discard count)) "Clone Suffrage Movement should activate")
      (is (:corp-phase-12 @state) "Corp should get option to fire Clone Suffrage Movement")
      ;; Runner has 1+ credit and chooses to pay 1 credit
      (card-ability state :corp csm 0)
      (prompt-select :corp (find-card "Hedge Fund" (:discard (get-corp))))
      (core/end-phase-12 state :corp nil)
      (play-from-hand state :corp "Ice Wall" "Server 1")
      (take-credits state :corp)
      (take-credits state :runner)
      (is (not (:corp-phase-12 @state)) "Clone Suffrage Movement didn't activate cuz of the ice"))))

(deftest clyde-van-rite
  ;; Clyde Van Rite - Multiple scenarios involving Runner not having credits/cards to trash
  (do-game
    (new-game (default-corp ["Clyde Van Rite" "Ice Wall"])
              (default-runner [(qty "Sure Gamble" 7)]))
    (play-from-hand state :corp "Clyde Van Rite" "New remote")
    (let [clyde (get-content state :remote1 0)]
      (core/rez state :corp clyde)
      (take-credits state :corp)
      (take-credits state :runner)
      (is (:corp-phase-12 @state) "Corp in Step 1.2")
      ;; Runner has 1+ credit and chooses to pay 1 credit
      (card-ability state :corp clyde 0)
      (is (= 9 (:credit (get-runner))))
      (is (= 2 (count (:deck (get-runner)))))
      (is (some #{"Pay 1[Credits]" "Trash top card"} (-> (get-runner) :prompt first :choices)))
      (prompt-choice-partial :runner "Pay")
      (is (= 8 (:credit (get-runner))))
      (is (= 2 (count (:deck (get-runner)))))
      (core/end-phase-12 state :corp nil)
      (take-credits state :corp)
      (take-credits state :runner)
      ;; Runner can't pay 1 credit so must trash top card
      (core/lose state :runner :credit (:credit (get-runner)))
      (card-ability state :corp clyde 0)
      (is (= 0 (:credit (get-runner))))
      (is (= 2 (count (:deck (get-runner)))))
      (is (some #{"Trash top card"} (-> (get-runner) :prompt first :choices)))
      (prompt-choice-partial :runner "Trash")
      (is (= 0 (:credit (get-runner))))
      (is (= 1 (count (:deck (get-runner)))))
      (core/end-phase-12 state :corp nil)
      (take-credits state :corp)
      (take-credits state :runner)
      ;; Runner has 1+ card in Stack and chooses to trash 1 card
      (card-ability state :corp clyde 0)
      (is (= 4 (:credit (get-runner))))
      (is (= 1 (count (:deck (get-runner)))))
      (is (some #{"Pay 1[Credits]" "Trash top card"} (-> (get-runner) :prompt first :choices)))
      (prompt-choice :runner "Trash top card")
      (is (= 4 (:credit (get-runner))))
      (is (= 0 (count (:deck (get-runner)))))
      (core/end-phase-12 state :corp nil)
      (take-credits state :corp)
      (take-credits state :runner)
      ;; Runner has no cards in Stack so must pay 1 credit
      (card-ability state :corp clyde 0)
      (is (= 8 (:credit (get-runner))))
      (is (= 0 (count (:deck (get-runner)))))
      (is (some #{"Pay 1[Credits]"} (-> (get-runner) :prompt first :choices)))
      (prompt-choice-partial :runner "Pay")
      (is (= 7 (:credit (get-runner))))
      (is (= 0 (count (:deck (get-runner)))))
      (take-credits state :corp)
      (dotimes [_ 4]
        (core/click-credit state :runner nil))
      (core/lose state :runner :credit (:credit (get-runner)))
      (core/end-turn state :runner nil)
      ;; Runner has no credits and no cards so nothing happens
      (card-ability state :corp clyde 0)
      (is (= 0 (:credit (get-runner))))
      (is (= 0 (count (:deck (get-runner)))))
      (is (empty? (get-in @state [:corp :prompt]))))))

(deftest commercial-bankers-group
  ;; Commercial Bankers Group - Gain 3 credits at turn start if unprotected by ice
  (do-game
    (new-game (default-corp [(qty "Commercial Bankers Group" 1) (qty "Ice Wall" 1)])
              (default-runner))
    (play-from-hand state :corp "Commercial Bankers Group" "New remote")
    (let [cbg (get-content state :remote1 0)]
      (core/rez state :corp cbg)
      (take-credits state :corp)
      (take-credits state :runner)
      (is (= 9 (:credit (get-corp))) "Bankers Group paid 3 credits")
      (play-from-hand state :corp "Ice Wall" "Server 1")
      (take-credits state :corp)
      (is (= 11 (:credit (get-corp))))
      (take-credits state :runner)
      (is (= 11 (:credit (get-corp))) "Bankers Group didn't pay credits"))))

(deftest constellation-protocol
  ;; Constellation Protocol
  (testing "Basic test"
    (do-game
      (new-game (default-corp ["Constellation Protocol" "Ice Wall" "Fire Wall"])
                (default-runner))
      (core/gain state :corp :credit 100 :click 10)
      (play-from-hand state :corp "Constellation Protocol" "New remote")
      (play-from-hand state :corp "Ice Wall" "New remote")
      (play-from-hand state :corp "Fire Wall" "New remote")
      (let [cp (get-content state :remote1 0)
            iw (get-ice state :remote2 0)
            fw (get-ice state :remote3 0)]
        (core/rez state :corp cp)
        (core/rez state :corp iw)
        (core/rez state :corp fw)
        (advance state iw 1)
        (advance state fw 1)
        (take-credits state :corp)
        (take-credits state :runner)
        (is (:corp-phase-12 @state) "Should be waiting for Constellation Protocol to be fired")
        (card-ability state :corp cp 0)
        (is (= 1 (:advance-counter (refresh iw))))
        (is (= 1 (:advance-counter (refresh fw))))
        (prompt-select :corp (refresh iw))
        (prompt-select :corp (refresh fw))
        (is (= 0 (:advance-counter (refresh iw))))
        (is (= 2 (:advance-counter (refresh fw))))
        (core/end-phase-12 state :corp nil))))
  (testing "Variable number of advanceable cards"
    (do-game
      (new-game (default-corp ["Constellation Protocol" "Ice Wall" "Hive"])
                (default-runner))
      (core/gain state :corp :credit 100 :click 10)
      (play-from-hand state :corp "Constellation Protocol" "New remote")
      (let [cp (get-content state :remote1 0)]
        (core/rez state :corp cp))
      (take-credits state :corp)
      (take-credits state :runner)
      (is (not (:corp-phase-12 @state)) "Constellation Protocol shouldn't fire with no advanceable ice")
      (play-from-hand state :corp "Ice Wall" "New remote")
      (let [iw (get-ice state :remote2 0)]
        (core/rez state :corp iw)
        (advance state iw 1)
        (take-credits state :corp)
        (take-credits state :runner)
        (is (not (:corp-phase-12 @state)) "Constellation Protocol shouldn't fire with only a single ice"))
      (play-from-hand state :corp "Hive" "New remote")
      (let [hive (get-ice state :remote3 0)]
        (core/rez state :corp hive)
        (take-credits state :corp)
        (take-credits state :runner)
        (is (not (:corp-phase-12 @state)) "Constellation Protocol shouldn't fire when the target ice can't be advanced"))))
  (testing "Can't advance assets"
    (do-game
      (new-game (default-corp ["Constellation Protocol" "Ice Wall" "Contract Killer"])
                (default-runner))
      (core/gain state :corp :credit 100 :click 10)
      (play-from-hand state :corp "Constellation Protocol" "New remote")
      (play-from-hand state :corp "Ice Wall" "New remote")
      (play-from-hand state :corp "Contract Killer" "New remote")
      (let [cp (get-content state :remote1 0)
            iw (get-ice state :remote2 0)
            ck (get-content state :remote3 0)]
        (core/rez state :corp cp)
        (core/rez state :corp iw)
        (core/rez state :corp ck)
        (advance state iw 1))
      (take-credits state :corp)
      (take-credits state :runner)
      (is (not (:corp-phase-12 @state)) "Constellation Protocol shouldn't fire when only target is asset"))))

(deftest contract-killer
  ;; Contract Killer
  (do-game
    (new-game (default-corp ["Contract Killer"])
              (default-runner [(qty "Sure Gamble" 2) "Data Dealer"]))
    (core/gain state :corp :credit 10)
    (play-from-hand state :corp "Contract Killer" "New remote")
    (take-credits state :corp)
    (play-from-hand state :runner "Data Dealer")
    (take-credits state :runner)
    (let [ck (get-content state :remote1 0)]
      (advance state ck 2)
      (card-ability state :corp ck 0)
      (prompt-select :corp (get-resource state 0))
      (is (= 1 (-> (get-corp) :discard count)) "Contract Killer should be trashed as an ability cost")
      (is (= 1 (-> (get-runner) :discard count)) "Contract Killer should trash Data Dealer"))
    (take-credits state :corp)
    (take-credits state :runner)
    (core/gain state :corp :click 1)
    (core/move state :corp (find-card "Contract Killer" (:discard (get-corp))) :hand)
    (play-from-hand state :corp "Contract Killer" "New remote")
    (let [ck (get-content state :remote2 0)]
      (advance state ck 2)
      (card-ability state :corp ck 1)
      (is (= 1 (-> (get-corp) :discard count)) "Contract Killer should be trashed as an ability cost")
      (is (= 3 (-> (get-runner) :discard count)) "Contract Killer should do 2 meat damage"))))

(deftest corporate-town
  ;; Corporate Town
  (do-game
    (new-game (default-corp ["Corporate Town" "Hostile Takeover"])
              (default-runner ["Data Dealer"]))
    (core/gain state :corp :click 1)
    (play-and-score state "Hostile Takeover")
    (play-from-hand state :corp "Corporate Town" "New remote")
    (let [ct (get-content state :remote2 0)
          ht (get-scored state :corp)]
      (core/rez state :corp ct)
      (prompt-select :corp ht)
      (take-credits state :corp)
      (play-from-hand state :runner "Data Dealer")
      (take-credits state :runner)
      (card-ability state :corp ct 0)
      (prompt-select :corp (get-resource state 0))
      (is (= 1 (-> (get-runner) :discard count)) "Corporate Town should trash Data Dealer")
      (core/end-phase-12 state :corp nil)
      (take-credits state :corp)
      (take-credits state :runner)
      (is (not (:corp-phase-12 @state)) "Corporate Town shouldn't activate if there are no resources"))))

(deftest cpc-generator
  ;; CPC Generator
  (do-game
    (new-game (default-corp ["CPC Generator"])
              (default-runner))
    (play-from-hand state :corp "CPC Generator" "New remote")
    (core/rez state :corp (get-content state :remote1 0))
    (take-credits state :corp)
    (let [credits (:credit (get-corp))]
      (core/click-credit state :runner nil)
      (is (= 1 (- (:credit (get-corp)) credits)) "Should gain one from CPC Generator"))
    (let [credits (:credit (get-corp))]
      (core/click-credit state :runner nil)
      (is (= 0 (- (:credit (get-corp)) credits)) "Shouldn't gain another credit from CPC Generator"))))

(deftest daily-business-show
  ;; Daily Business Show
  (testing "Full test"
    (do-game
      (new-game (default-corp [(qty "Daily Business Show" 3) (qty "Hedge Fund" 1) (qty "Jackson Howard" 1)
                               (qty "Resistor" 1) (qty "Product Placement" 1) (qty "Breaking News" 1)])
                (default-runner))
      (starting-hand state :corp ["Daily Business Show" "Daily Business Show" "Daily Business Show" "Hedge Fund"])
      (core/gain state :corp :credit 1)
      (play-from-hand state :corp "Daily Business Show" "New remote")
      (play-from-hand state :corp "Daily Business Show" "New remote")
      (play-from-hand state :corp "Daily Business Show" "New remote")
      (core/rez state :corp (get-content state :remote1 0))
      (core/rez state :corp (get-content state :remote2 0))
      (core/rez state :corp (get-content state :remote3 0))
      (take-credits state :corp)
      (is (= 1 (count (:hand (get-corp)))))
      (take-credits state :runner)
      (is (= 5 (count (:hand (get-corp)))) "Drew an additional 3 cards with 3 DBS")
      (is (not-empty (:prompt (get-runner))) "Runner is waiting for Corp to use DBS")
      (prompt-select :corp (find-card "Hedge Fund" (:hand (get-corp)))) ;invalid target
      (prompt-select :corp (find-card "Resistor" (:hand (get-corp))))
      (prompt-select :corp (find-card "Product Placement" (:hand (get-corp))))
      (prompt-select :corp (find-card "Breaking News" (:hand (get-corp))))
      (is (= 2 (count (:hand (get-corp)))))
      (is (= "Hedge Fund" (:title (first (:hand (get-corp))))))
      (is (= "Jackson Howard" (:title (second (:hand (get-corp))))))
      (is (= "Resistor" (:title (last (:deck (get-corp))))) "Resistor last card in deck")
      (is (= "Product Placement" (:title (last (butlast (:deck (get-corp))))))
          "Product Placement second last card in deck")
      (is (= "Breaking News" (:title (last (butlast (butlast (:deck (get-corp)))))))
          "Breaking News third last card in deck")))
  (testing "Sensie Actors Union interaction"
    (do-game
      (new-game (default-corp [(qty "Daily Business Show" 1) (qty "Sensie Actors Union" 2)
                               (qty "Hedge Fund" 1) (qty "Jackson Howard" 1)
                               (qty "Resistor" 1) (qty "Product Placement" 1) (qty "Breaking News" 1)])
                (default-runner))
      (starting-hand state :corp ["Daily Business Show" "Sensie Actors Union" "Sensie Actors Union" "Hedge Fund"])
      (play-from-hand state :corp "Daily Business Show" "New remote")
      (play-from-hand state :corp "Sensie Actors Union" "New remote")
      (play-from-hand state :corp "Sensie Actors Union" "New remote")
      (let [sensie1 (get-content state :remote2 0)
            sensie2 (get-content state :remote3 0)]
        (core/rez state :corp (get-content state :remote1 0))
        (core/rez state :corp sensie1)
        (core/rez state :corp sensie2)
        (take-credits state :corp)
        (take-credits state :runner)
        ;; Use first Sensie
        (is (= 1 (count (:hand (get-corp)))))
        (card-ability state :corp sensie1 0)
        (is (= 5 (count (:hand (get-corp)))) "Drew 3 cards with Sensie, +1 with DBS")
        (prompt-select :corp (find-card "Resistor" (:hand (get-corp)))) ; DBS target
        (prompt-select :corp (find-card "Hedge Fund" (:hand (get-corp)))) ; Sensie target
        (is (= 3 (count (:hand (get-corp)))))
        (is (= "Hedge Fund" (:title (last (:deck (get-corp))))) "Hedge Fund last card in deck")
        (is (= "Resistor" (:title (last (butlast (:deck (get-corp))))))
            "Resistor second last card in deck")
        ;; Try to use first Sensie again
        (card-ability state :corp sensie1 0)
        (is (empty? (get-in @state [:corp :prompt])) "Sensie didn't activate")
        (is (= 3 (count (:hand (get-corp)))))
        ;; Use second Sensie
        (starting-hand state :corp ["Hedge Fund" "Jackson Howard"])
        (is (= 2 (count (:hand (get-corp)))))
        (card-ability state :corp sensie2 0)
        (is (= 5 (count (:hand (get-corp)))) "Drew 3 cards with Sensie, DBS didn't activate")
        (prompt-select :corp (find-card "Breaking News" (:hand (get-corp)))) ; Sensie target
        (is (= "Breaking News" (:title (last (:deck (get-corp))))) "Breaking News last card in deck"))))
  (testing "Should not trigger if rezzed after mandatory draw"
    (do-game
      (new-game (default-corp [(qty "Daily Business Show" 3) (qty "Hedge Fund" 1) (qty "Jackson Howard" 1)
                               (qty "Resistor" 1) (qty "Product Placement" 1) (qty "Breaking News" 1)])
                (default-runner))
      (starting-hand state :corp ["Daily Business Show"])
      (play-from-hand state :corp "Daily Business Show" "New remote")
      (core/rez state :corp (get-content state :remote1 0))
      (core/draw state :corp)
      (is (= 1 (count (:hand (get-corp)))) "DBS did not fire on manual draw")
      (is (empty? (:prompt (get-corp))) "Corp is not being asked to bury a card with DBS"))))

(deftest dedicated-response-team
  ;; Dedicated Response Team - Do 2 meat damage when successful run ends if Runner is tagged
  (do-game
    (new-game (default-corp [(qty "Dedicated Response Team" 1)])
              (default-runner))
    (play-from-hand state :corp "Dedicated Response Team" "New remote")
    (let [drt (get-content state :remote1 0)]
      (core/rez state :corp drt)
      (take-credits state :corp)
      (run-empty-server state :rd)
      (is (empty? (:discard (get-runner))) "Not tagged, no damage done")
      (core/gain state :runner :tag 1)
      (run-on state :rd)
      (run-jack-out state)
      (is (empty? (:discard (get-runner))) "Tagged but run unsuccessful, no damage done")
      (run-empty-server state :rd)
      (is (= 2 (count (:discard (get-runner)))) "Suffered 2 damage for successful run w/ tag"))))

(deftest early-premiere
  ;; Early Premiere - Pay 1c at start of turn to place an advancement on a card in a server
  (do-game
    (new-game (default-corp [(qty "Early Premiere" 1) (qty "Ice Wall" 1)
                             (qty "Ghost Branch" 1) (qty "Blacklist" 1)])
              (default-runner))
    (core/gain state :corp :click 1)
    (play-from-hand state :corp "Early Premiere" "New remote")
    (play-from-hand state :corp "Blacklist" "New remote")
    (play-from-hand state :corp "Ghost Branch" "New remote")
    (play-from-hand state :corp "Ice Wall" "HQ")
    (let [ep (get-content state :remote1 0)
          bl (get-content state :remote2 0)
          gb (get-content state :remote3 0)
          iw (get-ice state :hq 0)]
      (core/rez state :corp ep)
      (take-credits state :corp)
      (take-credits state :runner)
      (card-ability state :corp ep 0)
      (prompt-select :corp iw)
      (is (nil? (:advance-counter (refresh iw))) "Ice Wall can't targeted, not in server")
      (prompt-select :corp bl)
      (is (nil? (:advance-counter (refresh bl))) "Blacklist can't targeted, can't be advanced")
      (prompt-select :corp gb)
      (is (= 1 (:advance-counter (refresh gb))) "1 advancement on Ghost Branch")
      (is (= 4 (:credit (get-corp)))))))

(deftest echo-chamber
  ;; Echo Chamber - 3 clicks to become 1 point agenda
  (do-game
    (new-game (default-corp [(qty "Echo Chamber" 1)])
              (default-runner))
    (core/gain state :corp :click 1)
    (play-from-hand state :corp "Echo Chamber" "New remote")
    (let [ec (get-content state :remote1 0)]
      (core/rez state :corp ec)
      (card-ability state :corp ec 0))
    (is (= 1 (:agendapoints (get-in @state [:corp :scored 0]))) "Echo Chamber added to Corp score area")))

(deftest edge-of-world
  ;; Edge of World - ability
  (do-game
    (new-game (default-corp [(qty "Edge of World" 3) (qty "Ice Wall" 3)])
              (default-runner))
    (core/gain state :corp :credit 6 :click 1)
    (play-from-hand state :corp "Edge of World" "New remote")
    (play-from-hand state :corp "Edge of World" "New remote")
    (play-from-hand state :corp "Ice Wall" "Server 1")
    (play-from-hand state :corp "Ice Wall" "Server 1")
    (take-credits state :corp)
    (run-empty-server state "Server 1")
    (is (= :waiting (-> @state :runner :prompt first :prompt-type))
        "Runner waiting for Corp to act")
    (prompt-choice :corp "Yes")
    (prompt-choice :runner "Yes")
    (is (= 2 (:brain-damage (get-runner))) "Runner took 2 brain damage")
    (run-empty-server state "Server 2")
    (prompt-choice :corp "Yes")
    (prompt-choice :runner "Yes")
    (is (= 2 (:brain-damage (get-runner))) "Runner did not take brain damage when no ICE protected Edge of World")))

(deftest elizabeth-mills
  ;; Elizabeth Mills - Remove 1 bad publicity when rezzed; click-trash to trash a location
  (do-game
    (new-game (default-corp [(qty "Elizabeth Mills" 1)])
              (default-runner [(qty "Earthrise Hotel" 1)]))
    (core/gain state :corp :bad-publicity 1)
    (play-from-hand state :corp "Elizabeth Mills" "New remote")
    (take-credits state :corp)
    (play-from-hand state :runner "Earthrise Hotel")
    (take-credits state :runner)
    (let [liz (get-content state :remote1 0)
          hotel (get-in @state [:runner :rig :resource 0])]
      (core/rez state :corp liz)
      (is (= 0 (:bad-publicity (get-corp))) "1 bad publicity removed")
      (card-ability state :corp liz 0)
      (prompt-select :corp hotel)
      (is (= 1 (count (:discard (get-runner)))) "Earthrise trashed")
      (is (= 1 (count (:discard (get-corp)))) "Elizabeth Mills trashed")
      (is (= 1 (:bad-publicity (get-corp))) "1 bad publicity taken from trashing a location"))))

(deftest elizas-toybox
  ;; Eliza's Toybox - Rez a card ignoring all costs
  (do-game
    (new-game (default-corp [(qty "Eliza's Toybox" 1) (qty "Wotan" 1)])
              (default-runner))
    (core/gain state :corp :click 2)
    (play-from-hand state :corp "Wotan" "R&D")
    (play-from-hand state :corp "Eliza's Toybox" "New remote")
    (let [wotan (get-ice state :rd 0)
          eliza (get-content state :remote1 0)]
      (core/rez state :corp eliza)
      (is (= 1 (:credit (get-corp))))
      (card-ability state :corp eliza 0)
      (prompt-select :corp wotan)
      (is (get-in (refresh wotan) [:rezzed]))
      (is (= 0 (:click (get-corp))) "3 clicks spent")
      (is (= 1 (:credit (get-corp))) "No credits spent"))))

(deftest encryption-protocol
  ;; Encryption Protocol - Trash cost of installed cards increased by 1
  (do-game
    (new-game (default-corp [(qty "Encryption Protocol" 2)])
              (default-runner))
    (play-from-hand state :corp "Encryption Protocol" "New remote")
    (play-from-hand state :corp "Encryption Protocol" "New remote")
    (let [ep1 (get-content state :remote1 0)
          ep2 (get-content state :remote2 0)]
      (core/rez state :corp ep1)
      (core/rez state :corp ep2)
      (take-credits state :corp)
      (run-empty-server state "Server 1")
      (is (= 4 (core/trash-cost state :runner (refresh ep1)))
          "Trash cost increased to 4 by two active Encryption Protocols")
      (prompt-choice-partial :runner "Pay") ; trash first EP
      (run-empty-server state "Server 2")
      (is (= 3 (core/trash-cost state :runner (refresh ep2)))
          "Trash cost increased to 3 by one active Encryption Protocol"))))

(deftest eve-campaign
  (do-game
    (new-game (default-corp [(qty "Eve Campaign" 1)])
              (default-runner))
    (play-from-hand state :corp "Eve Campaign" "New remote")
    (let [eve (get-content state :remote1 0)]
      (core/rez state :corp eve)
      (is (= 0 (:credit (get-corp))))
      (is (= 16 (get-counters (refresh eve) :credit)))
      (take-credits state :corp 2)
      (take-credits state :runner)
      (is (= 4 (:credit (get-corp))))
      (is (= 14 (get-counters (refresh eve) :credit))))))

<<<<<<< HEAD
(deftest executive-boot-camp
=======
(deftest executive-boot-camp-alternate-rez-cost
  ;; Executive Boot Camp - works with Ice that has alternate rez costs
  (do-game
    (new-game (default-corp [(qty "15 Minutes" 1) (qty "Executive Boot Camp" 1)
                             (qty "Tithonium" 1)])
              (default-runner))
    (core/gain state :corp :credit 3)
    (score-agenda state :corp (find-card "15 Minutes" (:hand (get-corp))))
    (play-from-hand state :corp "Tithonium" "HQ")
    (play-from-hand state :corp "Executive Boot Camp" "New remote")
    (let [ebc (get-content state :remote1 0)
          tith (get-ice state :hq 0)]
      (core/rez state :corp ebc)
      (take-credits state :corp)
      (is (= 9 (:credit (get-corp))) "Corp ends turn with 9 credits")

      (take-credits state :runner)

      (is (not (:rezzed (refresh tith))) "Tithonium not rezzed")
      (is (:corp-phase-12 @state) "Corp in Step 1.2")
      (card-ability state :corp ebc 0)
      (prompt-select :corp tith)
      (prompt-choice :corp "No")
      (is (and (:installed (refresh tith)) (:rezzed (refresh tith))) "Rezzed Tithonium")
      (is (= 1 (:credit (get-corp))) "EBC saved 1 credit on the rez of Tithonium"))))

(deftest executive-boot-camp-suppress-start-of-turn
>>>>>>> ffbc083c
  ;; Executive Boot Camp - suppress the start-of-turn event on a rezzed card. Issue #1346.
  (do-game
    (new-game (default-corp [(qty "Eve Campaign" 1) (qty "Executive Boot Camp" 1)])
              (default-runner))
    (play-from-hand state :corp "Eve Campaign" "New remote")
    (play-from-hand state :corp "Executive Boot Camp" "New remote")
    (take-credits state :corp)
    (is (= 6 (:credit (get-corp))) "Corp ends turn with 6 credits")
    (let [eve (get-content state :remote1 0)
          ebc (get-content state :remote2 0)]
      (core/rez state :corp ebc)
      (take-credits state :runner)
      (is (:corp-phase-12 @state) "Corp in Step 1.2")
      (card-ability state :corp ebc 0)
      (prompt-select :corp eve)
      (is (= 2 (:credit (get-corp))) "EBC saved 1 credit on the rez of Eve")
      (is (= 16 (get-counters (refresh eve) :credit)))
      (core/end-phase-12 state :corp nil)
      (is (= 2 (:credit (get-corp))) "Corp did not gain credits from Eve")
      (is (= 16 (get-counters (refresh eve) :credit)) "Did not take counters from Eve")
      (take-credits state :corp)
      (take-credits state :runner)
      (is (not (:corp-phase-12 @state)) "With nothing to rez, EBC does not trigger Step 1.2")
      (is (= 14 (get-counters (refresh eve) :credit)) "Took counters from Eve"))))

(deftest false-flag
  (testing "when the corp attempts to score False Flag"
    (testing "and False Flag has 7 advancements"
      (do-game
       (new-game (default-corp [(qty "False Flag" 1)])
                 (default-runner))
       (play-from-hand state :corp "False Flag" "New remote")
       (let [ff (get-content state :remote1 0)]
         (core/add-counter state :corp ff :advancement 7)
         (core/rez state :corp (refresh ff))
         (card-ability state :corp (refresh ff) 0)
         (is (nil? (get-content state :remote1 0))
             "False Flag is no longer in remote")
         (is (= 3 (:agendapoints (get-in @state [:corp :scored 0])))
             "the corp can score False Flag")
         (is (= 1 (:click (get-corp)))
             "scoring False Flag costs one click"))))
    (testing "and False Flag has less than 7 advancements"
      (do-game
       (new-game (default-corp [(qty "False Flag" 1)])
                 (default-runner))
       (play-from-hand state :corp "False Flag" "New remote")
       (let [ff (get-content state :remote1 0)]
         (core/add-counter state :corp ff :advancement 6)
         (core/rez state :corp (refresh ff))
         (card-ability state :corp (refresh ff) 0)
         (is (not (nil? (get-content state :remote1 0)))
             "False Flag remains in the remote")
         (is (nil? (:agendapoints (get-in @state [:corp :scored 0])))
             "the corp cannot score false flag")
         (is (= 2 (:click (get-corp)))
             "the corp does not lose a click")))))
  (testing "when the runner accesses False Flag"
    (letfn [(false-flag-tags-test
              [[advancements expected-tags]]
              (testing (str "and False Flag has " advancements " advancements")
                (do-game
                 (new-game (default-corp [(qty "False Flag" 1)])
                           (default-runner))
                 (play-from-hand state :corp "False Flag" "New remote")
                 (core/add-prop state
                                :corp
                                (get-content state :remote1 0)
                                :advance-counter
                                advancements)
                 (take-credits state :corp)
                 (run-empty-server state "Server 1")
                 (prompt-choice :runner "No")
                 (let [tags (:tag (get-runner))]
                   (is (= expected-tags tags)
                       (str "the runner recieves " tags " tags"))))))]
      (doall (map false-flag-tags-test
                  [[0 0]
                   [2 1]
                   [5 2]
                   [10 5]])))))

(deftest franchise-city
  (do-game
    (new-game (default-corp [(qty "Franchise City" 1) (qty "Accelerated Beta Test" 1)])
              (default-runner))
    (play-from-hand state :corp "Franchise City" "New remote")
    (play-from-hand state :corp "Accelerated Beta Test" "New remote")
    (core/rez state :corp (get-content state :remote1 0))
    (take-credits state :corp 1)
    (run-empty-server state "Server 2")
    (prompt-choice :runner "Steal")
    (is (= 0 (count (get-in @state [:corp :servers :server2 :content]))) "Agenda was stolen")
    (is (= 2 (:agenda-point (get-runner))) "Runner stole 2 points")
    (is (= 0 (count (get-in @state [:corp :servers :server1 :content])))
        "Franchise City no longer installed")
    (is (find-card "Franchise City" (:scored (get-corp))) "Franchise City in corp scored area")
    (is (= 1 (:agenda-point (get-corp))) "Corp has 1 point")))

(deftest full-immersion-recstudio
  ;; Full Immmersion RecStudio - install directly, and via Interns
  (testing "Full test"
    (do-game
      (new-game
        (default-corp [(qty "Full Immersion RecStudio" 1)
                       (qty "Interns" 2)
                       (qty "Launch Campaign" 3)])
        (default-runner))
      (play-from-hand state :corp "Full Immersion RecStudio" "New remote")
      (let [fir (get-content state :remote1 0)]
        (core/rez state :corp fir)
        (card-ability state :corp fir 0)
        (prompt-select :corp (find-card "Launch Campaign" (:hand (get-corp))))
        (let [lc (first (:hosted (refresh fir)))]
          (is lc "Launch Campaign hosted on Full Immersion RecStudio")
          (core/rez state :corp lc)
          (is (and (:installed (refresh lc)) (:rezzed (refresh lc))) "Rezzed Launch Campaign")
          (take-credits state :corp)
          (take-credits state :runner)
          (is (= 5 (:credit (get-corp))) "Gained 2cr from Launch Campaign")
          (is (= 4 (get-counters (refresh lc) :credit)) "4cr left on Launch Campaign")
          (play-from-hand state :corp "Interns")
          (prompt-select :corp (find-card "Launch Campaign" (:hand (get-corp))))
          (prompt-choice :corp (refresh fir))
          (is (= 2 (count (:hosted (refresh fir)))) "Interns installed onto FIR")))))
  (testing "hosting an asset with events does not double-register events. Issue #1827"
    (do-game
      (new-game
        (default-corp [(qty "Full Immersion RecStudio" 1) (qty "Sandburg" 1) (qty "Vanilla" 1)
                       (qty "Oaktown Renovation" 1)])
        (default-runner))
      (play-from-hand state :corp "Full Immersion RecStudio" "New remote")
      (play-from-hand state :corp "Vanilla" "HQ")
      (let [fir (get-content state :remote1 0)
            van (get-ice state :hq 0)]
        (core/rez state :corp fir)
        (core/rez state :corp van)
        (card-ability state :corp fir 0)
        (prompt-select :corp (find-card "Sandburg" (:hand (get-corp))))
        (core/gain state :corp :credit 7 :click 3)
        (core/rez state :corp (first (:hosted (refresh fir))))
        (is (= 2 (:current-strength (refresh van))) "Vanilla at 2 strength")
        (card-ability state :corp fir 0)
        (prompt-select :corp (find-card "Oaktown Renovation" (:hand (get-corp))))
        (core/advance state :corp {:card (last (:hosted (refresh fir)))})
        (is (= 11 (:credit (get-corp))) "Gained 1cr from advancing Oaktown")))))

(deftest gene-splicer
  (testing "Runner accesses an unadvanced Gene Splicer and doesn't trash
           ;; No net damage is dealt and Gene Splicer remains installed"
    (do-game
      (new-game
        (default-corp [(qty "Gene Splicer" 1)])
        (default-runner [(qty "Sure Gamble" 3)]))
      (play-from-hand state :corp "Gene Splicer" "New remote")
      (take-credits state :corp)
      (run-empty-server state "Server 1")
      (prompt-choice :runner "No action")
      (is (= 0 (count (:discard (get-runner)))) "Runner took no net damage")
      (is (= "Gene Splicer" (:title (get-content state :remote1 0))) "Gene Splicer was not trashed")
      (is (= 5 (:credit (get-runner))) "Runner spent no credits")))
  (testing "Runner accesses an unadvanced Gene Splicer and trashes it.
           No net damage is dealt and Gene Splicer is trashed"
    (do-game
      (new-game
        (default-corp [(qty "Gene Splicer" 1)])
        (default-runner [(qty "Sure Gamble" 3)]))
      (play-from-hand state :corp "Gene Splicer" "New remote")
      (take-credits state :corp)
      (run-empty-server state "Server 1")
      (prompt-choice-partial :runner "Pay")
      (is (= 0 (count (:discard (get-runner)))) "Runner took no net damage")
      (is (= nil (get-content state :remote1 0)) "Gene Splicer is no longer in remote")
      (is (= (:title (last (:discard (get-corp)))) "Gene Splicer") "Gene Splicer trashed")
      (is (= 4 (:credit (get-runner))) "Runner spent 1 credit to trash Gene Splicer")))
  (testing "Runner accesses a single-advanced Gene Splicer and doesn't trash.
           1 net damage is dealt and Gene Splicer remains installed"
    (do-game
      (new-game
        (default-corp [(qty "Gene Splicer" 1)])
        (default-runner [(qty "Sure Gamble" 3)]))
      (play-from-hand state :corp "Gene Splicer" "New remote")
      (core/add-counter state :corp (get-content state :remote1 0) :advancement 1)
      (take-credits state :corp)
      (run-empty-server state "Server 1")
      (prompt-choice :runner "No action")
      (is (= 1 (count (:discard (get-runner)))) "Runner took 1 net damage")
      (is (= "Gene Splicer" (:title (get-content state :remote1 0))) "Gene Splicer was not trashed")
      (is (= 5 (:credit (get-runner))) "Runner spent no credits")))
  (testing "Runner accesses a single-advanced Gene Splicer and trashes it.
           1 net damage is dealt and Gene Splicer is trashed"
    (do-game
      (new-game
        (default-corp [(qty "Gene Splicer" 1)])
        (default-runner [(qty "Sure Gamble" 3)]))
      (play-from-hand state :corp "Gene Splicer" "New remote")
      (core/add-counter state :corp (get-content state :remote1 0) :advancement 1)
      (take-credits state :corp)
      (run-empty-server state "Server 1")
      (prompt-choice-partial :runner "Pay")
      (is (= 1 (count (:discard (get-runner)))) "Runner took 1 net damage")
      (is (= nil (get-content state :remote1 0)) "Gene Splicer is no longer in remote")
      (is (= (:title (last (:discard (get-corp)))) "Gene Splicer") "Gene Splicer trashed")
      (is (= 4 (:credit (get-runner))) "Runner spent 1 credit to trash Gene Splicer")))
  (testing "Runner accesses a double-advanced Gene Splicer and doesn't trash
           2 net damage is dealt and Gene Splicer remains installed"
    (do-game
      (new-game
        (default-corp [(qty "Gene Splicer" 1)])
        (default-runner [(qty "Sure Gamble" 3)]))
      (play-from-hand state :corp "Gene Splicer" "New remote")
      (core/add-counter state :corp (get-content state :remote1 0) :advancement 2)
      (take-credits state :corp)
      (run-empty-server state "Server 1")
      (prompt-choice :runner "No")
      (is (= 2 (count (:discard (get-runner)))) "Runner took 2 net damage")
      (is (= "Gene Splicer" (:title (get-content state :remote1 0))) "Gene Splicer was not trashed")
      (is (= 5 (:credit (get-runner))) "Runner spent no credits")))
  (testing "Runner accesses a double-advanced Gene Splicer and trashes it.
           2 net damage is dealt and Gene Splicer is trashed"
    (do-game
      (new-game
        (default-corp [(qty "Gene Splicer" 1)])
        (default-runner [(qty "Sure Gamble" 3)]))
      (play-from-hand state :corp "Gene Splicer" "New remote")
      (core/add-counter state :corp (get-content state :remote1 0) :advancement 2)
      (take-credits state :corp)
      (run-empty-server state "Server 1")
      (prompt-choice-partial :runner "Pay")
      (is (= 2 (count (:discard (get-runner)))) "Runner took 2 net damage")
      (is (= nil (get-content state :remote1 0)) "Gene Splicer is no longer in remote")
      (is (= (:title (last (:discard (get-corp)))) "Gene Splicer") "Gene Splicer trashed")
      (is (= 4 (:credit (get-runner))) "Runner spent 1 credit to trash Gene Splicer")))
  (testing "Corp triple-advances a Gene Splicer and uses its ability to add to their score area as a 1 point agenda"
    (do-game
      (new-game
        (default-corp [(qty "Gene Splicer" 2) (qty "Ice Wall" 3) (qty "Vanilla" 2)])
        (default-runner [(qty "Sure Gamble" 3)]))
      (play-from-hand state :corp "Gene Splicer" "New remote")
      (let [gs (get-content state :remote1 0)]
        (core/add-counter state :corp gs :advancement 2)
        (take-credits state :runner)
        (core/add-counter state :corp (refresh gs) :advancement 1)
        (core/rez state :corp (refresh gs))
        (card-ability state :corp (refresh gs) 0)
        (is (= nil (get-content state :remote1 0)) "Gene Splicer is no longer in remote")
        (is (= 1 (:agendapoints (get-in @state [:corp :scored 0]))) "Gene Splicer added to Corp score area")))))

(deftest genetics-pavilion
  ;; Genetics Pavilion - Limit Runner to 2 draws per turn, but only during Runner's turn
  (testing "Basic test"
    (do-game
      (new-game (default-corp [(qty "Genetics Pavilion" 1)])
                (default-runner [(qty "Diesel" 1) (qty "Sure Gamble" 3) (qty "Sports Hopper" 1)]))
      (play-from-hand state :corp "Genetics Pavilion" "New remote")
      (let [gp (get-content state :remote1 0)]
        (take-credits state :corp)
        (core/rez state :corp gp)
        (core/move state :runner (find-card "Sure Gamble" (:hand (get-runner))) :deck)
        (core/move state :runner (find-card "Sure Gamble" (:hand (get-runner))) :deck)
        (core/move state :runner (find-card "Sure Gamble" (:hand (get-runner))) :deck)
        (play-from-hand state :runner "Sports Hopper")
        (play-from-hand state :runner "Diesel")
        (is (= 2 (count (:hand (get-runner)))) "Drew only 2 cards because of Genetics Pavilion")
        (take-credits state :runner)
        (core/move state :runner (find-card "Sure Gamble" (:hand (get-runner))) :deck)
        (core/move state :runner (find-card "Sure Gamble" (:hand (get-runner))) :deck)
        (let [hopper (get-in @state [:runner :rig :hardware 0])]
          (card-ability state :runner hopper 0)
          (is (= 3 (count (:hand (get-runner)))) "Able to draw 3 cards during Corp's turn")
          (core/derez state :corp (refresh gp))
          (take-credits state :corp)
          (core/move state :runner (find-card "Sure Gamble" (:hand (get-runner))) :deck)
          (core/move state :runner (find-card "Sure Gamble" (:hand (get-runner))) :deck)
          (core/move state :runner (find-card "Sure Gamble" (:hand (get-runner))) :deck)
          (core/move state :runner (find-card "Diesel" (:discard (get-runner))) :hand)
          (is (= 1 (count (:hand (get-runner)))))
          (play-from-hand state :runner "Diesel")
          (is (= 3 (count (:hand (get-runner)))) "Drew 3 cards with Diesel")
          (core/move state :runner (find-card "Sure Gamble" (:hand (get-runner))) :deck)
          (core/rez state :corp (refresh gp))
          (core/draw state :runner)
          (is (= 2 (count (:hand (get-runner)))) "No card drawn; GP counts cards drawn prior to rez")))))
  (testing "vs Fisk Investment Seminar"
    (do-game
      (new-game (default-corp [(qty "Genetics Pavilion" 1) (qty "Hedge Fund" 3)])
                (default-runner [(qty "Fisk Investment Seminar" 1) (qty "Sure Gamble" 3)]))
      (play-from-hand state :corp "Genetics Pavilion" "New remote")
      (let [gp (get-content state :remote1 0)]
        (take-credits state :corp)
        (core/rez state :corp gp)
        (core/move state :corp (find-card "Hedge Fund" (:hand (get-corp))) :deck)
        (core/move state :corp (find-card "Hedge Fund" (:hand (get-corp))) :deck)
        (core/move state :corp (find-card "Hedge Fund" (:hand (get-corp))) :deck)
        (core/move state :runner (find-card "Sure Gamble" (:hand (get-runner))) :deck)
        (core/move state :runner (find-card "Sure Gamble" (:hand (get-runner))) :deck)
        (core/move state :runner (find-card "Sure Gamble" (:hand (get-runner))) :deck)
        (is (= 1 (count (:hand (get-runner)))))
        (is (= 0 (count (:hand (get-corp)))))
        (play-from-hand state :runner "Fisk Investment Seminar")
        (is (= 2 (count (:hand (get-runner)))) "Drew only 2 cards because of Genetics Pavilion")
        (is (= 3 (count (:hand (get-corp)))) "Drew all 3 cards"))))
  (testing "Mr. Li interaction. #1594"
    (do-game
      (new-game (default-corp [(qty "Genetics Pavilion" 1)])
                (default-runner [(qty "Mr. Li" 1) (qty "Account Siphon" 1) (qty "Faerie" 1)
                                 (qty "Sure Gamble" 1) (qty "John Masanori" 1) (qty "Desperado" 1)]))
      (starting-hand state :runner ["Mr. Li"])
      (play-from-hand state :corp "Genetics Pavilion" "New remote")
      (core/rez state :corp (get-content state :remote1 0))
      (take-credits state :corp)
      (play-from-hand state :runner "Mr. Li")
      (let [mrli (get-in @state [:runner :rig :resource 0])]
        (is (= 0 (count (:hand (get-runner)))))
        ; use Mr. Li with 2 draws allowed
        (card-ability state :runner mrli 0)
        (is (= 2 (count (:hand (get-runner)))))
        (prompt-select :runner (first (:hand (get-runner))))
        (is (= 1 (count (:hand (get-runner)))))
        ; use Mr. Li with 0 draws allowed
        (card-ability state :runner mrli 0)
        (is (= 1 (count (:hand (get-runner)))))
        (prompt-select :runner (first (:hand (get-runner)))) ; will fail because not a valid target
        (prompt-choice :runner "Done") ; cancel out
        (take-credits state :runner)
        (take-credits state :corp)
        (core/draw state :runner)
        (is (= 2 (count (:hand (get-runner)))))
        ; use Mr. Li with 1 draw allowed
        (card-ability state :runner mrli 0)
        (is (= 3 (count (:hand (get-runner)))))
        (prompt-select :runner (first (:hand (get-runner)))) ; will fail
        (prompt-select :runner (second (:hand (get-runner)))) ; will fail
        (prompt-select :runner (second (rest (:hand (get-runner)))))
        (is (= 2 (count (:hand (get-runner)))))))))

(deftest ghost-branch
  ;; Ghost Branch - Advanceable; give the Runner tags equal to advancements when accessed
  (do-game
    (new-game (default-corp [(qty "Ghost Branch" 1)])
              (default-runner))
    (play-from-hand state :corp "Ghost Branch" "New remote")
    (let [gb (get-content state :remote1 0)]
      (core/advance state :corp {:card (refresh gb)})
      (core/advance state :corp {:card (refresh gb)})
      (is (= 2 (get-in (refresh gb) [:advance-counter])))
      (take-credits state :corp)
      (run-empty-server state "Server 1")
      (prompt-choice :corp "Yes") ; choose to do the optional ability
      (is (= 2 (:tag (get-runner))) "Runner given 2 tags"))))

(deftest haas-arcology-ai
  ;; Haas Arcology AI - Click and advancement to gain 2 clicks, once per turn
  (do-game
    (new-game (default-corp [(qty "Haas Arcology AI" 1)])
              (default-runner))
    (core/gain state :corp :click 1)
    (play-from-hand state :corp "Haas Arcology AI" "New remote")
    (let [haa (get-content state :remote1 0)]
      (advance state haa 2)
      (core/rez state :corp (refresh haa))
      (is (= 1 (:click (get-corp))))
      (is (= 2 (:advance-counter (refresh haa))))
      (card-ability state :corp (refresh haa) 0)
      (is (= 1 (:advance-counter (refresh haa))) "Spent 1 advancement")
      (is (= 2 (:click (get-corp))) "Spent last click to gain 2 clicks")
      (card-ability state :corp (refresh haa) 0)
      (is (= 1 (:advance-counter (refresh haa))) "Can't use twice in a turn")
      (is (= 2 (:click (get-corp))) "Didn't spend a click"))))

(deftest honeyfarm
  ;; lose one credit on access
  (do-game
    (new-game (default-corp [(qty "Honeyfarm" 3)])
              (default-runner))
    (trash-from-hand state :corp "Honeyfarm")
    (play-from-hand state :corp "Honeyfarm" "New remote")
    (take-credits state :corp)
    (run-empty-server state "Server 1")
    (is (= 4 (:credit (get-runner))))
    (run-empty-server state "Archives")
    (is (= 3 (:credit (get-runner))))
    (run-empty-server state "HQ")
    (is (= 2 (:credit (get-runner))))))

(deftest hostile-infrastructure
  ;; Hostile Infrastructure - do 1 net damage when runner trashes a corp card
  (do-game
    (new-game (default-corp [(qty "Hostile Infrastructure" 3)])
              (default-runner))
    (core/gain state :runner :credit 50)
    (play-from-hand state :corp "Hostile Infrastructure" "New remote")
    (core/rez state :corp (get-content state :remote1 0))
    (take-credits state :corp)
    (run-empty-server state :hq)
    (prompt-choice-partial :runner "Pay")
    (is (= 1 (count (:discard (get-runner)))) "Took 1 net damage")
    (run-empty-server state :remote1)
    (prompt-choice-partial :runner "Pay")
    (is (= 2 (count (:discard (get-runner)))) "Took 1 net damage")))

(deftest hyoubu-research-facility
  (do-game
    (new-game (default-corp [(qty "Hyoubu Research Facility" 1) (qty "Snowflake" 1)])
              (default-runner))
    (play-from-hand state :corp "Hyoubu Research Facility" "New remote")
    (play-from-hand state :corp "Snowflake" "HQ")
    (let [hrf (get-content state :remote1 0)
          sf (get-ice state :hq 0)]
      (take-credits state :corp)
      (run-on state "HQ")
      (core/rez state :corp hrf)
      (core/rez state :corp sf)
      (card-subroutine state :corp sf 0)
      (prompt-choice :corp "2 [Credits]")
      (prompt-choice :runner "0 [Credits]")
      (is (= 5 (:credit (get-corp))) "Gained 2c from Hyoubu")
      (run-on state "HQ")
      (card-subroutine state :corp sf 0)
      (prompt-choice :corp "2 [Credits]")
      (prompt-choice :runner "0 [Credits]")
      (is (= 3 (:credit (get-corp))) "No credits gained from Hyoubu"))))

(deftest illegal-arms-factory
  ;; Illegal Arms Factory; draw a card, gain a credit, bad pub when trashed while rezzed
  (do-game
    (new-game (default-corp [(qty "Hedge Fund" 1)
                             (qty "Beanstalk Royalties" 1)
                             (qty "IPO" 1)
                             (qty "Illegal Arms Factory" 3)])
              (default-runner))
    (core/gain state :runner :credit 20)
    (core/move state :corp (find-card "IPO" (:hand (get-corp))) :deck)
    (core/move state :corp (find-card "Hedge Fund" (:hand (get-corp))) :deck)
    (core/move state :corp (find-card "Beanstalk Royalties" (:hand (get-corp))) :deck)
    (play-from-hand state :corp "Illegal Arms Factory" "New remote")
    (play-from-hand state :corp "Illegal Arms Factory" "New remote")
    (let [iaf (get-content state :remote2 0)]
      (core/rez state :corp iaf)
      (take-credits state :corp)
      (run-empty-server state :remote1)
      (prompt-choice-partial :runner "Pay")
      (is (= 0 (:bad-publicity (get-corp))) "Took no bad pub on unrezzed trash")
      (take-credits state :runner)
      (is (= 3 (count (:hand (get-corp)))) "Drew a card from IAF + mandatory")
      (is (= 4 (:credit (get-corp))) "Gained 1 credit from IAF")
      (take-credits state :corp)
      (run-empty-server state :remote2)
      (prompt-choice-partial :runner "Pay")
      (is (= 1 (:bad-publicity (get-corp))) "Took a bad pub on rezzed trash"))))

(deftest it-department
  ;; IT Department - Add strength to rezzed ICE until end of turn
  (do-game
    (new-game (default-corp [(qty "IT Department" 1) (qty "Wall of Static" 1)])
              (default-runner))
    (play-from-hand state :corp "IT Department" "New remote")
    (play-from-hand state :corp "Wall of Static" "Server 1")
    (let [itd (get-content state :remote1 0)
          wos (get-ice state :remote1 0)]
      (core/rez state :corp itd)
      (core/rez state :corp wos)
      (card-ability state :corp itd 1)
      (is (= 0 (:click (get-corp))) "Spent 1 click")
      (is (= 1 (get-counters (refresh itd) :power)) "IT Dept has 1 counter")
      (core/add-counter state :corp (refresh itd) :power 4)
      (is (= 5 (get-counters (refresh itd) :power)) "IT Dept has 5 counters")
      (card-ability state :corp itd 0)
      (prompt-select :corp wos)
      ;; refer to online guides for summary of how this ludicrous formula is calculated
      (is (= 8 (:current-strength (refresh wos))) "Gained 5 strength")
      (is (= 4 (get-counters (refresh itd) :power)) "Spent 1 counter")
      (card-ability state :corp itd 0)
      (prompt-select :corp wos)
      (is (= 11 (:current-strength (refresh wos))) "Gained total of 8 strength")
      (is (= 3 (get-counters (refresh itd) :power)) "Spent 1 counter")
      (card-ability state :corp itd 0)
      (prompt-select :corp wos)
      (is (= 12 (:current-strength (refresh wos))) "Gained total of 9 strength")
      (is (= 2 (get-counters (refresh itd) :power)) "Spent 1 counter")
      (card-ability state :corp itd 0)
      (prompt-select :corp wos)
      (is (= 11 (:current-strength (refresh wos))) "Gained total of 8 strength")
      (is (= 1 (get-counters (refresh itd) :power)) "Spent 1 counter")
      (take-credits state :corp)
      (is (= 3 (:current-strength (refresh wos))) "Back to default strength"))))

(deftest jackson-howard
  ;; Jackson Howard - Draw 2 cards
  (do-game
    (new-game (default-corp [(qty "Jackson Howard" 3)
                             (qty "Hedge Fund" 3)
                             (qty "Restructure" 2)])
              (default-runner))
    ;; guaranteed to be at least 1 jhow in hand after draw, and 2 cards in R&D
    (play-from-hand state :corp "Jackson Howard" "New remote")
    (let [jhow (get-content state :remote1 0)]
      (core/rez state :corp jhow)
      (is (= 5 (count (:hand (get-corp)))))
      (is (= 2 (:click (get-corp))))
      (card-ability state :corp jhow 0)
      (is (= 7 (count (:hand (get-corp)))) "Drew 2 cards")
      (is (= 1 (:click (get-corp)))))))

(deftest jeeves-model-bioroids
  (do-game
    (new-game (default-corp [(qty "Jeeves Model Bioroids" 1) (qty "TGTBT" 1)
                             (qty "Melange Mining Corp." 2)])
              (default-runner [(qty "Ghost Runner" 3)]))
    (play-from-hand state :corp "Jeeves Model Bioroids" "New remote")
    (core/rez state :corp (get-content state :remote1 0))
    (take-credits state :corp)
    (play-from-hand state :runner "Ghost Runner")
    (play-from-hand state :runner "Ghost Runner")
    (play-from-hand state :runner "Ghost Runner")
    (take-credits state :runner)
    ; install 3 things
    (play-from-hand state :corp "TGTBT" "New remote")
    (play-from-hand state :corp "Melange Mining Corp." "New remote")
    (play-from-hand state :corp "Melange Mining Corp." "New remote")
    (is (= 1 (:click (get-corp))))
    (take-credits state :corp)
    (take-credits state :runner)
    ;;click for credits
    (take-credits state :corp 3)
    (is (= 1 (:click (get-corp))))
    (take-credits state :corp)
    (take-credits state :runner)
    ;;click to purge
    (core/do-purge state :corp 3)
    (is (= 1 (:click (get-corp))))
    (take-credits state :corp)
    (take-credits state :runner)
    ;;click to advance
    (core/advance state :corp (get-content state :remote2 0))
    (core/advance state :corp (get-content state :remote2 0))
    (core/advance state :corp (get-content state :remote2 0))
    (is (= 1 (:click (get-corp))))
    (take-credits state :corp)
    (take-credits state :runner)
    ;; use 3 clicks on card ability - Melange
    (core/rez state :corp (get-content state :remote3 0))
    (card-ability state :corp (get-content state :remote3 0) 0)
    (is (= 1 (:click (get-corp))))
    (take-credits state :corp)
    (take-credits state :runner)
    ;; trash 3 resources
    (core/gain state :runner :tag 1)
    (core/trash-resource state :corp nil)
    (prompt-select :corp (get-resource state 0))
    (is (= 1 (count (:discard (get-runner)))))
    (core/trash-resource state :corp nil)
    (prompt-select :corp (get-resource state 0))
    (is (= 2 (count (:discard (get-runner)))))
    (core/trash-resource state :corp nil)
    (prompt-select :corp (get-resource state 0))
    (is (= 3 (count (:discard (get-runner)))))
    (is (= 1 (:click (get-corp))))))

(deftest kala-ghoda
  ; Kala Ghoda Real TV
  (do-game
    (new-game (default-corp [(qty "Kala Ghoda Real TV" 1)])
              (default-runner) [(qty "Sure Gamble" 3)])
    (starting-hand state :runner ["Sure Gamble"])
    (play-from-hand state :corp "Kala Ghoda Real TV" "New remote")
    (let [tv (get-content state :remote1 0)]
      (core/rez state :corp tv)
      (take-credits state :corp)
      (take-credits state :runner)
      (is (:corp-phase-12 @state) "Corp is in Step 1.2")
      (card-ability state :corp tv 0)
      (prompt-choice :corp "Done")
      (card-ability state :corp tv 1)
      (is (= 1 (count (:discard (get-corp)))))
      (is (= 1 (count (:discard (get-runner)))))
      (is (last-log-contains? state "Sure Gamble")
          "Kala Ghoda did log trashed card names"))))

(deftest lakshmi-smartfabrics
  ;; Lakshmi Smartfabrics - Gain power counter when rezzing a card; use counters to protect agenda in HQ
  (do-game
    (new-game (default-corp [(qty "Lakshmi Smartfabrics" 1) (qty "Vanilla" 1)
                             (qty "Marked Accounts" 1) (qty "Elective Upgrade" 1)])
              (default-runner))
    (play-from-hand state :corp "Lakshmi Smartfabrics" "New remote")
    (let [lak (get-content state :remote1 0)]
      (core/rez state :corp lak)
      (is (= 1 (get-counters (refresh lak) :power)) "Smartfabrics gained 1 power counter for itself")
      (play-from-hand state :corp "Vanilla" "R&D")
      (play-from-hand state :corp "Marked Accounts" "New remote")
      (core/rez state :corp (get-ice state :rd 0))
      (is (= 2 (get-counters (refresh lak) :power)) "Smartfabrics gained 1 power counter")
      (core/rez state :corp (get-content state :remote2 0))
      (is (= 3 (get-counters (refresh lak) :power)) "Smartfabrics gained 1 power counter")
      (take-credits state :corp)
      (card-ability state :corp (refresh lak) 0)
      (prompt-select :corp (find-card "Elective Upgrade" (:hand (get-corp))))
      (is (last-log-contains? state "Elective Upgrade") "Revealed agenda")
      (is (= 0 (get-counters (refresh lak) :power)) "Spent 3 power counters")
      (run-empty-server state "HQ")
      (prompt-choice :runner "No action")
      (is (empty? (:scored (get-runner))) "Steal prevented by Smartfabrics")
      (take-credits state :runner)
      (take-credits state :corp)
      (run-empty-server state "HQ")
      (prompt-choice :runner "Steal")
      (is (= 3 (:agenda-point (get-runner))) "Runner could steal on later turn"))))

(deftest launch-campaign
  (do-game
    (new-game (default-corp [(qty "Launch Campaign" 1)])
              (default-runner))
    (play-from-hand state :corp "Launch Campaign" "New remote")
    (let [launch (get-content state :remote1 0)]
      (core/rez state :corp launch)
      (is (= 4 (:credit (get-corp))))
      (is (= 6 (get-counters (refresh launch) :credit)))
      (take-credits state :corp 2)
      (take-credits state :runner)
      (is (= 8 (:credit (get-corp))))
      (is (= 4 (get-counters (refresh launch) :credit))))))

(deftest malia-z0l0ka
  ;; Malia Z0L0K4 - blank an installed non-virtual runner resource
  (do-game
   (new-game (default-corp [(qty "Malia Z0L0K4" 2)
                            (qty "Mausolus" 1)])
             (default-runner [(qty "Rachel Beckman" 1)
                              (qty "Daily Casts" 1)
                              (qty "Rumor Mill" 1)]))
   (play-from-hand state :corp "Malia Z0L0K4" "New remote")
   (play-from-hand state :corp "Malia Z0L0K4" "New remote")
   (play-from-hand state :corp "Mausolus" "HQ")
   (take-credits state :corp)
   (let [malia1 (get-content state :remote1 0)
         malia2 (get-content state :remote2 0)
         mausolus (get-ice state :hq 0)]
     (play-from-hand state :runner "Daily Casts")
     (take-credits state :runner)
     (let [N (:credit (get-runner))]
       (core/rez state :corp malia1)
       (prompt-select :corp (get-resource state 0))
       (take-credits state :corp)
       (is (= N (:credit (get-runner))) "Daily casts did not trigger when blanked"))
     (take-credits state :runner)
     (core/derez state :corp malia1)
     (let [N (:credit (get-runner))]
       (take-credits state :corp)
       (is (= (+ N 2) (:credit (get-runner))) "Daily casts triggers again when unblanked"))
     (play-from-hand state :runner "Rachel Beckman")
     (is (= 4 (:click (get-runner))) "Runner has 4 clicks after playing Beckman")
     (core/rez state :corp malia1)
     (prompt-select :corp (get-resource state 1))
     (is (= 3 (:click (get-runner))) "Runner has 3 clicks after Beckman is blank")
     (core/derez state :corp malia1)
     (is (= 4 (:click (get-runner))) "Runner has 4 clicks after Beckman is unblanked")
     (core/rez state :corp malia1)
     (prompt-select :corp (get-resource state 1))
     (core/rez state :corp mausolus)
     (card-subroutine state :corp mausolus 2)
     (is (and (= 1 (:tag (get-runner)))
              (= 0 (count (:discard (get-runner))))) "Runner has 1 tag, but Rachel Beckman not trashed")
     (take-credits state :runner)
     (is (= 0 (count (:hand (get-corp)))) "Malia is not in hand")
     (core/move-card state :corp {:card malia1 :server "HQ"})
     (is (= 1 (count (:hand (get-corp)))) "Malia is in hand")
     (is (= 1 (count (:discard (get-runner)))) "Rachel Beckman got trashed on unblanking")
     (core/rez state :corp malia2)
     (prompt-select :corp (get-resource state 0))
     (let [N (:credit (get-runner))]
       (take-credits state :corp)
       (is (= N (:credit (get-runner))) "Daily casts is blank, so no drip")))
   (play-from-hand state :runner "Rumor Mill")
   (take-credits state :runner)
   (let [N (:credit (get-runner))]
     (take-credits state :corp)
     (is (= (+ N 2) (:credit (get-runner)))))))
(deftest mark-yale
  ;; Mark Yale - Spend agenda counters or trash himself to gain credits
  (do-game
    (new-game (default-corp [(qty "Firmware Updates" 1) (qty "Mark Yale" 1)])
              (default-runner))
    (play-from-hand state :corp "Firmware Updates" "New remote")
    (play-from-hand state :corp "Mark Yale" "New remote")
    (let [firm (get-content state :remote1 0)
          yale (get-content state :remote2 0)]
      (score-agenda state :corp firm)
      (core/rez state :corp yale)
      (let [firmscored (get-in @state [:corp :scored 0])]
        (is (= 3 (get-counters (refresh firmscored) :agenda)))
        (card-ability state :corp yale 1)
        (prompt-select :corp firmscored)
        (is (= 7 (:credit (get-corp))) "Gained 3 credits")
        (is (= 2 (get-counters (refresh firmscored) :agenda)))
        (card-ability state :corp yale 1)
        (prompt-select :corp firmscored)
        (is (= 10 (:credit (get-corp))) "Gained 3 credits")
        (is (= 1 (get-counters (refresh firmscored) :agenda)))
        (card-ability state :corp yale 1)
        (prompt-select :corp firmscored)
        (is (= 13 (:credit (get-corp))) "Gained 3 credits")
        (is (= 0 (get-counters (refresh firmscored) :agenda)))
        (card-ability state :corp yale 1)
        (prompt-select :corp firmscored)
        (is (= 13 (:credit (get-corp))) "Gained 0 credits because agenda needs a counter")
        (is (= 0 (get-counters (refresh firmscored) :agenda)))
        (card-ability state :corp yale 0)
        (is (= 15 (:credit (get-corp))) "Gained 2 credits")
        (is (= 1 (count (:discard (get-corp)))) "Mark Yale trashed")))))

(deftest mca-austerity-policy
  (do-game
    (new-game
      (default-corp [(qty "MCA Austerity Policy" 1)])
      (default-runner))
    (play-from-hand state :corp "MCA Austerity Policy" "New remote")
    (let [mca (get-content state :remote1 0)]
      (core/rez state :corp mca)
      (card-ability state :corp mca 0)
      (is (= 1 (get-counters (refresh mca) :power)))
      ; once per turn only
      (card-ability state :corp mca 0)
      (is (= 1 (get-counters (refresh mca) :power)))
      (take-credits state :corp)
      ; runner loses a click
      (is (= 3 (:click (get-runner))))
      (take-credits state :runner)
      (card-ability state :corp mca 0)
      (is (= 2 (get-counters (refresh mca) :power)))
      (take-credits state :corp)
      (take-credits state :runner)
      (card-ability state :corp mca 0)
      (is (= 3 (get-counters (refresh mca) :power)))
      ; Fire MCA
      (is (= 2 (:click (get-corp))))
      (card-ability state :corp (refresh mca) 1)
      (is (= 5 (:click (get-corp)))))))

(deftest mental-health-clinic
  ;; Mental Health Clinic - Gain 1 credit when turn begins; Runner max hand size increased by 1
  (do-game
    (new-game (default-corp [(qty "Mental Health Clinic" 1)])
              (default-runner))
    (play-from-hand state :corp "Mental Health Clinic" "New remote")
    (let [mhc (get-content state :remote1 0)]
      (core/rez state :corp mhc)
      (is (= 6 (core/hand-size state :runner)) "Runner max hand size increased by 1")
      (take-credits state :corp)
      (take-credits state :runner)
      (is (= 8 (:credit (get-corp))) "Gained 1 credit at start of turn"))))

(deftest net-analytics
  ;; Draw a card when runner avoids or removes 1 or more tags
  (do-game
    (new-game (default-corp [(qty "Ghost Branch" 3) (qty "Net Analytics" 3)])
              (default-runner [(qty "New Angeles City Hall" 3)]))
    (starting-hand state :corp ["Net Analytics" "Ghost Branch"])
    (play-from-hand state :corp "Ghost Branch" "New remote")
    (play-from-hand state :corp "Net Analytics" "New remote")
    (take-credits state :corp)
    (play-from-hand state :runner "New Angeles City Hall")
    (take-credits state :runner)
    (let [gb (get-content state :remote1 0)
          net (get-content state :remote2 0)
          nach (get-in @state [:runner :rig :resource 0])]
      (core/rez state :corp (refresh net))
      (core/advance state :corp {:card (refresh gb)})
      (is (= 1 (get-in (refresh gb) [:advance-counter])))
      (take-credits state :corp)
      (is (= 1 (count (:hand (get-corp)))) "Corp hand size is 1 before run")
      (run-empty-server state "Server 1")
      (prompt-choice :corp "Yes") ; choose to do the optional ability
      (card-ability state :runner nach 0)
      (prompt-choice :runner "Done")
      (prompt-choice :corp "Yes") ; Draw from Net Analytics
      (prompt-choice :runner "No")
      (is (empty? (:prompt (get-runner))) "Runner waiting prompt is cleared")
      (is (= 0 (:tag (get-runner))) "Avoided 1 Ghost Branch tag")
      (is (= 2 (count (:hand (get-corp)))) "Corp draw from NA")
      ; tag removal
      (core/tag-runner state :runner 1)
      (prompt-choice :runner "No") ; Don't prevent the tag
      (core/remove-tag state :runner 1)
      (prompt-choice :corp "Yes") ; Draw from Net Analytics
      (is (= 3 (count (:hand (get-corp)))) "Corp draw from NA"))))

(deftest net-police
  ;; Net Police - Recurring credits equal to Runner's link
  (do-game
    (new-game
      (default-corp [(qty "Net Police" 1)])
      (make-deck "Sunny Lebeau: Security Specialist" [(qty "Dyson Mem Chip" 1)
                                                      (qty "Access to Globalsec" 1)]))
    (play-from-hand state :corp "Net Police" "New remote")
    (is (= 2 (:link (get-runner))))
    (let [netpol (get-content state :remote1 0)]
      (core/rez state :corp netpol)
      (is (= 2 (:rec-counter (refresh netpol))) "2 recurring for Runner's 2 link")
      (take-credits state :corp)
      (play-from-hand state :runner "Dyson Mem Chip")
      (take-credits state :runner)
      (is (= 3 (:rec-counter (refresh netpol))) "3 recurring for Runner's 3 link")
      (take-credits state :corp)
      (play-from-hand state :runner "Access to Globalsec")
      (take-credits state :runner)
      (is (= 4 (:rec-counter (refresh netpol))) "4 recurring for Runner's 4 link"))))

(deftest news-team
  ;; News Team - on access take 2 tags or take as agenda worth -1
  (do-game
    (new-game (default-corp [(qty "News Team" 3) (qty "Blacklist" 1)])
              (default-runner))
    (trash-from-hand state :corp "News Team")
    (play-from-hand state :corp "Blacklist" "New remote")
    (take-credits state :corp)
    (run-empty-server state :archives)
    (prompt-choice :runner "Take 2 tags")
    (is (= 2 (:tag (get-runner))) "Runner has 2 tags")
    (run-empty-server state :archives)
    (prompt-choice :runner "Add News Team to score area")
    (is (= 1 (count (:scored (get-runner)))) "News Team added to Runner score area")
    (trash-from-hand state :corp "News Team")
    (core/rez state :corp (get-content state :remote1 0))
    (run-empty-server state :archives)
    (prompt-choice :runner "Add News Team to score area")
    (is (= 2 (count (:scored (get-runner)))) "News Team added to Runner score area with Blacklist rez")))

(deftest ngo-front
  ;; NGO Front - full test
  (do-game
    (new-game (default-corp [(qty "NGO Front" 3)])
              (default-runner))
    (core/gain state :corp :click 3)
    (play-from-hand state :corp "NGO Front" "New remote")
    (play-from-hand state :corp "NGO Front" "New remote")
    (play-from-hand state :corp "NGO Front" "New remote")
    (let [ngo1 (get-content state :remote1 0)
          ngo2 (get-content state :remote2 0)
          ngo3 (get-content state :remote3 0)]
      (core/advance state :corp {:card ngo2})
      (core/advance state :corp {:card (refresh ngo3)})
      (core/advance state :corp {:card (refresh ngo3)})
      (core/rez state :corp (refresh ngo1))
      (core/rez state :corp (refresh ngo2))
      (core/rez state :corp (refresh ngo3))
      (is (= 2 (:credit (get-corp))) "Corp at 2 credits")
      (card-ability state :corp ngo1 1)
      (card-ability state :corp ngo1 0)
      (is (= 2 (:credit (get-corp))) "Corp still 2 credits")
      (is (= 0 (count (:discard (get-corp)))) "Nothing trashed")
      (card-ability state :corp ngo2 1)
      (is (= 2 (:credit (get-corp))) "Corp still 2 credits")
      (is (= 0 (count (:discard (get-corp)))) "Nothing trashed")
      (card-ability state :corp ngo2 0)
      (is (= 7 (:credit (get-corp))) "Corp gained 5 credits")
      (is (= 1 (count (:discard (get-corp)))) "1 NGO Front Trashed")
      (card-ability state :corp ngo3 1)
      (is (= 15 (:credit (get-corp))) "Corp gained 8 credits")
      (is (= 2 (count (:discard (get-corp)))) "2 NGO Front Trashed"))))

(deftest pad-factory
  ;; PAD Factory - Click to place an advancement, cannot score target until next turn
  (do-game
    (new-game (default-corp [(qty "PAD Factory" 1) (qty "15 Minutes" 1)])
              (default-runner))
    (core/gain state :corp :click 1)
    (play-from-hand state :corp "PAD Factory" "New remote")
    (play-from-hand state :corp "15 Minutes" "New remote")
    (let [pf (get-content state :remote1 0)
          fif (get-content state :remote2 0)]
      (core/rez state :corp pf)
      (card-ability state :corp (refresh pf) 0)
      (prompt-select :corp fif)
      (card-ability state :corp (refresh pf) 0)
      (prompt-select :corp (refresh fif))
      (is (= 0 (:click (get-corp))) "Spent 2 clicks using PAD Factory twice")
      (is (= 2 (:advance-counter (refresh fif))) "Agenda has 2 advancements")
      (core/score state :corp {:card (refresh fif)})
      (is (empty? (:scored (get-corp))) "Prevented from scoring this turn")
      (take-credits state :corp)
      (take-credits state :runner)
      (core/score state :corp {:card (refresh fif)})
      (is (= 1 (count (:scored (get-corp)))) "Scored agenda"))))

(deftest palana-agroplex
  ;; Pālanā Agroplex - Both players draw 1 at start of Corp turn
  (do-game
    (new-game (default-corp [(qty "Pālanā Agroplex" 1) (qty "Hedge Fund" 3)])
              (default-runner))
    (starting-hand state :corp ["Pālanā Agroplex"])
    (starting-hand state :runner ["Sure Gamble"])
    (play-from-hand state :corp "Pālanā Agroplex" "New remote")
    (core/rez state :corp (get-content state :remote1 0))
    (take-credits state :corp)
    (take-credits state :runner)
    (core/end-phase-12 state :corp nil)
    (is (= 2 (count (:hand (get-corp)))) "Corp drew 1 from Agroplex")
    (is (= 2 (count (:hand (get-runner)))) "Runner drew 1 from Agroplex")))

(deftest personalized-portal
  ;; Personalized Portal - on corp turn start, force the runner to draw 1 card
  ;; and then gain 1 credit for every 2 cards in the runners hand
  (do-game
    (new-game (default-corp [(qty "Personalized Portal" 1)])
              (default-runner [(qty "Daily Casts" 3) (qty "Dyson Mem Chip" 3)]))
    (play-from-hand state :corp "Personalized Portal" "New remote")
    (core/rez state :corp (get-content state :remote1 0))
    (take-credits state :corp)
    (starting-hand state :runner [])
    (is (empty? (:hand (get-runner))) "Runner's grip is empty to start")
    (is (= 4 (:credit (get-corp))) "Corp starts with 4 credits")
    (take-credits state :runner)
    (is (= 1 (count (:hand (get-runner)))) "Runner drew 1 card")
    (is (= 4 (:credit (get-corp))) "Corp gained 0 credits")
    (take-credits state :corp)
    (take-credits state :runner)
    (is (= 2 (count (:hand (get-runner)))) "Runner drew 1 card")
    (is (= 8 (:credit (get-corp))) "Corp gained 1 credit")
    (take-credits state :corp)
    (take-credits state :runner)
    (is (= 3 (count (:hand (get-runner)))) "Runner drew 1 card")
    (is (= 12 (:credit (get-corp))) "Corp gained 1 credit")))

(deftest plan-b
  ;; Plan B - score agenda with adv cost <= # of adv counters
  (do-game
    (new-game (default-corp [(qty "Plan B" 1)
                             (qty "Braintrust" 1)
                             (qty "The Future Perfect" 1)
                             (qty "Mushin No Shin" 1)])
              (default-runner))
    (play-from-hand state :corp "Mushin No Shin")
    (prompt-select :corp (find-card "Plan B" (:hand (get-corp))))
    (take-credits state :corp)
    (run-empty-server state :remote1)
    ;; prompt for corp to use Plan B
    (prompt-choice :corp "Yes")
    ;; Pick TFP, does not score
    (prompt-select :corp (find-card "The Future Perfect" (:hand (get-corp))))
    (is (find-card "The Future Perfect" (:hand (get-corp))) "TFP is not scored")
    ;; Pick Brain Trust, scores
    (prompt-select :corp (find-card "Braintrust" (:hand (get-corp))))
    (is (find-card "Braintrust" (:scored (get-corp))) "Braintrust is scored")))

(deftest political-dealings
  ;; Political Dealings
  (testing "Full test"
    (do-game
      (new-game (default-corp [(qty "Political Dealings" 1) (qty "Medical Breakthrough" 1) (qty "Oaktown Renovation" 1)])
                (default-runner))
      (core/move state :corp (find-card "Medical Breakthrough" (:hand (get-corp))) :deck)
      (core/move state :corp (find-card "Oaktown Renovation" (:hand (get-corp))) :deck)
      (play-from-hand state :corp "Political Dealings" "New remote")
      (core/rez state :corp (get-content state :remote1 0))
      ;; Install Medical Breakthrough
      (core/draw state :corp)
      (prompt-choice :corp "Yes")
      (prompt-choice :corp "New remote")
      (is (= "Medical Breakthrough" (:title (get-content state :remote2 0)))
          "Medical Breakthrough installed by Political Dealings")
      ;; Install Oaktown Renovation
      (core/draw state :corp)
      (prompt-choice :corp "Yes")
      (prompt-choice :corp "New remote")
      (is (= "Oaktown Renovation" (:title (get-content state :remote3 0)))
          "Oaktown Renovation installed by Political Dealings")
      (is (= true (:rezzed (get-content state :remote3 0)))
          "Oaktown Renovation installed face up")))
  (testing "Daily Business Show interaction - Draw 2 agendas, install both of them but return 1 to bottom of R&D"
    (do-game
      (new-game (default-corp [(qty "Political Dealings" 1) (qty "Daily Business Show" 1) (qty "Turtlebacks" 1)
                               (qty "Breaking News" 1) (qty "Project Beale" 1)])
                (default-runner))
      (starting-hand state :corp ["Political Dealings" "Daily Business Show" "Turtlebacks"])
      (core/gain state :corp :credit 3)
      (play-from-hand state :corp "Political Dealings" "New remote")
      (play-from-hand state :corp "Daily Business Show" "New remote")
      (play-from-hand state :corp "Turtlebacks" "New remote")
      (core/rez state :corp (get-content state :remote1 0))
      (core/rez state :corp (get-content state :remote2 0))
      (core/rez state :corp (get-content state :remote3 0))
      (take-credits state :corp)
      (is (= 0 (count (:hand (get-corp)))))
      (let [agenda1 (first (:deck (get-corp)))
            agenda2 (second (:deck (get-corp)))]
        (take-credits state :runner)
        ;; Install first agenda
        (is (= 2 (count (:hand (get-corp)))))
        (is (= 0 (:credit (get-corp))))
        (prompt-choice :corp "Yes")
        (prompt-choice :corp "New remote")
        (is (= (:cid agenda1) (:cid (get-content state :remote4 0))))
        (is (= 1 (:credit (get-corp))) "Turtlebacks triggered")
        ;; Install second agenda
        (prompt-choice :corp "Yes")
        (prompt-choice :corp "New remote")
        (is (= (:cid agenda2) (:cid (get-content state :remote5 0))))
        (is (= 2 (:credit (get-corp))) "Turtlebacks triggered")
        ;; DBS - put first agenda at bottom of R&D
        (prompt-select :corp (get-content state :remote4 0))
        (is (= 0 (count (:hand (get-corp)))))
        (is (= (:cid agenda1) (:cid (last (:deck (get-corp))))))))))

(deftest psychic-field
  (testing "Basic test"
    ;; Psychic Field - Do 1 net damage for every card in Runner's hand when accessed/exposed
    (do-game
      (new-game (default-corp [(qty "Psychic Field" 2)])
                (default-runner [(qty "Infiltration" 3) (qty "Sure Gamble" 3)]))
      (play-from-hand state :corp "Psychic Field" "New remote")
      (play-from-hand state :corp "Psychic Field" "New remote")
      (let [psyf1 (get-content state :remote1 0)
            psyf2 (get-content state :remote2 0)]
        (take-credits state :corp)
        (starting-hand state :runner ["Infiltration" "Sure Gamble" "Sure Gamble"])
        (play-from-hand state :runner "Infiltration")
        (prompt-choice :runner "Expose a card")
        (prompt-select :runner psyf1)
        (is (= 2 (count (:hand (get-runner)))))
        (prompt-choice :corp "2 [Credits]")
        (prompt-choice :runner "0 [Credits]")
        (is (= 3 (count (:discard (get-runner)))) "Suffered 2 net damage on expose and psi loss")
        (core/gain state :runner :click 3)
        (core/draw state :runner 3)
        (is (= 3 (count (:hand (get-runner)))))
        (run-empty-server state :remote2)
        (prompt-choice :corp "1 [Credits]")
        (prompt-choice :runner "0 [Credits]")
        (is (= 6 (count (:discard (get-runner)))) "Suffered 3 net damage on access and psi loss"))))
  (testing "when in Archives. #1965"
    (do-game
      (new-game (default-corp [(qty "Psychic Field" 2) (qty "Shock!" 2) (qty "Clone Retirement" 2)])
                (default-runner))
      (trash-from-hand state :corp "Psychic Field")
      (trash-from-hand state :corp "Shock!")
      (trash-from-hand state :corp "Clone Retirement")
      (take-credits state :corp)
      ;; Runner run on archives to trigger access choice
      (run-empty-server state :archives)
      (is (not-any? #{"Psychic Field"} (get-in @state [:runner :prompt :choices]))
          "Psychic Field is not a choice to access in Archives")))
  (testing "Interaction with Neutralize All Threats and Hostile Infrastructure, #1208"
    (do-game
      (new-game (default-corp [(qty "Psychic Field" 3) (qty "Hostile Infrastructure" 3)])
                (default-runner [(qty "Neutralize All Threats" 1) (qty "Sure Gamble" 3)]))
      (play-from-hand state :corp "Psychic Field" "New remote")
      (play-from-hand state :corp "Hostile Infrastructure" "New remote")
      (core/rez state :corp (get-content state :remote2 0))
      (take-credits state :corp)
      (play-from-hand state :runner "Neutralize All Threats")
      (run-empty-server state :remote1)
      (prompt-choice :corp "0 [Credits]")
      (prompt-choice :runner "1 [Credits]")
      (prompt-choice-partial :runner "Pay")
      (is (not (get-content state :remote1)) "Psychic Field trashed by Neutralize All Threats")
      (is (= "Flatline" (:reason @state)) "Win condition reports flatline"))))

(deftest public-support
  ;; Public support scoring and trashing
  ;; TODO could also test for NOT triggering "when scored" events
  (do-game
    (new-game (default-corp [(qty "Public Support" 2)])
              (default-runner))
    ;; Corp turn 1, install and rez public supports
    (play-from-hand state :corp "Public Support" "New remote")
    (play-from-hand state :corp "Public Support" "New remote")
    (let [publics1 (get-content state :remote1 0)
          publics2 (get-content state :remote2 0)]
      (core/rez state :corp (refresh publics1))
      (core/rez state :corp (refresh publics2))
      (take-credits state :corp)
      ;; Runner turn 1, creds
      (is (= 2 (:credit (get-corp))))
      (is (= 3 (get-counters (refresh publics1) :power)))
      (take-credits state :runner)
      ;; Corp turn 2, creds, check if supports are ticking
      (is (= 2 (get-counters (refresh publics1) :power)))
      (is (= 0 (:agenda-point (get-corp))))
      (is (nil? (:agendapoints (refresh publics1))))
      (take-credits state :corp)
      ;; Runner turn 2, run and trash publics2
      (run-empty-server state "Server 2")
      (prompt-choice-partial :runner "Pay") ; pay to trash
      (is (= 5 (:credit (get-runner))))
      (take-credits state :runner)
      ;; Corp turn 3, check how publics1 is doing
      (is (= 1 (get-counters (refresh publics1) :power)))
      (is (= 0 (:agenda-point (get-corp))))
      (take-credits state :corp)
      ;; Runner turn 3, boring
      (take-credits state :runner)
      ;; Corp turn 4, check the delicious agenda points
      (let [scored-pub (get-in @state [:corp :scored 0])]
        (is (= 1 (:agenda-point (get-corp))) "Gained 1 agenda point")
        (is (= "Public Support" (:title scored-pub)))
        (is (= 1 (:agendapoints scored-pub)))))))

(deftest quarantine-system
  ;; Forfeit agenda to rez up to 3 ICE with 2 credit discount per agenda point
  (do-game
    (new-game
      (default-corp [(qty "Chiyashi" 3) (qty "Quarantine System" 1) (qty "Project Beale" 1)])
      (default-runner))
    (core/gain state :corp :credit 100)
    (core/gain state :corp :click 100)
    (play-from-hand state :corp "Chiyashi" "HQ")
    (play-from-hand state :corp "Chiyashi" "HQ")
    (play-from-hand state :corp "Chiyashi" "HQ")
    (play-from-hand state :corp "Quarantine System" "New remote")
    (play-from-hand state :corp "Project Beale" "New remote")
    (is (= 102 (:credit (get-corp))) "Corp has 102 creds")
    (let [ch1 (get-ice state :hq 0)
          ch2 (get-ice state :hq 1)
          ch3 (get-ice state :hq 2)
          qs (get-content state :remote1 0)
          beale (get-content state :remote2 0)]
      (core/rez state :corp qs)
      (card-ability state :corp qs 0)
      (is (empty? (:prompt (get-corp))) "No prompt to rez ICE")
      (score-agenda state :corp beale)
      ; 1 on rez
      (is (= 101 (:credit (get-corp))) "Corp has 101 creds")
      (card-ability state :corp qs 0)
      (prompt-select :corp (get-in (get-corp) [:scored 0]))
      (prompt-select :corp ch1)
      (prompt-select :corp ch2)
      (prompt-select :corp ch3)
      ; pay 8 per Chiyashi - 24 total
      (is (= 77 (:credit (get-corp))) "Corp has 77 creds")
      (is (empty? (:prompt (get-corp))) "No prompt to rez ICE"))))

(deftest rashida-jaheem
  ;; Rashida Jaheem
  (testing "when there are enough cards in R&D"
    (do-game
      (new-game (default-corp [(qty "Rashida Jaheem" 1) (qty "Hedge Fund" 3)])
                (default-runner))
      (starting-hand state :corp ["Rashida Jaheem"])
      (play-from-hand state :corp "Rashida Jaheem" "New remote")
      (core/rez state :corp (get-content state :remote1 0))
      (take-credits state :corp)
      (take-credits state :runner)
      (let [credits (:credit (get-corp))
            cards (count (:hand (get-corp)))
            rj (get-content state :remote1 0)]
        (card-ability state :corp rj 0)
        (prompt-choice :corp "Yes")
        (is (= (+ 3 credits) (:credit (get-corp))))
        (is (= (+ 3 cards) (count (:hand (get-corp))))))))
  (testing "when there aren't enough cards in R&D"
    (do-game
      (new-game (default-corp [(qty "Rashida Jaheem" 1) (qty "Hedge Fund" 4)])
                (default-runner))
      (starting-hand state :corp ["Rashida Jaheem"])
      (play-from-hand state :corp "Rashida Jaheem" "New remote")
      (core/rez state :corp (get-content state :remote1 0))
      (core/draw state :corp)
      (core/draw state :corp)
      (take-credits state :corp)
      (take-credits state :runner)
      (let [credits (:credit (get-corp))
            cards (count (:hand (get-corp)))
            rj (get-content state :remote1 0)]
        (card-ability state :corp rj 0)
        (prompt-choice :corp "Yes")
        (is (= (+ 3 credits) (:credit (get-corp))))
        (is (= (+ 2 cards) (count (:hand (get-corp)))))
        (is (= :runner (:winner @state)) "Runner wins")))))

(deftest reality-threedee
  ;; Reality Threedee - Take 1 bad pub on rez; gain 1c at turn start (2c if Runner tagged)
  (do-game
    (new-game (default-corp [(qty "Reality Threedee" 1)])
              (default-runner))
    (play-from-hand state :corp "Reality Threedee" "New remote")
    (let [r3d (get-content state :remote1 0)]
      (core/rez state :corp r3d)
      (is (= 1 (:bad-publicity (get-corp))) "Took 1 bad pub on rez")
      (take-credits state :corp)
      (take-credits state :runner)
      (is (= 8 (:credit (get-corp))) "Gained 1 credit")
      (take-credits state :corp)
      (core/gain state :runner :tag 1)
      (take-credits state :runner)
      (is (= 13 (:credit (get-corp))) "Gained 2 credits because Runner is tagged"))))

(deftest reconstruction-contract
  ;; Reconstruction Contract - place advancement token when runner takes meat damage
  (do-game
    (new-game (default-corp [(qty "Reconstruction Contract" 1) (qty "Scorched Earth" 1) (qty "Pup" 1)])
              (default-runner [(qty "Sure Gamble" 3) (qty "Imp" 3)]))
    (core/gain state :runner :tag 1)
    (core/gain state :corp :credit 5)
    (starting-hand state :runner ["Sure Gamble" "Sure Gamble" "Sure Gamble" "Imp" "Imp"])
    (play-from-hand state :corp "Reconstruction Contract" "New remote")
    (let [rc (get-content state :remote1 0)]
      (core/rez state :corp (refresh rc))
      (play-from-hand state :corp "Scorched Earth")
      (is (= 4 (count (:discard (get-runner)))))
      (is (= 1 (:advance-counter (refresh rc))) "Reconstruction Contract has 1 advancement token")
      (starting-hand state :runner ["Imp" "Imp"])
      (play-from-hand state :corp "Pup" "HQ")
      (core/rez state :corp (get-ice state :hq 0))
      (card-subroutine state :corp (get-ice state :hq 0) 0)
      (is (= 5 (count (:discard (get-runner)))))
      (is (= 1 (:advance-counter (refresh rc))) "Reconstruction Contract doesn't get advancement token for net damage"))))

(deftest reversed-accounts
  ;; Reversed Accounts - Trash to make Runner lose 4 credits per advancement
  (do-game
    (new-game (default-corp [(qty "Reversed Accounts" 1)])
              (default-runner))
    (play-from-hand state :corp "Reversed Accounts" "New remote")
    (let [rev (get-content state :remote1 0)]
      (core/advance state :corp {:card (refresh rev)})
      (core/advance state :corp {:card (refresh rev)})
      (take-credits state :corp)
      (play-from-hand state :runner "Sure Gamble")
      (play-from-hand state :runner "Sure Gamble")
      (play-from-hand state :runner "Sure Gamble")
      (take-credits state :runner)
      (is (= 18 (:credit (get-runner))))
      (core/advance state :corp {:card (refresh rev)})
      (core/advance state :corp {:card (refresh rev)})
      (is (= 4 (:advance-counter (refresh rev))))
      (core/rez state :corp (refresh rev))
      (card-ability state :corp rev 0)
      (is (= 1 (count (:discard (get-corp)))) "Reversed Accounts trashed")
      (is (= 2 (:credit (get-runner))) "Runner lost 16 credits"))))

(deftest ronald-five
  ;; Ronald Five - Runner loses a click every time they trash a Corp card
  (do-game
    (new-game (default-corp [(qty "Ronald Five" 1) (qty "Melange Mining Corp." 1)])
              (default-runner))
    (play-from-hand state :corp "Ronald Five" "New remote")
    (play-from-hand state :corp "Melange Mining Corp." "New remote")
    (take-credits state :corp)
    (core/rez state :corp (get-content state :remote1 0))
    (run-empty-server state :remote2)
    (prompt-choice-partial :runner "Pay") ; trash MMC
    (is (= 2 (:click (get-runner))) "Lost 1 click")
    (run-empty-server state :remote1)
    (prompt-choice-partial :runner "Pay") ; trash Ronald Five
    (is (= 0 (:click (get-runner))) "Lost 1 click")))

(deftest ronin
  ;; Ronin - Click-trash to do 3 net damage when it has 4 or more advancements
  (do-game
    (new-game (default-corp [(qty "Ronin" 1) (qty "Mushin No Shin" 1)])
              (default-runner))
    (play-from-hand state :corp "Mushin No Shin")
    (prompt-select :corp (find-card "Ronin" (:hand (get-corp))))
    (let [ron (get-content state :remote1 0)]
      (is (= 3 (:advance-counter (refresh ron))))
      (core/rez state :corp (refresh ron))
      (card-ability state :corp ron 0)
      (is (= 3 (count (:hand (get-runner))))
          "Ronin ability didn't fire with only 3 advancements")
      (take-credits state :corp)
      (take-credits state :runner)
      (core/advance state :corp {:card (refresh ron)})
      (is (= 4 (:advance-counter (refresh ron))))
      (card-ability state :corp ron 0)
      (is (= 3 (count (:discard (get-runner)))) "Ronin did 3 net damage")
      (is (= 2 (count (:discard (get-corp)))) "Ronin trashed"))))

(deftest ronin
  ;; Ronin - doesn't fire (or crash) if no advance counters
  (do-game
    (new-game (default-corp [(qty "Ronin" 1)])
              (default-runner))
    (play-from-hand state :corp "Ronin" "New remote")
    (let [ron (get-content state :remote1 0)]
      (is (nil? (:advance-counter (refresh ron))) "Ronin starts with no counters")
      (core/rez state :corp (refresh ron))
      (card-ability state :corp (refresh ron) 0)
      (is (nil? (:advance-counter (refresh ron))) "Ronin didn't gain counters")
      (is (= 3 (count (:hand (get-runner))))
          "Ronin ability didn't fire with 0 advancements"))))

(deftest sandburg
  ;; Sandburg - +1 strength to all ICE for every 5c when Corp has over 10c
  (do-game
    (new-game (default-corp [(qty "Sandburg" 1) (qty "Ice Wall" 2) (qty "Hedge Fund" 3)])
              (default-runner))
    (core/gain state :corp :click 3 :credit 3)
    (play-from-hand state :corp "Sandburg" "New remote")
    (play-from-hand state :corp "Ice Wall" "HQ")
    (play-from-hand state :corp "Ice Wall" "R&D")
    (let [sb (get-content state :remote1 0)
          iwall1 (get-ice state :hq 0)
          iwall2 (get-ice state :rd 0)]
      (core/rez state :corp iwall1)
      (core/rez state :corp iwall2)
      (core/rez state :corp sb)
      (is (= 6 (:credit (get-corp))))
      (play-from-hand state :corp "Hedge Fund")
      (is (= 10 (:credit (get-corp))))
      (is (= 3 (:current-strength (refresh iwall1))) "Strength boosted by 2")
      (is (= 3 (:current-strength (refresh iwall2))) "Strength boosted by 2")
      (play-from-hand state :corp "Hedge Fund")
      (play-from-hand state :corp "Hedge Fund")
      (is (= 18 (:credit (get-corp))))
      (is (= 4 (:current-strength (refresh iwall1))) "Strength boosted by 3")
      (is (= 4 (:current-strength (refresh iwall2))) "Strength boosted by 3")
      (take-credits state :corp)
      (run-empty-server state "Server 1")
      (prompt-choice-partial :runner "Pay")
      (is (= 1 (:current-strength (refresh iwall1))) "Strength back to default")
      (is (= 1 (:current-strength (refresh iwall2))) "Strength back to default"))))

(deftest sealed-vault
  ;; Sealed Vault - Store credits for 1c, retrieve credits by trashing or spending click
  (do-game
    (new-game (default-corp [(qty "Sealed Vault" 1) (qty "Hedge Fund" 1)])
              (default-runner))
    (play-from-hand state :corp "Sealed Vault" "New remote")
    (play-from-hand state :corp "Hedge Fund")
    (let [sv (get-content state :remote1 0)]
      (core/rez state :corp sv)
      (card-ability state :corp sv 0)
      (prompt-choice :corp 8)
      (is (= 8 (get-counters (refresh sv) :credit)) "8 credits stored on Sealed Vault")
      (is (= 0 (:credit (get-corp))))
      (card-ability state :corp sv 1)
      (prompt-choice :corp 8)
      (is (= 0 (get-counters (refresh sv) :credit)) "Credits removed from Sealed Vault")
      (is (= 8 (:credit (get-corp))))
      (is (= 0 (:click (get-corp))) "Spent a click")
      (card-ability state :corp sv 0)
      (prompt-choice :corp 7)
      (is (= 7 (get-counters (refresh sv) :credit)) "7 credits stored on Sealed Vault")
      (is (= 0 (:credit (get-corp))))
      (card-ability state :corp sv 2)
      (prompt-choice :corp 7)
      (is (= 7 (:credit (get-corp))))
      (is (= 2 (count (:discard (get-corp)))) "Sealed Vault trashed"))))

(deftest server-diagnostics
  ;; Server Diagnostics - Gain 2c when turn begins; trashed when ICE is installed
  (do-game
    (new-game (default-corp [(qty "Server Diagnostics" 1) (qty "Pup" 1)
                             (qty "Launch Campaign" 1)])
              (default-runner))
    (play-from-hand state :corp "Server Diagnostics" "New remote")
    (core/rez state :corp (get-content state :remote1 0))
    (play-from-hand state :corp "Launch Campaign" "New remote")
    (is (= 1 (count (get-content state :remote1))) "Non-ICE install didn't trash Serv Diag")
    (take-credits state :corp)
    (take-credits state :runner)
    (is (= 5 (:credit (get-corp))) "Gained 2c at start of turn")
    (play-from-hand state :corp "Pup" "HQ")
    (is (= 1 (count (:discard (get-corp)))) "Server Diagnostics trashed by ICE install")))

(deftest shock
  ;; Shock! - do 1 net damage on access
  (testing "Basic test"
    (do-game
      (new-game (default-corp [(qty "Shock!" 3)])
                (default-runner))
      (trash-from-hand state :corp "Shock!")
      (play-from-hand state :corp "Shock!" "New remote")
      (take-credits state :corp)
      (run-empty-server state "Server 1")
      (is (= 2 (count (:hand (get-runner)))) "Runner took 1 net damage")
      (run-empty-server state "Archives")
      (is (= 1 (count (:hand (get-runner)))) "Runner took 1 net damage")))
  (testing "ensure :access flag is cleared on run end. Issue #2319"
    (do-game
      (new-game (default-corp [(qty "Shock!" 3) (qty "Chairman Hiro" 1)])
                (default-runner))
      (trash-from-hand state :corp "Shock!")
      (play-from-hand state :corp "Shock!" "New remote")
      (take-credits state :corp)
      (run-empty-server state "Archives")
      (is (= 2 (count (:hand (get-runner)))) "Runner took 1 net damage")
      (is (not (:run @state)) "Run is complete")
      (trash-from-hand state :corp "Chairman Hiro")
      (is (= 2 (count (:discard (get-corp)))) "Hiro and Shock still in archives")
      (is (= 0 (count (:scored (get-runner)))) "Hiro not scored by Runner"))))

(deftest snare
  (testing "Basic test"
    ;; pay 4 on access, and do 3 net damage and give 1 tag
    (do-game
      (new-game (default-corp [(qty "Snare!" 3)])
                (default-runner))
      (play-from-hand state :corp "Snare!" "New remote")
      (take-credits state :corp)
      (run-empty-server state "Server 1")
      (is (= :waiting (-> @state :runner :prompt first :prompt-type))
          "Runner has prompt to wait for Snare!")
      (prompt-choice :corp "Yes")
      (is (= 3 (:credit (get-corp))) "Corp had 7 and paid 4 for Snare! 1 left")
      (is (= 1 (:tag (get-runner))) "Runner has 1 tag")
      (is (= 0 (count (:hand (get-runner)))) "Runner took 3 net damage")))
  (testing "Can't afford"
    (do-game
      (new-game (default-corp [(qty "Snare!" 1)])
                (default-runner [(qty "Sure Gamble" 3) (qty "Diesel" 3)]))
      (play-from-hand state :corp "Snare!" "New remote")
      (take-credits state :corp)
      (core/lose state :corp :credit 7)
      (run-empty-server state "Server 1")
      (is (= :waiting (-> @state :runner :prompt first :prompt-type))
          "Runner has prompt to wait for Snare!")
      (prompt-choice :corp "Yes")
      (is (= 0 (:tag (get-runner))) "Runner has 0 tags")
      (prompt-choice-partial :runner "Pay")
      (is (empty? (:prompt (get-runner))) "Runner waiting prompt is cleared")
      (is (= 0 (count (:discard (get-runner)))) "Runner took no damage")))
  (testing "with Dedicated Response Team"
    (do-game
      (new-game (default-corp [(qty "Snare!" 1) (qty "Dedicated Response Team" 1)])
                (default-runner [(qty "Sure Gamble" 3) (qty "Diesel" 3)]))
      (play-from-hand state :corp "Snare!" "New remote")
      (play-from-hand state :corp "Dedicated Response Team" "New remote")
      (core/gain state :corp :click 1 :credit 4)
      (let [drt (get-content state :remote2 0)]
        (take-credits state :corp)
        (run-on state "Server 1")
        (core/rez state :corp drt)
        (run-successful state)
        (is (= :waiting (-> @state :runner :prompt first :prompt-type))
            "Runner has prompt to wait for Snare!")
        (prompt-choice :corp "Yes")
        (is (= 1 (:tag (get-runner))) "Runner has 1 tag")
        (prompt-choice-partial :runner "Pay")
        (is (= 5 (count (:discard (get-runner)))) "Runner took 5 damage")))))

(deftest space-camp
  (testing "when in Archives. #1929"
    (do-game
      (new-game (default-corp [(qty "Space Camp" 1) (qty "News Team" 1) (qty "Breaking News" 1)])
                (default-runner))
      (trash-from-hand state :corp "Space Camp")
      (trash-from-hand state :corp "News Team")
      (play-from-hand state :corp "Breaking News" "New remote")
      (take-credits state :corp)
      (run-empty-server state :archives)
      (prompt-choice :runner "News Team")
      (prompt-choice :runner "Take 2 tags")
      (prompt-choice :runner "Space Camp")
      (prompt-choice :corp "Yes")
      (prompt-select :corp (get-content state :remote1 0))
      (is (= 1 (:advance-counter (get-content state :remote1 0))) "Agenda advanced once from Space Camp")
      (is (= 2 (:tag (get-runner))) "Runner has 2 tags")
      (is (not (:run @state)) "Run completed"))))

(deftest student-loans
  ;; Student Loans - costs Runner 2c extra to play event if already same one in discard
  (do-game
    (new-game (default-corp [(qty "Student Loans" 1) (qty "Hedge Fund" 2)])
              (default-runner))
    (core/gain state :corp :credit 2)
    (play-from-hand state :corp "Student Loans" "New remote")
    (core/rez state :corp (get-content state :remote1 0))
    (is (= 5 (:credit (get-corp))) "Corp has 5c")
    (play-from-hand state :corp "Hedge Fund")
    (is (= 9 (:credit (get-corp))) "Corp has 9c - no penalty from Student Loans")
    (play-from-hand state :corp "Hedge Fund")
    (is (= 13 (:credit (get-corp))) "Corp has 13c - no penalty from Student Loans")
    (take-credits state :corp)
    (play-from-hand state :runner "Sure Gamble")
    (is (= 9 (:credit (get-runner))) "1st Gamble played for 4c")
    (play-from-hand state :runner "Sure Gamble")
    (is (= 11 (:credit (get-runner))) "2nd Gamble played for 2c")
    (play-from-hand state :runner "Sure Gamble")
    (is (= 13 (:credit (get-runner))) "3rd Gamble played for 2c")))

(deftest sundew
  ;; Sundew
  (testing "Basic test"
    (do-game
      (new-game (default-corp [(qty "Sundew" 1)])
                (default-runner))
      (play-from-hand state :corp "Sundew" "New remote")
      (let [sund (get-content state :remote1 0)]
        (core/rez state :corp sund)
        (take-credits state :corp 2)
        (is (= 5 (:credit (get-corp))) "Cost 2cr to rez")
        ;; spend a click not on a run
        (take-credits state :runner)
        (is (= 7 (:credit (get-corp))) "Corp gained 2cr from Sundew")
        (take-credits state :corp)
        (run-on state "Server 1")
        (is (= 10 (:credit (get-corp))) "Corp did not gain 2cr from run on Sundew")
        (is (= 3 (:click (get-runner))) "Runner spent 1 click to start run"))))
  ; (testing "Sundew - Dirty Laundry"
  ;   (do-game
  ;     (new-game (default-corp [(qty "Sundew" 1)])
  ;               (default-runner [(qty "Dirty Laundry" 1)]))
  ;     (play-from-hand state :corp "Sundew" "New remote")
  ;     (let [sund (get-content state :remote1 0)]
  ;       (core/rez state :corp (refresh sund))
  ;       (is (= 3 (:credit (get-corp))) "Cost 2cr to rez")
  ;       (take-credits state :corp)
  ;       (play-from-hand state :runner "Dirty Laundry")
  ;       (prompt-choice :runner "Server 1")
  ;       ;; spend a click on a run through a card, not through click-run
  ;       ; (prn (-> (refresh sund) :zone rest butlast first))
  ;       ; (prn (-> @state :run :server first))
  ;       (prn "let")
  ;       (let [s (-> (refresh sund) :zone rest butlast)
  ;             r (-> @state :run :server)]
  ;         (prn (and (= (first r) (first s))
  ;                   (= (last r) (last s)))))
  ;       (is (= 5 (:credit (get-corp))) "Corp did not gain 2cr from run on Sundew"))))
  )

(deftest team-sponsorship
  ;; Team Sponsorship
  (testing "Install from HQ"
    (do-game
      (new-game (default-corp [(qty "Domestic Sleepers" 1)
                               (qty "Team Sponsorship" 1)
                               (qty "Adonis Campaign" 1)])
                (default-runner))
      (play-from-hand state :corp "Team Sponsorship" "New remote")
      (play-from-hand state :corp "Domestic Sleepers" "New remote")
      (let [ag1 (get-content state :remote2 0)
            tsp (get-content state :remote1 0)]
        (core/rez state :corp tsp)
        (score-agenda state :corp ag1)
        (prompt-select :corp (find-card "Adonis Campaign" (:hand (get-corp))))
        (prompt-choice :corp "New remote")
        (is (= "Adonis Campaign" (:title (get-content state :remote3 0)))
            "Adonis installed by Team Sponsorship")
        (is (nil? (find-card "Adonis Campaign" (:hand (get-corp)))) "No Adonis in hand"))))
  (testing "Install from Archives"
    (do-game
      (new-game (default-corp [(qty "Domestic Sleepers" 1)
                               (qty "Team Sponsorship" 1)
                               (qty "Adonis Campaign" 1)])
                (default-runner))
      (play-from-hand state :corp "Team Sponsorship" "New remote")
      (play-from-hand state :corp "Domestic Sleepers" "New remote")
      (trash-from-hand state :corp "Adonis Campaign")
      (let [ag1 (get-content state :remote2 0)
            tsp (get-content state :remote1 0)]
        (core/rez state :corp tsp)
        (score-agenda state :corp ag1)
        (prompt-select :corp (find-card "Adonis Campaign" (:discard (get-corp))))
        (prompt-choice :corp "New remote")
        (is (= "Adonis Campaign" (:title (get-content state :remote3 0)))
            "Adonis installed by Team Sponsorship")
        (is (nil? (find-card "Adonis Campaign" (:discard (get-corp)))) "No Adonis in discard"))))
  (testing "Multiple installs"
    (do-game
      (new-game (default-corp [(qty "Domestic Sleepers" 1)
                               (qty "Team Sponsorship" 2)
                               (qty "Adonis Campaign" 2)])
                (default-runner))
      (play-from-hand state :corp "Team Sponsorship" "New remote")
      (play-from-hand state :corp "Team Sponsorship" "New remote")
      (play-from-hand state :corp "Domestic Sleepers" "New remote")
      (trash-from-hand state :corp "Adonis Campaign")
      (let [ag1 (get-content state :remote3 0)
            tsp2 (get-content state :remote2 0)
            tsp1 (get-content state :remote1 0)]
        (core/rez state :corp tsp1)
        (core/rez state :corp tsp2)
        (score-agenda state :corp ag1)
        (prompt-choice :corp "Team Sponsorship")
        (prompt-select :corp (find-card "Adonis Campaign" (:discard (get-corp))))
        (prompt-choice :corp "New remote")
        (prompt-select :corp (find-card "Adonis Campaign" (:hand (get-corp))))
        (prompt-choice :corp "New remote")
        (is (= "Adonis Campaign" (:title (get-content state :remote4 0)))
            "Adonis installed by Team Sponsorship")
        (is (= "Adonis Campaign" (:title (get-content state :remote5 0)))
            "Adonis installed by Team Sponsorship"))))
  (testing "Score 5 points in one window"
    (do-game
      (new-game (default-corp [(qty "AstroScript Pilot Program" 3)
                               (qty "Team Sponsorship" 1)
                               (qty "Breaking News" 1)
                               (qty "SanSan City Grid" 1)])
                (default-runner))
      (play-from-hand state :corp "SanSan City Grid" "New remote")
      (core/gain state :corp :credit 100 :click 5)
      (core/rez state :corp (get-content state :remote1 0))
      (play-from-hand state :corp "AstroScript Pilot Program" "New remote")
      (score-agenda state :corp (get-content state :remote2 0))
      (play-from-hand state :corp "AstroScript Pilot Program" "Server 1")
      (play-from-hand state :corp "Team Sponsorship" "New remote")
      (core/rez state :corp (get-content state :remote3 0))
      (score-agenda state :corp (get-content state :remote1 1))
      (prompt-select :corp (find-card "AstroScript Pilot Program" (:hand (get-corp))))
      (is (= 0 (get-counters (second (:scored (get-corp))) :agenda)) "AstroScript not resolved yet")
      (prompt-choice :corp "Server 1")
      (is (= 1 (get-counters (second (:scored (get-corp))) :agenda)) "AstroScript resolved")
      (card-ability state :corp (first (:scored (get-corp))) 0)
      (prompt-select :corp (get-content state :remote1 1))
      (card-ability state :corp (second (:scored (get-corp))) 0)
      (prompt-select :corp (get-content state :remote1 1))
      (core/score state :corp {:card (get-content state :remote1 1)})
      (prompt-select :corp (find-card "Breaking News" (:hand (get-corp))))
      (prompt-choice :corp "Server 1")
      (card-ability state :corp (second (next (:scored (get-corp)))) 0)
      (prompt-select :corp (get-content state :remote1 1))
      (core/score state :corp {:card (get-content state :remote1 1)})
      (prompt-choice :corp "Done")
      (is (= 7 (:agenda-point (get-corp))) "Scored 5 points in one turn"))))

(deftest technoco
  ;; TechnoCo - Increase program / hardware / virtual cost by 1 and gain 1 when they are installed
  (do-game
    (new-game (default-corp [(qty "TechnoCo" 1)])
              (default-runner [(qty "Misdirection" 1)       ;; 0 cost program
                               (qty "Bookmark" 1)           ;; 0 cost hardware
                               (qty "Ice Analyzer" 1)       ;; 0 cost virtual resource
                               (qty "Fall Guy" 1)]))        ;; 0 cost non-virtual resource
    (play-from-hand state :corp "TechnoCo" "New remote")
    (core/rez state :corp (get-content state :remote1 0))
    (take-credits state :corp)
    (is (= 5 (:credit (get-corp))) "Corp at 5 credits")
    (is (= 5 (:credit (get-runner))) "Runner at 5 credits")
    (play-from-hand state :runner "Misdirection")
    (is (= 6 (:credit (get-corp))) "Corp gained a credit")
    (is (= 4 (:credit (get-runner))) "Runner spent an extra credit")
    (play-from-hand state :runner "Bookmark")
    (is (= 7 (:credit (get-corp))) "Corp gained a credit")
    (is (= 3 (:credit (get-runner))) "Runner spent an extra credit")
    (play-from-hand state :runner "Ice Analyzer")
    (is (= 8 (:credit (get-corp))) "Corp gained a credit")
    (is (= 2 (:credit (get-runner))) "Runner spent an extra credit")
    (play-from-hand state :runner "Fall Guy")
    (is (= 8 (:credit (get-corp))) "Corp did not gain a credit")
    (is (= 2 (:credit (get-runner))) "Runner did not spend an extra credit")))

(deftest tenma-line
  ;; Tenma Line - Swap 2 pieces of installed ICE
  (do-game
    (new-game (default-corp [(qty "Tenma Line" 1) (qty "Harvester" 1)
                             (qty "Aimor" 1) (qty "Lockdown" 1)])
              (default-runner))
    (core/gain state :corp :click 2)
    (play-from-hand state :corp "Tenma Line" "New remote")
    (play-from-hand state :corp "Harvester" "HQ")
    (play-from-hand state :corp "Aimor" "HQ")
    (play-from-hand state :corp "Lockdown" "R&D")
    (core/rez state :corp (get-content state :rd 0))
    (core/rez state :corp (get-content state :remote1 0))
    (is (= 1 (:click (get-corp))))
    (card-ability state :corp (get-content state :remote1 0) 0)
    (prompt-select :corp (get-ice state :rd 0))
    (prompt-select :corp (get-ice state :hq 1))
    (is (empty? (:prompt (get-corp))))
    (is (= 0 (:click (get-corp))) "Spent 1 click")
    (is (= "Aimor" (:title (get-ice state :rd 0))) "Aimor swapped to R&D")
    (is (= "Lockdown" (:title (get-ice state :hq 1))) "Lockdown swapped to HQ outer position")))

(deftest the-board
  ;; The Board
  (testing "Modify everything in the score area (regression test for #1938)"
    (do-game
      (new-game (default-corp [(qty "The Board" 1)
                               (qty "News Team" 1)
                               (qty "Firmware Updates" 2)])
                (default-runner [(qty "Artist Colony" 3)
                                 (qty "Fan Site" 3)]))
      (play-from-hand state :corp "The Board" "New remote")
      (play-from-hand state :corp "News Team" "New remote")
      (play-from-hand state :corp "Firmware Updates" "New remote")
      (take-credits state :corp)
      (play-from-hand state :runner "Artist Colony")
      (play-from-hand state :runner "Fan Site")
      (take-credits state :runner)
      (play-from-hand state :corp "Firmware Updates" "New remote")
      (score-agenda state :corp (get-content state :remote4 0))
      (is (= 1 (count (:scored (get-runner)))) "Fan Site added to Runner score area")
      (is (= 0 (:agenda-point (get-runner))) "Runner has 0 agenda points")
      (take-credits state :corp)
      (run-empty-server state :remote3)
      (prompt-choice :runner "Steal")
      (is (= 2 (count (:scored (get-runner)))) "Firmware Updates stolen")
      (is (= 1 (:agenda-point (get-runner))) "Runner has 1 agenda point")
      (core/rez state :corp (get-content state :remote1 0))
      (is (= -1 (:agenda-point (get-runner))) "Runner has -1 agenda points")
      (run-empty-server state :remote2)
      (prompt-choice :runner "Add News Team to score area")
      (is (= 3 (count (:scored (get-runner)))) "News Team added to Runner score area")
      (is (= -3 (:agenda-point (get-runner))) "Runner has -3 agenda points")
      (card-ability state :runner (get-resource state 0) 0)
      (prompt-choice :runner (->> @state :runner :prompt first :choices first))
      (prompt-select :runner (first (:scored (get-runner))))
      (is (= 2 (count (:scored (get-runner)))) "Fan Site removed from Runner score area")
      (is (= -2 (:agenda-point (get-runner))) "Runner has -2 agenda points")
      (run-empty-server state :remote1)
      (prompt-choice-partial :runner "Pay")
      (is (= 3 (count (:scored (get-runner)))) "The Board added to Runner score area")
      (is (= 2 (:agenda-point (get-runner))) "Runner has 2 agenda points")))
  (testing "handle Fifteen Minutes clicked out of Runner's score area"
    (do-game
      (new-game (default-corp [(qty "The Board" 1)
                               (qty "15 Minutes" 1)])
                (default-runner))
      (play-from-hand state :corp "The Board" "New remote")
      (play-from-hand state :corp "15 Minutes" "New remote")
      (core/rez state :corp (get-content state :remote1 0))
      (take-credits state :corp)
      (is (= 0 (:agenda-point (get-runner))) "Runner has 0 agenda points")
      (run-empty-server state :remote2)
      (prompt-choice-partial :runner "Steal")
      (is (= 0 (:agenda-point (get-runner))) "Runner stays at 1 agenda point")
      (is (= 1 (count (:scored (get-runner)))) "Runner has 1 agenda in scored area")
      (take-credits state :runner)
      (let [fifm (first (:scored (get-runner)))]
        (card-ability state :corp (refresh fifm) 0)
        (is (= 0 (:agenda-point (get-runner))) "Runner drops to 0 agenda points")
        (is (empty? (:scored (get-runner))) "Runner has no agendas in scored area"))))
  (testing "Corp scoring agenda shouldn't trigger The Board to lower Runner points"
    (do-game
      (new-game (default-corp [(qty "The Board" 1)
                               (qty "Hostile Takeover" 2)])
                (default-runner))
      (core/gain state :corp :credit 6)
      (play-from-hand state :corp "The Board" "New remote")
      (play-from-hand state :corp "Hostile Takeover" "New remote")
      (play-from-hand state :corp "Hostile Takeover" "New remote")
      (take-credits state :corp)
      (is (= 0 (:agenda-point (get-runner))) "Runner has 0 agenda points")
      (run-empty-server state :remote3)
      (prompt-choice-partial :runner "Steal")
      (is (= 1 (:agenda-point (get-runner))) "Runner has 1 agenda point")
      (is (= 1 (count (:scored (get-runner)))) "Runner has 1 agenda in scored area")
      (take-credits state :runner)
      (core/rez state :corp (get-content state :remote1 0))
      (is (= 0 (:agenda-point (get-runner))) "Runner loses 1 agenda point")
      (is (= 1 (count (:scored (get-runner)))) "Runner still has 1 agenda in scored area")
      (score-agenda state :corp (get-content state :remote2 0))
      (is (= 0 (:agenda-point (get-runner))) "Runner still has 0 agenda points")
      (is (= 1 (count (:scored (get-runner)))) "Runner still has 1 agenda in scored area")))
  (testing "Scoring two copies should be 4 agenda points"
    (do-game
      (new-game (default-corp [(qty "The Board" 2)])
                (default-runner))
      (core/gain state :corp :credit 6)
      (play-from-hand state :corp "The Board" "New remote")
      (play-from-hand state :corp "The Board" "New remote")
      (core/rez state :corp (get-content state :remote1 0))
      (core/rez state :corp (get-content state :remote2 0))
      (take-credits state :corp)
      (core/gain state :runner :credit 14)
      (is (= 0 (:agenda-point (get-runner))) "Runner has 0 agenda points")
      (is (empty? (:scored (get-runner))) "Runner has no agendas")
      (run-empty-server state :remote2)
      (prompt-choice-partial :runner "Pay")
      (is (= 1 (:agenda-point (get-runner))) "Runner has 1 agenda point")
      (is (= 1 (count (:scored (get-runner)))) "Runner has 1 agenda in scored area")
      (run-empty-server state :remote1)
      (prompt-choice-partial :runner "Pay")
      (is (= 4 (:agenda-point (get-runner))) "Runner has 4 agenda points")
      (is (= 2 (count (:scored (get-runner)))) "Runner has 2 agendas in scored area"))))

(deftest the-root
  ;; The Root - recurring credits refill at Step 1.2
  (do-game
    (new-game (make-deck "Blue Sun: Powering the Future" [(qty "The Root" 1)])
              (default-runner))
    (play-from-hand state :corp "The Root" "New remote")
    (core/gain state :corp :credit 6)
    (let [root (get-content state :remote1 0)]
      (core/rez state :corp root)
      (card-ability state :corp (refresh root) 0)
      (is (= 2 (:rec-counter (refresh root))) "Took 1 credit from The Root")
       (is (= 6 (:credit (get-corp))) "Corp took Root credit into credit pool")
      (take-credits state :corp)
      (take-credits state :runner)
      ;; we expect Step 1.2 to have triggered because of Blue Sun
      (is (:corp-phase-12 @state) "Corp is in Step 1.2")
      (is (= 3 (:rec-counter (refresh root))) "Recurring credits were refilled before Step 1.2 window"))))

(deftest toshiyuki-sakai
  ;; Toshiyuki Sakai - Swap with an asset/agenda from HQ; Runner can choose to access new card or not
  (do-game
    (new-game (default-corp [(qty "Toshiyuki Sakai" 1) (qty "Project Junebug" 1) (qty "Hedge Fund" 1)])
              (default-runner [(qty "Sure Gamble" 3) (qty "Easy Mark" 2)]))
    (play-from-hand state :corp "Toshiyuki Sakai" "New remote")
    (let [toshi (get-content state :remote1 0)]
      (core/advance state :corp {:card (refresh toshi)})
      (core/advance state :corp {:card (refresh toshi)})
      (take-credits state :corp)
      (is (= 2 (:advance-counter (refresh toshi))) "Toshiyuki has 2 advancements")
      (run-empty-server state "Server 1")
      (is (= :waiting (-> @state :runner :prompt first :prompt-type))
          "Runner has prompt to wait for Toshiyuki")
      (prompt-choice :corp "Yes") ; choose to do a swap
      (prompt-select :corp (find-card "Hedge Fund" (:hand (get-corp))))
      (is (= (refresh toshi) (get-content state :remote1 0)) "Toshiyuki still in remote; can't target an operation in hand")
      (prompt-select :corp (find-card "Project Junebug" (:hand (get-corp))))
      (let [june (get-content state :remote1 0)]
        (is (= "Project Junebug" (:title (refresh june))) "Project Junebug swapped into Server 1")
        (is (= 2 (:advance-counter (refresh june))) "Project Junebug has 2 advancements")
        (prompt-choice :runner "Yes") ; choose to access new card
        (prompt-choice :corp "Yes") ; pay 1c to fire Junebug
        (is (= 4 (count (:discard (get-runner)))) "Runner took 4 net damage")))))

(deftest turtlebacks
  ;; Turtlebacks - Gain 1 credit for every new server created
  (do-game
    (new-game (default-corp [(qty "Turtlebacks" 1) (qty "PAD Campaign" 2) (qty "Wraparound" 1)])
              (default-runner))
    (core/gain state :corp :click 1)
    (play-from-hand state :corp "Turtlebacks" "New remote")
    (let [tb (get-content state :remote1 0)]
      (core/rez state :corp tb)
      (play-from-hand state :corp "PAD Campaign" "New remote")
      (is (= 4 (:credit (get-corp))) "Gained 1 credit for new server created")
      (play-from-hand state :corp "Wraparound" "Server 1")
      (is (= 4 (:credit (get-corp))) "No credit gained for install into existing server")
      (play-from-hand state :corp "PAD Campaign" "New remote")
      (is (= 5 (:credit (get-corp))) "Gained 1 credit for new server created"))))

(deftest urban-renewal
  ;; Urban renewal meat damage
  (do-game
    (new-game (default-corp [(qty "Urban Renewal" 1)])
              (default-runner [(qty "Sure Gamble" 3) (qty "Easy Mark" 2)]))
    ;; Corp turn 1, install and rez urban renewal
    (play-from-hand state :corp "Urban Renewal" "New remote")
    (let [ur (get-content state :remote1 0)]
      (core/rez state :corp (refresh ur))
      (take-credits state :corp)
      ;; Runner turn 1, creds
      (is (= 3 (get-counters (refresh ur) :power)))
      (take-credits state :runner)
      ;; Corp turn 2
      (is (= 2 (get-counters (refresh ur) :power)))
      (take-credits state :corp)
      ;; Runner turn 2
      (is (= 2 (get-counters (refresh ur) :power)))
      (take-credits state :runner)
      ;; Corp turn 3
      (is (= 1 (get-counters (refresh ur) :power)))
      (take-credits state :corp)
      ;; Runner turn 3
      (is (= 0 (count (:discard (get-corp)))) "Nothing in Corp trash")
      (is (= 0 (count (:discard (get-runner)))) "Nothing in Runner trash")
      (take-credits state :runner)
      ;; Corp turn 4 - damage fires
      (is (= 1 (count (:discard (get-corp)))) "Urban Renewal got trashed")
      (is (= 4 (count (:discard (get-runner)))) "Urban Renewal did 4 meat damage"))))

(deftest warden-fatuma
  ;; Warden Fatuma - rezzed bioroid ice gains an additional sub
  (do-game
    (new-game (default-corp [(qty "Warden Fatuma" 1) (qty "Kakugo" 1)
                             (qty "Eli 2.0" 1) (qty "Ichi 2.0" 1)])
              (default-runner))
    (core/gain state :corp :credit 20 :click 5)
    (play-from-hand state :corp "Kakugo" "Archives")
    (play-from-hand state :corp "Eli 2.0" "HQ")
    (play-from-hand state :corp "Ichi 2.0" "R&D")
    (play-from-hand state :corp "Warden Fatuma" "New remote")
    (let [wf (get-content state :remote1 0)
          kak (get-ice state :archives 0)
          eli (get-ice state :hq 0)
          ichi (get-ice state :rd 0)]
      (core/rez state :corp kak)
      (is (= 1 (count (:subroutines (refresh kak)))) "Kakugo starts with 1 sub")
      (core/rez state :corp eli)
      (is (= 2 (count (:subroutines (refresh eli)))) "Eli 2.0 starts with 2 subs")
      (is (= 0 (count (:subroutines (refresh ichi)))) "Unrezzed Ichi 2.0 starts with 0 subs")
      (core/rez state :corp wf)
      (is (= 1 (count (:subroutines (refresh kak)))) "Kakugo stays at 1 sub")
      (is (= 3 (count (:subroutines (refresh eli)))) "Eli 2.0 gains 1 sub")
      (is (= 0 (count (:subroutines (refresh ichi)))) "Unrezzed Ichi 2.0 stays at 0 subs")
      (core/rez state :corp ichi)
      (is (= 1 (count (:subroutines (refresh kak)))) "Kakugo stays at 1 sub")
      (is (= 3 (count (:subroutines (refresh eli)))) "Eli 2.0 stays at 1 sub")
      (is (= 3 (count (:subroutines (refresh ichi)))) "Ichi 2.0 rezzes with 3 subs")
      (core/derez state :corp (refresh wf))
      (is (= 1 (count (:subroutines (refresh kak)))) "Kakugo stays at 1 sub")
      (is (= 2 (count (:subroutines (refresh eli)))) "Eli 2.0 reverts")
      (is (= 2 (count (:subroutines (refresh ichi)))) "Ichi 2.0 reverts"))))

(deftest watchdog
  ;; Watchdog - Reduce rez cost of first ICE per turn by number of Runner tags
  (do-game
    (new-game (default-corp [(qty "Watchdog" 1) (qty "Architect" 1) (qty "Wraparound" 1)])
              (default-runner))
    (play-from-hand state :corp "Watchdog" "New remote")
    (play-from-hand state :corp "Wraparound" "HQ")
    (play-from-hand state :corp "Architect" "HQ")
    (let [wd (get-content state :remote1 0)
          arch (get-ice state :hq 1)
          wrap (get-ice state :hq 0)]
      (take-credits state :corp)
      (is (= 4 (:credit (get-corp))))
      (core/gain state :runner :tag 2)
      (run-on state "HQ")
      (core/rez state :corp wd)
      (core/rez state :corp arch)
      (is (= 2 (:credit (get-corp))) "Only 2 credits to rez Architect")
      (core/rez state :corp wrap)
      (is (= 0 (:credit (get-corp))) "No rez discount on Wraparound"))))

(deftest whampoa-reclamation
  ;; Whampoa Reclamation: Enable trashing a card from HQ to place a card in Archives on the bottom of R+D
  (do-game
    (new-game (default-corp [(qty "Whampoa Reclamation" 3)
                             (qty "PAD Campaign" 2)
                             (qty "Global Food Initiative" 3)])
              (default-runner))
    (play-from-hand state :corp "Whampoa Reclamation" "New remote")
    (let [wr (get-content state :remote1 0)]
      (core/draw state :corp)
      (take-credits state :corp)
      (core/rez state :corp wr)
      (let [gfi (find-card "Global Food Initiative" (:hand (get-corp)))]
        (core/trash state :runner gfi)
        (card-ability state :corp wr 0)
        (prompt-choice :corp "Global Food Initiative") ;; into archives
        (prompt-select :corp (first (:discard (get-corp)))) ;; into R&D
        (is (= 0 (count (:discard (get-corp)))) "Only card in discard placed in bottom of R&D")
        (is (= "Global Food Initiative" (:title (last (:deck (get-corp))))) "GFI last card in deck")))))<|MERGE_RESOLUTION|>--- conflicted
+++ resolved
@@ -935,61 +935,53 @@
       (is (= 4 (:credit (get-corp))))
       (is (= 14 (get-counters (refresh eve) :credit))))))
 
-<<<<<<< HEAD
 (deftest executive-boot-camp
-=======
-(deftest executive-boot-camp-alternate-rez-cost
-  ;; Executive Boot Camp - works with Ice that has alternate rez costs
-  (do-game
-    (new-game (default-corp [(qty "15 Minutes" 1) (qty "Executive Boot Camp" 1)
-                             (qty "Tithonium" 1)])
-              (default-runner))
-    (core/gain state :corp :credit 3)
-    (score-agenda state :corp (find-card "15 Minutes" (:hand (get-corp))))
-    (play-from-hand state :corp "Tithonium" "HQ")
-    (play-from-hand state :corp "Executive Boot Camp" "New remote")
-    (let [ebc (get-content state :remote1 0)
-          tith (get-ice state :hq 0)]
-      (core/rez state :corp ebc)
-      (take-credits state :corp)
-      (is (= 9 (:credit (get-corp))) "Corp ends turn with 9 credits")
-
-      (take-credits state :runner)
-
-      (is (not (:rezzed (refresh tith))) "Tithonium not rezzed")
-      (is (:corp-phase-12 @state) "Corp in Step 1.2")
-      (card-ability state :corp ebc 0)
-      (prompt-select :corp tith)
-      (prompt-choice :corp "No")
-      (is (and (:installed (refresh tith)) (:rezzed (refresh tith))) "Rezzed Tithonium")
-      (is (= 1 (:credit (get-corp))) "EBC saved 1 credit on the rez of Tithonium"))))
-
-(deftest executive-boot-camp-suppress-start-of-turn
->>>>>>> ffbc083c
-  ;; Executive Boot Camp - suppress the start-of-turn event on a rezzed card. Issue #1346.
-  (do-game
-    (new-game (default-corp [(qty "Eve Campaign" 1) (qty "Executive Boot Camp" 1)])
-              (default-runner))
-    (play-from-hand state :corp "Eve Campaign" "New remote")
-    (play-from-hand state :corp "Executive Boot Camp" "New remote")
-    (take-credits state :corp)
-    (is (= 6 (:credit (get-corp))) "Corp ends turn with 6 credits")
-    (let [eve (get-content state :remote1 0)
-          ebc (get-content state :remote2 0)]
-      (core/rez state :corp ebc)
-      (take-credits state :runner)
-      (is (:corp-phase-12 @state) "Corp in Step 1.2")
-      (card-ability state :corp ebc 0)
-      (prompt-select :corp eve)
-      (is (= 2 (:credit (get-corp))) "EBC saved 1 credit on the rez of Eve")
-      (is (= 16 (get-counters (refresh eve) :credit)))
-      (core/end-phase-12 state :corp nil)
-      (is (= 2 (:credit (get-corp))) "Corp did not gain credits from Eve")
-      (is (= 16 (get-counters (refresh eve) :credit)) "Did not take counters from Eve")
-      (take-credits state :corp)
-      (take-credits state :runner)
-      (is (not (:corp-phase-12 @state)) "With nothing to rez, EBC does not trigger Step 1.2")
-      (is (= 14 (get-counters (refresh eve) :credit)) "Took counters from Eve"))))
+  (testing "suppress the start-of-turn event on a rezzed card. Issue #1346"
+    (do-game
+      (new-game (default-corp [(qty "Eve Campaign" 1) (qty "Executive Boot Camp" 1)])
+                (default-runner))
+      (play-from-hand state :corp "Eve Campaign" "New remote")
+      (play-from-hand state :corp "Executive Boot Camp" "New remote")
+      (take-credits state :corp)
+      (is (= 6 (:credit (get-corp))) "Corp ends turn with 6 credits")
+      (let [eve (get-content state :remote1 0)
+            ebc (get-content state :remote2 0)]
+        (core/rez state :corp ebc)
+        (take-credits state :runner)
+        (is (:corp-phase-12 @state) "Corp in Step 1.2")
+        (card-ability state :corp ebc 0)
+        (prompt-select :corp eve)
+        (is (= 2 (:credit (get-corp))) "EBC saved 1 credit on the rez of Eve")
+        (is (= 16 (get-counters (refresh eve) :credit)))
+        (core/end-phase-12 state :corp nil)
+        (is (= 2 (:credit (get-corp))) "Corp did not gain credits from Eve")
+        (is (= 16 (get-counters (refresh eve) :credit)) "Did not take counters from Eve")
+        (take-credits state :corp)
+        (take-credits state :runner)
+        (is (not (:corp-phase-12 @state)) "With nothing to rez, EBC does not trigger Step 1.2")
+        (is (= 14 (get-counters (refresh eve) :credit)) "Took counters from Eve"))))
+  (testing "works with Ice that has alternate rez costs"
+    (do-game
+      (new-game (default-corp [(qty "15 Minutes" 1) (qty "Executive Boot Camp" 1)
+                               (qty "Tithonium" 1)])
+                (default-runner))
+      (core/gain state :corp :credit 3)
+      (score-agenda state :corp (find-card "15 Minutes" (:hand (get-corp))))
+      (play-from-hand state :corp "Tithonium" "HQ")
+      (play-from-hand state :corp "Executive Boot Camp" "New remote")
+      (let [ebc (get-content state :remote1 0)
+            tith (get-ice state :hq 0)]
+        (core/rez state :corp ebc)
+        (take-credits state :corp)
+        (is (= 9 (:credit (get-corp))) "Corp ends turn with 9 credits")
+        (take-credits state :runner)
+        (is (not (:rezzed (refresh tith))) "Tithonium not rezzed")
+        (is (:corp-phase-12 @state) "Corp in Step 1.2")
+        (card-ability state :corp ebc 0)
+        (prompt-select :corp tith)
+        (prompt-choice :corp "No")
+        (is (and (:installed (refresh tith)) (:rezzed (refresh tith))) "Rezzed Tithonium")
+        (is (= 1 (:credit (get-corp))) "EBC saved 1 credit on the rez of Tithonium")))))
 
 (deftest false-flag
   (testing "when the corp attempts to score False Flag"
