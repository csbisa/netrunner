(ns game-test.cards.operations
  (:require [game.core :as core]
            [game.utils :as utils]
            [game-test.core :refer :all]
            [game-test.utils :refer :all]
            [game-test.macros :refer :all]
            [clojure.test :refer :all]))

(use-fixtures :once load-all-cards (partial reset-card-defs "operations"))

(deftest ^{:card-title "24/7-news-cycle"}
  twenty-four-seven-news
  ;; 24/7 News Cycle
  (testing "Breaking News interaction"
    (do-game
      (new-game (default-corp [(qty "Breaking News" 2) (qty "24/7 News Cycle" 3)])
                (default-runner))
      (play-from-hand state :corp "Breaking News" "New remote")
      (play-from-hand state :corp "Breaking News" "New remote")
      (let [ag1 (get-content state :remote1 0)
            ag2 (get-content state :remote2 0)]
        (score-agenda state :corp ag1)
        (score-agenda state :corp ag2)
        (take-credits state :corp)
        (is (zero? (:tag (get-runner)))) ; tags cleared
        (take-credits state :runner)
        (play-from-hand state :corp "24/7 News Cycle")
        (click-card state :corp (find-card "Breaking News" (:scored (get-corp))))
        (is (= 1 (:agenda-point (get-corp))) "Forfeited Breaking News")
        (click-card state :corp (find-card "Breaking News" (:scored (get-corp))))
        (is (= 2 (:tag (get-runner))) "Runner given 2 tags")
        (take-credits state :corp 2)
        (is (= 2 (:tag (get-runner))) "Tags remained after Corp ended turn"))))
  (testing "Posted Bounty interaction -- Issue #1043"
    (do-game
      (new-game (default-corp [(qty "Posted Bounty" 2) (qty "24/7 News Cycle" 3)])
                (default-runner))
      (play-from-hand state :corp "Posted Bounty" "New remote")
      (play-from-hand state :corp "Posted Bounty" "New remote")
      (let [ag1 (get-content state :remote1 0)
            ag2 (get-content state :remote2 0)]
        (score-agenda state :corp ag1)
        (click-prompt state :corp "No")
        (score-agenda state :corp ag2)
        (click-prompt state :corp "No")
        (play-from-hand state :corp "24/7 News Cycle")
        (click-card state :corp (find-card "Posted Bounty" (:scored (get-corp))))
        (is (= 1 (:agenda-point (get-corp))) "Forfeited Posted Bounty")
        (click-card state :corp (find-card "Posted Bounty" (:scored (get-corp))))
        (click-prompt state :corp "Yes") ; "Forfeit Posted Bounty to give 1 tag?"
        (is (= 1 (:tag (get-runner))) "Runner given 1 tag")
        (is (= 1 (:bad-publicity (get-corp))) "Corp has 1 bad publicity")
        (is (zero? (:agenda-point (get-corp))) "Forfeited Posted Bounty to 24/7 News Cycle"))))
  (testing "Swapped agendas are able to be used. #1555"
    (do-game
      (new-game (default-corp ["24/7 News Cycle" "Chronos Project"
                               "Philotic Entanglement" "Profiteering"])
                (default-runner [(qty "Turntable" 3)]))
      (score-agenda state :corp (find-card "Chronos Project" (:hand (get-corp))))
      (score-agenda state :corp (find-card "Philotic Entanglement" (:hand (get-corp))))
      (take-credits state :corp)
      (play-from-hand state :runner "Turntable")
      (core/steal state :runner (find-card "Profiteering" (:hand (get-corp))))
      (click-prompt state :runner "Yes")
      (click-card state :runner (find-card "Philotic Entanglement" (:scored (get-corp))))
      (is (= 2 (:agenda-point (get-corp))))
      (is (= 2 (:agenda-point (get-runner))))
      (take-credits state :runner)
      (play-from-hand state :corp "24/7 News Cycle")
      (click-card state :corp (find-card "Chronos Project" (:scored (get-corp))))
      (is (= "Chronos Project" (:title (first (:rfg (get-corp))))))
      ;; shouldn't work on an agenda in the Runner's scored area
      (is (= 2 (count (:hand (get-runner)))))
      (click-card state :corp (find-card "Philotic Entanglement" (:scored (get-runner))))
      (is (= 2 (count (:hand (get-runner)))))
      ;; resolve 'when scored' ability on swapped Profiteering
      (is (= 8 (:credit (get-corp))))
      (click-card state :corp (find-card "Profiteering" (:scored (get-corp))))
      (click-prompt state :corp "3")
      (is (= 1 (:agenda-point (get-corp))))
      (is (= 3 (:bad-publicity (get-corp))))
      (is (= 23 (:credit (get-corp))) "Gained 15 credits"))))

(deftest accelerated-diagnostics
  ;; Accelerated Diagnostics - Interaction with prompt effects, like Shipment from SanSan
  (testing "Basic test"
    (do-game
      (new-game (default-corp ["Accelerated Diagnostics" "Cerebral Overwriter" "Shipment from SanSan"
                               "Hedge Fund" "Back Channels"])
                (default-runner))
      (starting-hand state :corp ["Accelerated Diagnostics" "Cerebral Overwriter"])
      (play-from-hand state :corp "Cerebral Overwriter" "New remote")
      (core/gain state :corp :credit 1)
      (play-from-hand state :corp "Accelerated Diagnostics")
      (let [playarea (get-in @state [:corp :play-area])
            hf (find-card "Hedge Fund" playarea)
            ss (find-card "Shipment from SanSan" playarea)
            bc (find-card "Back Channels" playarea)
            co (get-content state :remote1 0)]
        (is (= 3 (count playarea)) "3 cards in play area")
        (click-card state :corp ss)
        (click-prompt state :corp "2")
        (click-card state :corp co)
        (is (= 2 (get-counters (refresh co) :advancement)) "Cerebral Overwriter gained 2 advancements")
        (click-card state :corp hf)
        (is (= 9 (:credit (get-corp))) "Corp gained credits from Hedge Fund")
        (click-card state :corp bc)
        (click-card state :corp (refresh co))
        (is (= 15 (:credit (get-corp))) "Corp gained 6 credits for Back Channels"))))
  (testing "Interaction with Current"
    (do-game
      (new-game (default-corp ["Accelerated Diagnostics" "Cerebral Overwriter"
                               "Enhanced Login Protocol" "Shipment from SanSan"
                               "Hedge Fund"])
                (default-runner))
      (starting-hand state :corp ["Accelerated Diagnostics" "Cerebral Overwriter"])
      (play-from-hand state :corp "Cerebral Overwriter" "New remote")
      (core/gain state :corp :credit 3)
      (play-from-hand state :corp "Accelerated Diagnostics")
      (let [playarea (get-in @state [:corp :play-area])
            hf (find-card "Hedge Fund" playarea)
            ss (find-card "Shipment from SanSan" playarea)
            elp (find-card "Enhanced Login Protocol" playarea)
            co (get-content state :remote1 0)]
        (is (= 3 (count playarea)) "3 cards in play area")
        (click-card state :corp elp)
        (is (= "Enhanced Login Protocol" (:title (first (get-in @state [:corp :current]))))
            "Enhanced Login Protocol active in Current area")
        (click-card state :corp ss)
        (click-prompt state :corp "2")
        (click-card state :corp co)
        (is (= 2 (get-counters (refresh co) :advancement)) "Cerebral Overwriter gained 2 advancements")
        (click-card state :corp hf)
        (is (= 9 (:credit (get-corp))) "Corp gained credits from Hedge Fund")))))

(deftest an-offer-you-can't-refuse
  ;; An Offer You Can't Refuse - exact card added to score area, not the last discarded one
  (do-game
    (new-game (default-corp ["Celebrity Gift" "An Offer You Can't Refuse"])
              (default-runner))
    (play-from-hand state :corp "An Offer You Can't Refuse")
    (click-prompt state :corp "R&D")
    (core/move state :corp (find-card "Celebrity Gift" (:hand (get-corp))) :discard)
    (is (= 2 (count (:discard (get-corp)))))
    (click-prompt state :runner "No")
    (is (= 1 (:agenda-point (get-corp))) "An Offer the Runner refused")
    (is (= 1 (count (:scored (get-corp)))))
    (is (find-card "An Offer You Can't Refuse" (:scored (get-corp))))
    (is (= 1 (count (:discard (get-corp)))))
    (is (find-card "Celebrity Gift" (:discard (get-corp))))))

(deftest attitude-adjustment
  ;; Attitude Adjustment
  (do-game
    (new-game (default-corp ["Attitude Adjustment"
                             (qty "Hostile Takeover" 2)
                             (qty "Ice Wall" 10)])
              (default-runner))
    (starting-hand state :corp ["Attitude Adjustment" "Hostile Takeover" "Hostile Takeover"])
    (trash-from-hand state :corp "Hostile Takeover")
    (let [hand (-> (get-corp) :hand count dec)] ;; cuz we're playing Attitude Adjustment
      (play-from-hand state :corp "Attitude Adjustment")
      (is (= (+ 2 hand) (-> (get-corp) :hand count)) "Corp should draw 2 cards"))
    (let [credits (-> (get-corp) :credit)
          hand (-> (get-corp) :hand count)
          discard (-> (get-corp) :discard count)
          deck (-> (get-corp) :deck count)]
      (click-card state :corp (find-card "Hostile Takeover" (:hand (get-corp))))
      (click-card state :corp (find-card "Hostile Takeover" (:discard (get-corp))))
      (is (= (+ 4 credits) (:credit (get-corp))) "Corp should gain 4 [Credits] for two revealed agendas")
      (is (= (dec hand) (-> (get-corp) :hand count)) "One card from HQ is shuffled into R&D")
      (is (= (dec discard) (-> (get-corp) :discard count)) "One card from Archives should be shuffled into R&D")
      (is (= (+ 2 deck) (-> (get-corp) :deck count)) "Corp should draw two cards and shuffle two cards into R&D"))))

(deftest biased-reporting
  ;; Biased Reporting
  (do-game
    (new-game (default-corp ["Biased Reporting"])
              (default-runner [(qty "Fan Site" 5)]))
    (take-credits state :corp)
    (starting-hand state :runner (repeat 5 "Fan Site"))
    (core/gain state :runner :click 10)
    (dotimes [_ 5]
      (play-from-hand state :runner "Fan Site"))
    (take-credits state :runner)
    (play-from-hand state :corp "Biased Reporting")
    (let [cc (:credit (get-corp))
          rc (:credit (get-runner))]
      (click-prompt state :corp "Resource")
      (click-card state :runner (get-resource state 0))
      (click-prompt state :runner "Done")
      (is (= (inc rc) (:credit (get-runner))) "Runner should gain 1 credit for trashing a Fan Site")
      (is (= (+ (* 4 2) cc) (:credit (get-corp))) "Corp should gain 8 credits for remaining 4 Fan Sites"))))

(deftest big-brother
  ;; Big Brother - Give the Runner 2 tags if already tagged
  (do-game
    (new-game (default-corp ["Big Brother"])
              (default-runner))
    (play-from-hand state :corp "Big Brother")
    (is (= 1 (count (:hand (get-corp)))) "Card not played because Runner has no tags")
    (core/gain state :runner :tag 1)
    (play-from-hand state :corp "Big Brother")
    (is (= 3 (:tag (get-runner))) "Runner gained 2 tags")))

(deftest biotic-labor
  ;; Biotic Labor - Gain 2 clicks
  (do-game
    (new-game (default-corp ["Biotic Labor"])
              (default-runner))
    (play-from-hand state :corp "Biotic Labor")
    (is (= 1 (:credit (get-corp))))
    (is (= 4 (:click (get-corp))) "Spent 1 click to gain 2 additional clicks")))

(deftest blue-level-clearance
  ;; Blue Level Clearance - Gain 5 credits and draw 2 cards
  (do-game
    (new-game (default-corp [(qty "Blue Level Clearance" 3)
                             (qty "Hedge Fund" 3)
                             (qty "Sweeps Week" 2)])
              (default-runner))
    (play-from-hand state :corp "Blue Level Clearance")
    (is (= 8 (:credit (get-corp))) "Gained 5 credits")
    (is (= 1 (:click (get-corp))))
    (is (= 7 (count (:hand (get-corp)))) "Drew 2 cards")))

(deftest building-blocks
  ;; Building Blocks - install and rez a barrier from HQ at no cost
  (testing "Basic behavior"
    (do-game
      (new-game (default-corp ["Building Blocks" "Ice Wall"])
                (default-runner))
      (core/gain state :corp :credit 1)
      (is (= 6 (:credit (get-corp))) "Corp starts with 6 credits")
      (play-from-hand state :corp "Building Blocks")
      (is (= 1 (:credit (get-corp))) "Spent 5 credits on Building Blocks")
      (click-card state :corp (find-card "Ice Wall" (:hand (get-corp))))
      (click-prompt state :corp "New remote")
      (let [iw (get-ice state :remote1 0)]
        (is (= 1 (:credit (get-corp))) "Corp spent no credits installing ice")
        (is (:rezzed (refresh iw)) "Ice Wall is installed and rezzed"))))
  (testing "Select invalid card"
    (do-game
      (new-game (default-corp ["Building Blocks" "Hedge Fund" "Cortex Lock"])
                (default-runner))
      (core/gain state :corp :credit 1)
      (play-from-hand state :corp "Building Blocks")
      (is (= "Select a target for Building Blocks" (:msg (first (:prompt (get-corp))))) "Starting prompt is correct")
      (click-card state :corp (find-card "Hedge Fund" (:hand (get-corp))))
      (is (= "Select a target for Building Blocks" (:msg (first (:prompt (get-corp))))) "Cannot select non-ICE")
      (click-card state :corp (find-card "Cortex Lock" (:hand (get-corp))))
      (is (= "Select a target for Building Blocks" (:msg (first (:prompt (get-corp))))) "Cannot select non-barrier ICE"))))

(deftest casting-call
  ;; Casting Call - Only do card-init on the Public agendas.  Issue #1128
  (do-game
    (new-game (default-corp [(qty "Casting Call" 2) "Oaktown Renovation"
                             "Improved Tracers" "Hunter"])
              (default-runner))
    (core/gain state :corp :click 1)
    (play-from-hand state :corp "Hunter" "HQ")
    (let [hunter (get-ice state :hq 0)]
      (core/rez state :corp hunter)
      (is (= 4 (:current-strength (refresh hunter))))
      (play-from-hand state :corp "Casting Call")
      (click-card state :corp (find-card "Improved Tracers" (:hand (get-corp))))
      (click-prompt state :corp "New remote")
      (let [imptrac (get-content state :remote1 0)]
        (is (:rezzed (refresh imptrac)) "Improved Tracers is faceup")
        (is (= 4 (:current-strength (refresh hunter))) "Hunter hasn't gained strength")
        (play-from-hand state :corp "Casting Call")
        (click-card state :corp (find-card "Oaktown Renovation" (:hand (get-corp))))
        (click-prompt state :corp "New remote")
        (let [oak (get-content state :remote2 0)]
          (core/advance state :corp {:card (refresh oak)})
          (is (= 5 (:credit (get-corp))) "Events on Public agenda work; gained 2 credits from advancing")
          (take-credits state :corp)
          (run-empty-server state "Server 2")
          (click-card state :runner oak)
          (click-prompt state :runner "Steal")
          (is (= 2 (:tag (get-runner))) "Runner took 2 tags from accessing agenda with Casting Call hosted on it"))))))

(deftest cerebral-cast
  ;; Cerebral Cast
  (testing "Runner wins"
    (do-game
      (new-game (default-corp ["Cerebral Cast"])
                (default-runner))
      (play-from-hand state :corp "Cerebral Cast")
      (is (= 3 (:click (get-corp))) "Cerebral Cast precondition not met; card not played")
      (take-credits state :corp)
      (run-empty-server state "Archives")
      (take-credits state :runner)
      (play-from-hand state :corp "Cerebral Cast")
      (click-prompt state :corp "0 [Credits]")
      (click-prompt state :runner "0 [Credits]")
      (is (zero? (count (:discard (get-runner)))) "Runner took no damage")
      (is (zero? (:tag (get-runner))) "Runner took no tags")))
  (testing "Corp wins"
    (do-game
      (new-game (default-corp [(qty "Cerebral Cast" 2)])
                (default-runner))
      (take-credits state :corp)
      (run-empty-server state "Archives")
      (take-credits state :runner)
      (play-from-hand state :corp "Cerebral Cast")
      (click-prompt state :corp "0 [Credits]")
      (click-prompt state :runner "1 [Credits]")
      (click-prompt state :runner "1 brain damage")
      (is (= 1 (count (:discard (get-runner)))) "Runner took a brain damage")
      (is (zero? (:tag (get-runner))) "Runner took no tags from brain damage choice")
      (play-from-hand state :corp "Cerebral Cast")
      (click-prompt state :corp "0 [Credits]")
      (click-prompt state :runner "1 [Credits]")
      (click-prompt state :runner "1 tag")
      (is (= 1 (count (:discard (get-runner)))) "Runner took no additional damage")
      (is (= 1 (:tag (get-runner))) "Runner took a tag from Cerebral Cast choice"))))

(deftest cerebral-static
  ;; Cerebral Static
  (testing "vs Chaos Theory"
    (do-game
      (new-game (default-corp ["Cerebral Static" "Lag Time"])
                (make-deck "Chaos Theory: Wünderkind" [(qty "Sure Gamble" 3)]))
      (is (= 5 (core/available-mu state)) "CT starts with 5 memory")
      (play-from-hand state :corp "Cerebral Static")
      (is (= 4 (core/available-mu state)) "Cerebral Static causes CT to have 4 memory")
      (play-from-hand state :corp "Lag Time")
      (is (= 5 (core/available-mu state)) "CT 5 memory restored"))))

(deftest closed-accounts
  ;; Closed Accounts - Play if Runner is tagged to make Runner lose all credits
  (do-game
    (new-game (default-corp ["Closed Accounts"])
              (default-runner))
    (play-from-hand state :corp "Closed Accounts")
    (is (and (= 3 (:click (get-corp)))
             (= 5 (:credit (get-runner))))
        "Closed Accounts precondition not met; card not played")
    (core/gain state :runner :tag 1)
    (play-from-hand state :corp "Closed Accounts")
    (is (zero? (:credit (get-runner))) "Runner lost all credits")))

(deftest commercialization
  ;; Commercialization
  (testing "Single advancement token"
    (do-game
      (new-game (default-corp ["Commercialization"
                               "Ice Wall"])
                (default-runner))
      (play-from-hand state :corp "Ice Wall" "HQ")
      (core/add-counter state :corp (refresh (get-ice state :hq 0)) :advancement 1)
      (play-from-hand state :corp "Commercialization")
      (click-card state :corp (refresh (get-ice state :hq 0)))
      (is (= 6 (:credit (get-corp))) "Gained 1 for single advanced ice from Commercialization")))
  (testing "Two advancement tokens"
    (do-game
      (new-game (default-corp ["Commercialization"
                               "Ice Wall"])
                (default-runner))
      (play-from-hand state :corp "Ice Wall" "HQ")
      (core/add-counter state :corp (refresh (get-ice state :hq 0)) :advancement 2)
      (play-from-hand state :corp "Commercialization")
      (click-card state :corp (refresh (get-ice state :hq 0)))
      (is (= 7 (:credit (get-corp))) "Gained 2 for double advanced ice from Commercialization"))))

(deftest consulting-visit
  ;; Consulting Visit - Only show single copies of operations corp can afford as choices. Play chosen operation
  (testing "Basic test"
    (do-game
      (new-game (default-corp ["Consulting Visit"
                               (qty "Beanstalk Royalties" 2)
                               "Green Level Clearance"
                               "Breaking News"
                               "Hedge Fund"])
                (default-runner))
      (is (= 5 (:credit (get-corp))))
      (starting-hand state :corp ["Consulting Visit"])
      (play-from-hand state :corp "Consulting Visit")
      (let [get-prompt (fn [] (first (#(get-in @state [:corp :prompt]))))
            prompt-names (fn [] (map #(:title %) (:choices (get-prompt))))]
        (is (= (list "Beanstalk Royalties" "Green Level Clearance" nil) (prompt-names)))
        (click-prompt state :corp (find-card "Beanstalk Royalties" (:deck (get-corp))))
        (is (= 6 (:credit (get-corp)))))))
  (testing "Works properly when played with Mumbad City Hall"
    (do-game
      (new-game (default-corp ["Mumbad City Hall"
                               "Beanstalk Royalties"
                               "Green Level Clearance"
                               "Breaking News"
                               "Hedge Fund"
                               "Consulting Visit"
                               "Mumba Temple"])
                (default-runner))
      (is (= 5 (:credit (get-corp))))
      (starting-hand state :corp ["Mumbad City Hall"])
      (play-from-hand state :corp "Mumbad City Hall" "New remote")
      (let [hall (get-content state :remote1 0)
            get-prompt (fn [] (first (#(get-in @state [:corp :prompt]))))
            prompt-names (fn [] (map #(:title %) (:choices (get-prompt))))]
        (card-ability state :corp hall 0)
        (is (= (list "Consulting Visit" "Mumba Temple" nil) (prompt-names)))
        (click-prompt state :corp (find-card "Consulting Visit" (:deck (get-corp))))
        (is (= 3 (:credit (get-corp))))
        (is (= (list "Beanstalk Royalties" "Green Level Clearance" nil) (prompt-names)))
        (click-prompt state :corp (find-card "Green Level Clearance" (:deck (get-corp))))
        (is (= 5 (:credit (get-corp))))))))

(deftest death-and-taxes
  ;; Death and Taxes gain credit on runner install, runner trash installed card
  ;; Also regression test for #3160
  (do-game
    (new-game (default-corp ["Death and Taxes" "PAD Campaign"])
              (default-runner ["Aumakua" "DaVinci" "Fall Guy"]))
    (play-from-hand state :corp "Death and Taxes")
    (is (= (- 5 2) (:credit (get-corp))) "Corp paid 2 to play Death and Taxes")
    (play-from-hand state :corp "PAD Campaign" "New remote")
    (take-credits state :corp)
    (let [corp-creds (:credit (get-corp))]
      (trash-from-hand state :runner "DaVinci")
      (is (= corp-creds (:credit (get-corp))) "Corp did not gain credit when runner trashes / discards from hand")
      (play-from-hand state :runner "Aumakua")
      (is (= (+ 1 corp-creds) (:credit (get-corp))) "Corp gained 1 when runner installed Aumakua")
      (play-from-hand state :runner "Fall Guy")
      (is (= (+ 2 corp-creds) (:credit (get-corp))) "Corp gained 1 when runner installed Fall Guy")
      (card-ability state :runner (get-resource state 0) 1)
      (is (= (+ 3 corp-creds) (:credit (get-corp))) "Corp gained 1 when runner trashed Fall Guy")
      (run-empty-server state :remote1)
      (click-prompt state :runner "Pay 4 [Credits] to trash")
      (is (= (+ 4 corp-creds) (:credit (get-corp))) "Corp gained 1 when runner trashed PAD Campaign"))))

(deftest defective-brainchips
  ;; Defective Brainchips - Do 1 add'l brain damage the first time Runner takes some each turn
  (do-game
    (new-game (default-corp ["Defective Brainchips" "Viktor 1.0"])
              (default-runner [(qty "Sure Gamble" 2) (qty "Shiv" 2)]))
    (play-from-hand state :corp "Defective Brainchips")
    (play-from-hand state :corp "Viktor 1.0" "HQ")
    (take-credits state :corp)
    (run-on state :hq)
    (let [vik (get-ice state :hq 0)]
      (core/rez state :corp vik)
      (card-subroutine state :corp vik 0)
      (is (= 2 (count (:discard (get-runner)))) "2 cards lost to brain damage")
      (is (= 2 (:brain-damage (get-runner))) "Brainchips dealt 1 additional brain dmg")
      (card-subroutine state :corp vik 0)
      (is (= 3 (count (:discard (get-runner)))) "2 cards lost to brain damage")
      (is (= 3 (:brain-damage (get-runner))) "Brainchips didn't do additional brain dmg"))))

(deftest distract-the-masses
  (do-game
    (new-game (default-corp [(qty "Distract the Masses" 2) (qty "Hedge Fund" 3)])
              (default-runner))
    (starting-hand state :corp ["Hedge Fund" "Hedge Fund" "Hedge Fund" "Distract the Masses" "Distract the Masses"])
    (play-from-hand state :corp "Distract the Masses")
    (click-card state :corp (first (:hand (get-corp))))
    (click-card state :corp (first (next (:hand (get-corp)))))
    (click-card state :corp (first (:discard (get-corp))))
    (click-prompt state :corp "Done")
    (is (= 1 (count (:discard (get-corp)))) "1 card still discarded")
    (is (= 1 (count (:deck (get-corp)))) "1 card shuffled into R&D")
    (is (= 1 (count (:rfg (get-corp)))) "Distract the Masses removed from game")
    (is (= 7 (:credit (get-runner))) "Runner gained 2 credits")
    (play-from-hand state :corp "Distract the Masses")
    (click-card state :corp (first (:hand (get-corp))))
    (click-prompt state :corp "Done")
    (click-card state :corp (first (:discard (get-corp))))
    (click-card state :corp (first (next (:discard (get-corp)))))
    (is (zero? (count (:discard (get-corp)))) "No cards left in archives")
    (is (= 3 (count (:deck (get-corp)))) "2 more cards shuffled into R&D")
    (is (= 2 (count (:rfg (get-corp)))) "Distract the Masses removed from game")
    (is (= 9 (:credit (get-runner))) "Runner gained 2 credits")))

(deftest diversified-portfolio
  (do-game
    (new-game (default-corp ["Diversified Portfolio"
                             "Paper Wall"
                             (qty "PAD Campaign" 3)])
              (default-runner))
    (core/gain state :corp :click 2)
    (play-from-hand state :corp "Paper Wall" "New remote")
    (play-from-hand state :corp "PAD Campaign" "New remote")
    (play-from-hand state :corp "PAD Campaign" "New remote")
    (play-from-hand state :corp "PAD Campaign" "New remote")
    (play-from-hand state :corp "Diversified Portfolio")
    (is (= 7 (:credit (get-corp))) "Ignored remote with ICE but no server contents")))

(deftest divert-power
  (do-game
    (new-game (default-corp [(qty "Divert Power" 2) "Paper Wall" (qty "Eve Campaign" 3) ])
              (default-runner))
    (core/gain state :corp :click 3 :credit 11)
    (play-from-hand state :corp "Paper Wall" "HQ")
    (play-from-hand state :corp "Eve Campaign" "New remote")
    (play-from-hand state :corp "Eve Campaign" "New remote")
    (play-from-hand state :corp "Eve Campaign" "New remote")
    (let [pw (get-ice state :hq 0)
          ec1 (get-content state :remote1 0)
          ec2 (get-content state :remote2 0)
          ec3 (get-content state :remote3 0)]
      (core/rez state :corp pw)
      (core/rez state :corp ec1)
      (core/rez state :corp ec2)
      (play-from-hand state :corp "Divert Power")
      (is (= 4 (:credit (get-corp))) "Corp has 4 credits after rezzes and playing Divert Power")
      (testing "Choose 2 targets to derez"
        (click-card state :corp (refresh pw))
        (click-card state :corp (refresh ec1))
        (click-prompt state :corp "Done"))

      (testing "Choose a target to rez for -6 cost"
        (click-card state :corp (refresh ec3)))

      (is (core/rezzed? (refresh ec3)) "Eve Campaign was rezzed")
      (is (= 4 (:credit (get-corp))) "Rezzed Eve Campaign for 0 credits")
      (is (not (core/rezzed? (refresh pw))) "Paper Wall was derezzed")
      (is (not (core/rezzed? (refresh ec1))) "First Eve Campaign was derezzed")
      (is (= 16 (get-counters (refresh ec3) :credit)) "Eve gained 16 credits on rez")

      (play-from-hand state :corp "Divert Power")
      (testing "Choose 1 target to derez"
        (click-card state :corp (refresh ec2))
        (click-prompt state :corp "Done"))

      (testing "Choose a target to rez for -3 cost"
        (click-card state :corp (refresh ec1)))

      (is (core/rezzed? (refresh ec1)) "First Eve Campaign was rezzed")
      (is (= 0 (:credit (get-corp))) "Rezzed Eve Campaign for 2 credits")
      (is (not (core/rezzed? (refresh ec2))) "Second Eve Campaign was derezzed")
      (is (= 32 (get-counters (refresh ec1) :credit)) "First Eve gained 16  more credits on rez"))))

(deftest door-to-door
  ;; Door to Door
  (do-game
    (new-game (default-corp ["Door to Door"])
              (default-runner))
    (play-from-hand state :corp "Door to Door")
    (take-credits state :corp)
    (is (zero? (:tag (get-runner))) "Runner should start with 0 tags")
    (is (= 3 (-> (get-runner) :hand count)) "Runner should start with 3 cards in hand")
    (click-prompt state :corp "0")
    (click-prompt state :runner "0")
    (is (= 1 (:tag (get-runner))) "Runner should gain 1 tag from Door to Door")
    (is (= 3 (-> (get-runner) :hand count)) "Runner should start with 3 cards in hand")
    (take-credits state :runner)
    (take-credits state :corp)
    (click-prompt state :corp "0")
    (click-prompt state :runner "0")
    (is (= 1 (:tag (get-runner))) "Runner should still have 1 tag")
    (is (= 2 (-> (get-runner) :hand count)) "Runner should take 1 meat damage from Door to Door")))

(deftest economic-warfare
  ;; Economic Warfare - If successful run last turn, make the runner lose 4 credits if able
  (do-game
    (new-game (default-corp [(qty "Economic Warfare" 3)])
              (default-runner))
    (play-from-hand state :corp "Economic Warfare")
    (is (= 5 (:credit (get-runner))) "Runner has 5 credits")
    (is (= 3 (count (:hand (get-corp)))) "Corp still has 3 cards")
    (take-credits state :corp)
    (run-on state :archives)
    (run-successful state)
    (take-credits state :runner)
    (play-from-hand state :corp "Economic Warfare")
    (is (= 4 (:credit (get-runner))) "Runner has 4 credits")
    (play-from-hand state :corp "Economic Warfare")
    (is (zero? (:credit (get-runner))) "Runner has 0 credits")
    (take-credits state :corp)
    (run-on state :archives)
    (take-credits state :runner)
    (play-from-hand state :corp "Economic Warfare")
    (is (= 3 (:credit (get-runner))) "Runner has 3 credits")))

(deftest election-day
  (do-game
    (new-game (default-corp [(qty "Election Day" 7)])
                (default-runner))
      (is (= 6 (count (:hand (get-corp)))) "Corp starts with 5 + 1 cards")
      (core/move state :corp (find-card "Election Day" (:hand (get-corp))) :deck)
      (core/move state :corp (find-card "Election Day" (:hand (get-corp))) :deck)
      (core/move state :corp (find-card "Election Day" (:hand (get-corp))) :deck)
      (core/move state :corp (find-card "Election Day" (:hand (get-corp))) :deck)
      (core/move state :corp (find-card "Election Day" (:hand (get-corp))) :deck)
      (play-from-hand state :corp "Election Day")
      (is (= 1 (count (:hand (get-corp)))) "Could not play Election Day")
      (take-credits state :corp)
      (take-credits state :runner)
      (is (= 2 (count (:hand (get-corp)))) "Corp has now 1 + 1 cards before Election Day")
      (play-from-hand state :corp "Election Day")
      (is (= 5 (count (:hand (get-corp)))) "Corp has now 5 cards due to Election Day")))

(deftest enforcing-loyalty
  ;; Enforcing Loyalty - Win trace to trash installed card not of Runner's faction
  (do-game
    (new-game (default-corp [(qty "Enforcing Loyalty" 2)])
              (make-deck "Chaos Theory: Wünderkind" ["Inti" "Caldera"]))
    (take-credits state :corp)
    (play-from-hand state :runner "Inti")
    (play-from-hand state :runner "Caldera")
    (take-credits state :runner)
    (play-from-hand state :corp "Enforcing Loyalty")
    (click-prompt state :corp "0")
    (click-prompt state :runner "0")
    (click-card state :corp (get-program state 0))
    (is (empty? (:discard (get-runner))) "Can't target Inti; matches Runner faction")
    (click-card state :corp (get-resource state 0))
    (is (= 1 (count (:discard (get-runner)))) "Caldera trashed")))

(deftest enhanced-login-protocol
  ;; Enhanced Login Protocol
  (testing "First click run each turn costs an additional click"
    (do-game
      (new-game (default-corp ["Enhanced Login Protocol"])
                (default-runner ["Employee Strike"]))
      (play-from-hand state :corp "Enhanced Login Protocol")
      (take-credits state :corp)
      (is (= 4 (:click (get-runner))) "Runner has 4 clicks")
      (run-on state :archives)
      (is (= 2 (:click (get-runner))) "Runner spends 1 additional click to make the first run")
      (run-successful state)
      (run-on state :archives)
      (is (= 1 (:click (get-runner))) "Runner doesn't spend 1 additional click to make the second run")
      (run-successful state)
      (take-credits state :runner)
      (take-credits state :corp)
      (take-credits state :runner 3)
      (is (= 1 (:click (get-runner))) "Runner has 1 click")
      (run-on state :archives)
      (is (not (:run @state)) "No run was initiated")
      (is (= 1 (:click (get-runner))) "Runner has 1 click")
      (take-credits state :runner)
      (take-credits state :corp)
      (play-from-hand state :runner "Employee Strike")
      (is (= 3 (:click (get-runner))) "Runner has 3 clicks")
      (run-on state :archives)
      (is (= 2 (:click (get-runner))) "Runner doesn't spend 1 additional click to make a run")))
  (testing "Card ability runs don't cost additional clicks"
    (do-game
      (new-game (default-corp ["Enhanced Login Protocol"])
                (default-runner ["Sneakdoor Beta"]))
      (play-from-hand state :corp "Enhanced Login Protocol")
      (take-credits state :corp)
      (play-from-hand state :runner "Sneakdoor Beta")
      (take-credits state :runner)
      (take-credits state :corp)
      (is (= 4 (:click (get-runner))) "Runner has 2 clicks")
      (let [sneakdoor (get-program state 0)]
        (card-ability state :runner sneakdoor 0)
        (is (= 3 (:click (get-runner))) "Runner doesn't spend 1 additional click to run with a card ability")
        (run-successful state)
        (run-on state :archives)
        (is (= 1 (:click (get-runner))) "Runner spends 1 additional click to make a run")
        (run-successful state)
        (take-credits state :runner)
        (take-credits state :corp)
        (is (= 4 (:click (get-runner))) "Runner has 4 clicks")
        (run-on state :archives)
        (is (= 2 (:click (get-runner))) "Runner spends 1 additional click to make a run"))))
  (testing "with New Angeles Sol, Enhanced Login Protocol trashed and reinstalled on steal doesn't double remove penalty"
    (do-game
      (new-game
        (make-deck "New Angeles Sol: Your News" ["Enhanced Login Protocol" "Breaking News"])
        (default-runner))
      (play-from-hand state :corp "Breaking News" "New remote")
      (play-from-hand state :corp "Enhanced Login Protocol")
      (take-credits state :corp)
      (run-on state :remote1)
      (run-successful state)
      (click-prompt state :runner "Steal")
      (click-prompt state :corp "Yes")
      (click-card state :corp (find-card "Enhanced Login Protocol" (:discard (get-corp))))
      (run-on state :archives)
      (is (= 1 (:click (get-runner))) "Runner has 1 click")))
  (testing "Run event don't cost additional clicks"
    (do-game
      (new-game (default-corp ["Enhanced Login Protocol"])
                (default-runner ["Out of the Ashes"]))
      (play-from-hand state :corp "Enhanced Login Protocol")
      (take-credits state :corp)
      (is (= 4 (:click (get-runner))) "Runner has 4 clicks")
      (play-from-hand state :runner "Out of the Ashes")
      (click-prompt state :runner "Archives")
      (is (= 3 (:click (get-runner))) "Runner doesn't spend 1 additional click to run with a run event")
      (run-successful state)
      (run-on state :archives)
      (is (= 1 (:click (get-runner))) "Runner spends 1 additional click to make a run")
      (run-successful state)
      (take-credits state :runner)
      (take-credits state :corp)
      (click-prompt state :runner "No") ; Out of the Ashes prompt
      (is (= 4 (:click (get-runner))) "Runner has 4 clicks")
      (run-on state :archives)
      (is (= 2 (:click (get-runner))) "Runner spends 1 additional click to make a run")))
  (testing "Works when played on the runner's turn"
    (do-game
      (new-game (make-deck "New Angeles Sol: Your News"
                           ["Enhanced Login Protocol"
                            "Breaking News"])
                (default-runner ["Hades Shard"]))
      (trash-from-hand state :corp "Breaking News")
      (take-credits state :corp)
      (core/gain state :runner :credit 2)
      (play-from-hand state :runner "Hades Shard")
      (card-ability state :runner (get-resource state 0) 0)
      (click-prompt state :runner "Steal")
      (click-prompt state :corp "Yes")
      (click-card state :corp (find-card "Enhanced Login Protocol" (:hand (get-corp))))
      (is (find-card "Enhanced Login Protocol" (:current (get-corp))) "Enhanced Login Protocol is in play")
      (is (= 3 (:click (get-runner))) "Runner has 3 clicks")
      (run-on state :archives)
      (is (= 1 (:click (get-runner))) "Runner spends 1 additional click to make a run")))
(testing "Doesn't fire if already run when played on the runner's turn"
  (do-game
    (new-game (make-deck "New Angeles Sol: Your News"
                         ["Enhanced Login Protocol"
                          "Breaking News"])
              (default-runner ["Hades Shard"]))
    (trash-from-hand state :corp "Breaking News")
    (take-credits state :corp)
    (run-on state :hq)
    (run-successful state)
    (click-prompt state :runner "No action")
    (core/gain state :runner :credit 2)
    (play-from-hand state :runner "Hades Shard")
    (card-ability state :runner (get-resource state 0) 0)
    (click-prompt state :runner "Steal")
    (click-prompt state :corp "Yes")
    (click-card state :corp (find-card "Enhanced Login Protocol" (:hand (get-corp))))
    (is (find-card "Enhanced Login Protocol" (:current (get-corp))) "Enhanced Login Protocol is in play")
    (is (= 2 (:click (get-runner))) "Runner has 2 clicks")
    (run-on state :archives)
    (is (= 1 (:click (get-runner))) "Runner doesn't spend 1 additional click to make a run"))))

(deftest exchange-of-information
  ;; Exchange of Information
  (testing "Basic test"
    (do-game
      (new-game (default-corp ["Exchange of Information"
                               "Market Research"
                               "Breaking News"
                               "Project Beale"
                               "Explode-a-palooza"])
                (default-runner))
      (score-agenda state :corp (find-card "Market Research" (:hand (get-corp))))
      (score-agenda state :corp (find-card "Breaking News" (:hand (get-corp))))
      (is (= 2 (:tag (get-runner))) "Runner gained 2 tags")
      (take-credits state :corp)
      (is (zero? (:tag (get-runner))) "Runner lost 2 tags")
      (core/steal state :runner (find-card "Project Beale" (:hand (get-corp))))
      (core/steal state :runner (find-card "Explode-a-palooza" (:hand (get-corp))))
      (take-credits state :runner)
      (is (= 4 (:agenda-point (get-runner))))
      (is (= 3 (:agenda-point (get-corp))))
      (core/gain state :runner :tag 1)
      (play-from-hand state :corp "Exchange of Information")
      (click-card state :corp (find-card "Project Beale" (:scored (get-runner))))
      (click-card state :corp (find-card "Breaking News" (:scored (get-corp))))
      (is (= 3 (:agenda-point (get-runner))))
      (is (= 4 (:agenda-point (get-corp))))))
  (testing "Swapping a just scored Breaking News keeps the tags"
    (do-game
      (new-game (default-corp ["Exchange of Information"
                               "Market Research"
                               "Breaking News"
                               "Project Beale"
                               "Explode-a-palooza"])
                (default-runner))
      (take-credits state :corp)
      (core/steal state :runner (find-card "Project Beale" (:hand (get-corp))))
      (core/steal state :runner (find-card "Explode-a-palooza" (:hand (get-corp))))
      (take-credits state :runner)
      (score-agenda state :corp (find-card "Breaking News" (:hand (get-corp))))
      (is (= 2 (:tag (get-runner))) "Runner gained 2 tags")
      (play-from-hand state :corp "Exchange of Information")
      (click-card state :corp (find-card "Project Beale" (:scored (get-runner))))
      (click-card state :corp (find-card "Breaking News" (:scored (get-corp))))
      (is (= 2 (:tag (get-runner))) "Still has tags after swap and before end of turn")
      (take-credits state :corp)
      (is (= 3 (:agenda-point (get-runner))))
      (is (= 2 (:agenda-point (get-corp))))
      (is (= 2 (:tag (get-runner))) "Runner does not lose tags at end of turn")))
  (testing "Swapping a 15 Minutes still keeps the ability. #1783"
    (do-game
      (new-game (default-corp [(qty "Exchange of Information" 2) "15 Minutes"
                               "Project Beale"])
                (default-runner))
      (score-agenda state :corp (find-card "15 Minutes" (:hand (get-corp))))
      (take-credits state :corp)
      (core/gain state :runner :tag 1)
      (core/steal state :runner (find-card "Project Beale" (:hand (get-corp))))
      (take-credits state :runner)
      (is (= 1 (:agenda-point (get-corp))))
      (is (= 2 (:agenda-point (get-runner))))
      (play-from-hand state :corp "Exchange of Information")
      (click-card state :corp (find-card "Project Beale" (:scored (get-runner))))
      (click-card state :corp (find-card "15 Minutes" (:scored (get-corp))))
      (is (= 2 (:agenda-point (get-corp))))
      (is (= 1 (:agenda-point (get-runner))))
      (is (zero? (count (:deck (get-corp)))))
      ;; shuffle back into R&D from runner's scored area
      (let [fifm (get-scored state :runner 0)]
        (card-ability state :corp fifm 0))
      (is (= 2 (:agenda-point (get-corp))))
      (is (zero? (:agenda-point (get-runner))))
      (is (= "15 Minutes" (:title (first (:deck (get-corp))))))
      (take-credits state :corp)
      (core/steal state :runner (find-card "15 Minutes" (:deck (get-corp))))
      (take-credits state :runner)
      (is (= 2 (:agenda-point (get-corp))))
      (is (= 1 (:agenda-point (get-runner))))
      (play-from-hand state :corp "Exchange of Information")
      (click-card state :corp (find-card "15 Minutes" (:scored (get-runner))))
      (click-card state :corp (find-card "Project Beale" (:scored (get-corp))))
      (is (= 1 (:agenda-point (get-corp))))
      (is (= 2 (:agenda-point (get-runner))))
      ;; shuffle back into R&D from corp's scored area
      (let [fifm (get-scored state :corp 0)]
        (card-ability state :corp fifm 0))
      (is (= "15 Minutes" (:title (first (:deck (get-corp))))))))
  (testing "Swapping a Mandatory Upgrades gives the Corp an additional click per turn. #1687"
    (do-game
      (new-game (default-corp [(qty "Exchange of Information" 2) "Mandatory Upgrades"
                               "Global Food Initiative"])
                (default-runner))
      (score-agenda state :corp (find-card "Global Food Initiative" (:hand (get-corp))))
      (take-credits state :corp)
      (core/gain state :runner :tag 1)
      (core/steal state :runner (find-card "Mandatory Upgrades" (:hand (get-corp))))
      (take-credits state :runner)
      (is (= 3 (:agenda-point (get-corp))))
      (is (= 2 (:agenda-point (get-runner))))
      (is (= 3 (:click (get-corp))))
      (is (= 3 (:click-per-turn (get-corp))))
      (play-from-hand state :corp "Exchange of Information")
      (click-card state :corp (find-card "Mandatory Upgrades" (:scored (get-runner))))
      (click-card state :corp (find-card "Global Food Initiative" (:scored (get-corp))))
      (is (= 2 (:agenda-point (get-corp))))
      (is (= 2 (:agenda-point (get-runner))))
      (is (= 3 (:click (get-corp))))
      (is (= 4 (:click-per-turn (get-corp))))
      (take-credits state :corp)
      (take-credits state :runner)
      (is (= 4 (:click (get-corp))))
      (is (= 4 (:click-per-turn (get-corp))))
      (play-from-hand state :corp "Exchange of Information")
      (click-card state :corp (find-card "Global Food Initiative" (:scored (get-runner))))
      (click-card state :corp (find-card "Mandatory Upgrades" (:scored (get-corp))))
      (is (= 3 (:agenda-point (get-corp))))
      (is (= 2 (:agenda-point (get-runner))))
      (is (= 2 (:click (get-corp))))
      (is (= 3 (:click-per-turn (get-corp))))
      (take-credits state :corp)
      (take-credits state :runner)
      (is (= 3 (:click (get-corp))))
      (is (= 3 (:click-per-turn (get-corp)))))))

(deftest fast-break
  ;; Fast Break
  (do-game
    (new-game (default-corp ["Fast Break" "Hostile Takeover" "Keegan Lane" "Haas Arcology AI"
                             "Research Station" (qty "Ice Wall" 10)])
              (default-runner [(qty "Fan Site" 3)]))
    (starting-hand state :corp ["Fast Break" "Hostile Takeover" "Keegan Lane"
                                "Haas Arcology AI" "Research Station"])
    (take-credits state :corp)
    (dotimes [_ 3]
      (play-from-hand state :runner "Fan Site"))
    (take-credits state :runner)
    (play-and-score state "Hostile Takeover")
    (is (= 3 (count (get-scored state :runner))) "Runner should have 3 agendas in score area")
    (play-from-hand state :corp "Fast Break")
    (let [hand (-> (get-corp) :hand count)
          credits (:credit (get-corp))]
      (click-prompt state :corp "3")
      (is (= (+ hand 3) (-> (get-corp) :hand count)) "Corp should draw 3 cards from Fast Break")
      (click-prompt state :corp "New remote")
      (click-card state :corp (find-card "Keegan Lane" (:hand (get-corp))))
      (click-card state :corp (find-card "Ice Wall" (:hand (get-corp))))
      (click-card state :corp (find-card "Ice Wall" (:hand (get-corp))))
      (is (= (dec credits) (:credit (get-corp))) "Corp should pay 1 credit to install second Ice Wall"))
    (core/move state :corp (find-card "Fast Break" (:discard (get-corp))) :hand)
    (play-from-hand state :corp "Fast Break")
    (let [hand (-> (get-corp) :hand count)
          credits (:credit (get-corp))]
      (click-prompt state :corp "0")
      (is (= hand (-> (get-corp) :hand count)) "Corp should draw no cards as they're allowed to draw no cards")
      (is (some #{"Server 2"} (:choices (prompt-map :corp))) "Corp should be able to choose existing remotes")
      (click-prompt state :corp "Server 2")
      (click-card state :corp (find-card "Haas Arcology AI" (:hand (get-corp))))
      (click-card state :corp (find-card "Research Station" (:hand (get-corp))))
      (is (= 2 (count (get-content state :remote2))) "Corp can't choose Research Station to install in a remote")
      (click-card state :corp (find-card "Ice Wall" (:hand (get-corp))))
      (click-prompt state :corp "Done")
      (is (= (- credits 2) (:credit (get-corp))) "Corp should pay 2 credits to install third Ice Wall")
      (is (empty? (:prompt (get-corp))) "Corp should be able to stop installing early"))))

(deftest foxfire
  ;; Foxfire
  (do-game
    (new-game (default-corp [(qty "Foxfire" 2)])
              (default-runner ["Dyson Mem Chip" "Ice Carver"]))
    (take-credits state :corp)
    (core/gain state :runner :credit 100)
    (play-from-hand state :runner "Dyson Mem Chip")
    (play-from-hand state :runner "Ice Carver")
    (take-credits state :runner)
    (play-from-hand state :corp "Foxfire")
    (click-prompt state :corp "0")
    (click-prompt state :runner "0")
    (click-card state :corp (get-hardware state 0))
    (is (= 1 (-> (get-runner) :discard count)) "Corp should trash Dyson Mem Chip from winning Foxfire trace")
    (play-from-hand state :corp "Foxfire")
    (click-prompt state :corp "0")
    (click-prompt state :runner "0")
    (click-card state :corp (get-resource state 0))
    (is (= 2 (-> (get-runner) :discard count)) "Corp should trash Ice Carver from winning Foxfire trace")))

(deftest game-changer
  (letfn [(game-changer-test [num-agenda]
            (do-game
              (new-game (default-corp ["Game Changer" "Hostile Takeover"])
                        (default-corp [(qty "Fan Site" num-agenda)]))
              (take-credits state :corp)
              (core/gain state :runner :click num-agenda)
              (dotimes [_ num-agenda]
                (play-from-hand state :runner "Fan Site"))
              (take-credits state :runner)
              (play-and-score state "Hostile Takeover")
              (is (= num-agenda (count (get-scored state :runner))) (str "Runner should have " (utils/quantify num-agenda "Fan Site") " in play"))
              (let [clicks (:click (get-corp))
                    n (dec num-agenda)]
                (play-from-hand state :corp "Game Changer")
                (is (= (+ n clicks) (:click (get-corp))) (str "Corp should gain " (utils/quantify n "click")))
                (is (= 1 (-> (get-corp) :rfg count)) "Game Changer should be in rfg zone now"))))]
    (doall (map game-changer-test (range 5)))))

(deftest hangeki
  ;; Hangeki
  (doseq [choice ["Yes" "No"]]
    (testing (str "choosing to " (when (= choice "No") "not ") "access card")
      (do-game
        (new-game (default-corp ["Hostile Takeover" "Dedicated Response Team" "Hangeki"])
                  (default-runner))
        (play-from-hand state :corp "Hostile Takeover" "New remote")
        (play-from-hand state :corp "Dedicated Response Team" "New remote")
        (take-credits state :corp)
        (run-on state :remote2)
        (run-successful state)
        (click-prompt state :runner "Pay 3 [Credits] to trash")
        (take-credits state :runner)
        (play-from-hand state :corp "Hangeki")
        (click-card state :corp (get-content state :remote1 0))
        (click-prompt state :runner choice)
        (if (= "Yes" choice)
          (do (click-prompt state :runner "Steal")
              (is (= 1 (:agenda-point (get-runner))) "Runner should steal Hostile Takeover")
              (is (= 1 (-> (get-corp) :rfg count)) "Hangeki should be removed from the game"))
          (do (is (empty? (:prompt (get-runner))) "Runner should have no more prompts as access ended")
              (is (= -1 (:agenda-point (get-runner))) "Runner should add Hangeki to their score area worth -1 agenda point")
              (is (zero? (-> (get-corp) :rfg count)) "Hangeki shouldn't be removed from the game")))))))

(deftest hard-hitting-news
  ;; Hard-Hitting News
  (do-game
    (new-game (default-corp ["Hard-Hitting News"])
              (default-runner))
    (take-credits state :corp)
    (run-empty-server state :rd)
    (take-credits state :runner)
    (is (= 3 (:click (get-corp))) "Corp should start with 3 clicks")
    (play-from-hand state :corp "Hard-Hitting News")
    (is (zero? (:click (get-corp))) "Playing Hard-Hitting News should lose all remaining clicks")
    (is (zero? (:tag (get-runner))) "Runner should start with 0 tags")
    (click-prompt state :corp "0")
    (click-prompt state :runner "0")
    (is (= 4 (:tag (get-runner))) "Runner should gain 4 tags from losing Hard-Hitting News trace")))

(deftest hatchet-job
  ;; Hatchet Job - Win trace to add installed non-virtual to grip
  (do-game
    (new-game (default-corp ["Hatchet Job"])
              (default-runner ["Upya" "Ghost Runner"]))
    (take-credits state :corp)
    (play-from-hand state :runner "Ghost Runner")
    (play-from-hand state :runner "Upya")
    (take-credits state :runner)
    (play-from-hand state :corp "Hatchet Job")
    (click-prompt state :corp "0")
    (click-prompt state :runner "0")
    (click-card state :corp (get-resource state 0))
    (is (empty? (:hand (get-runner))) "Can't choose virtual card")
    (is (not (empty? (:prompt (get-corp)))))
    (click-card state :corp (get-program state 0))
    (is (= 1 (count (:hand (get-runner)))) "Upya returned to grip")))

(deftest hedge-fund
  (do-game
    (new-game (default-corp) (default-runner))
    (is (= 5 (:credit (get-corp))))
    (play-from-hand state :corp "Hedge Fund")
    (is (= 9 (:credit (get-corp))))))

(deftest hellion-alpha-test
  ;; Hellion Alpha Test
  (do-game
    (new-game (default-corp [(qty "Hellion Alpha Test" 2)])
              (default-runner ["Daily Casts"]))
    (take-credits state :corp)
    (play-from-hand state :runner "Daily Casts")
    (take-credits state :runner)
    (play-from-hand state :corp "Hellion Alpha Test")
    (is (zero? (-> (get-runner) :deck count)) "Runner should have no cards in Stack")
    (click-prompt state :corp "0")
    (click-prompt state :runner "0")
    (click-card state :corp (get-resource state 0))
    (is (= 1 (-> (get-runner) :deck count)) "Runner should have 1 card in Stack from losing Hellion Alpha Test trace")
    (is (= "Daily Casts" (-> (get-runner) :deck first :title))
        "Runner should have Daily Casts on top of Stack from losing Hellion Alpha Test trace")
    (take-credits state :corp)
    (core/draw state :runner)
    (play-from-hand state :runner "Daily Casts")
    (take-credits state :runner)
    (play-from-hand state :corp "Hellion Alpha Test")
    (is (zero? (:bad-publicity (get-corp))) "Corp should start with 0 bad publicity")
    (click-prompt state :corp "0")
    (click-prompt state :runner "2")
    (is (= 1 (:bad-publicity (get-corp))) "Corp should gain 1 bad publicity from losing Hellion Alpha Test trace")))

(deftest hellion-beta-test
  ;; Hellion Beta Test
  (testing "Winning Trace - Trashing 2 cards"
    (do-game
      (new-game (default-corp ["Dedicated Response Team" "Hellion Beta Test"])
                (default-runner ["Daily Casts" "Dyson Mem Chip"]))
      (play-from-hand state :corp "Dedicated Response Team" "New remote")
      (take-credits state :corp)
      (core/gain state :runner :credit 100)
      (play-from-hand state :runner "Daily Casts")
      (play-from-hand state :runner "Dyson Mem Chip")
      (run-empty-server state :remote1)
      (click-prompt state :runner "Pay 3 [Credits] to trash")
      (take-credits state :runner)
      (is (zero? (-> (get-runner) :discard count)) "Runner's heap should be empty")
      (play-from-hand state :corp "Hellion Beta Test")
      (click-prompt state :corp "0")
      (click-prompt state :runner "0")
      (click-card state :corp (get-resource state 0))
      (click-card state :corp (get-hardware state 0))
      (is (= 2 (-> (get-runner) :discard count)) "Runner should have 2 cards in heap after losing Hellion Beta Test trace")))
  (testing "Losing trace - Gaining bad publicity"
    (do-game
      (new-game (default-corp ["Dedicated Response Team" "Hellion Beta Test"])
                (default-runner ["Daily Casts" "Dyson Mem Chip"]))
      (play-from-hand state :corp "Dedicated Response Team" "New remote")
      (take-credits state :corp)
      (core/gain state :runner :credit 100)
      (play-from-hand state :runner "Daily Casts")
      (play-from-hand state :runner "Dyson Mem Chip")
      (run-empty-server state :remote1)
      (click-prompt state :runner "Pay 3 [Credits] to trash")
      (take-credits state :runner)
      (is (zero? (:bad-publicity (get-corp))) "Corp should start with 0 bad publicity")
      (play-from-hand state :corp "Hellion Beta Test")
      (click-prompt state :corp "0")
      (click-prompt state :runner "2")
      (is (= 1 (:bad-publicity (get-corp))) "Corp should gain 1 bad publicity from losing Hellion Beta Test trace"))))

(deftest high-profile-target
  (testing "when the runner has no tags"
    (do-game
      (new-game (default-corp [(qty "High-Profile Target" 6)])
                (default-runner [(qty "Sure Gamble" 3) (qty "Lucky Find" 3)]))
      (play-from-hand state :corp "High-Profile Target")
      (is (= 3 (:click (get-corp))) "Corp not charged a click")
      (is (= 5 (count (:hand (get-runner)))) "Runner did not take damage")))
  (testing "when the runner has one tag"
    (do-game
      (new-game (default-corp [(qty "High-Profile Target" 6)])
                (default-runner [(qty "Sure Gamble" 3) (qty "Lucky Find" 3)]))
      (core/gain state :runner :tag 1)
      (play-from-hand state :corp "High-Profile Target")
      (is (= 3 (count (:hand (get-runner)))) "Runner has 3 cards in hand")))
  (testing "when the runner has two tags"
    (do-game
      (new-game (default-corp [(qty "High-Profile Target" 6)])
                (default-runner [(qty "Sure Gamble" 3) (qty "Lucky Find" 3)]))
      (core/gain state :runner :tag 2)
      (play-from-hand state :corp "High-Profile Target")
      (is (= 1 (count (:hand (get-runner)))) "Runner has 1 card in hand")))
  (testing "When the runner has three tags, gg"
    (do-game
      (new-game (default-corp [(qty "High-Profile Target" 10)])
                (default-runner))
      (core/gain state :runner :tag 3)
      (play-from-hand state :corp "High-Profile Target")
      (is (zero? (count (:hand (get-runner)))) "Runner has 0 cards in hand")
      (is (= :corp (:winner @state)) "Corp wins")
      (is (= "Flatline" (:reason @state)) "Win condition reports flatline"))))

(deftest housekeeping
  ;; Housekeeping - Runner must trash a card from Grip on first install of a turn
  (do-game
    (new-game (default-corp ["Housekeeping"])
              (default-runner [(qty "Cache" 2) "Fall Guy" "Mr. Li"]))
    (take-credits state :corp)
    (play-from-hand state :runner "Fall Guy")
    (take-credits state :runner)
    (play-from-hand state :corp "Housekeeping")
    (take-credits state :corp)
    (play-from-hand state :runner "Cache")
    (click-card state :runner (find-card "Mr. Li" (:hand (get-runner))))
    (is (empty? (:prompt (get-runner))) "Fall Guy prevention didn't trigger")
    (is (= 1 (count (:discard (get-runner)))) "Card trashed")
    (play-from-hand state :runner "Cache")
    (is (empty? (:prompt (get-runner))) "Housekeeping didn't trigger on 2nd install")))

(deftest invasion-of-privacy
  ;; Invasion of Privacy - Full test
  (do-game
    (new-game (default-corp [(qty "Invasion of Privacy" 3)])
              (default-runner [(qty "Sure Gamble" 2) "Fall Guy" (qty "Cache" 2)]))
    (core/gain state :corp :click 3 :credit 6)
    ;; trash 2 cards
    (play-from-hand state :corp "Invasion of Privacy")
    (click-prompt state :corp "0") ; default trace
    (click-prompt state :runner "0") ; Runner won't match
    (is (= 5 (count (:hand (get-runner)))))
    (let [get-prompt (fn [] (first (#(get-in @state [:corp :prompt]))))
          prompt-names (fn [] (map #(:title %) (:choices (get-prompt))))]
      (is (= (list "Fall Guy" "Sure Gamble" nil) (prompt-names)))
      (click-prompt state :corp (find-card "Sure Gamble" (:hand (get-runner))))
      (click-prompt state :corp (find-card "Sure Gamble" (:hand (get-runner)))))
    (is (= 3 (count (:hand (get-runner)))))
    ;; able to trash 2 cards but only 1 available target in Runner's hand
    (play-from-hand state :corp "Invasion of Privacy")
    (click-prompt state :corp "0") ; default trace
    (click-prompt state :runner "0") ; Runner won't match
    (is (= 3 (count (:hand (get-runner)))))
    (let [get-prompt (fn [] (first (#(get-in @state [:corp :prompt]))))
          prompt-names (fn [] (map #(:title %) (:choices (get-prompt))))]
      (is (= (list "Fall Guy" nil) (prompt-names)))
      (click-prompt state :corp (find-card "Fall Guy" (:hand (get-runner))))
      (is (empty? (get-in @state [:corp :prompt])) "No prompt for second card"))
    (is (= 2 (count (:hand (get-runner)))))
    ;; failed trace - take the bad publicity
    (play-from-hand state :corp "Invasion of Privacy")
    (click-prompt state :corp "0") ; default trace
    (click-prompt state :runner "2") ; Runner matches
    (is (= 1 (:bad-publicity (get-corp))))))

(deftest ipo
  ;; IPO - credits with Terminal operations
  (do-game
    (new-game
      (default-corp ["IPO"])
      (default-runner))
    (take-credits state :corp)
    (take-credits state :runner)
    (play-from-hand state :corp "IPO")
    (is (= 13 (:credit (get-corp))))
    (is (zero? (:click (get-corp))) "Terminal ends turns")))

(deftest kill-switch
  ;; Kill Switch
  (do-game
    (new-game (default-corp ["Kill Switch" (qty "Hostile Takeover" 2)])
              (default-runner))
    (play-from-hand state :corp "Kill Switch")
    (play-from-hand state :corp "Hostile Takeover" "New remote")
    (is (zero? (:brain-damage (get-runner))) "Runner should start with 0 brain damage")
    (play-and-score state "Hostile Takeover")
    (click-prompt state :corp "Hostile Takeover")
    (click-prompt state :corp "0")
    (click-prompt state :runner "0")
    (is (= 1 (:brain-damage (get-runner))) "Runner should get 1 brain damage from Kill Switch after Corp scores an agenda")
    (take-credits state :corp)
    (run-empty-server state :remote1)
    (click-prompt state :corp "0")
    (click-prompt state :runner "0")
    (is (= 2 (:brain-damage (get-runner))) "Runner should get 1 brain damage from Kill Switch after accecssing an agenda")))

(deftest lag-time
  (do-game
    (new-game (default-corp ["Lag Time" "Vanilla" "Lotus Field"])
              (default-runner))
    (take-credits state :corp)
    (take-credits state :runner)
    (play-from-hand state :corp "Vanilla" "HQ")
    (play-from-hand state :corp "Lotus Field" "R&D")
    (play-from-hand state :corp "Lag Time")
    (core/rez state :corp (get-ice state :hq 0))
    (core/rez state :corp (get-ice state :rd 0))
    (is (= 1 (:current-strength (get-ice state :hq 0))) "Vanilla at 1 strength")
    (is (= 5 (:current-strength (get-ice state :rd 0))) "Lotus Field at 5 strength")))

(deftest lateral-growth
  (do-game
    (new-game (default-corp ["Lateral Growth" "Breaking News"])
              (default-runner))
    (is (= 5 (:credit (get-corp))))
    (play-from-hand state :corp "Lateral Growth")
    (click-card state :corp (find-card "Breaking News" (:hand (get-corp))))
    (click-prompt state :corp "New remote")
    (is (= "Breaking News" (:title (get-content state :remote1 0)))
      "Breaking News installed by Lateral Growth")
    (is (= 7 (:credit (get-corp))))))

(deftest manhunt
  ;; Manhunt - only fires once per turn. Unreported issue.
  (do-game
    (new-game (default-corp ["Manhunt" (qty "Hedge Fund" 3)])
              (default-runner))
    (play-from-hand state :corp "Manhunt")
    (take-credits state :corp)
    (run-empty-server state "HQ")
    (is (:prompt (get-corp)) "Manhunt trace initiated")
    (click-prompt state :corp "0")
    (click-prompt state :runner "0")
    (is (= 1 (:tag (get-runner))) "Runner took 1 tag")
    (click-prompt state :runner "No action")
    (is (not (:run @state)) "Run ended")
    (run-empty-server state "HQ")
    (is (empty? (:prompt (get-corp))) "No Manhunt trace on second run")
    (click-prompt state :runner "No action")
    (is (not (:run @state)) "Run ended")))

(deftest market-forces
  (testing "Full test"
    (letfn [(market-forces-credit-test
              [{:keys [tag-count runner-creds expected-credit-diff]}]
              (testing (str "when the runner has " tag-count " tags and " runner-creds " credits")
                (do-game
                  (new-game (default-corp [(qty "Market Forces" 6)])
                            (default-runner))
                  (swap! state assoc-in [:corp :credit] 0)
                  (swap! state assoc-in [:runner :credit] runner-creds)
                  (core/gain state :runner :tag tag-count)
                  (play-from-hand state :corp "Market Forces")
                  (is (= expected-credit-diff (:credit (get-corp)))
                      (str "the corp gains " expected-credit-diff " credits"))
                  (is (= expected-credit-diff (- runner-creds (:credit (get-runner))))
                      (str "the runner loses " expected-credit-diff " credits")))))]
      (doall (map market-forces-credit-test
                  [{:tag-count            1
                    :runner-creds         10
                    :expected-credit-diff 3}
                   {:tag-count            2
                    :runner-creds         10
                    :expected-credit-diff 6}
                   {:tag-count            3
                    :runner-creds         10
                    :expected-credit-diff 9}
                   {:tag-count            3
                    :runner-creds         0
                    :expected-credit-diff 0}
                   {:tag-count            3
                    :runner-creds         5
                    :expected-credit-diff 5}]))))
  (testing "when the runner is not tagged"
    (do-game
      (new-game (default-corp [(qty "Market Forces" 6)])
                (default-runner))
      (play-from-hand state :corp "Market Forces")
      (is (= 6 (count (:hand (get-corp))))
          "Market Forces is not played")
      (is (= 3 (:click (get-corp)))
          "the corp does not spend a click")
      (is (= 5 (:credit (get-corp)) (:credit (get-runner)))
          "credits are unaffected"))))

(deftest mass-commercialization
  ;; Mass Commercialization
  (do-game
    (new-game (default-corp ["Mass Commercialization"
                             (qty "Ice Wall" 3)])
              (default-runner))
    (play-from-hand state :corp "Ice Wall" "HQ")
    (play-from-hand state :corp "Ice Wall" "R&D")
    (play-from-hand state :corp "Ice Wall" "Archives")
    (take-credits state :runner)
    (core/advance state :corp {:card (refresh (get-ice state :hq 0))})
    (core/advance state :corp {:card (refresh (get-ice state :archives 0))})
    (core/advance state :corp {:card (refresh (get-ice state :rd 0))})
    (take-credits state :runner)
    (play-from-hand state :corp "Mass Commercialization")
    (is (= 8 (:credit (get-corp))) "Gained 6 for 3 advanced ice from Mass Commercialization")))

(deftest medical-research-fundraiser
  ;; Medical Research Fundraiser - runner gains 8creds, runner gains 3creds
  (do-game
    (new-game (default-corp ["Medical Research Fundraiser"])
              (default-runner))
    (is (= 5 (:credit (get-corp))) "Corp starts with 5 credits")
    (is (= 5 (:credit (get-runner))) "Runner starts with 5 credits")
    (play-from-hand state :corp "Medical Research Fundraiser")
    (is (= 10 (:credit (get-corp))) "Corp gains 8 credits")
    (is (= 8 (:credit (get-runner))) "Runner gains 3 credits")))

(deftest midseason-replacements
  ;; Midseason Replacements - Trace to give Runner tags after they steal an agenda
  (do-game
    (new-game (default-corp ["Midseason Replacements" "Breaking News"])
              (default-runner))
    (play-from-hand state :corp "Midseason Replacements")
    (is (= 3 (:click (get-corp))) "Midseason precondition not met; Corp not charged a click")
    (play-from-hand state :corp "Breaking News" "New remote")
    (take-credits state :corp)
    (is (= 7 (:credit (get-corp))))
    (let [bn (get-content state :remote1 0)]
      (run-empty-server state "Server 1")
      (click-prompt state :runner "Steal")
      (is (= 1 (:agenda-point (get-runner))) "Stole Breaking News")
      (take-credits state :runner)
      (play-from-hand state :corp "Midseason Replacements")
      (click-prompt state :corp "0") ; default trace
      (click-prompt state :runner "0") ; Runner won't match
      (is (= 6 (:tag (get-runner))) "Runner took 6 tags"))))

(deftest mushin-no-shin
  ;; Mushin No Shin - Add 3 advancements to a card; prevent rez/score of that card the rest of the turn
  (do-game
    (new-game (default-corp [(qty "Mushin No Shin" 2) "Ronin" "Profiteering"])
              (default-runner))
    (play-from-hand state :corp "Mushin No Shin")
    (click-card state :corp (find-card "Ronin" (:hand (get-corp))))
    (let [ronin (get-content state :remote1 0)]
      (is (= 3 (get-counters (refresh ronin) :advancement)) "3 advancements placed on Ronin")
      (core/rez state :corp (refresh ronin))
      (is (not (:rezzed (refresh ronin))) "Ronin did not rez")
      (take-credits state :corp)
      (take-credits state :runner)
      (core/rez state :corp (refresh ronin))
      (is (:rezzed (refresh ronin)) "Ronin now rezzed")
      (play-from-hand state :corp "Mushin No Shin")
      (click-card state :corp (find-card "Profiteering" (:hand (get-corp))))
      (let [prof (get-content state :remote2 0)]
        (core/score state :corp (refresh prof))
        (is (empty? (:scored (get-corp))) "Profiteering not scored")
        (is (zero? (:agenda-point (get-corp))))
        (take-credits state :corp)
        (take-credits state :runner)
        (core/score state :corp (refresh prof))
        (click-prompt state :corp "0")
        (is (= 1 (:agenda-point (get-corp))) "Profiteering was able to be scored")))))

(deftest mutate
  ;; Mutate - trash a rezzed piece of ice, install and rez one from R&D
  (testing "Basic operation"
    (do-game
      (new-game (default-corp ["Mutate" "Ice Wall" "Enigma" "Hedge Fund"])
                (default-runner))
      (core/move state :corp (find-card "Hedge Fund" (:hand (get-corp))) :deck)
      (core/move state :corp (find-card "Enigma" (:hand (get-corp))) :deck)
      (play-from-hand state :corp "Ice Wall" "HQ")
      (core/rez state :corp (get-ice state :hq 0))
      (is (= 1 (count (get-ice state :hq))) "1 ice installed")
      (is (= "Ice Wall" (:title (get-ice state :hq 0))) "Ice Wall is installed")
      (play-from-hand state :corp "Mutate")
      (click-card state :corp (get-ice state :hq 0))
      (is (= 1 (count (get-ice state :hq))) "1 ice installed")
      (is (= "Enigma" (:title (get-ice state :hq 0))) "Enigma is installed")
      (is (:rezzed (get-ice state :hq 0)) "Enigma is rezzed")
      (is (second-last-log-contains? state "Hedge Fund") "Skipped card name was logged")
      (is (second-last-log-contains? state "Enigma") "Installed card name was logged")))
  (testing "No ice in R&D"
    (do-game
      (new-game (default-corp ["Mutate" "Ice Wall" "Enigma" "Hedge Fund"])
                (default-runner))
      (core/move state :corp (find-card "Hedge Fund" (:hand (get-corp))) :deck)
      (play-from-hand state :corp "Ice Wall" "HQ")
      (core/rez state :corp (get-ice state :hq 0))
      (is (= 1 (count (get-ice state :hq))) "1 ice installed")
      (is (= "Ice Wall" (:title (get-ice state :hq 0))) "Ice Wall is installed")
      (play-from-hand state :corp "Mutate")
      (click-card state :corp (get-ice state :hq 0))
      (is (empty? (get-ice state :hq)) "No ice installed")
      (is (second-last-log-contains? state "Hedge Fund") "Skipped card name was logged"))))

(deftest neural-emp
  ;; Neural EMP - Play if Runner made a run the previous turn to do 1 net damage
  (do-game
    (new-game (default-corp ["Neural EMP"])
              (default-runner))
    (play-from-hand state :corp "Neural EMP")
    (is (= 3 (:click (get-corp))) "Neural precondition not met; card not played")
    (take-credits state :corp)
    (run-empty-server state "Archives")
    (take-credits state :runner)
    (play-from-hand state :corp "Neural EMP")
    (is (= 1 (count (:discard (get-runner)))) "Runner took 1 net damage")))

(deftest oversight-ai
  ;; Oversight AI - Rez a piece of ICE ignoring all costs
  (do-game
    (new-game (default-corp ["Oversight AI" "Archer"])
              (default-runner))
    (play-from-hand state :corp "Archer" "R&D")
    (let [archer (get-ice state :rd 0)]
      (play-from-hand state :corp "Oversight AI")
      (click-card state :corp archer)
      (is (:rezzed (refresh archer)))
      (is (= 4 (:credit (get-corp))) "Archer rezzed at no credit cost")
      (is (= "Oversight AI" (:title (first (:hosted (refresh archer)))))
          "Archer hosting OAI as a condition"))))

(deftest patch
  ;; Patch - +2 current strength
  (do-game
    (new-game (default-corp ["Patch" "Vanilla"])
              (default-runner))
    (play-from-hand state :corp "Vanilla" "HQ")
    (core/rez state :corp (get-ice state :hq 0))
    (play-from-hand state :corp "Patch")
    (click-card state :corp (get-ice state :hq 0))
    (is (= 2 (:current-strength (get-ice state :hq 0))) "Vanilla at 2 strength")))

(deftest paywall-implementation
  ;; Paywall Implementation - Gain 1 credit for every successful run
  (do-game
    (new-game (default-corp ["Paywall Implementation"])
              (default-runner))
    (play-from-hand state :corp "Paywall Implementation")
    (is (= "Paywall Implementation" (:title (first (get-in @state [:corp :current]))))
        "Paywall active in Current area")
    (take-credits state :corp)
    (is (= 7 (:credit (get-corp))))
    (run-empty-server state "Archives")
    (is (= 8 (:credit (get-corp))) "Gained 1 credit from successful run")
    (run-empty-server state "Archives")
    (is (= 9 (:credit (get-corp))) "Gained 1 credit from successful run")))

(deftest peak-efficiency
  ;; Peak Efficiency - Gain 1 credit for each rezzed ICE
  (do-game
    (new-game (default-corp ["Peak Efficiency" (qty "Paper Wall" 3) "Wraparound"])
              (default-runner))
    (core/gain state :corp :click 3)
    (play-from-hand state :corp "Paper Wall" "HQ")
    (play-from-hand state :corp "Paper Wall" "R&D")
    (play-from-hand state :corp "Paper Wall" "New remote")
    (play-from-hand state :corp "Wraparound" "New remote")
    (core/rez state :corp (get-ice state :hq 0))
    (core/rez state :corp (get-ice state :rd 0))
    (core/rez state :corp (get-ice state :remote1 0))
    (play-from-hand state :corp "Peak Efficiency")
    (is (= 7 (:credit (get-corp))) "Gained 3 credits for 3 rezzed ICE; unrezzed ICE ignored")))

(deftest power-shutdown
  ;; Power Shutdown - Trash cards from R&D to force Runner to trash a program or hardware
  (do-game
    (new-game (default-corp [(qty "Power Shutdown" 3) (qty "Hive" 3)])
              (default-runner ["Grimoire" "Cache"]))
    (play-from-hand state :corp "Power Shutdown")
    (is (empty? (:discard (get-corp))) "Not played, no run last turn")
    (take-credits state :corp)
    (play-from-hand state :runner "Cache")
    (play-from-hand state :runner "Grimoire")
    (run-empty-server state :archives)
    (take-credits state :runner)
    (core/move state :corp (find-card "Hive" (:hand (get-corp))) :deck)
    (core/move state :corp (find-card "Hive" (:hand (get-corp))) :deck)
    (core/move state :corp (find-card "Hive" (:hand (get-corp))) :deck)
    (play-from-hand state :corp "Power Shutdown")
    (click-prompt state :corp "2")
    (is (= 3 (count (:discard (get-corp)))) "2 cards trashed from R&D")
    (is (= 1 (count (:deck (get-corp)))) "1 card remaining in R&D")
    (click-card state :runner (get-hardware state 0)) ; try targeting Grimoire
    (is (empty? (:discard (get-runner))) "Grimoire too expensive to be targeted")
    (click-card state :runner (get-program state 0))
    (is (= 1 (count (:discard (get-runner)))) "Cache trashed")))

(deftest power-grid-overload
  ;; Power Grid Overload
  (do-game
    (new-game (default-corp ["Power Grid Overload"])
              (default-runner ["Dyson Mem Chip"]))
    (take-credits state :corp)
    (play-from-hand state :runner "Dyson Mem Chip")
    (run-empty-server state :rd)
    (take-credits state :runner)
    (play-from-hand state :corp "Power Grid Overload")
    (click-prompt state :corp "3")
    (click-prompt state :runner "0")
    (click-card state :corp (get-hardware state 0))
    (is (= 1 (-> (get-runner) :discard count)) "Dyson Mem Chip should be in heap after Runner loses Power Grid Overload trace")))

(deftest precognition
  ;; Precognition - Full test
  (do-game
    (new-game (default-corp ["Precognition" "Caprice Nisei" "Adonis Campaign"
                             "Quandary" "Jackson Howard" "Global Food Initiative"])
              (default-runner))
    (starting-hand state :corp ["Precognition"])
    (play-from-hand state :corp "Precognition")
    (click-prompt state :corp (find-card "Caprice Nisei" (:deck (get-corp))))
    (click-prompt state :corp (find-card "Adonis Campaign" (:deck (get-corp))))
    (click-prompt state :corp (find-card "Quandary" (:deck (get-corp))))
    (click-prompt state :corp (find-card "Jackson Howard" (:deck (get-corp))))
    (click-prompt state :corp (find-card "Global Food Initiative" (:deck (get-corp))))
    ;; try starting over
    (click-prompt state :corp "Start over")
    (click-prompt state :corp (find-card "Global Food Initiative" (:deck (get-corp))))
    (click-prompt state :corp (find-card "Jackson Howard" (:deck (get-corp))))
    (click-prompt state :corp (find-card "Quandary" (:deck (get-corp))))
    (click-prompt state :corp (find-card "Adonis Campaign" (:deck (get-corp))))
    (click-prompt state :corp (find-card "Caprice Nisei" (:deck (get-corp)))) ;this is the top card of R&D
    (click-prompt state :corp "Done")
    (is (= "Caprice Nisei" (:title (first (:deck (get-corp))))))
    (is (= "Adonis Campaign" (:title (second (:deck (get-corp))))))
    (is (= "Quandary" (:title (second (rest (:deck (get-corp)))))))
    (is (= "Jackson Howard" (:title (second (rest (rest (:deck (get-corp))))))))
    (is (= "Global Food Initiative" (:title (second (rest (rest (rest (:deck (get-corp)))))))))))

(deftest preemptive-action
  ;; Preemptive Action - Shuffles cards into R&D and removes itself from game
  (testing "Basic test"
    (do-game
      (new-game (default-corp [(qty "Subliminal Messaging" 3)
                               "Preemptive Action"])
                (default-runner))
      (play-from-hand state :corp "Subliminal Messaging")
      (play-from-hand state :corp "Subliminal Messaging")
      (play-from-hand state :corp "Subliminal Messaging")
      (play-from-hand state :corp "Preemptive Action")
      (click-card state :corp (first (:discard (get-corp))))
      (click-card state :corp (second (:discard (get-corp))))
      (click-card state :corp (last (:discard (get-corp))))
      (is (zero? (count (:discard (get-corp)))))
      (is (= 1 (count (:rfg (get-corp)))))))
  (testing "forces you to take 3 if there are three, and removes itself from game"
    (do-game
      (new-game (default-corp [(qty "Subliminal Messaging" 3)
                               (qty "Preemptive Action" 1)])
                (default-runner))
      (play-from-hand state :corp "Subliminal Messaging")
      (play-from-hand state :corp "Subliminal Messaging")
      (play-from-hand state :corp "Subliminal Messaging")
      (play-from-hand state :corp "Preemptive Action")
      (click-card state :corp (first (:discard (get-corp))))
      (click-card state :corp (last (:discard (get-corp))))
      (is (= 3 (count (:discard (get-corp)))))
      (is (= 1 (count (:rfg (get-corp)))))))
  (testing "Shuffles all archives cards into R&D if Archives has less than 3 cards, and removes itself from game"
    (do-game
      (new-game (default-corp [(qty "Subliminal Messaging" 2)
                               (qty "Preemptive Action" 1)])
                (default-runner))
      (play-from-hand state :corp "Subliminal Messaging")
      (play-from-hand state :corp "Subliminal Messaging")
      (play-from-hand state :corp "Preemptive Action")
      (click-card state :corp (first (:discard (get-corp))))
      (click-card state :corp (last (:discard (get-corp))))
      (is (zero? (count (:discard (get-corp)))))
      (is (= 1 (count (:rfg (get-corp))))))))

(deftest psychographics
  ;; Psychographics - Place advancements up to the number of Runner tags on a card
  (do-game
    (new-game (default-corp ["Psychographics" "Project Junebug"])
              (default-runner))
    (core/gain state :runner :tag 4)
    (play-from-hand state :corp "Project Junebug" "New remote")
    (let [pj (get-content state :remote1 0)]
      (play-from-hand state :corp "Psychographics")
      (click-prompt state :corp "4")
      (click-card state :corp pj)
      (is (= 1 (:credit (get-corp))) "Spent 4 credits")
      (is (= 4 (get-counters (refresh pj) :advancement)) "Junebug has 4 advancements"))))

(deftest psychokinesis
  ;; Pyschokinesis - Terminal Event (end the turn); Look at R&D, install an Asset, Agenda, or Upgrade in a Remote Server
  (do-game
    (new-game (default-corp [(qty "Psychokinesis" 3) "Caprice Nisei" "Adonis Campaign"
                              "Global Food Initiative" "Mwanza City Grid"])
              (default-runner))
    (starting-hand state :corp ["Psychokinesis" "Psychokinesis" "Psychokinesis"])
    ;; Test installing an Upgrade
    (play-from-hand state :corp "Psychokinesis")
    (is (not-any? #{"Mwanza City Grid"} (map :title (-> (get-corp) :prompt first :choices)))
        "Mwanza City Grid is not on the list of installable cards")
    (click-prompt state :corp (find-card "Caprice Nisei" (:deck (get-corp))))
    (click-prompt state :corp "New remote")
    (is (= "Caprice Nisei" (:title (get-content state :remote1 0)))
      "Caprice Nisei installed by Psychokinesis")
    ;; Test installing an Asset
    (core/gain state :corp :click 1)
    (play-from-hand state :corp "Psychokinesis")
    (click-prompt state :corp (find-card "Adonis Campaign" (:deck (get-corp))))
    (click-prompt state :corp "New remote")
    (is (= "Adonis Campaign" (:title (get-content state :remote2 0)))
      "Adonis Campaign installed by Psychokinesis")
    ;; Test installing an Agenda
    (core/gain state :corp :click 1)
    (play-from-hand state :corp "Psychokinesis")
    (click-prompt state :corp (find-card "Global Food Initiative" (:deck (get-corp))))
    (click-prompt state :corp "New remote")
    (is (= "Global Food Initiative" (:title (get-content state :remote3 0)))
      "Global Food Initiative installed by Psychokinesis")
    ;; Test selecting "None"
    (core/gain state :corp :click 1)
    (core/move state :corp (find-card "Psychokinesis" (:discard (get-corp))) :hand)
    (play-from-hand state :corp "Psychokinesis")
    (click-prompt state :corp "None")
    (is (= nil (:title (get-content state :remote4 0)))
      "Nothing is installed by Psychokinesis")))

(deftest punitive-counterstrike
  ;; Punitive Counterstrike - deal meat damage equal to printed agenda points
  (do-game
    (new-game (default-corp ["Global Food Initiative" "Punitive Counterstrike"])
              (default-runner))
    (play-from-hand state :corp "Global Food Initiative" "New remote")
    (take-credits state :corp)
    (run-empty-server state :remote1)
    (click-prompt state :runner "Steal")
    (is (= 2 (:agenda-point (get-runner))) "Runner scored 2 points")
    (take-credits state :runner)
    (play-from-hand state :corp "Punitive Counterstrike")
    (click-prompt state :corp "0")
    (click-prompt state :runner "0")
    (is (empty? (:hand (get-runner))) "Runner took 3 meat damage")))

(deftest red-planet-couriers
  ;; Red Planet Couriers - Move all advancements on cards to 1 advanceable card
  (do-game
    (new-game (default-corp ["Red Planet Couriers" (qty "Ice Wall" 2)
                             "GRNDL Refinery" "Government Takeover"])
              (default-runner))
    (core/gain state :corp :click 4)
    (play-from-hand state :corp "Government Takeover" "New remote")
    (play-from-hand state :corp "GRNDL Refinery" "New remote")
    (play-from-hand state :corp "Ice Wall" "HQ")
    (play-from-hand state :corp "Ice Wall" "R&D")
    (let [gt (get-content state :remote1 0)
          gr (get-content state :remote2 0)
          iw1 (get-ice state :hq 0)
          iw2 (get-ice state :rd 0)]
      (core/add-prop state :corp gr :advance-counter 3)
      (core/add-prop state :corp iw1 :advance-counter 2)
      (core/add-prop state :corp iw2 :advance-counter 1)
      (play-from-hand state :corp "Red Planet Couriers")
      (click-card state :corp gt)
      (is (zero? (get-counters (refresh gr) :advancement)) "Advancements removed")
      (is (zero? (get-counters (refresh iw1) :advancement)) "Advancements removed")
      (is (zero? (get-counters (refresh iw2) :advancement)) "Advancements removed")
      (is (= 6 (get-counters (refresh gt) :advancement)) "Gained 6 advancements"))))

(deftest reuse
  ;; Reuse - Gain 2 credits for each card trashed from HQ
  (do-game
    (new-game (default-corp [(qty "Reuse" 2) "Hive" "IQ"
                             "Ice Wall"])
              (default-runner))
    (play-from-hand state :corp "Reuse")
    (click-card state :corp (find-card "Ice Wall" (:hand (get-corp))))
    (click-card state :corp (find-card "Hive" (:hand (get-corp))))
    (click-card state :corp (find-card "IQ" (:hand (get-corp))))
    (click-prompt state :corp "Done")
    (is (= 4 (count (:discard (get-corp)))) "3 cards trashed plus operation played")
    (is (= 11 (:credit (get-corp))) "Gained 6 credits")
    (is (= 1 (:click (get-corp))) "Spent 2 clicks")))

(deftest reverse-infection
  ;; Reverse Infection - purge and trash 1 card from stack for every 3 counters purged - or gain 2 credits
  (do-game
    (new-game (default-corp [(qty "Reverse Infection" 2)])
              (default-runner ["Virus Breeding Ground" "Datasucker" (qty "Sure Gamble" 3)]))
    (starting-hand state :runner ["Virus Breeding Ground" "Datasucker"])
    (play-from-hand state :corp "Reverse Infection")
    (click-prompt state :corp "Gain 2 [Credits]")
    (is (= 7 (:credit (get-corp))) "Corp gained 2 credits")
    (take-credits state :corp)
    (play-from-hand state :runner "Virus Breeding Ground")
    (play-from-hand state :runner "Datasucker")
    (take-credits state :runner)
    (core/add-counter state :runner (get-resource state 0) :virus 4)
    (core/add-counter state :runner (get-program state 0) :virus 3)
    (play-from-hand state :corp "Reverse Infection")
    (click-prompt state :corp "Purge virus counters.")
    (is (= 9 (:credit (get-corp))) "Corp did not gain credits")
    (is (zero? (get-counters (get-resource state 0) :virus)) "Viruses purged from VBG")
    (is (zero? (get-counters (get-program state 0) :virus)) "Viruses purged from Datasucker")
    (is (= 2 (count (:discard (get-runner)))) "Two cards trashed from stack")))

(deftest riot-suppression
  ;; Riot Suppression - lose 3 clicks or take 1 brain damage
  (testing "Take 1 brain damage"
    (do-game
      (new-game (default-corp ["Riot Suppression" "Adonis Campaign"])
                (default-runner))
      (play-from-hand state :corp "Adonis Campaign" "New remote")
      (take-credits state :corp)
      (run-empty-server state "Server 1")
      (click-prompt state :runner "Pay 3 [Credits] to trash")
      (take-credits state :runner)
      (play-from-hand state :corp "Riot Suppression")
      (is (empty? (:discard (get-runner))) "Runner discard is empty")
      (is (zero? (:brain-damage (get-runner))) "Runner starts with no brain damage")
      (click-prompt state :runner "Yes")
      (is (= 1 (count (:discard (get-runner)))) "1 card lost to brain damage")
      (is (= 1 (:brain-damage (get-runner))) "Runner took 1 brain damage")
      (is (= 1 (count (:discard (get-corp)))) "No corp cards trashed")
      (is (= 1 (count (:rfg (get-corp)))) "Riot Suppestion removed from game")
      (take-credits state :corp)
      (is (= 4 (:click (get-runner))) "Runner has all clicks the following turn")))
  (testing "Lose 3 clicks"
    (do-game
      (new-game (default-corp ["Riot Suppression" "Adonis Campaign"])
                (default-runner))
      (play-from-hand state :corp "Adonis Campaign" "New remote")
      (take-credits state :corp)
      (run-empty-server state "Server 1")
      (click-prompt state :runner "Pay 3 [Credits] to trash")
      (take-credits state :runner)
      (play-from-hand state :corp "Riot Suppression")
      (is (empty? (:discard (get-runner))) "Runner discard is empty")
      (is (zero? (:brain-damage (get-runner))) "Runner starts with no brain damage")
      (click-prompt state :runner "No")
      (is (empty? (:discard (get-runner))) "Runner discard statys empty")
      (is (zero? (:brain-damage (get-runner))) "Runner takes no brain damage")
      (is (= 1 (count (:discard (get-corp)))) "No corp cards trashed")
      (is (= 1 (count (:rfg (get-corp)))) "Riot Suppestion removed from game")
      (take-credits state :corp)
      (is (= 1 (:click (get-runner))) "Runner has 3 fewer clicks following turn"))))

(deftest rolling-brownout
  ;; Rolling Brownout - Increase cost of events/operations by 1, gain 1c on first Runner event of turn
  (do-game
    (new-game (default-corp ["Rolling Brownout" "Beanstalk Royalties"
                             "Domestic Sleepers"])
              (default-runner [(qty "Easy Mark" 3)]))
    (play-from-hand state :corp "Rolling Brownout")
    (play-from-hand state :corp "Beanstalk Royalties")
    (is (= 5 (:credit (get-corp))) "Beanstalk netted only 2c")
    (play-from-hand state :corp "Domestic Sleepers" "New remote")
    (take-credits state :corp)
    (play-from-hand state :runner "Easy Mark")
    (is (= 7 (:credit (get-runner))) "Easy Mark netted only 2c")
    (is (= 6 (:credit (get-corp))) "Corp gained 1c from Brownout")
    (play-from-hand state :runner "Easy Mark")
    (is (= 6 (:credit (get-corp))) "No Corp credit gain from 2nd event")
    (run-empty-server state "Server 1")
    (click-prompt state :runner "Steal")
    (play-from-hand state :runner "Easy Mark")
    (is (= 12 (:credit (get-runner))) "Easy Mark netted 3c after Brownout trashed")))

(deftest salem's-hospitality
  ;; Salem's Hospitality - Full test
  (do-game
    (new-game (default-corp [(qty "Salem's Hospitality" 3)])
              (default-runner [(qty "I've Had Worse" 3) "Faust"
                               "Levy AR Lab Access"]))
    (play-from-hand state :corp "Salem's Hospitality")
    (is (= 5 (count (:hand (get-runner)))))
    (click-prompt state :corp "I've Had Worse")
    (is (= 2 (count (:hand (get-runner)))))
    (play-from-hand state :corp "Salem's Hospitality")
    (click-prompt state :corp "Plascrete Carapace")
    (is (= 2 (count (:hand (get-runner)))))))

(deftest scorched-earth
  ;; Scorched Earth
  (testing "Basic test"
    (do-game
      (new-game (default-corp ["Scorched Earth"])
                (default-runner [(qty "Sure Gamble" 3) (qty "Lucky Find" 3)]))
      (core/gain state :runner :tag 1)
      (play-from-hand state :corp "Scorched Earth")
      (is (= 1 (count (:hand (get-runner)))) "Runner has 1 card in hand")))
  (testing "not tagged"
    (do-game
      (new-game (default-corp ["Scorched Earth"])
                (default-runner [(qty "Sure Gamble" 3) (qty "Lucky Find" 3)]))
      (play-from-hand state :corp "Scorched Earth")
      (is (= 3 (:click (get-corp))) "Corp not charged a click")
      (is (= 5 (count (:hand (get-runner)))) "Runner did not take damage")))
  (testing "flatline"
    (do-game
      (new-game (default-corp [(qty "Scorched Earth" 10)])
                (default-runner))
      (core/gain state :runner :tag 1)
      (play-from-hand state :corp "Scorched Earth")
      (is (zero? (count (:hand (get-runner)))) "Runner has 0 cards in hand")
      (is (= :corp (:winner @state)) "Corp wins")
      (is (= "Flatline" (:reason @state)) "Win condition reports flatline"))))

(deftest sea-source
  ;; SEA Source
  (do-game
    (new-game (default-corp ["SEA Source"])
              (default-runner))
    (take-credits state :corp)
    (run-empty-server state :rd)
    (take-credits state :runner)
    (is (zero? (:tag (get-runner))) "Runner should start with 0 tags")
    (play-from-hand state :corp "SEA Source")
    (click-prompt state :corp "0")
    (click-prompt state :runner "0")
    (is (= 1 (:tag (get-runner))) "Runner should get 1 tag from losing SEA Source trace")))

(deftest self-growth-program
  ;; Self-Growth Program - Add 2 installed cards to grip if runner is tagged
  (do-game
    (new-game (default-corp ["Self-Growth Program"])
              (default-runner ["Clone Chip" "Inti"]))
    (take-credits state :corp)
    (play-from-hand state :runner "Clone Chip")
    (play-from-hand state :runner "Inti")
    (take-credits state :runner)
    (play-from-hand state :corp "Self-Growth Program")
    (is (= 3 (:click (get-corp))) "Self-Growth Program precondition not met; card not played")
    (core/gain state :runner :tag 1)
    (is (zero? (count (:hand (get-runner)))) "Runner hand is empty")
    (let [inti (get-program state 0)
          cc (get-hardware state 0)]
      (play-from-hand state :corp "Self-Growth Program")
      (click-card state :corp inti)
      (click-card state :corp cc))
    (is (= 2 (count (:hand (get-runner)))) "2 cards returned to hand")
    (is (zero? (count (get-program state))) "No programs installed")
    (is (zero? (count (get-hardware state))) "No hardware installed")))

(deftest service-outage
  ;; Service Outage
  (testing "First click run each turn costs a credit"
    (do-game
      (new-game (default-corp ["Service Outage"])
                (default-runner ["Employee Strike"]))
      (play-from-hand state :corp "Service Outage")
      (take-credits state :corp)
      (is (= 5 (:credit (get-runner))) "Runner has 5 credits")
      (run-on state :archives)
      (is (= 4 (:credit (get-runner)))
          "Runner spends 1 credit to make the first run")
      (run-successful state)
      (run-on state :archives)
      (is (= 4 (:credit (get-runner)))
          "Runner doesn't spend 1 credit to make the second run")
      (run-successful state)
      (take-credits state :runner)
      (take-credits state :corp)
      (core/lose state :runner :credit 6)
      (is (= 4 (:click (get-runner))) "Runner has 4 clicks")
      (is (zero? (:credit (get-runner))) "Runner has 0 credits")
      (run-on state :archives)
      (is (not (:run @state)) "No run was initiated")
      (is (= 4 (:click (get-runner))) "Runner has 4 clicks")
      (is (zero? (:credit (get-runner))) "Runner has 0 credits")
      (take-credits state :runner)
      (take-credits state :corp)
      (core/lose state :runner :credit 2)
      (play-from-hand state :runner "Employee Strike")
      (is (= 1 (:credit (get-runner))) "Runner has 1 credit")
      (run-on state :archives)
      (is (= 1 (:credit (get-runner)))
          "Runner doesn't spend 1 credit to make a run")))
  (testing "First card ability run each turn costs an additional credit"
    (do-game
      (new-game (default-corp ["Service Outage"])
                (default-runner ["Sneakdoor Beta"]))
      (play-from-hand state :corp "Service Outage")
      (take-credits state :corp)
      (play-from-hand state :runner "Sneakdoor Beta")
      (take-credits state :runner 1)
      (is (= 2 (:credit (get-runner))) "Runner has 2 credits")
      (let [sneakdoor (get-program state 0)]
        (card-ability state :runner sneakdoor 0)
        (is (= 1 (:credit (get-runner)))
            "Runner spends 1 additional credit to run with a card ability")
        (run-successful state)
        (run-on state :archives)
        (is (= 1 (:credit (get-runner)))
            "Runner doesn't spend 1 credit to make a run")
        (run-successful state)
        (take-credits state :runner)
        (take-credits state :corp)
        (core/lose state :runner :credit 1)
        (is (= 4 (:click (get-runner))) "Runner has 4 clicks")
        (is (zero? (:credit (get-runner))) "Runner has 0 credits")
        (card-ability state :runner sneakdoor 0)
        (is (not (:run @state)) "No run was initiated")
        (is (= 4 (:click (get-runner))) "Runner has 4 clicks")
        (is (zero? (:credit (get-runner))) "Runner has 0 credits"))))
  (testing "First run event each turn costs an additional credit"
    (do-game
      (new-game (default-corp ["Service Outage"])
                (default-runner [(qty "Out of the Ashes" 2)]))
      (play-from-hand state :corp "Service Outage")
      (take-credits state :corp)
      (is (= 5 (:credit (get-runner))) "Runner has 5 credits")
      (play-from-hand state :runner "Out of the Ashes")
      (is (= 3 (:credit (get-runner)))
          "Runner spends 1 additional credit to run with a run event")
      (click-prompt state :runner "Archives")
      (run-successful state)
      (run-on state :archives)
      (is (= 3 (:credit (get-runner)))
          "Runner doesn't spend 1 credit to make a run")
      (run-successful state)
      (take-credits state :runner)
      (take-credits state :corp)
      (click-prompt state :runner "No") ; Out of the Ashes prompt
      (core/lose state :runner :credit 4)
      (is (= 4 (:click (get-runner))) "Runner has 4 clicks")
      (is (= 1 (:credit (get-runner))) "Runner has 1 credit")
      (play-from-hand state :runner "Out of the Ashes")
      (is (empty? (get-in @state [:runner :prompt]))
          "Out of the Ashes was not played")
      (is (= 4 (:click (get-runner))) "Runner has 4 clicks")
      (is (= 1 (:credit (get-runner))) "Runner has 1 credit")))
  (testing "Works when played on the runner's turn"
    (do-game
      (new-game (make-deck "New Angeles Sol: Your News" ["Service Outage"
                                                         "Breaking News"])
                (default-runner ["Hades Shard"]))
      (trash-from-hand state :corp "Breaking News")
      (take-credits state :corp)
      (core/gain state :runner :credit 3)
      (play-from-hand state :runner "Hades Shard")
      (card-ability state :runner (get-resource state 0) 0)
      (click-prompt state :runner "Steal")
      (click-prompt state :corp "Yes")
      (click-card state :corp (find-card "Service Outage" (:hand (get-corp))))
      (is (find-card "Service Outage" (:current (get-corp)))
          "Service Outage is in play")
      (is (= 1 (:credit (get-runner))) "Runner has 1 credit")
      (run-on state :archives)
      (is (zero? (:credit (get-runner)))
          "Runner spends 1 additional credit to make a run")))
<<<<<<< HEAD
  (testing "Doesn't fire if already run when played on the runner's turn"
    (do-game
      (new-game (make-deck "New Angeles Sol: Your News" ["Service Outage"
                                                         "Breaking News"])
                (default-runner ["Hades Shard"]))
      (trash-from-hand state :corp "Breaking News")
      (take-credits state :corp)
      (run-on state :hq)
      (run-successful state)
      (prompt-choice :runner "No action")
      (core/gain state :runner :credit 3)
      (play-from-hand state :runner "Hades Shard")
      (card-ability state :runner (get-resource state 0) 0)
      (prompt-choice :runner "Steal")
      (prompt-choice :corp "Yes")
      (prompt-select :corp (find-card "Service Outage" (:hand (get-corp))))
      (is (find-card "Service Outage" (:current (get-corp)))
          "Service Outage is in play")
      (is (= 1 (:credit (get-runner))) "Runner has 1 credit")
      (run-on state :archives)
      (is (= 1 (:credit (get-runner)))
          "Runner doesn't spend 1 additional credit to make a run")))
  (testing "trashed and reinstalled on steal doesn't double remove penalty"
    (do-game
      (new-game
        (make-deck "New Angeles Sol: Your News" ["Service Outage"
                                                 "Breaking News"])
        (default-runner))
      (play-from-hand state :corp "Breaking News" "New remote")
      (play-from-hand state :corp "Service Outage")
      (take-credits state :corp)
      (run-on state :remote1)
      (run-successful state)
      (prompt-choice :runner "Steal")
      (prompt-choice :corp "Yes")
      (prompt-select :corp (find-card "Service Outage" (:discard (get-corp))))
      (take-credits state :runner)
      (take-credits state :corp)
      (is (= 7 (:credit (get-runner))) "Runner has 7 credits")
      (run-on state :archives)
      (is (= 6 (:credit (get-runner))) "Runner spends 1 credit to make a run")))
  (testing "Shouldn't spend bad publicity on additional cost"
    (do-game
      (new-game (default-corp ["Service Outage" "Hostile Takeover"])
                (default-runner))
      (play-from-hand state :corp "Service Outage")
      (take-credits state :corp)
      (let [credits (:credit (get-runner))]
        (run-empty-server state :hq)
        (is (= (- credits 1) (:credit (get-runner))) "Runner should pay 1 to initiate first run"))
      (take-credits state :runner)
      (play-and-score state "Hostile Takeover")
      (take-credits state :corp)
      (let [credits (:credit (get-runner))]
        (run-empty-server state :hq)
        (is (= credits (:credit (get-runner))) "Runner should lose 1 from pool and gain 1 from BP")
        (is (= 1 (:run-credit (get-runner))) "Runner should have 1 BP")))))
=======
(testing "Doesn't fire if already run when played on the runner's turn"
  (do-game
    (new-game (make-deck "New Angeles Sol: Your News" ["Service Outage"
                                                       "Breaking News"])
              (default-runner ["Hades Shard"]))
    (trash-from-hand state :corp "Breaking News")
    (take-credits state :corp)
    (run-on state :hq)
    (run-successful state)
    (click-prompt state :runner "No action")
    (core/gain state :runner :credit 3)
    (play-from-hand state :runner "Hades Shard")
    (card-ability state :runner (get-resource state 0) 0)
    (click-prompt state :runner "Steal")
    (click-prompt state :corp "Yes")
    (click-card state :corp (find-card "Service Outage" (:hand (get-corp))))
    (is (find-card "Service Outage" (:current (get-corp)))
        "Service Outage is in play")
    (is (= 1 (:credit (get-runner))) "Runner has 1 credit")
    (run-on state :archives)
    (is (= 1 (:credit (get-runner)))
        "Runner doesn't spend 1 additional credit to make a run")))
(testing "trashed and reinstalled on steal doesn't double remove penalty"
  (do-game
    (new-game
      (make-deck "New Angeles Sol: Your News" ["Service Outage"
                                               "Breaking News"])
      (default-runner))
    (play-from-hand state :corp "Breaking News" "New remote")
    (play-from-hand state :corp "Service Outage")
    (take-credits state :corp)
    (run-on state :remote1)
    (run-successful state)
    (click-prompt state :runner "Steal")
    (click-prompt state :corp "Yes")
    (click-card state :corp (find-card "Service Outage" (:discard (get-corp))))
    (take-credits state :runner)
    (take-credits state :corp)
    (is (= 7 (:credit (get-runner))) "Runner has 7 credits")
    (run-on state :archives)
    (is (= 6 (:credit (get-runner))) "Runner spends 1 credit to make a run"))))
>>>>>>> ccf78b21

(deftest shipment-from-sansan
  ;; Shipment from SanSan - placing advancements
  (do-game
    (new-game (default-corp [(qty "Shipment from SanSan" 3) (qty "Ice Wall" 3)])
              (default-runner))
    (play-from-hand state :corp "Ice Wall" "HQ")
    (let [iwall (get-ice state :hq 0)]
      (play-from-hand state :corp "Shipment from SanSan")
      (click-prompt state :corp "2")
      (click-card state :corp iwall)
      (is (= 5 (:credit (get-corp))))
      (is (= 2 (get-counters (refresh iwall) :advancement))))))

(deftest snatch-and-grab
  ;; Snatch and Grab
  (do-game
    (new-game (default-corp [(qty "Snatch and Grab" 2)])
              (default-runner ["Scrubber"]))
    (take-credits state :corp)
    (play-from-hand state :runner "Scrubber")
    (take-credits state :runner)
    (is (zero? (:tag (get-runner))) "Runner should start with 0 tags")
    (play-from-hand state :corp "Snatch and Grab")
    (click-prompt state :corp "0")
    (click-prompt state :runner "0")
    (click-card state :corp (get-resource state 0))
    (click-prompt state :runner "Yes")
    (is (= 1 (:tag (get-runner))) "Runner should get 1 tag from losing Snatch and Grab trace and opting to take the tag")
    (is (zero? (-> (get-runner) :discard count)) "Runner should start with 0 cards in heap")
    (play-from-hand state :corp "Snatch and Grab")
    (click-prompt state :corp "0")
    (click-prompt state :runner "0")
    (click-card state :corp (get-resource state 0))
    (click-prompt state :runner "No")
    (is (= 1 (-> (get-runner) :discard count)) "Scrubber should be in Runner's heap after losing Snatch and Grab trace")))

(deftest stock-buy-back
  ;; Stock Buy-Back - Gain 3c for every agenda in Runner's area
  (do-game
    (new-game (default-corp [(qty "Hostile Takeover" 2) (qty "Stock Buy-Back" 3)])
              (default-runner))
    (play-from-hand state :corp "Hostile Takeover" "New remote")
    (play-from-hand state :corp "Hostile Takeover" "New remote")
    (take-credits state :corp)
    (run-empty-server state "Server 1")
    (click-prompt state :runner "Steal")
    (run-empty-server state "Server 2")
    (click-prompt state :runner "Steal")
    (take-credits state :runner)
    (is (= 2 (count (:scored (get-runner)))))
    (play-from-hand state :corp "Stock Buy-Back")
    (is (= 11 (:credit (get-corp))))))

(deftest sub-boost
  ;; Sub Boost - Give ICE Barrier
  (do-game
    (new-game (default-corp ["Sub Boost" "Quandary"])
              (default-runner))
    (play-from-hand state :corp "Quandary" "HQ")
    (let [qu (get-ice state :hq 0)]
      (core/rez state :corp qu)
      (is (not (core/has-subtype? (refresh qu) "Barrier")) "Quandry starts without Barrier")
      (is (= 1 (count (:subroutines (refresh qu)))) "Quandry has 1 subroutine")
      (play-from-hand state :corp "Sub Boost")
      (click-card state :corp (refresh qu))
      (is (core/has-subtype? (refresh qu) "Code Gate") "Quandary has Code Gate")
      (is (core/has-subtype? (refresh qu) "Barrier") "Quandary ICE Barrier")
      (is (= 2 (count (:subroutines (refresh qu)))) "Quandry gains a subroutine"))))

(deftest subcontract
  ;; Subcontract
  (testing "Don't allow second operation until damage prevention completes"
    (do-game
      (new-game (default-corp [(qty "Scorched Earth" 2) "Subcontract"])
                (default-runner ["Plascrete Carapace"]))
      (take-credits state :corp)
      (core/gain state :runner :tag 1)
      (play-from-hand state :runner "Plascrete Carapace")
      (take-credits state :runner)
      (play-from-hand state :corp "Subcontract")
      (click-card state :corp (find-card "Scorched Earth" (:hand (get-corp))))
      (is (and (= 1 (count (:prompt (get-corp)))) (= :waiting (-> (get-corp) :prompt first :prompt-type)))
          "Corp does not have Subcontract prompt until damage prevention completes")
      (click-prompt state :runner "Done")
      (is (not-empty (:prompt (get-corp))) "Corp can now play second Subcontract operation")))
  (testing "interaction with Terminal operations"
    (do-game
      (new-game
        (default-corp [(qty "Hard-Hitting News" 2) "Subcontract"])
        (default-runner))
      (core/gain state :runner :tag 1)
      (take-credits state :corp)
      (run-empty-server state :archives)
      (take-credits state :runner)
      (play-from-hand state :corp "Subcontract")
      (click-card state :corp (find-card "Hard-Hitting News" (:hand (get-corp))))
      (click-prompt state :corp "0")
      (click-prompt state :runner "0")
      (is (= 5 (:tag (get-runner))) "Runner has 5 tags")
      (is (empty? (:prompt (get-corp))) "Corp does not have a second Subcontract selection prompt"))))

(deftest subliminal-messaging
  ;; Subliminal Messaging - Playing/trashing/milling will all prompt returning to hand
  (testing "Basic test"
    (do-game
      (new-game (default-corp [(qty "Subliminal Messaging" 3)])
                (make-deck "Noise: Hacker Extraordinaire" [(qty "Cache" 3) "Utopia Shard"]))
      (play-from-hand state :corp "Subliminal Messaging")
      (is (= 6 (:credit (get-corp))))
      (is (= 3 (:click (get-corp))) "First Subliminal Messaging gains 1 click")
      (play-from-hand state :corp "Subliminal Messaging")
      (is (= 7 (:credit (get-corp))))
      (is (= 2 (:click (get-corp))) "Second Subliminal Messaging does not gain 1 click")
      (trash-from-hand state :corp "Subliminal Messaging")
      (is (zero? (count (:hand (get-corp)))))
      (take-credits state :corp)
      (take-credits state :runner)
      (click-prompt state :corp "Yes")
      (click-prompt state :corp "Yes")
      (click-prompt state :corp "Yes")
      (is (= 3 (count (:hand (get-corp)))) "All 3 Subliminals returned to HQ")
      (core/move state :corp (find-card "Subliminal Messaging" (:hand (get-corp))) :deck)
      (take-credits state :corp)
      (play-from-hand state :runner "Cache")
      (play-from-hand state :runner "Utopia Shard")
      (let [utopia (get-resource state 0)]
        (card-ability state :runner utopia 0))
      (take-credits state :runner)
      (click-prompt state :corp "Yes")
      (click-prompt state :corp "Yes")
      (click-prompt state :corp "Yes")
      (is (= 3 (count (:hand (get-corp)))) "All 3 Subliminals returned to HQ")
      (play-from-hand state :corp "Subliminal Messaging")
      (take-credits state :corp)
      (run-on state "R&D")
      (run-jack-out state)
      (take-credits state :runner)
      (is (empty? (get-in @state [:corp :prompt])) "No prompt here because runner made a run last turn")
      (take-credits state :corp)
      (is (= 2 (count (:hand (get-corp)))))
      (is (= 1 (count (:discard (get-corp)))) "1 Subliminal not returned because runner made a run last turn")))
  (testing "Scenario involving Subliminal being added to HQ with Archived Memories"
    (do-game
      (new-game (default-corp [(qty "Subliminal Messaging" 2) "Archived Memories"])
                (default-runner))
      (play-from-hand state :corp "Subliminal Messaging")
      (play-from-hand state :corp "Subliminal Messaging")
      (play-from-hand state :corp "Archived Memories")
      (click-card state :corp (find-card "Subliminal Messaging" (:discard (get-corp))))
      (is (= 2 (count (:discard (get-corp)))))
      (is (= 1 (count (:hand (get-corp)))))
      (take-credits state :corp)
      (take-credits state :runner)
      (click-prompt state :corp "No")
      (is (empty? (get-in @state [:corp :prompt])) "Only 1 Subliminal prompt")
      (play-from-hand state :corp "Subliminal Messaging")
      (take-credits state :corp)
      (take-credits state :runner)
      (click-prompt state :corp "Yes")
      (click-prompt state :corp "Yes")
      (is (empty? (get-in @state [:corp :prompt]))
          "Only 2 Subliminal prompts - there will be a third if flag not cleared")))
  (testing "Scenario involving Subliminal being reshuffled into R&D with Jackson"
    (do-game
      (new-game (default-corp ["Subliminal Messaging" "Jackson Howard"])
                (default-runner))
      (play-from-hand state :corp "Subliminal Messaging")
      (play-from-hand state :corp "Jackson Howard" "New remote")
      (take-credits state :corp)
      (let [jhow (get-content state :remote1 0)]
        (core/rez state :corp jhow)
        (card-ability state :corp jhow 1)
        (click-card state :corp (find-card "Subliminal Messaging" (:discard (get-corp))))
        (click-prompt state :corp "Done")
        (is (zero? (count (:discard (get-corp)))))
        (is (= 1 (count (:rfg (get-corp))))))
      (take-credits state :runner)
      (play-from-hand state :corp "Subliminal Messaging")
      (take-credits state :corp)
      (take-credits state :runner)
      (click-prompt state :corp "Yes")
      (is (= 1 (count (:hand (get-corp)))) "Subliminal returned to HQ")
      (is (empty? (get-in @state [:corp :prompt]))
          "Subliminal prompt cleared - there will be a second prompt if flag not cleared")))
  (testing "Runner made run, ensure game asks again next turn"
    (do-game
      (new-game (default-corp [(qty "Subliminal Messaging" 2)])
                (default-runner))
      (play-from-hand state :corp "Subliminal Messaging")
      (trash-from-hand state :corp "Subliminal Messaging")
      (take-credits state :corp)
      (run-on state "R&D")
      (run-jack-out state)
      (take-credits state :runner)
      (is (empty? (get-in @state [:corp :prompt])) "No prompt here because runner made a run last turn")
      (take-credits state :corp)
      (take-credits state :runner)
      (click-prompt state :corp "Yes")
      (click-prompt state :corp "Yes")
      (is (= 2 (count (:hand (get-corp)))) "Both Subliminals returned to HQ")
      (is (zero? (count (:discard (get-corp)))) "No Subliminals in Archives")))
  (testing "User declines to return to hand, ensure game asks again next turn"
    (do-game
      (new-game (default-corp [(qty "Subliminal Messaging" 2)])
                (default-runner))
      (play-from-hand state :corp "Subliminal Messaging")
      (trash-from-hand state :corp "Subliminal Messaging")
      (take-credits state :corp)
      (take-credits state :runner)
      (click-prompt state :corp "No")
      (click-prompt state :corp "No")
      (is (zero? (count (:hand (get-corp)))) "Neither Subliminal returned to HQ")
      (is (= 2 (count (:discard (get-corp)))) "Both Subliminals in Archives")
      (take-credits state :corp)
      (take-credits state :runner)
      (click-prompt state :corp "Yes")
      (click-prompt state :corp "Yes")
      (is (= 2 (count (:hand (get-corp)))) "Both Subliminals returned to HQ")
      (is (zero? (count (:discard (get-corp)))) "No Subliminals in Archives"))))

(deftest success
  ;; Success
  (testing "Works with bad publicity"
    (do-game
      (new-game (default-corp ["NAPD Contract" "Project Beale" "Success"])
                (default-runner))
      (play-from-hand state :corp "NAPD Contract" "New remote")
      (play-from-hand state :corp "Project Beale" "New remote")
      (core/gain state :corp :bad-publicity 9)
      (core/gain state :corp :credit 8)
      (core/gain state :corp :click 15)
      (let [napd (get-content state :remote1 0)
            beale (get-content state :remote2 0)]
        (dotimes [_ 13] (core/advance state :corp {:card (refresh napd)}))
        (is (= 13 (get-counters (refresh napd) :advancement)))
        (core/score state :corp {:card (refresh napd)})
        (is (= 2 (:agenda-point (get-corp))))
        (play-from-hand state :corp "Success")
        (click-card state :corp (get-scored state :corp 0))
        (is (= "NAPD Contract" (:title (first (:rfg (get-corp))))))
        (click-card state :corp (refresh beale))
        (is (= 13 (get-counters (refresh beale) :advancement)))
        (core/score state :corp {:card (refresh beale)})
        (is (= 7 (:agenda-point (get-corp)))))))
  (testing "Works with public agendas"
    (do-game
      (new-game (default-corp ["Oaktown Renovation" "Vanity Project" "Success"])
                (default-runner))
      (core/gain state :corp :click 1)
      (score-agenda state :corp (find-card "Vanity Project" (:hand (get-corp))))
      (is (= 4 (:agenda-point (get-corp))))
      (play-from-hand state :corp "Oaktown Renovation" "New remote")
      (is (= 5 (:credit (get-corp))))
      (play-from-hand state :corp "Success")
      (click-card state :corp (get-scored state :corp 0))
      (is (= "Vanity Project" (:title (first (:rfg (get-corp))))))
      (let [oaktown (get-content state :remote1 0)]
        (click-card state :corp (refresh oaktown))
        (is (= 6 (get-counters (refresh oaktown) :advancement)))
        (is (= 19 (:credit (get-corp))) "Gain 2 + 2 + 2 + 2 + 3 + 3 = 14 credits for advancing Oaktown")
        (core/score state :corp {:card (refresh oaktown)})
        (is (= 2 (:agenda-point (get-corp)))))))
  (testing "interaction with Jemison, regression test for issue #2704"
    (do-game
      (new-game (make-deck "Jemison Astronautics: Sacrifice. Audacity. Success."
                           ["Success"
                            "High-Risk Investment"
                            "Government Takeover"])
                (default-runner))
      (core/gain state :corp :click 1)
      (score-agenda state :corp (find-card "High-Risk Investment" (:hand (get-corp))))
      (play-from-hand state :corp "Government Takeover" "New remote")
      (play-from-hand state :corp "Success")
      (click-card state :corp (get-in (get-corp) [:scored 0]))
      (let [gto (get-content state :remote1 0)]
        ;; Prompt for Jemison
        (click-card state :corp (refresh gto))
        (is (= 4 (get-counters (refresh gto) :advancement)) "Added 4 counters from Jemison trigger")
        ;; Prompt for Success
        (click-card state :corp (refresh gto))
        (is (= (+ 4 5) (get-counters (refresh gto) :advancement)) "Advance 5 times from Success")))))

(deftest successful-demonstration
  ;; Successful Demonstration - Play if only Runner made unsuccessful run last turn; gain 7 credits
  (do-game
    (new-game (default-corp ["Successful Demonstration"])
              (default-runner))
    (play-from-hand state :corp "Successful Demonstration")
    (is (and (= 3 (:click (get-corp)))
             (= 5 (:credit (get-runner))))
        "Successful Demonstration precondition not met; card not played")
    (take-credits state :corp)
    (run-on state "R&D")
    (run-jack-out state)
    (take-credits state :runner)
    (play-from-hand state :corp "Successful Demonstration")
    (is (= 13 (:credit (get-corp))) "Paid 2 to play event; gained 7 credits")))

(deftest surveillance-sweep
  ;; Surveillance Sweep
  (testing "Basic test"
    (do-game
      (new-game (default-corp ["Restructured Datapool" "Surveillance Sweep" "Data Raven"])
                (default-runner ["Scrubbed"]))
      (is (zero? (:tag (get-runner))) "Runner should start with no tags")
      (play-from-hand state :corp "Surveillance Sweep")
      (play-and-score state "Restructured Datapool")
      (let [rd-scored (get-scored state :corp 0)]
        (card-ability state :corp rd-scored 0)
        (is (not= :waiting (-> (get-corp) :prompt first :prompt-type)) "Surveillance Sweep only works during a run")
        (click-prompt state :corp "0")
        (click-prompt state :runner "0")
        (is (= 1 (:tag (get-runner))) "Runner should gain a tag from Restructured Datapool ability"))
      (take-credits state :corp)
      (take-credits state :runner)
      (play-from-hand state :corp "Data Raven" "HQ")
      (take-credits state :corp)
      (let [dr (get-ice state :hq 0)]
        (core/rez state :corp (refresh dr))
        (run-on state :hq)
        (card-subroutine state :corp dr 0)
        (is (prompt-is-type? state :corp :waiting) "During a run, Corp should wait on Runner first")
        (click-prompt state :runner "0")
        (click-prompt state :corp "0")
        (is (= 1 (get-counters (refresh dr) :power)) "Data Raven should gain a power counter from trace")
        (run-successful state)
        (play-from-hand state :runner "Scrubbed")
        (run-on state :hq)
        (card-subroutine state :corp dr 0)
        (is (prompt-is-type? state :runner :waiting) "Runner should now be waiting on Corp")
        (click-prompt state :corp "0")
        (click-prompt state :runner "0")
        (is (= 2 (get-counters (refresh dr) :power)) "Data Raven should gain a power counter from trace")
        (run-successful state))))
  (testing "trace during run after stealing an agenda"
    (do-game
      (new-game (default-corp ["Surveillance Sweep" "Breaking News" "Forced Connection" "Data Raven"])
                (default-runner))
      (core/gain state :corp :click 4)
      (core/gain state :corp :credit 20)
      (play-from-hand state :corp "Surveillance Sweep")
      (play-from-hand state :corp "Breaking News" "New remote")
      (play-from-hand state :corp "Forced Connection" "Server 1")
      (play-from-hand state :corp "Data Raven" "Server 1")
      (take-credits state :corp)
      (let [dr (get-ice state :remote1 0)
            bn (get-content state :remote1 0)
            fc (get-content state :remote1 1)]
        (core/rez state :corp (refresh dr))
        (run-on state :remote1)
        (card-subroutine state :corp dr 0)
        (is (prompt-is-type? state :corp :waiting) "During a run, Corp should wait on Runner first")
        (click-prompt state :runner "0")
        (click-prompt state :corp "0")
        (is (= 1 (get-counters (refresh dr) :power)) "Data Raven should gain a power counter from trace")
        (run-successful state)
        (click-card state :runner bn)
        (click-prompt state :runner "Steal")
        (click-card state :runner fc)
        (is (prompt-is-type? state :runner :waiting) "After steal, Surveillance Sweep leaves play and Runner waits on Corp")))))

(deftest targeted-marketing
  ;; Targeted Marketing
  (do-game
    (new-game (default-corp ["Targeted Marketing"])
              (default-runner))
    (play-from-hand state :corp "Targeted Marketing")
    (click-prompt state :corp "Sure Gamble")
    (take-credits state :corp)
    (let [credits (:credit (get-corp))]
      (play-from-hand state :runner "Sure Gamble")
      (is (= (+ 10 credits) (:credit (get-corp))) "Corp gains 10 credits from Runner playing named card"))))

(deftest the-all-seeing-i
  (testing "Counts number of cards if one card is prevented trashed with fall guy"
    (do-game
      (new-game (default-corp ["The All-Seeing I"])
                (default-runner ["Fall Guy" (qty "Same Old Thing" 2)]))
      (letfn [(res [] (count (get-in (get-runner) [:rig :resource])))]
        (take-credits state :corp)
        (play-from-hand state :runner "Same Old Thing")
        (play-from-hand state :runner "Fall Guy")
        (play-from-hand state :runner "Same Old Thing")
        (take-credits state :runner)
        (play-from-hand state :corp "The All-Seeing I")
        (is (= 1 (count (:hand (get-corp)))) "Corp could not play All Seeing I when runner was not tagged")
        (core/gain state :runner :tag 1)
        (play-from-hand state :corp "The All-Seeing I")
        (let [fall-guy (get-resource state 1)]
          (card-ability state :runner fall-guy 0))
        (click-prompt state :runner "Done")
        (is (= 1 (res)) "One installed resource saved by Fall Guy")
        (is (= 2 (count (:discard (get-runner)))) "Two cards in heap"))))
  (testing "Checks that All-seeing I does not double-trash hosted cards, trashes hosted cards"
    (do-game
      (new-game (default-corp ["The All-Seeing I"])
                (default-runner [(qty "Fall Guy" 2) "Off-Campus Apartment"]))
      (take-credits state :corp)
      (play-from-hand state :runner "Off-Campus Apartment")
      (let [oca (get-resource state 0)
            fg1 (get-in (get-runner) [:hand 0])
            fg2 (get-in (get-runner) [:hand 1])]
        (card-ability state :runner oca 0)
        (click-card state :runner fg1)
        (card-ability state :runner oca 0)
        (click-card state :runner fg2))
      (core/gain state :runner :tag 1)
      (take-credits state :runner)
      (play-from-hand state :corp "The All-Seeing I")
      (click-prompt state :runner "Done")
      (click-prompt state :runner "Done")
      (let  [fall-guy (find-card "Fall Guy" (core/all-active-installed state :runner))]
        (card-ability state :runner fall-guy 0))
      (click-prompt state :runner "Done") ;; This assumes hosted cards get put in trash-list before host
      (is (= 1 (count (core/all-active-installed state :runner))) "One installed card (Off-Campus)")
      (is  (= 2 (count (:discard (get-runner)))) "Two cards in heap")))
  (testing "should not trash Jarogniew Mercs if there are other installed resources"
    (do-game
      (new-game (default-corp [(qty "The All-Seeing I" 4)])
                (default-runner [(qty "Jarogniew Mercs" 2) (qty "Same Old Thing" 2)]))
      (letfn [(res [] (count (get-in (get-runner) [:rig :resource])))]
        (take-credits state :corp)
        (play-from-hand state :runner "Same Old Thing")
        (play-from-hand state :runner "Jarogniew Mercs")
        (take-credits state :runner)
        (is (= 2 (res)) "There are two installed resources")
        (play-from-hand state :corp "The All-Seeing I")
        (is (= 1 (res)) "Jarogniew Mercs still installed")
        (play-from-hand state :corp "The All-Seeing I")
        (is (zero? (res)) "There are no installed resources")
        (take-credits state :corp)
        (play-from-hand state :runner "Jarogniew Mercs") ;; Testing if order matters
        (play-from-hand state :runner "Same Old Thing")
        (take-credits state :runner)
        (is (= 2 (res)) "There are two installed resources")
        (play-from-hand state :corp "The All-Seeing I")
        (is (= 1 (res)) "Jarogniew Mercs still installed")
        (play-from-hand state :corp "The All-Seeing I")
        (is (zero? (res)) "There are no installed resources")))))

(deftest threat-assessment
  ;; Threat Assessment - play only if runner trashed a card last turn, move a card to the stack or take 2 tags
  (do-game
    (new-game (default-corp [(qty "Threat Assessment" 3) "Adonis Campaign"])
              (default-runner ["Desperado" "Corroder"]))
    (play-from-hand state :corp "Adonis Campaign" "New remote")
    (take-credits state :corp)
    (run-on state :remote1)
    (run-successful state)
    (click-prompt state :runner "Pay 3 [Credits] to trash")
    (core/gain state :runner :credit 5)
    (play-from-hand state :runner "Desperado")
    (play-from-hand state :runner "Corroder")
    (take-credits state :runner)
    (is (zero? (:tag (get-runner))) "Runner starts with 0 tags")
    (play-from-hand state :corp "Threat Assessment")
    (click-card state :corp (find-card "Desperado" (-> (get-runner) :rig :hardware)))
    (click-prompt state :runner "2 tags")
    (is (= 2 (:tag (get-runner))) "Runner took 2 tags")
    (is (= 1 (count (-> (get-runner) :rig :hardware))) "Didn't trash Desperado")
    (is (= "Threat Assessment" (:title (first (:rfg (get-corp))))) "Threat Assessment removed from game")
    (play-from-hand state :corp "Threat Assessment")
    (click-card state :corp (find-card "Corroder" (-> (get-runner) :rig :program)))
    (click-prompt state :runner "Move Corroder")
    (is (= 2 (:tag (get-runner))) "Runner didn't take tags")
    (is (= "Corroder" (:title (first (:deck (get-runner))))) "Moved Corroder to the deck")
    (is (= 2 (count (:rfg (get-corp)))))
    (take-credits state :runner)
    (take-credits state :corp)
    (take-credits state :runner)
    (play-from-hand state :corp "Threat Assessment")
    (is (empty? (:prompt (get-corp))) "Threat Assessment triggered with no trash")))

(deftest threat-level-alpha
  ;; Threat Level Alpha - Win trace to give tags = Runner tags; or 1 tag if 0
  (do-game
    (new-game (default-corp [(qty "Threat Level Alpha" 2)])
              (default-runner))
    (core/gain state :corp :click 2)
    (core/gain state :corp :credit 2)
    (is (zero? (:tag (get-runner))))
    (play-from-hand state :corp "Threat Level Alpha")
    (click-prompt state :corp "0")
    (click-prompt state :runner "0")
    (is (= 1 (:tag (get-runner))) "Runner took 1 tag because they had 0")
    (core/gain state :runner :tag 2)
    (play-from-hand state :corp "Threat Level Alpha")
    (click-prompt state :corp "0")
    (click-prompt state :runner "0")
    (is (= 6 (:tag (get-runner))) "Runner took 3 tag because they had 3")))

(deftest transparency-initiative
  ;; Transparency Initiative - Full test
  (do-game
    (new-game (default-corp ["Transparency Initiative" "Oaktown Renovation"
                             "Project Atlas" "Hostile Takeover" "Casting Call"])
              (default-runner))
    (core/gain state :corp :click 5)
    (play-from-hand state :corp "Oaktown Renovation" "New remote")
    (play-from-hand state :corp "Casting Call")
    (click-card state :corp (find-card "Project Atlas" (:hand (get-corp))))
    (click-prompt state :corp "New remote")
    (play-from-hand state :corp "Hostile Takeover" "New remote")
    (let [oaktown (get-content state :remote1 0)
          atlas (get-content state :remote2 0)
          hostile (get-content state :remote3 0)]
      (play-from-hand state :corp "Transparency Initiative")
      (click-card state :corp (refresh oaktown))
      ;; doesn't work on face-up agendas
      (is (zero? (count (:hosted (refresh oaktown)))))
      (click-card state :corp (refresh atlas))
      (is (= 1 (count (:hosted (refresh atlas)))) "Casting Call")
      ;; works on facedown agenda
      (click-card state :corp (refresh hostile))
      (is (= 1 (count (:hosted (refresh hostile)))))
      ;; gains Public subtype
      (is (core/has-subtype? (refresh hostile) "Public"))
      ;; gain 1 credit when advancing
      (is (= 5 (:credit (get-corp))))
      (core/advance state :corp {:card (refresh hostile)})
      (is (= 5 (:credit (get-corp))))
      ;; make sure advancing other agendas doesn't gain 1
      (core/advance state :corp {:card (refresh oaktown)})
      (is (= 6 (:credit (get-corp))) "Transparency initiative didn't fire")
      (core/advance state :corp {:card (refresh atlas)})
      (is (= 5 (:credit (get-corp))) "Transparency initiative didn't fire"))))

(deftest trojan-horse
  ;; Trojan Horse
  (do-game
    (new-game (default-corp ["Trojan Horse" "Dedicated Response Team"])
              (default-runner ["Wyrm"]))
    (play-from-hand state :corp "Dedicated Response Team" "New remote")
    (take-credits state :corp)
    (play-from-hand state :runner "Wyrm")
    (run-empty-server state :remote1)
    (take-credits state :runner)
    (is (zero? (-> (get-runner) :discard count)) "Runner should start with 0 cards in heap")
    (play-from-hand state :corp "Trojan Horse")
    (click-prompt state :corp "0")
    (click-prompt state :runner "0")
    (click-card state :corp (get-program state 0))
    (is (= 1 (-> (get-runner) :discard count)) "Wyrm should be in heap after Runner loses Trojan Horse trace")))

(deftest under-the-bus
  ;; Under the Bus
  (do-game
    (new-game (default-corp ["Under the Bus"])
              (default-runner ["Film Critic"]))
    (take-credits state :corp)
    (run-on state :hq)
    (run-successful state)
    (click-prompt state :runner "No action")
    (play-from-hand state :runner "Film Critic")
    (take-credits state :runner)
    (is (= 1 (count (get-resource state))) "Runner has 1 resource installed")
    (is (zero? (:bad-publicity (get-corp))) "Corp has no bad pub")
    (play-from-hand state :corp "Under the Bus")
    (click-card state :corp (get-resource state 0))
    (is (empty? (get-resource state)) "Runner has no resource installed")
    (is (= 1 (count (:discard (get-runner)))) "Runner has 1 trashed card")
    (is (= 1 (:bad-publicity (get-corp))) "Corp takes 1 bad pub")))

(deftest wake-up-call
  ;; Wake Up Call
  (testing "should fire after using En Passant to trash ice"
    (do-game
      (new-game (default-corp ["Enigma" "Wake Up Call"])
                (default-runner ["En Passant" "Maya"]))
      (play-from-hand state :corp "Enigma" "HQ")
      (take-credits state :corp)
      (play-from-hand state :runner "Maya")
      (run-on state :hq)
      (run-successful state)
      (click-prompt state :runner "No action")
      (is (zero? (count (:discard (get-corp)))) "Corp starts with no discards")
      (play-from-hand state :runner "En Passant")
      (click-card state :runner (get-ice state :hq 0))
      (is (= 1 (count (:discard (get-corp)))) "Corp trashes installed ice")
      (take-credits state :runner)
      (is (= 1 (count (:discard (get-runner)))) "Runner starts with 1 trashed card (En Passant)")
      (play-from-hand state :corp "Wake Up Call")
      (click-card state :corp (get-hardware state 0))
      (click-prompt state :runner "Trash Maya")
      (is (= 2 (count (:discard (get-runner)))) "Maya is trashed")
      (is (= 1 (count (:rfg (get-corp)))) "Wake Up Call is removed from the game"))))

(deftest wetwork-refit
  ;; Wetwork Refit - Only works on Bioroid ICE and adds a subroutine
  (do-game
    (new-game (default-corp ["Eli 1.0"
                             "Vanilla"
                             (qty "Wetwork Refit" 3)])
              (default-runner))
    (core/gain state :corp :credit 20)
    (core/gain state :corp :click 10)
    (play-from-hand state :corp "Eli 1.0" "R&D")
    (play-from-hand state :corp "Vanilla" "HQ")
    (let [eli (get-ice state :rd 0)
          vanilla (get-ice state :hq 0)]
      (play-from-hand state :corp "Wetwork Refit")
      (is (not-any? #{"Eli 1.0"} (get-in @state [:corp :prompt :choices]))
          "Unrezzed Eli 1.0 is not a choice to host Wetwork Refit")
      (click-prompt state :corp "Done")
      (take-credits state :corp)
      (take-credits state :runner)
      (core/rez state :corp (refresh eli))
      (core/rez state :corp (refresh vanilla))
      (play-from-hand state :corp "Wetwork Refit")
      (click-card state :corp (refresh eli))
      (is (= "Wetwork Refit" (:title (first (:hosted (refresh eli)))))
          "Wetwork Refit is hosted on Eli 1.0")
      (is (= 2 (count (:subroutines (refresh eli))))
          "Eli 1.0 has 2 different subroutines")
      (is (= "[Wetwork Refit] Do 1 brain damage" (:label (first (:subroutines (refresh eli)))))
          "Eli 1.0 has a brain damage subroutine as his first subroutine")
      (core/move state :corp (first (:hosted (refresh eli))) :hand)
      (is (empty? (:hosted (refresh eli))) "No cards are hosted on Eli 1.0")
      (is (= 1 (count (:subroutines (refresh eli))))
          "Eli 1.0 has 1 different subroutine")
      (is (= "End the run" (:label (first (:subroutines (refresh eli)))))
          "Eli 1.0 has an end the run subroutine as his first subroutine")
      (play-from-hand state :corp "Wetwork Refit")
      (click-card state :corp (refresh vanilla))
      (is (not= "Wetwork Refit" (:title (first (:hosted (refresh vanilla)))))
          "Wetwork Refit is not hosted on Vanilla"))))<|MERGE_RESOLUTION|>--- conflicted
+++ resolved
@@ -1928,65 +1928,6 @@
       (run-on state :archives)
       (is (zero? (:credit (get-runner)))
           "Runner spends 1 additional credit to make a run")))
-<<<<<<< HEAD
-  (testing "Doesn't fire if already run when played on the runner's turn"
-    (do-game
-      (new-game (make-deck "New Angeles Sol: Your News" ["Service Outage"
-                                                         "Breaking News"])
-                (default-runner ["Hades Shard"]))
-      (trash-from-hand state :corp "Breaking News")
-      (take-credits state :corp)
-      (run-on state :hq)
-      (run-successful state)
-      (prompt-choice :runner "No action")
-      (core/gain state :runner :credit 3)
-      (play-from-hand state :runner "Hades Shard")
-      (card-ability state :runner (get-resource state 0) 0)
-      (prompt-choice :runner "Steal")
-      (prompt-choice :corp "Yes")
-      (prompt-select :corp (find-card "Service Outage" (:hand (get-corp))))
-      (is (find-card "Service Outage" (:current (get-corp)))
-          "Service Outage is in play")
-      (is (= 1 (:credit (get-runner))) "Runner has 1 credit")
-      (run-on state :archives)
-      (is (= 1 (:credit (get-runner)))
-          "Runner doesn't spend 1 additional credit to make a run")))
-  (testing "trashed and reinstalled on steal doesn't double remove penalty"
-    (do-game
-      (new-game
-        (make-deck "New Angeles Sol: Your News" ["Service Outage"
-                                                 "Breaking News"])
-        (default-runner))
-      (play-from-hand state :corp "Breaking News" "New remote")
-      (play-from-hand state :corp "Service Outage")
-      (take-credits state :corp)
-      (run-on state :remote1)
-      (run-successful state)
-      (prompt-choice :runner "Steal")
-      (prompt-choice :corp "Yes")
-      (prompt-select :corp (find-card "Service Outage" (:discard (get-corp))))
-      (take-credits state :runner)
-      (take-credits state :corp)
-      (is (= 7 (:credit (get-runner))) "Runner has 7 credits")
-      (run-on state :archives)
-      (is (= 6 (:credit (get-runner))) "Runner spends 1 credit to make a run")))
-  (testing "Shouldn't spend bad publicity on additional cost"
-    (do-game
-      (new-game (default-corp ["Service Outage" "Hostile Takeover"])
-                (default-runner))
-      (play-from-hand state :corp "Service Outage")
-      (take-credits state :corp)
-      (let [credits (:credit (get-runner))]
-        (run-empty-server state :hq)
-        (is (= (- credits 1) (:credit (get-runner))) "Runner should pay 1 to initiate first run"))
-      (take-credits state :runner)
-      (play-and-score state "Hostile Takeover")
-      (take-credits state :corp)
-      (let [credits (:credit (get-runner))]
-        (run-empty-server state :hq)
-        (is (= credits (:credit (get-runner))) "Runner should lose 1 from pool and gain 1 from BP")
-        (is (= 1 (:run-credit (get-runner))) "Runner should have 1 BP")))))
-=======
 (testing "Doesn't fire if already run when played on the runner's turn"
   (do-game
     (new-game (make-deck "New Angeles Sol: Your News" ["Service Outage"
@@ -2028,7 +1969,6 @@
     (is (= 7 (:credit (get-runner))) "Runner has 7 credits")
     (run-on state :archives)
     (is (= 6 (:credit (get-runner))) "Runner spends 1 credit to make a run"))))
->>>>>>> ccf78b21
 
 (deftest shipment-from-sansan
   ;; Shipment from SanSan - placing advancements
