--- conflicted
+++ resolved
@@ -209,55 +209,6 @@
           (prompt-choice :runner "Steal")
           (is (= 2 (:tag (get-runner))) "Runner took 2 tags from accessing agenda with Casting Call hosted on it"))))))
 
-<<<<<<< HEAD
-(deftest cerebral-cast-runner-wins
-  ;; Cerebral Cast: if the runner succefully ran last turn, psi game to give runner choice of tag or BD
-  (do-game
-    (new-game (default-corp ["Cerebral Cast"])
-              (default-runner))
-    (play-from-hand state :corp "Cerebral Cast")
-    (is (= 3 (:click (get-corp))) "Cerebral Cast precondition not met; card not played")
-    (take-credits state :corp)
-    (run-empty-server state "Archives")
-    (take-credits state :runner)
-    (play-from-hand state :corp "Cerebral Cast")
-    (prompt-choice :corp "0 [Credits]")
-    (prompt-choice :runner "0 [Credits]")
-    (is (= 0 (count (:discard (get-runner)))) "Runner took no damage")
-    (is (= 0 (:tag (get-runner))) "Runner took no tags")))
-
-(deftest cerebral-cast-corp-wins
-  ;; Cerebral Cast: if the runner succefully ran last turn, psi game to give runner choice of tag or BD
-  (do-game
-    (new-game (default-corp [(qty "Cerebral Cast" 2)])
-              (default-runner))
-    (take-credits state :corp)
-    (run-empty-server state "Archives")
-    (take-credits state :runner)
-    (play-from-hand state :corp "Cerebral Cast")
-    (prompt-choice :corp "0 [Credits]")
-    (prompt-choice :runner "1 [Credits]")
-    (prompt-choice :runner "1 brain damage")
-    (is (= 1 (count (:discard (get-runner)))) "Runner took a brain damage")
-    (is (= 0 (:tag (get-runner))) "Runner took no tags from brain damage choice")
-    (play-from-hand state :corp "Cerebral Cast")
-    (prompt-choice :corp "0 [Credits]")
-    (prompt-choice :runner "1 [Credits]")
-    (prompt-choice :runner "1 tag")
-    (is (= 1 (count (:discard (get-runner)))) "Runner took no additional damage")
-    (is (= 1 (:tag (get-runner))) "Runner took a tag from Cerebral Cast choice")))
-
-(deftest cerebral-static-chaos-theory
-  ;; Cerebral Static - vs Chaos Theory
-  (do-game
-    (new-game (default-corp ["Cerebral Static" "Lag Time"])
-              (make-deck "Chaos Theory: Wünderkind" [(qty "Sure Gamble" 3)]))
-    (is (= 5 (core/available-mu state)) "CT starts with 5 memory")
-    (play-from-hand state :corp "Cerebral Static")
-    (is (= 4 (core/available-mu state)) "Cerebral Static causes CT to have 4 memory")
-    (play-from-hand state :corp "Lag Time")
-    (is (= 5 (core/available-mu state)) "CT 5 memory restored")))
-=======
 (deftest cerebral-cast
   ;; Cerebral Cast
   (testing "Runner wins"
@@ -305,7 +256,6 @@
       (is (= 4 (core/available-mu state)) "Cerebral Static causes CT to have 4 memory")
       (play-from-hand state :corp "Lag Time")
       (is (= 5 (core/available-mu state)) "CT 5 memory restored"))))
->>>>>>> bfbecb9c
 
 (deftest closed-accounts
   ;; Closed Accounts - Play if Runner is tagged to make Runner lose all credits
@@ -667,16 +617,6 @@
     (is (= 1 (:click (get-runner))) "Runner doesn't spend 1 additional click to make a run"))))
 
 (deftest exchange-of-information
-<<<<<<< HEAD
-  ;; Exchange of Information - Swapping agendas works correctly
-  (do-game
-    (new-game (default-corp ["Exchange of Information"
-                             "Market Research"
-                             "Breaking News"
-                             "Project Beale"
-                             "Explode-a-palooza"])
-              (default-runner))
-=======
   ;; Exchange of Information
   (testing "Basic test"
     (do-game
@@ -686,7 +626,6 @@
                                "Project Beale"
                                "Explode-a-palooza"])
                 (default-runner))
->>>>>>> bfbecb9c
       (score-agenda state :corp (find-card "Market Research" (:hand (get-corp))))
       (score-agenda state :corp (find-card "Breaking News" (:hand (get-corp))))
       (is (= 2 (:tag (get-runner))) "Runner gained 2 tags")
@@ -703,18 +642,6 @@
       (prompt-select :corp (find-card "Breaking News" (:scored (get-corp))))
       (is (= 3 (:agenda-point (get-runner))))
       (is (= 4 (:agenda-point (get-corp))))))
-<<<<<<< HEAD
-
-(deftest exchange-of-information-breaking-news
-  ;; Exchange of Information - Swapping a just scored Breaking News keeps the tags
-  (do-game
-    (new-game (default-corp ["Exchange of Information"
-                             "Market Research"
-                             "Breaking News"
-                             "Project Beale"
-                             "Explode-a-palooza"])
-              (default-runner))
-=======
   (testing "Swapping a just scored Breaking News keeps the tags"
     (do-game
       (new-game (default-corp ["Exchange of Information"
@@ -723,7 +650,6 @@
                                "Project Beale"
                                "Explode-a-palooza"])
                 (default-runner))
->>>>>>> bfbecb9c
       (take-credits state :corp)
       (core/steal state :runner (find-card "Project Beale" (:hand (get-corp))))
       (core/steal state :runner (find-card "Explode-a-palooza" (:hand (get-corp))))
@@ -943,28 +869,6 @@
 (deftest high-profile-target
   (testing "when the runner has no tags"
     (do-game
-<<<<<<< HEAD
-     (new-game (default-corp [(qty "High-Profile Target" 6)])
-               (default-runner [(qty "Sure Gamble" 3) (qty "Lucky Find" 3)]))
-     (play-from-hand state :corp "High-Profile Target")
-     (is (= 3 (:click (get-corp))) "Corp not charged a click")
-     (is (= 5 (count (:hand (get-runner)))) "Runner did not take damage")))
-  (testing "when the runner has one tag"
-    (do-game
-     (new-game (default-corp [(qty "High-Profile Target" 6)])
-               (default-runner [(qty "Sure Gamble" 3) (qty "Lucky Find" 3)]))
-     (core/gain state :runner :tag 1)
-     (play-from-hand state :corp "High-Profile Target")
-     (is (= 3 (count (:hand (get-runner)))) "Runner has 3 cards in hand")))
-  (testing "when the runner has two tags"
-    (do-game
-     (new-game (default-corp [(qty "High-Profile Target" 6)])
-               (default-runner [(qty "Sure Gamble" 3) (qty "Lucky Find" 3)]))
-     (core/gain state :runner :tag 2)
-     (play-from-hand state :corp "High-Profile Target")
-     (is (= 1 (count (:hand (get-runner)))) "Runner has 1 card in hand")))
-  (testing "when the runner has enough tags to die"
-=======
       (new-game (default-corp [(qty "High-Profile Target" 6)])
                 (default-runner [(qty "Sure Gamble" 3) (qty "Lucky Find" 3)]))
       (play-from-hand state :corp "High-Profile Target")
@@ -985,7 +889,6 @@
       (play-from-hand state :corp "High-Profile Target")
       (is (= 1 (count (:hand (get-runner)))) "Runner has 1 card in hand")))
   (testing "When the runner has three tags, gg"
->>>>>>> bfbecb9c
     (do-game
       (new-game (default-corp [(qty "High-Profile Target" 10)])
                 (default-runner))
@@ -1665,63 +1568,6 @@
     (is (= 0 (count (get-in @state [:runner :rig :hardware]))) "No hardware installed")))
 
 (deftest service-outage
-<<<<<<< HEAD
-  ;; Service Outage - First click run each turn costs a credit
-  (do-game
-    (new-game (default-corp ["Service Outage"])
-              (default-runner ["Employee Strike"]))
-    (play-from-hand state :corp "Service Outage")
-    (take-credits state :corp)
-    (is (= 5 (:credit (get-runner))) "Runner has 5 credits")
-    (run-on state :archives)
-    (is (= 4 (:credit (get-runner)))
-        "Runner spends 1 credit to make the first run")
-    (run-successful state)
-    (run-on state :archives)
-    (is (= 4 (:credit (get-runner)))
-        "Runner doesn't spend 1 credit to make the second run")
-    (run-successful state)
-    (take-credits state :runner)
-    (take-credits state :corp)
-    (core/lose state :runner :credit 6)
-    (is (= 4 (:click (get-runner))) "Runner has 4 clicks")
-    (is (= 0 (:credit (get-runner))) "Runner has 0 credits")
-    (run-on state :archives)
-    (is (not (:run @state)) "No run was initiated")
-    (is (= 4 (:click (get-runner))) "Runner has 4 clicks")
-    (is (= 0 (:credit (get-runner))) "Runner has 0 credits")
-    (take-credits state :runner)
-    (take-credits state :corp)
-    (core/lose state :runner :credit 2)
-    (play-from-hand state :runner "Employee Strike")
-    (is (= 1 (:credit (get-runner))) "Runner has 1 credit")
-    (run-on state :archives)
-    (is (= 1 (:credit (get-runner)))
-        "Runner doesn't spend 1 credit to make a run")))
-
-(deftest service-outage-card-ability
-  ;; Service Outage - First card ability run each turn costs an additional credit
-  (do-game
-    (new-game (default-corp ["Service Outage"])
-              (default-runner ["Sneakdoor Beta"]))
-    (play-from-hand state :corp "Service Outage")
-    (take-credits state :corp)
-    (play-from-hand state :runner "Sneakdoor Beta")
-    (take-credits state :runner 1)
-    (is (= 2 (:credit (get-runner))) "Runner has 2 credits")
-    (let [sneakdoor (get-in @state [:runner :rig :program 0])]
-      (card-ability state :runner sneakdoor 0)
-      (is (= 1 (:credit (get-runner)))
-          "Runner spends 1 additional credit to run with a card ability")
-      (run-successful state)
-      (run-on state :archives)
-      (is (= 1 (:credit (get-runner)))
-          "Runner doesn't spend 1 credit to make a run")
-      (run-successful state)
-      (take-credits state :runner)
-      (take-credits state :corp)
-      (core/lose state :runner :credit 1)
-=======
   ;; Service Outage
   (testing "First click run each turn costs a credit"
     (do-game
@@ -1741,68 +1587,11 @@
       (take-credits state :runner)
       (take-credits state :corp)
       (core/lose state :runner :credit 6)
->>>>>>> bfbecb9c
       (is (= 4 (:click (get-runner))) "Runner has 4 clicks")
       (is (= 0 (:credit (get-runner))) "Runner has 0 credits")
       (run-on state :archives)
       (is (not (:run @state)) "No run was initiated")
       (is (= 4 (:click (get-runner))) "Runner has 4 clicks")
-<<<<<<< HEAD
-      (is (= 0 (:credit (get-runner))) "Runner has 0 credits"))))
-
-(deftest service-outage-run-events
-  ;; Service Outage - First run event each turn costs an additional credit
-  (do-game
-    (new-game (default-corp ["Service Outage"])
-              (default-runner [(qty "Out of the Ashes" 2)]))
-    (play-from-hand state :corp "Service Outage")
-    (take-credits state :corp)
-    (is (= 5 (:credit (get-runner))) "Runner has 5 credits")
-    (play-from-hand state :runner "Out of the Ashes")
-    (is (= 3 (:credit (get-runner)))
-        "Runner spends 1 additional credit to run with a run event")
-    (prompt-choice :runner "Archives")
-    (run-successful state)
-    (run-on state :archives)
-    (is (= 3 (:credit (get-runner)))
-        "Runner doesn't spend 1 credit to make a run")
-    (run-successful state)
-    (take-credits state :runner)
-    (take-credits state :corp)
-    (prompt-choice :runner "No") ; Out of the Ashes prompt
-    (core/lose state :runner :credit 4)
-    (is (= 4 (:click (get-runner))) "Runner has 4 clicks")
-    (is (= 1 (:credit (get-runner))) "Runner has 1 credit")
-    (play-from-hand state :runner "Out of the Ashes")
-    (is (empty? (get-in @state [:runner :prompt]))
-        "Out of the Ashes was not played")
-    (is (= 4 (:click (get-runner))) "Runner has 4 clicks")
-    (is (= 1 (:credit (get-runner))) "Runner has 1 credit")))
-
-(deftest service-outage-runner-turn-first-run
-  ;; Service Outage - Works when played on the runner's turn
-  (do-game
-    (new-game (make-deck "New Angeles Sol: Your News" ["Service Outage"
-                                                       "Breaking News"])
-              (default-runner ["Hades Shard"]))
-    (trash-from-hand state :corp "Breaking News")
-    (take-credits state :corp)
-    (core/gain state :runner :credit 3)
-    (play-from-hand state :runner "Hades Shard")
-    (card-ability state :runner (get-in @state [:runner :rig :resource 0]) 0)
-    (prompt-choice :runner "Steal")
-    (prompt-choice :corp "Yes")
-    (prompt-select :corp (find-card "Service Outage" (:hand (get-corp))))
-    (is (find-card "Service Outage" (:current (get-corp)))
-        "Service Outage is in play")
-    (is (= 1 (:credit (get-runner))) "Runner has 1 credit")
-    (run-on state :archives)
-    (is (= 0 (:credit (get-runner)))
-        "Runner spends 1 additional credit to make a run")))
-
-(deftest service-outage-runner-turn-second-run
-  ;; Service Outage - Doesn't fire if already run when played on the runner's turn
-=======
       (is (= 0 (:credit (get-runner))) "Runner has 0 credits")
       (take-credits state :runner)
       (take-credits state :corp)
@@ -1886,7 +1675,6 @@
       (is (= 0 (:credit (get-runner)))
           "Runner spends 1 additional credit to make a run")))
 (testing "Doesn't fire if already run when played on the runner's turn"
->>>>>>> bfbecb9c
   (do-game
     (new-game (make-deck "New Angeles Sol: Your News" ["Service Outage"
                                                        "Breaking News"])
@@ -1926,11 +1714,7 @@
     (take-credits state :corp)
     (is (= 7 (:credit (get-runner))) "Runner has 7 credits")
     (run-on state :archives)
-<<<<<<< HEAD
-    (is (= 6 (:credit (get-runner))) "Runner spends 1 credit to make a run")))
-=======
     (is (= 6 (:credit (get-runner))) "Runner spends 1 credit to make a run"))))
->>>>>>> bfbecb9c
 
 (deftest shipment-from-sansan
   ;; Shipment from SanSan - placing advancements
@@ -2447,7 +2231,6 @@
       (core/advance state :corp {:card (refresh atlas)})
       (is (= 5 (:credit (get-corp))) "Transparency initiative didn't fire"))))
 
-<<<<<<< HEAD
 (deftest trojan-horse
   ;; Trojan Horse
   (do-game
@@ -2465,31 +2248,6 @@
     (prompt-select :corp (get-program state 0))
     (is (= 1 (-> (get-runner) :discard count)) "Wyrm should be in heap after Runner loses Trojan Horse trace")))
 
-(deftest wake-up-call-en-passant
-  ;; Wake Up Call - should fire after using En Passant to trash ice
-  (do-game
-    (new-game (default-corp ["Enigma" "Wake Up Call"])
-              (default-runner ["En Passant" "Maya"]))
-    (play-from-hand state :corp "Enigma" "HQ")
-    (take-credits state :corp)
-
-    (play-from-hand state :runner "Maya")
-    (run-on state :hq)
-    (run-successful state)
-    (prompt-choice :runner "No action")
-    (is (= 0 (count (:discard (get-corp)))) "Corp starts with no discards")
-    (play-from-hand state :runner "En Passant")
-    (prompt-select :runner (get-ice state :hq 0))
-    (is (= 1 (count (:discard (get-corp)))) "Corp trashes installed ice")
-    (take-credits state :runner)
-
-    (is (= 1 (count (:discard (get-runner)))) "Runner starts with 1 trashed card (En Passant)")
-    (play-from-hand state :corp "Wake Up Call")
-    (prompt-select :corp (get-in @state [:runner :rig :hardware 0]))
-    (prompt-choice :runner "Trash Maya")
-    (is (= 2 (count (:discard (get-runner)))) "Maya is trashed")
-    (is (= 1 (count (:rfg (get-corp)))) "Wake Up Call is removed from the game")))
-=======
 (deftest wake-up-call
   ;; Wake Up Call
   (testing "should fire after using En Passant to trash ice"
@@ -2507,13 +2265,12 @@
       (prompt-select :runner (get-ice state :hq 0))
       (is (= 1 (count (:discard (get-corp)))) "Corp trashes installed ice")
       (take-credits state :runner)
-      (is (= 1 (count (:discard (get-runner)))) "Runner starts with 1 trashed card (En Passant)")
+      (is (= 1 (count (:discard (get-runner)))) "Run starts with 1 trashed card (En Passant)")
       (play-from-hand state :corp "Wake Up Call")
       (prompt-select :corp (get-in @state [:runner :rig :hardware 0]))
       (prompt-choice :runner "Trash Maya")
       (is (= 2 (count (:discard (get-runner)))) "Maya is trashed")
       (is (= 1 (count (:rfg (get-corp)))) "Wake Up Call is removed from the game"))))
->>>>>>> bfbecb9c
 
 (deftest wetwork-refit
   ;; Wetwork Refit - Only works on Bioroid ICE and adds a subroutine
