(ns game-test.cards.operations
  (:require [game.core :as core]
            [game-test.core :refer :all]
            [game-test.utils :refer :all]
            [game-test.macros :refer :all]
            [clojure.test :refer :all]))

(use-fixtures :once load-all-cards (partial reset-card-defs "operations"))

(deftest twenty-four-seven-news-cycle-breaking-news
  ;; 24/7 News Cycle - Breaking News interaction
  (do-game
    (new-game (default-corp [(qty "Breaking News" 2) (qty "24/7 News Cycle" 3)])
              (default-runner))
    (play-from-hand state :corp "Breaking News" "New remote")
    (play-from-hand state :corp "Breaking News" "New remote")
    (let [ag1 (get-content state :remote1 0)
          ag2 (get-content state :remote2 0)]
      (score-agenda state :corp ag1)
      (score-agenda state :corp ag2)
      (take-credits state :corp)
      (is (zero? (:tag (get-runner)))) ; tags cleared
      (take-credits state :runner)
      (play-from-hand state :corp "24/7 News Cycle")
      (prompt-select :corp (find-card "Breaking News" (:scored (get-corp))))
      (is (= 1 (:agenda-point (get-corp))) "Forfeited Breaking News")
      (prompt-select :corp (find-card "Breaking News" (:scored (get-corp))))
      (is (= 2 (:tag (get-runner))) "Runner given 2 tags")
      (take-credits state :corp 2)
      (is (= 2 (:tag (get-runner))) "Tags remained after Corp ended turn"))))

(deftest twenty-four-seven-news-cycle-posted-bounty
  ;; 24/7 News Cycle and Posted Bounty interaction -- Issue #1043
  (do-game
    (new-game (default-corp [(qty "Posted Bounty" 2) (qty "24/7 News Cycle" 3)])
              (default-runner))
    (play-from-hand state :corp "Posted Bounty" "New remote")
    (play-from-hand state :corp "Posted Bounty" "New remote")
    (let [ag1 (get-content state :remote1 0)
          ag2 (get-content state :remote2 0)]
      (score-agenda state :corp ag1)
      (prompt-choice :corp "No")
      (score-agenda state :corp ag2)
      (prompt-choice :corp "No")
      (play-from-hand state :corp "24/7 News Cycle")
      (prompt-select :corp (find-card "Posted Bounty" (:scored (get-corp))))
      (is (= 1 (:agenda-point (get-corp))) "Forfeited Posted Bounty")
      (prompt-select :corp (find-card "Posted Bounty" (:scored (get-corp))))
      (prompt-choice :corp "Yes") ; "Forfeit Posted Bounty to give 1 tag?"
      (is (= 1 (:tag (get-runner))) "Runner given 1 tag")
      (is (= 1 (:bad-publicity (get-corp))) "Corp has 1 bad publicity")
      (is (zero? (:agenda-point (get-corp))) "Forfeited Posted Bounty to 24/7 News Cycle"))))

(deftest twenty-four-seven-news-cycle-swaps
  ;; 24/7 News Cycle - Swapped agendas are able to be used. #1555
  (do-game
    (new-game (default-corp ["24/7 News Cycle" "Chronos Project"
                             "Philotic Entanglement" "Profiteering"])
              (default-runner [(qty "Turntable" 3)]))
    (score-agenda state :corp (find-card "Chronos Project" (:hand (get-corp))))
    (score-agenda state :corp (find-card "Philotic Entanglement" (:hand (get-corp))))
    (take-credits state :corp)
    (play-from-hand state :runner "Turntable")
    (core/steal state :runner (find-card "Profiteering" (:hand (get-corp))))
    (prompt-choice :runner "Yes")
    (prompt-select :runner (find-card "Philotic Entanglement" (:scored (get-corp))))
    (is (= 2 (:agenda-point (get-corp))))
    (is (= 2 (:agenda-point (get-runner))))
    (take-credits state :runner)
    (play-from-hand state :corp "24/7 News Cycle")
    (prompt-select :corp (find-card "Chronos Project" (:scored (get-corp))))
    (is (= "Chronos Project" (:title (first (:rfg (get-corp))))))
    ;; shouldn't work on an agenda in the Runner's scored area
    (is (= 2 (count (:hand (get-runner)))))
    (prompt-select :corp (find-card "Philotic Entanglement" (:scored (get-runner))))
    (is (= 2 (count (:hand (get-runner)))))
    ;; resolve 'when scored' ability on swapped Profiteering
    (is (= 8 (:credit (get-corp))))
    (prompt-select :corp (find-card "Profiteering" (:scored (get-corp))))
    (prompt-choice :corp "3")
    (is (= 1 (:agenda-point (get-corp))))
    (is (= 3 (:bad-publicity (get-corp))))
    (is (= 23 (:credit (get-corp))) "Gained 15 credits")))

(deftest accelerated-diagnostics
  ;; Accelerated Diagnostics - Interaction with prompt effects, like Shipment from SanSan
  (do-game
    (new-game (default-corp ["Accelerated Diagnostics" "Cerebral Overwriter" "Shipment from SanSan"
                             "Hedge Fund" "Back Channels"])
              (default-runner))
    (starting-hand state :corp ["Accelerated Diagnostics" "Cerebral Overwriter"])
    (play-from-hand state :corp "Cerebral Overwriter" "New remote")
    (core/gain state :corp :credit 1)
    (play-from-hand state :corp "Accelerated Diagnostics")

    (let [playarea (get-in @state [:corp :play-area])
          hf (find-card "Hedge Fund" playarea)
          ss (find-card "Shipment from SanSan" playarea)
          bc (find-card "Back Channels" playarea)
          co (get-content state :remote1 0)]
      (is (= 3 (count playarea)) "3 cards in play area")
      (prompt-select :corp ss)
      (prompt-choice :corp "2")
      (prompt-select :corp co)
      (is (= 2 (get-counters (refresh co) :advancement)) "Cerebral Overwriter gained 2 advancements")
      (prompt-select :corp hf)
      (is (= 9 (:credit (get-corp))) "Corp gained credits from Hedge Fund")
      (prompt-select :corp bc)
      (prompt-select :corp (refresh co))
      (is (= 15 (:credit (get-corp))) "Corp gained 6 credits for Back Channels"))))

(deftest accelerated-diagnostics-with-current
  ;; Accelerated Diagnostics - Interaction with Current
  (do-game
    (new-game (default-corp ["Accelerated Diagnostics" "Cerebral Overwriter"
                             "Enhanced Login Protocol" "Shipment from SanSan"
                             "Hedge Fund"])
              (default-runner))
    (starting-hand state :corp ["Accelerated Diagnostics" "Cerebral Overwriter"])
    (play-from-hand state :corp "Cerebral Overwriter" "New remote")
    (core/gain state :corp :credit 3)
    (play-from-hand state :corp "Accelerated Diagnostics")

    (let [playarea (get-in @state [:corp :play-area])
          hf (find-card "Hedge Fund" playarea)
          ss (find-card "Shipment from SanSan" playarea)
          elp (find-card "Enhanced Login Protocol" playarea)
          co (get-content state :remote1 0)]
      (is (= 3 (count playarea)) "3 cards in play area")
      (prompt-select :corp elp)
      (is (= "Enhanced Login Protocol" (:title (first (get-in @state [:corp :current]))))
        "Enhanced Login Protocol active in Current area")
      (prompt-select :corp ss)
      (prompt-choice :corp "2")
      (prompt-select :corp co)
      (is (= 2 (get-counters (refresh co) :advancement)) "Cerebral Overwriter gained 2 advancements")
      (prompt-select :corp hf)
      (is (= 9 (:credit (get-corp))) "Corp gained credits from Hedge Fund"))))

(deftest an-offer-you-cant-refuse
  ;; An Offer You Can't Refuse - exact card added to score area, not the last discarded one
  (do-game
    (new-game (default-corp ["Celebrity Gift" "An Offer You Can't Refuse"])
              (default-runner))
    (play-from-hand state :corp "An Offer You Can't Refuse")
    (prompt-choice :corp "R&D")
    (core/move state :corp (find-card "Celebrity Gift" (:hand (get-corp))) :discard)
    (is (= 2 (count (:discard (get-corp)))))
    (prompt-choice :runner "No")
    (is (= 1 (:agenda-point (get-corp))) "An Offer the Runner refused")
    (is (= 1 (count (:scored (get-corp)))))
    (is (find-card "An Offer You Can't Refuse" (:scored (get-corp))))
    (is (= 1 (count (:discard (get-corp)))))
    (is (find-card "Celebrity Gift" (:discard (get-corp))))))

(deftest big-brother
  ;; Big Brother - Give the Runner 2 tags if already tagged
  (do-game
    (new-game (default-corp ["Big Brother"])
              (default-runner))
    (play-from-hand state :corp "Big Brother")
    (is (= 1 (count (:hand (get-corp)))) "Card not played because Runner has no tags")
    (core/gain state :runner :tag 1)
    (play-from-hand state :corp "Big Brother")
    (is (= 3 (:tag (get-runner))) "Runner gained 2 tags")))

(deftest biotic-labor
  ;; Biotic Labor - Gain 2 clicks
  (do-game
    (new-game (default-corp ["Biotic Labor"])
              (default-runner))
    (play-from-hand state :corp "Biotic Labor")
    (is (= 1 (:credit (get-corp))))
    (is (= 4 (:click (get-corp))) "Spent 1 click to gain 2 additional clicks")))

(deftest blue-level-clearance
  ;; Blue Level Clearance - Gain 5 credits and draw 2 cards
  (do-game
    (new-game (default-corp [(qty "Blue Level Clearance" 3)
                             (qty "Hedge Fund" 3)
                             (qty "Sweeps Week" 2)])
              (default-runner))
    (play-from-hand state :corp "Blue Level Clearance")
    (is (= 8 (:credit (get-corp))) "Gained 5 credits")
    (is (= 1 (:click (get-corp))))
    (is (= 7 (count (:hand (get-corp)))) "Drew 2 cards")))

(deftest casting-call
  ;; Casting Call - Only do card-init on the Public agendas.  Issue #1128
  (do-game
    (new-game (default-corp [(qty "Casting Call" 2) "Oaktown Renovation"
                             "Improved Tracers" "Hunter"])
              (default-runner))
    (core/gain state :corp :click 1)
    (play-from-hand state :corp "Hunter" "HQ")
    (let [hunter (get-ice state :hq 0)]
      (core/rez state :corp hunter)
      (is (= 4 (:current-strength (refresh hunter))))
      (play-from-hand state :corp "Casting Call")
      (prompt-select :corp (find-card "Improved Tracers" (:hand (get-corp))))
      (prompt-choice :corp "New remote")
      (let [imptrac (get-content state :remote1 0)]
        (is (get-in (refresh imptrac) [:rezzed]) "Improved Tracers is faceup")
        (is (= 4 (:current-strength (refresh hunter))) "Hunter hasn't gained strength")
        (play-from-hand state :corp "Casting Call")
        (prompt-select :corp (find-card "Oaktown Renovation" (:hand (get-corp))))
        (prompt-choice :corp "New remote")
        (let [oak (get-content state :remote2 0)]
          (core/advance state :corp {:card (refresh oak)})
          (is (= 5 (:credit (get-corp))) "Events on Public agenda work; gained 2 credits from advancing")
          (take-credits state :corp)
          (run-empty-server state "Server 2")
          (prompt-select :runner oak)
          (prompt-choice :runner "Steal")
          (is (= 2 (:tag (get-runner))) "Runner took 2 tags from accessing agenda with Casting Call hosted on it"))))))

(deftest cerebral-cast-runner-wins
  ;; Cerebral Cast: if the runner succefully ran last turn, psi game to give runner choice of tag or BD
  (do-game
    (new-game (default-corp ["Cerebral Cast"])
              (default-runner))
    (play-from-hand state :corp "Cerebral Cast")
    (is (= 3 (:click (get-corp))) "Cerebral Cast precondition not met; card not played")
    (take-credits state :corp)
    (run-empty-server state "Archives")
    (take-credits state :runner)
    (play-from-hand state :corp "Cerebral Cast")
    (prompt-choice :corp "0 [Credits]")
    (prompt-choice :runner "0 [Credits]")
<<<<<<< HEAD
    (is (zero? (count (:discard (get-runner)))) "Runner took no damage")
    (is (zero? (:tag (get-runner))) "Runner took no tags")))
=======
    (is (= 0 (count (:discard (get-runner)))) "Runner took no damage")
    (is (= 0 (:tag (get-runner))) "Runner took no tags")))
>>>>>>> e2241b43

(deftest cerebral-cast-corp-wins
  ;; Cerebral Cast: if the runner succefully ran last turn, psi game to give runner choice of tag or BD
  (do-game
    (new-game (default-corp [(qty "Cerebral Cast" 2)])
              (default-runner))
    (take-credits state :corp)
    (run-empty-server state "Archives")
    (take-credits state :runner)
    (play-from-hand state :corp "Cerebral Cast")
    (prompt-choice :corp "0 [Credits]")
    (prompt-choice :runner "1 [Credits]")
    (prompt-choice :runner "1 brain damage")
    (is (= 1 (count (:discard (get-runner)))) "Runner took a brain damage")
<<<<<<< HEAD
    (is (zero? (:tag (get-runner))) "Runner took no tags from brain damage choice")
=======
    (is (= 0 (:tag (get-runner))) "Runner took no tags from brain damage choice")
>>>>>>> e2241b43
    (play-from-hand state :corp "Cerebral Cast")
    (prompt-choice :corp "0 [Credits]")
    (prompt-choice :runner "1 [Credits]")
    (prompt-choice :runner "1 tag")
    (is (= 1 (count (:discard (get-runner)))) "Runner took no additional damage")
    (is (= 1 (:tag (get-runner))) "Runner took a tag from Cerebral Cast choice")))


(deftest cerebral-static-chaos-theory
  ;; Cerebral Static - vs Chaos Theory
  (do-game
    (new-game (default-corp ["Cerebral Static" "Lag Time"])
              (make-deck "Chaos Theory: Wünderkind" [(qty "Sure Gamble" 3)]))
    (is (= 5 (core/available-mu state)) "CT starts with 5 memory")
    (play-from-hand state :corp "Cerebral Static")
    (is (= 4 (core/available-mu state)) "Cerebral Static causes CT to have 4 memory")
    (play-from-hand state :corp "Lag Time")
    (is (= 5 (core/available-mu state)) "CT 5 memory restored")))

(deftest closed-accounts
  ;; Closed Accounts - Play if Runner is tagged to make Runner lose all credits
  (do-game
    (new-game (default-corp ["Closed Accounts"])
              (default-runner))
    (play-from-hand state :corp "Closed Accounts")
    (is (and (= 3 (:click (get-corp)))
             (= 5 (:credit (get-runner))))
        "Closed Accounts precondition not met; card not played")
    (core/gain state :runner :tag 1)
    (play-from-hand state :corp "Closed Accounts")
    (is (zero? (:credit (get-runner))) "Runner lost all credits")))

(deftest commercialization-single-advancement
  ;; Commercialization - Single advancement token
  (do-game
    (new-game (default-corp ["Commercialization"
                             "Ice Wall"])
              (default-runner))
    (play-from-hand state :corp "Ice Wall" "HQ")
    (core/add-counter state :corp (refresh (get-ice state :hq 0)) :advancement 1)
    (play-from-hand state :corp "Commercialization")
    (prompt-select :corp (refresh (get-ice state :hq 0)))
    (is (= 6 (:credit (get-corp))) "Gained 1 for single advanced ice from Commercialization")))

(deftest commercialization-double-advancement
  ;; Commercialization - Two advancement tokens
  (do-game
    (new-game (default-corp ["Commercialization"
                             "Ice Wall"])
              (default-runner))
    (play-from-hand state :corp "Ice Wall" "HQ")
    (core/add-counter state :corp (refresh (get-ice state :hq 0)) :advancement 2)
    (play-from-hand state :corp "Commercialization")
    (prompt-select :corp (refresh (get-ice state :hq 0)))
    (is (= 7 (:credit (get-corp))) "Gained 2 for double advanced ice from Commercialization")))

(deftest consulting-visit
  ;; Consulting Visit - Only show single copies of operations corp can afford as choices. Play chosen operation
  (do-game
    (new-game (default-corp ["Consulting Visit"
                             (qty "Beanstalk Royalties" 2)
                             "Green Level Clearance"
                             "Breaking News"
                             "Hedge Fund"])
              (default-runner))
    (is (= 5 (:credit (get-corp))))
    (starting-hand state :corp ["Consulting Visit"])
    (play-from-hand state :corp "Consulting Visit")

    (let [get-prompt (fn [] (first (#(get-in @state [:corp :prompt]))))
          prompt-names (fn [] (map #(:title %) (:choices (get-prompt))))]

      (is (= (list "Beanstalk Royalties" "Green Level Clearance" nil) (prompt-names)))
      (prompt-card :corp (find-card "Beanstalk Royalties" (:deck (get-corp))))
      (is (= 6 (:credit (get-corp)))))))

(deftest consulting-visit-mumbad
  ;; Consulting Visit - Works properly when played with Mumbad City Hall
  (do-game
    (new-game (default-corp ["Mumbad City Hall"
                             "Beanstalk Royalties"
                             "Green Level Clearance"
                             "Breaking News"
                             "Hedge Fund"
                             "Consulting Visit"
                             "Mumba Temple"])
              (default-runner))
    (is (= 5 (:credit (get-corp))))
    (starting-hand state :corp ["Mumbad City Hall"])
    (play-from-hand state :corp "Mumbad City Hall" "New remote")

    (let [hall (get-content state :remote1 0)
          get-prompt (fn [] (first (#(get-in @state [:corp :prompt]))))
          prompt-names (fn [] (map #(:title %) (:choices (get-prompt))))]

      (card-ability state :corp hall 0)
      (is (= (list "Consulting Visit" "Mumba Temple" nil) (prompt-names)))

      (prompt-card :corp (find-card "Consulting Visit" (:deck (get-corp))))
      (is (= 3 (:credit (get-corp))))
      (is (= (list "Beanstalk Royalties" "Green Level Clearance" nil) (prompt-names)))

      (prompt-card :corp (find-card "Green Level Clearance" (:deck (get-corp))))
      (is (= 5 (:credit (get-corp)))))))

(deftest death-and-taxes
  ;; Death and Taxes gain credit on runner install, runner trash installed card
  ;; Also regression test for #3160
  (do-game
    (new-game (default-corp ["Death and Taxes" "PAD Campaign"])
              (default-runner ["Aumakua" "DaVinci" "Fall Guy"]))
    (play-from-hand state :corp "Death and Taxes")
    (is (= (- 5 2) (:credit (get-corp))) "Corp paid 2 to play Death and Taxes")
    (play-from-hand state :corp "PAD Campaign" "New remote")
    (take-credits state :corp)
    (let [corp-creds (:credit (get-corp))]
      (trash-from-hand state :runner "DaVinci")
      (is (= corp-creds (:credit (get-corp))) "Corp did not gain credit when runner trashes / discards from hand")
      (play-from-hand state :runner "Aumakua")
      (is (= (+ 1 corp-creds) (:credit (get-corp))) "Corp gained 1 when runner installed Aumakua")
      (play-from-hand state :runner "Fall Guy")
      (is (= (+ 2 corp-creds) (:credit (get-corp))) "Corp gained 1 when runner installed Fall Guy")
      (card-ability state :runner (get-resource state 0) 1)
      (is (= (+ 3 corp-creds) (:credit (get-corp))) "Corp gained 1 when runner trashed Fall Guy")
      (run-empty-server state :remote1)
      (prompt-choice-partial :runner "Pay")  ;; Runner trashes PAD Campaign
      (is (= (+ 4 corp-creds) (:credit (get-corp))) "Corp gained 1 when runner trashed PAD Campaign"))))

(deftest defective-brainchips
  ;; Defective Brainchips - Do 1 add'l brain damage the first time Runner takes some each turn
  (do-game
    (new-game (default-corp ["Defective Brainchips" "Viktor 1.0"])
              (default-runner [(qty "Sure Gamble" 2) (qty "Shiv" 2)]))
    (play-from-hand state :corp "Defective Brainchips")
    (play-from-hand state :corp "Viktor 1.0" "HQ")
    (take-credits state :corp)
    (run-on state :hq)
    (let [vik (get-ice state :hq 0)]
      (core/rez state :corp vik)
      (card-subroutine state :corp vik 0)
      (is (= 2 (count (:discard (get-runner)))) "2 cards lost to brain damage")
      (is (= 2 (:brain-damage (get-runner))) "Brainchips dealt 1 additional brain dmg")
      (card-subroutine state :corp vik 0)
      (is (= 3 (count (:discard (get-runner)))) "2 cards lost to brain damage")
      (is (= 3 (:brain-damage (get-runner))) "Brainchips didn't do additional brain dmg"))))

(deftest distract-the-masses
  (do-game
    (new-game (default-corp [(qty "Distract the Masses" 2) (qty "Hedge Fund" 3)])
              (default-runner))
    (starting-hand state :corp ["Hedge Fund" "Hedge Fund" "Hedge Fund" "Distract the Masses" "Distract the Masses"])
    (play-from-hand state :corp "Distract the Masses")
    (prompt-select :corp (first (:hand (get-corp))))
    (prompt-select :corp (first (next (:hand (get-corp)))))
    (prompt-select :corp (first (:discard (get-corp))))
    (prompt-choice :corp "Done")
    (is (= 1 (count (:discard (get-corp)))) "1 card still discarded")
    (is (= 1 (count (:deck (get-corp)))) "1 card shuffled into R&D")
    (is (= 1 (count (:rfg (get-corp)))) "Distract the Masses removed from game")
    (is (= 7 (:credit (get-runner))) "Runner gained 2 credits")
    (play-from-hand state :corp "Distract the Masses")
    (prompt-select :corp (first (:hand (get-corp))))
    (prompt-choice :corp "Done")
    (prompt-select :corp (first (:discard (get-corp))))
    (prompt-select :corp (first (next (:discard (get-corp)))))
    (is (zero? (count (:discard (get-corp)))) "No cards left in archives")
    (is (= 3 (count (:deck (get-corp)))) "2 more cards shuffled into R&D")
    (is (= 2 (count (:rfg (get-corp)))) "Distract the Masses removed from game")
    (is (= 9 (:credit (get-runner))) "Runner gained 2 credits")))

(deftest diversified-portfolio
  (do-game
    (new-game (default-corp ["Diversified Portfolio"
                             "Paper Wall"
                             (qty "PAD Campaign" 3)])
              (default-runner))
    (core/gain state :corp :click 2)
    (play-from-hand state :corp "Paper Wall" "New remote")
    (play-from-hand state :corp "PAD Campaign" "New remote")
    (play-from-hand state :corp "PAD Campaign" "New remote")
    (play-from-hand state :corp "PAD Campaign" "New remote")
    (play-from-hand state :corp "Diversified Portfolio")
    (is (= 7 (:credit (get-corp))) "Ignored remote with ICE but no server contents")))

(deftest economic-warfare
  ;; Economic Warfare - If successful run last turn, make the runner lose 4 credits if able
  (do-game
    (new-game (default-corp [(qty "Economic Warfare" 3)])
              (default-runner))
    (play-from-hand state :corp "Economic Warfare")
    (is (= 5 (:credit (get-runner))) "Runner has 5 credits")
    (is (= 3 (count (:hand (get-corp)))) "Corp still has 3 cards")
    (take-credits state :corp)

    (run-on state :archives)
    (run-successful state)
    (take-credits state :runner)

    (play-from-hand state :corp "Economic Warfare")
    (is (= 4 (:credit (get-runner))) "Runner has 4 credits")
    (play-from-hand state :corp "Economic Warfare")
    (is (zero? (:credit (get-runner))) "Runner has 0 credits")
    (take-credits state :corp)

    (run-on state :archives)
    (take-credits state :runner)

    (play-from-hand state :corp "Economic Warfare")
    (is (= 3 (:credit (get-runner))) "Runner has 3 credits")))

(deftest election-day
  (do-game
    (new-game (default-corp [(qty "Election Day" 7)])
                (default-runner))
      (is (= 6 (count (:hand (get-corp)))) "Corp starts with 5 + 1 cards")
      (core/move state :corp (find-card "Election Day" (:hand (get-corp))) :deck)
      (core/move state :corp (find-card "Election Day" (:hand (get-corp))) :deck)
      (core/move state :corp (find-card "Election Day" (:hand (get-corp))) :deck)
      (core/move state :corp (find-card "Election Day" (:hand (get-corp))) :deck)
      (core/move state :corp (find-card "Election Day" (:hand (get-corp))) :deck)
      (play-from-hand state :corp "Election Day")
      (is (= 1 (count (:hand (get-corp)))) "Could not play Election Day")
      (take-credits state :corp)
      (take-credits state :runner)
      (is (= 2 (count (:hand (get-corp)))) "Corp has now 1 + 1 cards before Election Day")
      (play-from-hand state :corp "Election Day")
      (is (= 5 (count (:hand (get-corp)))) "Corp has now 5 cards due to Election Day")))

(deftest enforcing-loyalty
  ;; Enforcing Loyalty - Win trace to trash installed card not of Runner's faction
  (do-game
    (new-game (default-corp [(qty "Enforcing Loyalty" 2)])
              (make-deck "Chaos Theory: Wünderkind" ["Inti" "Caldera"]))
    (take-credits state :corp)
    (play-from-hand state :runner "Inti")
    (play-from-hand state :runner "Caldera")
    (take-credits state :runner)
    (play-from-hand state :corp "Enforcing Loyalty")
    (prompt-choice :corp 0)
    (prompt-choice :runner 0)
    (prompt-select :corp (get-program state 0))
    (is (empty? (:discard (get-runner))) "Can't target Inti; matches Runner faction")
    (prompt-select :corp (get-resource state 0))
    (is (= 1 (count (:discard (get-runner)))) "Caldera trashed")))

(deftest enhanced-login-protocol
  ;; Enhanced Login Protocol
  (testing "First click run each turn costs an additional click"
    (do-game
      (new-game (default-corp ["Enhanced Login Protocol"])
                (default-runner ["Employee Strike"]))
      (play-from-hand state :corp "Enhanced Login Protocol")
      (take-credits state :corp)
      (is (= 4 (:click (get-runner))) "Runner has 4 clicks")
      (run-on state :archives)
      (is (= 2 (:click (get-runner))) "Runner spends 1 additional click to make the first run")
      (run-successful state)
      (run-on state :archives)
      (is (= 1 (:click (get-runner))) "Runner doesn't spend 1 additional click to make the second run")
      (run-successful state)
      (take-credits state :runner)
      (take-credits state :corp)
      (take-credits state :runner 3)
      (is (= 1 (:click (get-runner))) "Runner has 1 click")
      (run-on state :archives)
      (is (not (:run @state)) "No run was initiated")
      (is (= 1 (:click (get-runner))) "Runner has 1 click")
      (take-credits state :runner)
      (take-credits state :corp)
      (play-from-hand state :runner "Employee Strike")
      (is (= 3 (:click (get-runner))) "Runner has 3 clicks")
      (run-on state :archives)
      (is (= 2 (:click (get-runner))) "Runner doesn't spend 1 additional click to make a run")))
  (testing "Card ability runs don't cost additional clicks"
    (do-game
      (new-game (default-corp ["Enhanced Login Protocol"])
                (default-runner ["Sneakdoor Beta"]))
      (play-from-hand state :corp "Enhanced Login Protocol")
      (take-credits state :corp)
      (play-from-hand state :runner "Sneakdoor Beta")
      (take-credits state :runner)
      (take-credits state :corp)
      (is (= 4 (:click (get-runner))) "Runner has 2 clicks")
      (let [sneakdoor (get-in @state [:runner :rig :program 0])]
        (card-ability state :runner sneakdoor 0)
        (is (= 3 (:click (get-runner))) "Runner doesn't spend 1 additional click to run with a card ability")
        (run-successful state)
        (run-on state :archives)
        (is (= 1 (:click (get-runner))) "Runner spends 1 additional click to make a run")
        (run-successful state)
        (take-credits state :runner)
        (take-credits state :corp)
        (is (= 4 (:click (get-runner))) "Runner has 4 clicks")
        (run-on state :archives)
        (is (= 2 (:click (get-runner))) "Runner spends 1 additional click to make a run"))))
  (testing "with New Angeles Sol, Enhanced Login Protocol trashed and reinstalled on steal doesn't double remove penalty"
    (do-game
      (new-game
        (make-deck "New Angeles Sol: Your News" ["Enhanced Login Protocol" "Breaking News"])
        (default-runner))
      (play-from-hand state :corp "Breaking News" "New remote")
      (play-from-hand state :corp "Enhanced Login Protocol")
      (take-credits state :corp)
      (run-on state :remote1)
      (run-successful state)
      (prompt-choice :runner "Steal")
      (prompt-choice :corp "Yes")
      (prompt-select :corp (find-card "Enhanced Login Protocol" (:discard (get-corp))))
      (run-on state :archives)
      (is (= 1 (:click (get-runner))) "Runner has 1 click")))
  (testing "Run event don't cost additional clicks"
    (do-game
      (new-game (default-corp ["Enhanced Login Protocol"])
                (default-runner ["Out of the Ashes"]))
      (play-from-hand state :corp "Enhanced Login Protocol")
      (take-credits state :corp)
      (is (= 4 (:click (get-runner))) "Runner has 4 clicks")
      (play-from-hand state :runner "Out of the Ashes")
      (prompt-choice :runner "Archives")
      (is (= 3 (:click (get-runner))) "Runner doesn't spend 1 additional click to run with a run event")
      (run-successful state)
      (run-on state :archives)
      (is (= 1 (:click (get-runner))) "Runner spends 1 additional click to make a run")
      (run-successful state)
      (take-credits state :runner)
      (take-credits state :corp)
      (prompt-choice :runner "No") ; Out of the Ashes prompt
      (is (= 4 (:click (get-runner))) "Runner has 4 clicks")
      (run-on state :archives)
      (is (= 2 (:click (get-runner))) "Runner spends 1 additional click to make a run")))
  (testing "Works when played on the runner's turn"
    (do-game
      (new-game (make-deck "New Angeles Sol: Your News"
                           ["Enhanced Login Protocol"
                            "Breaking News"])
                (default-runner ["Hades Shard"]))
      (trash-from-hand state :corp "Breaking News")
      (take-credits state :corp)
      (core/gain state :runner :credit 2)
      (play-from-hand state :runner "Hades Shard")
      (card-ability state :runner (get-in @state [:runner :rig :resource 0]) 0)
      (prompt-choice :runner "Steal")
      (prompt-choice :corp "Yes")
      (prompt-select :corp (find-card "Enhanced Login Protocol" (:hand (get-corp))))
      (is (find-card "Enhanced Login Protocol" (:current (get-corp))) "Enhanced Login Protocol is in play")
      (is (= 3 (:click (get-runner))) "Runner has 3 clicks")
      (run-on state :archives)
      (is (= 1 (:click (get-runner))) "Runner spends 1 additional click to make a run")))
(testing "Doesn't fire if already run when played on the runner's turn"
  (do-game
    (new-game (make-deck "New Angeles Sol: Your News"
                         ["Enhanced Login Protocol"
                          "Breaking News"])
              (default-runner ["Hades Shard"]))
    (trash-from-hand state :corp "Breaking News")
    (take-credits state :corp)
    (run-on state :hq)
    (run-successful state)
    (prompt-choice :runner "No action")
    (core/gain state :runner :credit 2)
    (play-from-hand state :runner "Hades Shard")
    (card-ability state :runner (get-resource state 0) 0)
    (prompt-choice :runner "Steal")
    (prompt-choice :corp "Yes")
    (prompt-select :corp (find-card "Enhanced Login Protocol" (:hand (get-corp))))
    (is (find-card "Enhanced Login Protocol" (:current (get-corp))) "Enhanced Login Protocol is in play")
    (is (= 2 (:click (get-runner))) "Runner has 2 clicks")
    (run-on state :archives)
    (is (= 1 (:click (get-runner))) "Runner doesn't spend 1 additional click to make a run"))))

(deftest exchange-of-information
  ;; Exchange of Information - Swapping agendas works correctly
  (do-game
    (new-game (default-corp ["Exchange of Information"
                             "Market Research"
                             "Breaking News"
                             "Project Beale"
                             "Explode-a-palooza"])
              (default-runner))

      (score-agenda state :corp (find-card "Market Research" (:hand (get-corp))))
      (score-agenda state :corp (find-card "Breaking News" (:hand (get-corp))))
      (is (= 2 (:tag (get-runner))) "Runner gained 2 tags")
      (take-credits state :corp)
      (is (zero? (:tag (get-runner))) "Runner lost 2 tags")

      (core/steal state :runner (find-card "Project Beale" (:hand (get-corp))))
      (core/steal state :runner (find-card "Explode-a-palooza" (:hand (get-corp))))
      (take-credits state :runner)

      (is (= 4 (:agenda-point (get-runner))))
      (is (= 3 (:agenda-point (get-corp))))

      (core/gain state :runner :tag 1)
      (play-from-hand state :corp "Exchange of Information")

      (prompt-select :corp (find-card "Project Beale" (:scored (get-runner))))
      (prompt-select :corp (find-card "Breaking News" (:scored (get-corp))))

      (is (= 3 (:agenda-point (get-runner))))
      (is (= 4 (:agenda-point (get-corp))))))

(deftest exchange-of-information-breaking-news
  ;; Exchange of Information - Swapping a just scored Breaking News keeps the tags
  (do-game
    (new-game (default-corp ["Exchange of Information"
                             "Market Research"
                             "Breaking News"
                             "Project Beale"
                             "Explode-a-palooza"])
              (default-runner))

      (take-credits state :corp)

      (core/steal state :runner (find-card "Project Beale" (:hand (get-corp))))
      (core/steal state :runner (find-card "Explode-a-palooza" (:hand (get-corp))))
      (take-credits state :runner)

      (score-agenda state :corp (find-card "Breaking News" (:hand (get-corp))))
      (is (= 2 (:tag (get-runner))) "Runner gained 2 tags")
      (play-from-hand state :corp "Exchange of Information")

      (prompt-select :corp (find-card "Project Beale" (:scored (get-runner))))
      (prompt-select :corp (find-card "Breaking News" (:scored (get-corp))))
      (is (= 2 (:tag (get-runner))) "Still has tags after swap and before end of turn")

      (take-credits state :corp)
      (is (= 3 (:agenda-point (get-runner))))
      (is (= 2 (:agenda-point (get-corp))))
      (is (= 2 (:tag (get-runner))) "Runner does not lose tags at end of turn")))

(deftest exchange-of-information-fifteen-minutes
  ;; Exchange of Information - Swapping a 15 Minutes still keeps the ability. #1783
  (do-game
    (new-game (default-corp [(qty "Exchange of Information" 2) "15 Minutes"
                             "Project Beale"])
              (default-runner))
    (score-agenda state :corp (find-card "15 Minutes" (:hand (get-corp))))
    (take-credits state :corp)
    (core/gain state :runner :tag 1)
    (core/steal state :runner (find-card "Project Beale" (:hand (get-corp))))
    (take-credits state :runner)
    (is (= 1 (:agenda-point (get-corp))))
    (is (= 2 (:agenda-point (get-runner))))
    (play-from-hand state :corp "Exchange of Information")
    (prompt-select :corp (find-card "Project Beale" (:scored (get-runner))))
    (prompt-select :corp (find-card "15 Minutes" (:scored (get-corp))))
    (is (= 2 (:agenda-point (get-corp))))
    (is (= 1 (:agenda-point (get-runner))))
    (is (zero? (count (:deck (get-corp)))))
    ;; shuffle back into R&D from runner's scored area
    (let [fifm (get-in @state [:runner :scored 0])]
      (card-ability state :corp fifm 0))
    (is (= 2 (:agenda-point (get-corp))))
    (is (zero? (:agenda-point (get-runner))))
    (is (= "15 Minutes" (:title (first (:deck (get-corp))))))
    (take-credits state :corp)
    (core/steal state :runner (find-card "15 Minutes" (:deck (get-corp))))
    (take-credits state :runner)
    (is (= 2 (:agenda-point (get-corp))))
    (is (= 1 (:agenda-point (get-runner))))
    (play-from-hand state :corp "Exchange of Information")
    (prompt-select :corp (find-card "15 Minutes" (:scored (get-runner))))
    (prompt-select :corp (find-card "Project Beale" (:scored (get-corp))))
    (is (= 1 (:agenda-point (get-corp))))
    (is (= 2 (:agenda-point (get-runner))))
    ;; shuffle back into R&D from corp's scored area
    (let [fifm (get-in @state [:corp :scored 0])]
      (card-ability state :corp fifm 0))
    (is (= "15 Minutes" (:title (first (:deck (get-corp))))))))

(deftest exchange-of-information-mandatory-upgrades
  ;; Exchange of Information - Swapping a Mandatory Upgrades gives the Corp an additional click per turn. #1687
  (do-game
    (new-game (default-corp [(qty "Exchange of Information" 2) "Mandatory Upgrades"
                             "Global Food Initiative"])
              (default-runner))
    (score-agenda state :corp (find-card "Global Food Initiative" (:hand (get-corp))))
    (take-credits state :corp)
    (core/gain state :runner :tag 1)
    (core/steal state :runner (find-card "Mandatory Upgrades" (:hand (get-corp))))
    (take-credits state :runner)
    (is (= 3 (:agenda-point (get-corp))))
    (is (= 2 (:agenda-point (get-runner))))
    (is (= 3 (:click (get-corp))))
    (is (= 3 (:click-per-turn (get-corp))))
    (play-from-hand state :corp "Exchange of Information")
    (prompt-select :corp (find-card "Mandatory Upgrades" (:scored (get-runner))))
    (prompt-select :corp (find-card "Global Food Initiative" (:scored (get-corp))))
    (is (= 2 (:agenda-point (get-corp))))
    (is (= 2 (:agenda-point (get-runner))))
    (is (= 3 (:click (get-corp))))
    (is (= 4 (:click-per-turn (get-corp))))
    (take-credits state :corp)
    (take-credits state :runner)
    (is (= 4 (:click (get-corp))))
    (is (= 4 (:click-per-turn (get-corp))))
    (play-from-hand state :corp "Exchange of Information")
    (prompt-select :corp (find-card "Global Food Initiative" (:scored (get-runner))))
    (prompt-select :corp (find-card "Mandatory Upgrades" (:scored (get-corp))))
    (is (= 3 (:agenda-point (get-corp))))
    (is (= 2 (:agenda-point (get-runner))))
    (is (= 2 (:click (get-corp))))
    (is (= 3 (:click-per-turn (get-corp))))
    (take-credits state :corp)
    (take-credits state :runner)
    (is (= 3 (:click (get-corp))))
    (is (= 3 (:click-per-turn (get-corp))))))

(deftest hatchet-job
  ;; Hatchet Job - Win trace to add installed non-virtual to grip
  (do-game
    (new-game (default-corp ["Hatchet Job"])
              (default-runner ["Upya" "Ghost Runner"]))
    (take-credits state :corp)
    (play-from-hand state :runner "Ghost Runner")
    (play-from-hand state :runner "Upya")
    (take-credits state :runner)
    (play-from-hand state :corp "Hatchet Job")
    (prompt-choice :corp 0)
    (prompt-choice :runner 0)
    (prompt-select :corp (get-resource state 0))
    (is (empty? (:hand (get-runner))) "Can't choose virtual card")
    (is (not (empty? (:prompt (get-corp)))))
    (prompt-select :corp (get-program state 0))
    (is (= 1 (count (:hand (get-runner)))) "Upya returned to grip")))

(deftest hedge-fund
  (do-game
    (new-game (default-corp) (default-runner))
    (is (= 5 (:credit (get-corp))))
    (play-from-hand state :corp "Hedge Fund")
    (is (= 9 (:credit (get-corp))))))

(deftest high-profile-target
  (testing "when the runner has no tags"
    (do-game
     (new-game (default-corp [(qty "High-Profile Target" 6)])
               (default-runner [(qty "Sure Gamble" 3) (qty "Lucky Find" 3)]))
     (play-from-hand state :corp "High-Profile Target")
     (is (= 3 (:click (get-corp))) "Corp not charged a click")
     (is (= 5 (count (:hand (get-runner)))) "Runner did not take damage")))

  (testing "when the runner has one tag"
    (do-game
     (new-game (default-corp [(qty "High-Profile Target" 6)])
               (default-runner [(qty "Sure Gamble" 3) (qty "Lucky Find" 3)]))
     (core/gain state :runner :tag 1)
     (play-from-hand state :corp "High-Profile Target")
     (is (= 3 (count (:hand (get-runner)))) "Runner has 3 cards in hand")))

  (testing "when the runner has two tags"
    (do-game
     (new-game (default-corp [(qty "High-Profile Target" 6)])
               (default-runner [(qty "Sure Gamble" 3) (qty "Lucky Find" 3)]))
     (core/gain state :runner :tag 2)
     (play-from-hand state :corp "High-Profile Target")
     (is (= 1 (count (:hand (get-runner)))) "Runner has 1 card in hand")))

  (testing "when the runner has enough tags to die"
    (do-game
     (new-game (default-corp [(qty "High-Profile Target" 6)])
               (default-runner))
     (core/gain state :runner :tag 3)
     (play-from-hand state :corp "High-Profile Target")
     (is (zero? (count (:hand (get-runner)))) "Runner has 0 cards in hand")
     (is (= :corp (:winner @state)) "Corp wins")
     (is (= "Flatline" (:reason @state)) "Win condition reports flatline"))))

(deftest high-profile-target-flatline
  ;; High-Profile Target - three tags, gg
  (do-game
   (new-game (default-corp [(qty "High-Profile Target" 10)])
             (default-runner))
   (core/gain state :runner :tag 3)
   (play-from-hand state :corp "High-Profile Target")
   (is (zero? (count (:hand (get-runner)))) "Runner has 0 cards in hand")
   (is (= :corp (:winner @state)) "Corp wins")
   (is (= "Flatline" (:reason @state)) "Win condition reports flatline")))

(deftest housekeeping
  ;; Housekeeping - Runner must trash a card from Grip on first install of a turn
  (do-game
    (new-game (default-corp ["Housekeeping"])
              (default-runner [(qty "Cache" 2) "Fall Guy" "Mr. Li"]))
    (take-credits state :corp)
    (play-from-hand state :runner "Fall Guy")
    (take-credits state :runner)
    (play-from-hand state :corp "Housekeeping")
    (take-credits state :corp)
    (play-from-hand state :runner "Cache")
    (prompt-select :runner (find-card "Mr. Li" (:hand (get-runner))))
    (is (empty? (:prompt (get-runner))) "Fall Guy prevention didn't trigger")
    (is (= 1 (count (:discard (get-runner)))) "Card trashed")
    (play-from-hand state :runner "Cache")
    (is (empty? (:prompt (get-runner))) "Housekeeping didn't trigger on 2nd install")))

(deftest invasion-of-privacy
  ;; Invasion of Privacy - Full test
  (do-game
    (new-game (default-corp [(qty "Invasion of Privacy" 3)])
              (default-runner [(qty "Sure Gamble" 2) "Fall Guy" (qty "Cache" 2)]))
    (core/gain state :corp :click 3 :credit 6)
    ;; trash 2 cards
    (play-from-hand state :corp "Invasion of Privacy")
    (prompt-choice :corp 0) ; default trace
    (prompt-choice :runner 0) ; Runner won't match
    (is (= 5 (count (:hand (get-runner)))))
    (let [get-prompt (fn [] (first (#(get-in @state [:corp :prompt]))))
          prompt-names (fn [] (map #(:title %) (:choices (get-prompt))))]
      (is (= (list "Fall Guy" "Sure Gamble" nil) (prompt-names)))
      (prompt-card :corp (find-card "Sure Gamble" (:hand (get-runner))))
      (prompt-card :corp (find-card "Sure Gamble" (:hand (get-runner)))))
    (is (= 3 (count (:hand (get-runner)))))
    ;; able to trash 2 cards but only 1 available target in Runner's hand
    (play-from-hand state :corp "Invasion of Privacy")
    (prompt-choice :corp 0) ; default trace
    (prompt-choice :runner 0) ; Runner won't match
    (is (= 3 (count (:hand (get-runner)))))
    (let [get-prompt (fn [] (first (#(get-in @state [:corp :prompt]))))
          prompt-names (fn [] (map #(:title %) (:choices (get-prompt))))]
      (is (= (list "Fall Guy" nil) (prompt-names)))
      (prompt-card :corp (find-card "Fall Guy" (:hand (get-runner))))
      (is (empty? (get-in @state [:corp :prompt])) "No prompt for second card"))
    (is (= 2 (count (:hand (get-runner)))))
    ;; failed trace - take the bad publicity
    (play-from-hand state :corp "Invasion of Privacy")
    (prompt-choice :corp 0) ; default trace
    (prompt-choice :runner 2) ; Runner matches
    (is (= 1 (:bad-publicity (get-corp))))))

(deftest ipo
  ;; IPO - credits with Terminal operations
  (do-game
    (new-game
      (default-corp ["IPO"])
      (default-runner))
    (take-credits state :corp)
    (take-credits state :runner)
    (play-from-hand state :corp "IPO")
    (is (= 13 (:credit (get-corp))))
<<<<<<< HEAD
    (is (zero? (:click (get-corp))) "Terminal ends turns")))
=======
    (is (= 0 (:click (get-corp))) "Terminal ends turns")))
>>>>>>> e2241b43

(deftest lag-time
  (do-game
    (new-game (default-corp ["Lag Time" "Vanilla" "Lotus Field"])
              (default-runner))
    (take-credits state :corp)
    (take-credits state :runner)
    (play-from-hand state :corp "Vanilla" "HQ")
    (play-from-hand state :corp "Lotus Field" "R&D")
    (play-from-hand state :corp "Lag Time")
    (core/rez state :corp (get-ice state :hq 0))
    (core/rez state :corp (get-ice state :rd 0))
    (is (= 1 (:current-strength (get-ice state :hq 0))) "Vanilla at 1 strength")
    (is (= 5 (:current-strength (get-ice state :rd 0))) "Lotus Field at 5 strength")))

(deftest lateral-growth
  (do-game
    (new-game (default-corp ["Lateral Growth" "Breaking News"])
              (default-runner))
    (is (= 5 (:credit (get-corp))))
    (play-from-hand state :corp "Lateral Growth")
    (prompt-select :corp (find-card "Breaking News" (:hand (get-corp))))
    (prompt-choice :corp "New remote")
    (is (= "Breaking News" (:title (get-content state :remote1 0)))
      "Breaking News installed by Lateral Growth")
    (is (= 7 (:credit (get-corp))))))

(deftest manhunt-every-run
  ;; Manhunt - only fires once per turn. Unreported issue.
  (do-game
    (new-game (default-corp ["Manhunt" (qty "Hedge Fund" 3)])
              (default-runner))
    (play-from-hand state :corp "Manhunt")
    (take-credits state :corp)
    (run-empty-server state "HQ")
    (is (:prompt (get-corp)) "Manhunt trace initiated")
    (prompt-choice :corp 0)
    (prompt-choice :runner 0)
    (is (= 1 (:tag (get-runner))) "Runner took 1 tag")
    (prompt-choice :runner "No action")
    (is (not (:run @state)) "Run ended")
    (run-empty-server state "HQ")
    (is (empty? (:prompt (get-corp))) "No Manhunt trace on second run")
    (prompt-choice :runner "No action")
    (is (not (:run @state)) "Run ended")))

(deftest market-forces
  (testing "when the runner is not tagged"
    (do-game
     (new-game (default-corp [(qty "Market Forces" 6)])
               (default-runner))

     (play-from-hand state :corp "Market Forces")

     (is (= 6 (count (:hand (get-corp))))
         "Market Forces is not played")
     (is (= 3 (:click (get-corp)))
         "the corp does not spend a click")
     (is (= 5 (:credit (get-corp)) (:credit (get-runner)))
         "credits are unaffected")))

    (letfn [(market-forces-credit-test
              [{:keys [tag-count runner-creds expected-credit-diff]}]
              (testing (str "when the runner has " tag-count " tags and " runner-creds " credits")
                (do-game
                 (new-game (default-corp [(qty "Market Forces" 6)])
                           (default-runner))

                 (swap! state assoc-in [:corp :credit] 0)
                 (swap! state assoc-in [:runner :credit] runner-creds)
                 (core/gain state :runner :tag tag-count)

                 (play-from-hand state :corp "Market Forces")

                 (is (= expected-credit-diff (:credit (get-corp)))
                     (str "the corp gains " expected-credit-diff " credits"))
                 (is (= expected-credit-diff (- runner-creds (:credit (get-runner))))
                     (str "the runner loses " expected-credit-diff " credits")))))]
      (doall (map market-forces-credit-test
                  [{:tag-count            1
                    :runner-creds         10
                    :expected-credit-diff 3}
                   {:tag-count            2
                    :runner-creds         10
                    :expected-credit-diff 6}
                   {:tag-count            3
                    :runner-creds         10
                    :expected-credit-diff 9}
                   {:tag-count            3
                    :runner-creds         0
                    :expected-credit-diff 0}
                   {:tag-count            3
                    :runner-creds         5
                    :expected-credit-diff 5}]))))

(deftest mass-commercialization
  ;; Mass Commercialization
  (do-game
    (new-game (default-corp ["Mass Commercialization"
                             (qty "Ice Wall" 3)])
              (default-runner))
    (play-from-hand state :corp "Ice Wall" "HQ")
    (play-from-hand state :corp "Ice Wall" "R&D")
    (play-from-hand state :corp "Ice Wall" "Archives")
    (take-credits state :runner)
    (core/advance state :corp {:card (refresh (get-ice state :hq 0))})
    (core/advance state :corp {:card (refresh (get-ice state :archives 0))})
    (core/advance state :corp {:card (refresh (get-ice state :rd 0))})
    (take-credits state :runner)
    (play-from-hand state :corp "Mass Commercialization")
    (is (= 8 (:credit (get-corp))) "Gained 6 for 3 advanced ice from Mass Commercialization")))

(deftest midseason-replacements
  ;; Midseason Replacements - Trace to give Runner tags after they steal an agenda
  (do-game
    (new-game (default-corp ["Midseason Replacements" "Breaking News"])
              (default-runner))
    (play-from-hand state :corp "Midseason Replacements")
    (is (= 3 (:click (get-corp))) "Midseason precondition not met; Corp not charged a click")
    (play-from-hand state :corp "Breaking News" "New remote")
    (take-credits state :corp)
    (is (= 7 (:credit (get-corp))))
    (let [bn (get-content state :remote1 0)]
      (run-empty-server state "Server 1")
      (prompt-choice :runner "Steal")
      (is (= 1 (:agenda-point (get-runner))) "Stole Breaking News")
      (take-credits state :runner)
      (play-from-hand state :corp "Midseason Replacements")
      (prompt-choice :corp 0) ; default trace
      (prompt-choice :runner 0) ; Runner won't match
      (is (= 6 (:tag (get-runner))) "Runner took 6 tags"))))

(deftest mushin-no-shin
  ;; Mushin No Shin - Add 3 advancements to a card; prevent rez/score of that card the rest of the turn
  (do-game
    (new-game (default-corp [(qty "Mushin No Shin" 2) "Ronin" "Profiteering"])
              (default-runner))
    (play-from-hand state :corp "Mushin No Shin")
    (prompt-select :corp (find-card "Ronin" (:hand (get-corp))))
    (let [ronin (get-content state :remote1 0)]
      (is (= 3 (get-counters (refresh ronin) :advancement)) "3 advancements placed on Ronin")
      (core/rez state :corp (refresh ronin))
      (is (not (get-in (refresh ronin) [:rezzed])) "Ronin did not rez")
      (take-credits state :corp)
      (take-credits state :runner)
      (core/rez state :corp (refresh ronin))
      (is (get-in (refresh ronin) [:rezzed]) "Ronin now rezzed")
      (play-from-hand state :corp "Mushin No Shin")
      (prompt-select :corp (find-card "Profiteering" (:hand (get-corp))))
      (let [prof (get-content state :remote2 0)]
        (core/score state :corp (refresh prof))
        (is (empty? (:scored (get-corp))) "Profiteering not scored")
        (is (zero? (:agenda-point (get-corp))))
        (take-credits state :corp)
        (take-credits state :runner)
        (core/score state :corp (refresh prof))
        (prompt-choice :corp "0")
        (is (= 1 (:agenda-point (get-corp))) "Profiteering was able to be scored")))))

(deftest mutate
  ;; Mutate - trash a rezzed piece of ice, install and rez one from R&D
  (testing "Basic operation"
    (do-game
      (new-game (default-corp ["Mutate" "Ice Wall" "Enigma" "Hedge Fund"])
                (default-runner))
      (core/move state :corp (find-card "Hedge Fund" (:hand (get-corp))) :deck)
      (core/move state :corp (find-card "Enigma" (:hand (get-corp))) :deck)
      (play-from-hand state :corp "Ice Wall" "HQ")
      (core/rez state :corp (get-ice state :hq 0))
      (is (= 1 (count (get-ice state :hq))) "1 ice installed")
      (is (= "Ice Wall" (:title (get-ice state :hq 0))) "Ice Wall is installed")
      (play-from-hand state :corp "Mutate")
      (prompt-select :corp (get-ice state :hq 0))
      (is (= 1 (count (get-ice state :hq))) "1 ice installed")
      (is (= "Enigma" (:title (get-ice state :hq 0))) "Enigma is installed")
      (is (:rezzed (get-ice state :hq 0)) "Enigma is rezzed")
      (is (second-last-log-contains? state "Hedge Fund") "Skipped card name was logged")
      (is (second-last-log-contains? state "Enigma") "Installed card name was logged")))
  (testing "No ice in R&D"
    (do-game
      (new-game (default-corp ["Mutate" "Ice Wall" "Enigma" "Hedge Fund"])
                (default-runner))
      (core/move state :corp (find-card "Hedge Fund" (:hand (get-corp))) :deck)
      (play-from-hand state :corp "Ice Wall" "HQ")
      (core/rez state :corp (get-ice state :hq 0))
      (is (= 1 (count (get-ice state :hq))) "1 ice installed")
      (is (= "Ice Wall" (:title (get-ice state :hq 0))) "Ice Wall is installed")
      (play-from-hand state :corp "Mutate")
      (prompt-select :corp (get-ice state :hq 0))
      (is (empty? (get-ice state :hq)) "No ice installed")
      (is (second-last-log-contains? state "Hedge Fund") "Skipped card name was logged"))))

(deftest neural-emp
  ;; Neural EMP - Play if Runner made a run the previous turn to do 1 net damage
  (do-game
    (new-game (default-corp ["Neural EMP"])
              (default-runner))
    (play-from-hand state :corp "Neural EMP")
    (is (= 3 (:click (get-corp))) "Neural precondition not met; card not played")
    (take-credits state :corp)
    (run-empty-server state "Archives")
    (take-credits state :runner)
    (play-from-hand state :corp "Neural EMP")
    (is (= 1 (count (:discard (get-runner)))) "Runner took 1 net damage")))

(deftest oversight-ai
  ;; Oversight AI - Rez a piece of ICE ignoring all costs
  (do-game
    (new-game (default-corp ["Oversight AI" "Archer"])
              (default-runner))
    (play-from-hand state :corp "Archer" "R&D")
    (let [archer (get-ice state :rd 0)]
      (play-from-hand state :corp "Oversight AI")
      (prompt-select :corp archer)
      (is (get-in (refresh archer) [:rezzed]))
      (is (= 4 (:credit (get-corp))) "Archer rezzed at no credit cost")
      (is (= "Oversight AI" (:title (first (:hosted (refresh archer)))))
          "Archer hosting OAI as a condition"))))

(deftest patch
  ;; Patch - +2 current strength
  (do-game
    (new-game (default-corp ["Patch" "Vanilla"])
              (default-runner))
    (play-from-hand state :corp "Vanilla" "HQ")
    (core/rez state :corp (get-ice state :hq 0))
    (play-from-hand state :corp "Patch")
    (prompt-select :corp (get-ice state :hq 0))
    (is (= 2 (:current-strength (get-ice state :hq 0))) "Vanilla at 2 strength")))

(deftest paywall-implementation
  ;; Paywall Implementation - Gain 1 credit for every successful run
  (do-game
    (new-game (default-corp ["Paywall Implementation"])
              (default-runner))
    (play-from-hand state :corp "Paywall Implementation")
    (is (= "Paywall Implementation" (:title (first (get-in @state [:corp :current]))))
        "Paywall active in Current area")
    (take-credits state :corp)
    (is (= 7 (:credit (get-corp))))
    (run-empty-server state "Archives")
    (is (= 8 (:credit (get-corp))) "Gained 1 credit from successful run")
    (run-empty-server state "Archives")
    (is (= 9 (:credit (get-corp))) "Gained 1 credit from successful run")))

(deftest peak-efficiency
  ;; Peak Efficiency - Gain 1 credit for each rezzed ICE
  (do-game
    (new-game (default-corp ["Peak Efficiency" (qty "Paper Wall" 3) "Wraparound"])
              (default-runner))
    (core/gain state :corp :click 3)
    (play-from-hand state :corp "Paper Wall" "HQ")
    (play-from-hand state :corp "Paper Wall" "R&D")
    (play-from-hand state :corp "Paper Wall" "New remote")
    (play-from-hand state :corp "Wraparound" "New remote")
    (core/rez state :corp (get-ice state :hq 0))
    (core/rez state :corp (get-ice state :rd 0))
    (core/rez state :corp (get-ice state :remote1 0))
    (play-from-hand state :corp "Peak Efficiency")
    (is (= 7 (:credit (get-corp))) "Gained 3 credits for 3 rezzed ICE; unrezzed ICE ignored")))

(deftest power-shutdown
  ;; Power Shutdown - Trash cards from R&D to force Runner to trash a program or hardware
  (do-game
    (new-game (default-corp [(qty "Power Shutdown" 3) (qty "Hive" 3)])
              (default-runner ["Grimoire" "Cache"]))
    (play-from-hand state :corp "Power Shutdown")
    (is (empty? (:discard (get-corp))) "Not played, no run last turn")
    (take-credits state :corp)
    (play-from-hand state :runner "Cache")
    (play-from-hand state :runner "Grimoire")
    (run-empty-server state :archives)
    (take-credits state :runner)
    (core/move state :corp (find-card "Hive" (:hand (get-corp))) :deck)
    (core/move state :corp (find-card "Hive" (:hand (get-corp))) :deck)
    (core/move state :corp (find-card "Hive" (:hand (get-corp))) :deck)
    (play-from-hand state :corp "Power Shutdown")
    (prompt-choice :corp 2)
    (is (= 3 (count (:discard (get-corp)))) "2 cards trashed from R&D")
    (is (= 1 (count (:deck (get-corp)))) "1 card remaining in R&D")
    (prompt-select :runner (get-in @state [:runner :rig :hardware 0])) ; try targeting Grimoire
    (is (empty? (:discard (get-runner))) "Grimoire too expensive to be targeted")
    (prompt-select :runner (get-in @state [:runner :rig :program 0]))
    (is (= 1 (count (:discard (get-runner)))) "Cache trashed")))

(deftest precognition
  ;; Precognition - Full test
  (do-game
    (new-game (default-corp ["Precognition" "Caprice Nisei" "Adonis Campaign"
                             "Quandary" "Jackson Howard" "Global Food Initiative"])
              (default-runner))
    (starting-hand state :corp ["Precognition"])
    (play-from-hand state :corp "Precognition")
    (prompt-card :corp (find-card "Caprice Nisei" (:deck (get-corp))))
    (prompt-card :corp (find-card "Adonis Campaign" (:deck (get-corp))))
    (prompt-card :corp (find-card "Quandary" (:deck (get-corp))))
    (prompt-card :corp (find-card "Jackson Howard" (:deck (get-corp))))
    (prompt-card :corp (find-card "Global Food Initiative" (:deck (get-corp))))
    ;; try starting over
    (prompt-choice :corp "Start over")
    (prompt-card :corp (find-card "Global Food Initiative" (:deck (get-corp))))
    (prompt-card :corp (find-card "Jackson Howard" (:deck (get-corp))))
    (prompt-card :corp (find-card "Quandary" (:deck (get-corp))))
    (prompt-card :corp (find-card "Adonis Campaign" (:deck (get-corp))))
    (prompt-card :corp (find-card "Caprice Nisei" (:deck (get-corp)))) ;this is the top card of R&D
    (prompt-choice :corp "Done")
    (is (= "Caprice Nisei" (:title (first (:deck (get-corp))))))
    (is (= "Adonis Campaign" (:title (second (:deck (get-corp))))))
    (is (= "Quandary" (:title (second (rest (:deck (get-corp)))))))
    (is (= "Jackson Howard" (:title (second (rest (rest (:deck (get-corp))))))))
    (is (= "Global Food Initiative" (:title (second (rest (rest (rest (:deck (get-corp)))))))))))

(deftest preemptive-action
  ;; Preemptive Action - Shuffles cards into R&D and removes itself from game
  (do-game
    (new-game (default-corp [(qty "Subliminal Messaging" 3)
                             "Preemptive Action"])
              (default-runner))
    (play-from-hand state :corp "Subliminal Messaging")
    (play-from-hand state :corp "Subliminal Messaging")
    (play-from-hand state :corp "Subliminal Messaging")
    (play-from-hand state :corp "Preemptive Action")
    (prompt-select :corp (first (:discard (get-corp))))
    (prompt-select :corp (second (:discard (get-corp))))
    (prompt-select :corp (last (:discard (get-corp))))
    (is (zero? (count (:discard (get-corp)))))
    (is (= 1 (count (:rfg (get-corp)))))))

(deftest preemptive-action-must-take-three
  ;; Preemptive Action - Shuffles cards into R&D, forcing you to take 3 if there are three, and removes itself from game
  (do-game
    (new-game (default-corp [(qty "Subliminal Messaging" 3)
                             (qty "Preemptive Action" 1)])
              (default-runner))
    (play-from-hand state :corp "Subliminal Messaging")
    (play-from-hand state :corp "Subliminal Messaging")
    (play-from-hand state :corp "Subliminal Messaging")
    (play-from-hand state :corp "Preemptive Action")
    (prompt-select :corp (first (:discard (get-corp))))
    (prompt-select :corp (last (:discard (get-corp))))
    (is (= 3 (count (:discard (get-corp)))))
    (is (= 1 (count (:rfg (get-corp)))))))

(deftest preemptive-action-small-archives
  ;; Preemptive Action - Shuffles all archives cards into R&D if Archives has less than 3 cards, and removes itself from game
  (do-game
    (new-game (default-corp [(qty "Subliminal Messaging" 2)
                             (qty "Preemptive Action" 1)])
              (default-runner))
    (play-from-hand state :corp "Subliminal Messaging")
    (play-from-hand state :corp "Subliminal Messaging")
    (play-from-hand state :corp "Preemptive Action")
    (prompt-select :corp (first (:discard (get-corp))))
    (prompt-select :corp (last (:discard (get-corp))))
    (is (zero? (count (:discard (get-corp)))))
    (is (= 1 (count (:rfg (get-corp)))))))

(deftest psychographics
  ;; Psychographics - Place advancements up to the number of Runner tags on a card
  (do-game
    (new-game (default-corp ["Psychographics" "Project Junebug"])
              (default-runner))
    (core/gain state :runner :tag 4)
    (play-from-hand state :corp "Project Junebug" "New remote")
    (let [pj (get-content state :remote1 0)]
      (play-from-hand state :corp "Psychographics")
      (prompt-choice :corp 4)
      (prompt-select :corp pj)
      (is (= 1 (:credit (get-corp))) "Spent 4 credits")
      (is (= 4 (get-counters (refresh pj) :advancement)) "Junebug has 4 advancements"))))

(deftest psychokinesis
  ;; Pyschokinesis - Terminal Event (end the turn); Look at R&D, install an Asset, Agenda, or Upgrade in a Remote Server
  (do-game
    (new-game (default-corp [(qty "Psychokinesis" 3) "Caprice Nisei" "Adonis Campaign"
                              "Global Food Initiative"])
              (default-runner))
    (starting-hand state :corp ["Psychokinesis","Psychokinesis","Psychokinesis"])
    ;; Test installing an Upgrade
    (play-from-hand state :corp "Psychokinesis")
    (prompt-card :corp (find-card "Caprice Nisei" (:deck (get-corp))))
    (prompt-choice :corp "New remote")
    (is (= "Caprice Nisei" (:title (get-content state :remote1 0)))
      "Caprice Nisei installed by Psychokinesis")
    ;; Test installing an Asset
    (core/gain state :corp :click 1)
    (play-from-hand state :corp "Psychokinesis")
    (prompt-card :corp (find-card "Adonis Campaign" (:deck (get-corp))))
    (prompt-choice :corp "New remote")
    (is (= "Adonis Campaign" (:title (get-content state :remote2 0)))
      "Adonis Campaign installed by Psychokinesis")
    ;; Test installing an Agenda
    (core/gain state :corp :click 1)
    (play-from-hand state :corp "Psychokinesis")
    (prompt-card :corp (find-card "Global Food Initiative" (:deck (get-corp))))
    (prompt-choice :corp "New remote")
    (is (= "Global Food Initiative" (:title (get-content state :remote3 0)))
      "Global Food Initiative installed by Psychokinesis")
    ;; Test selecting "None"
    (core/gain state :corp :click 1)
    (core/move state :corp (find-card "Psychokinesis" (:discard (get-corp))) :hand)
    (play-from-hand state :corp "Psychokinesis")
    (prompt-choice :corp "None")
    (is (= nil (:title (get-content state :remote4 0)))
      "Nothing is installed by Psychokinesis")))

(deftest punitive-counterstrike
  ;; Punitive Counterstrike - deal meat damage equal to printed agenda points
  (do-game
    (new-game (default-corp ["Global Food Initiative" "Punitive Counterstrike"])
              (default-runner))
    (play-from-hand state :corp "Global Food Initiative" "New remote")
    (take-credits state :corp)
    (run-empty-server state :remote1)
    (prompt-choice :runner "Steal")
    (is (= 2 (:agenda-point (get-runner))) "Runner scored 2 points")
    (take-credits state :runner)
    (play-from-hand state :corp "Punitive Counterstrike")
    (prompt-choice :corp 0)
    (prompt-choice :runner 0)
    (is (empty? (:hand (get-runner))) "Runner took 3 meat damage")))

(deftest red-planet-couriers
  ;; Red Planet Couriers - Move all advancements on cards to 1 advanceable card
  (do-game
    (new-game (default-corp ["Red Planet Couriers" (qty "Ice Wall" 2)
                             "GRNDL Refinery" "Government Takeover"])
              (default-runner))
    (core/gain state :corp :click 4)
    (play-from-hand state :corp "Government Takeover" "New remote")
    (play-from-hand state :corp "GRNDL Refinery" "New remote")
    (play-from-hand state :corp "Ice Wall" "HQ")
    (play-from-hand state :corp "Ice Wall" "R&D")
    (let [gt (get-content state :remote1 0)
          gr (get-content state :remote2 0)
          iw1 (get-ice state :hq 0)
          iw2 (get-ice state :rd 0)]
      (core/add-prop state :corp gr :advance-counter 3)
      (core/add-prop state :corp iw1 :advance-counter 2)
      (core/add-prop state :corp iw2 :advance-counter 1)
      (play-from-hand state :corp "Red Planet Couriers")
      (prompt-select :corp gt)
      (is (zero? (get-counters (refresh gr) :advancement)) "Advancements removed")
      (is (zero? (get-counters (refresh iw1) :advancement)) "Advancements removed")
      (is (zero? (get-counters (refresh iw2) :advancement)) "Advancements removed")
      (is (= 6 (get-counters (refresh gt) :advancement)) "Gained 6 advancements"))))

(deftest reuse
  ;; Reuse - Gain 2 credits for each card trashed from HQ
  (do-game
    (new-game (default-corp [(qty "Reuse" 2) "Hive" "IQ"
                             "Ice Wall"])
              (default-runner))
    (play-from-hand state :corp "Reuse")
    (prompt-select :corp (find-card "Ice Wall" (:hand (get-corp))))
    (prompt-select :corp (find-card "Hive" (:hand (get-corp))))
    (prompt-select :corp (find-card "IQ" (:hand (get-corp))))
    (prompt-choice :corp "Done")
    (is (= 4 (count (:discard (get-corp)))) "3 cards trashed plus operation played")
    (is (= 11 (:credit (get-corp))) "Gained 6 credits")
    (is (= 1 (:click (get-corp))) "Spent 2 clicks")))

(deftest reverse-infection
  ;; Reverse Infection - purge and trash 1 card from stack for every 3 counters purged - or gain 2 credits
  (do-game
    (new-game (default-corp [(qty "Reverse Infection" 2)])
              (default-runner ["Virus Breeding Ground" "Datasucker" (qty "Sure Gamble" 3)]))
    (starting-hand state :runner ["Virus Breeding Ground" "Datasucker"])
    (play-from-hand state :corp "Reverse Infection")
    (prompt-choice :corp "Gain 2 [Credits]")
    (is (= 7 (:credit (get-corp))) "Corp gained 2 credits")
    (take-credits state :corp)
    (play-from-hand state :runner "Virus Breeding Ground")
    (play-from-hand state :runner "Datasucker")
    (take-credits state :runner)
    (core/add-counter state :runner (get-resource state 0) :virus 4)
    (core/add-counter state :runner (get-program state 0) :virus 3)
    (play-from-hand state :corp "Reverse Infection")
    (prompt-choice :corp "Purge virus counters.")
    (is (= 9 (:credit (get-corp))) "Corp did not gain credits")
    (is (zero? (get-counters (get-resource state 0) :virus)) "Viruses purged from VBG")
    (is (zero? (get-counters (get-program state 0) :virus)) "Viruses purged from Datasucker")
    (is (= 2 (count (:discard (get-runner)))) "Two cards trashed from stack")))

(deftest rolling-brownout
  ;; Rolling Brownout - Increase cost of events/operations by 1, gain 1c on first Runner event of turn
  (do-game
    (new-game (default-corp ["Rolling Brownout" "Beanstalk Royalties"
                             "Domestic Sleepers"])
              (default-runner [(qty "Easy Mark" 3)]))
    (play-from-hand state :corp "Rolling Brownout")
    (play-from-hand state :corp "Beanstalk Royalties")
    (is (= 5 (:credit (get-corp))) "Beanstalk netted only 2c")
    (play-from-hand state :corp "Domestic Sleepers" "New remote")
    (take-credits state :corp)
    (play-from-hand state :runner "Easy Mark")
    (is (= 7 (:credit (get-runner))) "Easy Mark netted only 2c")
    (is (= 6 (:credit (get-corp))) "Corp gained 1c from Brownout")
    (play-from-hand state :runner "Easy Mark")
    (is (= 6 (:credit (get-corp))) "No Corp credit gain from 2nd event")
    (run-empty-server state "Server 1")
    (prompt-choice :runner "Steal")
    (play-from-hand state :runner "Easy Mark")
    (is (= 12 (:credit (get-runner))) "Easy Mark netted 3c after Brownout trashed")))

(deftest salems-hospitality
  ;; Salem's Hospitality - Full test
  (do-game
    (new-game (default-corp [(qty "Salem's Hospitality" 3)])
              (default-runner [(qty "I've Had Worse" 3) "Faust"
                               "Levy AR Lab Access"]))
    (play-from-hand state :corp "Salem's Hospitality")
    (is (= 5 (count (:hand (get-runner)))))
    (prompt-choice :corp "I've Had Worse")
    (is (= 2 (count (:hand (get-runner)))))
    (play-from-hand state :corp "Salem's Hospitality")
    (prompt-choice :corp "Plascrete Carapace")
    (is (= 2 (count (:hand (get-runner)))))))

(deftest scorched-earth
  ;; Scorched Earth - burn 'em
  (do-game
    (new-game (default-corp ["Scorched Earth"])
              (default-runner [(qty "Sure Gamble" 3) (qty "Lucky Find" 3)]))
    (core/gain state :runner :tag 1)
    (play-from-hand state :corp "Scorched Earth")
    (is (= 1 (count (:hand (get-runner)))) "Runner has 1 card in hand")))

(deftest scorched-earth-no-tag
  ;; Scorched Earth - not tagged
  (do-game
    (new-game (default-corp ["Scorched Earth"])
              (default-runner [(qty "Sure Gamble" 3) (qty "Lucky Find" 3)]))
    (play-from-hand state :corp "Scorched Earth")
    (is (= 3 (:click (get-corp))) "Corp not charged a click")
    (is (= 5 (count (:hand (get-runner)))) "Runner did not take damage")))

(deftest scorched-earth-flatline
  ;; Scorched Earth - murderize 'em
  (do-game
    (new-game (default-corp [(qty "Scorched Earth" 10)])
              (default-runner))
    (core/gain state :runner :tag 1)
    (play-from-hand state :corp "Scorched Earth")
    (is (zero? (count (:hand (get-runner)))) "Runner has 0 cards in hand")
    (is (= :corp (:winner @state)) "Corp wins")
    (is (= "Flatline" (:reason @state)) "Win condition reports flatline")))

(deftest self-growth-program
  ;; Self-Growth Program - Add 2 installed cards to grip if runner is tagged
  (do-game
    (new-game (default-corp ["Self-Growth Program"])
              (default-runner ["Clone Chip" "Inti"]))
    (take-credits state :corp)
    (play-from-hand state :runner "Clone Chip")
    (play-from-hand state :runner "Inti")
    (take-credits state :runner)
    (play-from-hand state :corp "Self-Growth Program")
    (is (= 3 (:click (get-corp))) "Self-Growth Program precondition not met; card not played")
    (core/gain state :runner :tag 1)
    (is (zero? (count (:hand (get-runner)))) "Runner hand is empty")
    (let [inti (get-in @state [:runner :rig :program 0])
          cc (get-in @state [:runner :rig :hardware 0])]
      (play-from-hand state :corp "Self-Growth Program")
      (prompt-select :corp inti)
      (prompt-select :corp cc))
    (is (= 2 (count (:hand (get-runner)))) "2 cards returned to hand")
    (is (zero? (count (get-in @state [:runner :rig :program]))) "No programs installed")
    (is (zero? (count (get-in @state [:runner :rig :hardware]))) "No hardware installed")))

(deftest service-outage
  ;; Service Outage - First click run each turn costs a credit
  (do-game
    (new-game (default-corp ["Service Outage"])
              (default-runner ["Employee Strike"]))
    (play-from-hand state :corp "Service Outage")
    (take-credits state :corp)

    (is (= 5 (:credit (get-runner))) "Runner has 5 credits")
    (run-on state :archives)
    (is (= 4 (:credit (get-runner)))
        "Runner spends 1 credit to make the first run")
    (run-successful state)

    (run-on state :archives)
    (is (= 4 (:credit (get-runner)))
        "Runner doesn't spend 1 credit to make the second run")
    (run-successful state)

    (take-credits state :runner)
    (take-credits state :corp)

    (core/lose state :runner :credit 6)
    (is (= 4 (:click (get-runner))) "Runner has 4 clicks")
    (is (zero? (:credit (get-runner))) "Runner has 0 credits")
    (run-on state :archives)
    (is (not (:run @state)) "No run was initiated")
    (is (= 4 (:click (get-runner))) "Runner has 4 clicks")
    (is (zero? (:credit (get-runner))) "Runner has 0 credits")

    (take-credits state :runner)
    (take-credits state :corp)

    (core/lose state :runner :credit 2)
    (play-from-hand state :runner "Employee Strike")
    (is (= 1 (:credit (get-runner))) "Runner has 1 credit")

    (run-on state :archives)
    (is (= 1 (:credit (get-runner)))
        "Runner doesn't spend 1 credit to make a run")))

(deftest service-outage-card-ability
  ;; Service Outage - First card ability run each turn costs an additional credit
  (do-game
    (new-game (default-corp ["Service Outage"])
              (default-runner ["Sneakdoor Beta"]))
    (play-from-hand state :corp "Service Outage")
    (take-credits state :corp)
    (play-from-hand state :runner "Sneakdoor Beta")
    (take-credits state :runner 1)

    (is (= 2 (:credit (get-runner))) "Runner has 2 credits")
    (let [sneakdoor (get-in @state [:runner :rig :program 0])]
      (card-ability state :runner sneakdoor 0)
      (is (= 1 (:credit (get-runner)))
          "Runner spends 1 additional credit to run with a card ability")
      (run-successful state)

      (run-on state :archives)
      (is (= 1 (:credit (get-runner)))
          "Runner doesn't spend 1 credit to make a run")
      (run-successful state)

      (take-credits state :runner)
      (take-credits state :corp)

      (core/lose state :runner :credit 1)
      (is (= 4 (:click (get-runner))) "Runner has 4 clicks")
      (is (zero? (:credit (get-runner))) "Runner has 0 credits")
      (card-ability state :runner sneakdoor 0)
      (is (not (:run @state)) "No run was initiated")
      (is (= 4 (:click (get-runner))) "Runner has 4 clicks")
      (is (zero? (:credit (get-runner))) "Runner has 0 credits"))))

(deftest service-outage-run-events
  ;; Service Outage - First run event each turn costs an additional credit
  (do-game
    (new-game (default-corp ["Service Outage"])
              (default-runner [(qty "Out of the Ashes" 2)]))
    (play-from-hand state :corp "Service Outage")
    (take-credits state :corp)

    (is (= 5 (:credit (get-runner))) "Runner has 5 credits")
    (play-from-hand state :runner "Out of the Ashes")
    (is (= 3 (:credit (get-runner)))
        "Runner spends 1 additional credit to run with a run event")
    (prompt-choice :runner "Archives")
    (run-successful state)

    (run-on state :archives)
    (is (= 3 (:credit (get-runner)))
        "Runner doesn't spend 1 credit to make a run")
    (run-successful state)

    (take-credits state :runner)
    (take-credits state :corp)
    (prompt-choice :runner "No") ; Out of the Ashes prompt

    (core/lose state :runner :credit 4)
    (is (= 4 (:click (get-runner))) "Runner has 4 clicks")
    (is (= 1 (:credit (get-runner))) "Runner has 1 credit")
    (play-from-hand state :runner "Out of the Ashes")
    (is (empty? (get-in @state [:runner :prompt]))
        "Out of the Ashes was not played")
    (is (= 4 (:click (get-runner))) "Runner has 4 clicks")
    (is (= 1 (:credit (get-runner))) "Runner has 1 credit")))

(deftest service-outage-runner-turn-first-run
  ;; Service Outage - Works when played on the runner's turn
  (do-game
    (new-game (make-deck "New Angeles Sol: Your News" ["Service Outage"
                                                       "Breaking News"])
              (default-runner ["Hades Shard"]))
    (trash-from-hand state :corp "Breaking News")
    (take-credits state :corp)

    (core/gain state :runner :credit 3)
    (play-from-hand state :runner "Hades Shard")
    (card-ability state :runner (get-in @state [:runner :rig :resource 0]) 0)
    (prompt-choice :runner "Steal")
    (prompt-choice :corp "Yes")
    (prompt-select :corp (find-card "Service Outage" (:hand (get-corp))))
    (is (find-card "Service Outage" (:current (get-corp)))
        "Service Outage is in play")

    (is (= 1 (:credit (get-runner))) "Runner has 1 credit")
    (run-on state :archives)
    (is (zero? (:credit (get-runner)))
        "Runner spends 1 additional credit to make a run")))

(deftest service-outage-runner-turn-second-run
  ;; Service Outage - Doesn't fire if already run when played on the runner's turn
  (do-game
    (new-game (make-deck "New Angeles Sol: Your News" ["Service Outage"
                                                       "Breaking News"])
              (default-runner ["Hades Shard"]))
    (trash-from-hand state :corp "Breaking News")
    (take-credits state :corp)

    (run-on state :hq)
    (run-successful state)
    (prompt-choice :runner "No action")

    (core/gain state :runner :credit 3)
    (play-from-hand state :runner "Hades Shard")
    (card-ability state :runner (get-in @state [:runner :rig :resource 0]) 0)
    (prompt-choice :runner "Steal")
    (prompt-choice :corp "Yes")
    (prompt-select :corp (find-card "Service Outage" (:hand (get-corp))))
    (is (find-card "Service Outage" (:current (get-corp)))
        "Service Outage is in play")

    (is (= 1 (:credit (get-runner))) "Runner has 1 credit")
    (run-on state :archives)
    (is (= 1 (:credit (get-runner)))
        "Runner doesn't spend 1 additional credit to make a run")))

(deftest service-outage-new-angeles-sol
  ;; Service Outage trashed and reinstalled on steal doesn't double remove penalty
  (do-game
    (new-game
      (make-deck "New Angeles Sol: Your News" ["Service Outage"
                                               "Breaking News"])
      (default-runner))
    (play-from-hand state :corp "Breaking News" "New remote")
    (play-from-hand state :corp "Service Outage")
    (take-credits state :corp)

    (run-on state :remote1)
    (run-successful state)
    (prompt-choice :runner "Steal")

    (prompt-choice :corp "Yes")
    (prompt-select :corp (find-card "Service Outage"
                                    (:discard (get-corp))))

    (take-credits state :runner)

    (take-credits state :corp)

    (is (= 7 (:credit (get-runner))) "Runner has 7 credits")
    (run-on state :archives)
    (is (= 6 (:credit (get-runner)))
        "Runner spends 1 credit to make a run")))

(deftest shipment-from-sansan
  ;; Shipment from SanSan - placing advancements
  (do-game
    (new-game (default-corp [(qty "Shipment from SanSan" 3) (qty "Ice Wall" 3)])
              (default-runner))
    (play-from-hand state :corp "Ice Wall" "HQ")
    (let [iwall (get-ice state :hq 0)]
      (play-from-hand state :corp "Shipment from SanSan")
      (prompt-choice :corp "2")
      (prompt-select :corp iwall)
      (is (= 5 (:credit (get-corp))))
      (is (= 2 (get-counters (refresh iwall) :advancement))))))

(deftest stock-buy-back
  ;; Stock Buy-Back - Gain 3c for every agenda in Runner's area
  (do-game
    (new-game (default-corp [(qty "Hostile Takeover" 2) (qty "Stock Buy-Back" 3)])
              (default-runner))
    (play-from-hand state :corp "Hostile Takeover" "New remote")
    (play-from-hand state :corp "Hostile Takeover" "New remote")
    (take-credits state :corp)
    (run-empty-server state "Server 1")
    (prompt-choice :runner "Steal")
    (run-empty-server state "Server 2")
    (prompt-choice :runner "Steal")
    (take-credits state :runner)
    (is (= 2 (count (:scored (get-runner)))))
    (play-from-hand state :corp "Stock Buy-Back")
    (is (= 11 (:credit (get-corp))))))

(deftest sub-boost
  ;; Sub Boost - Give ICE Barrier
  (do-game
    (new-game (default-corp ["Sub Boost" "Quandary"])
              (default-runner))
    (play-from-hand state :corp "Quandary" "HQ")
    (let [qu (get-ice state :hq 0)]
      (core/rez state :corp qu)
      (is (not (core/has-subtype? (refresh qu) "Barrier")) "Quandry starts without Barrier")
      (is (= 1 (count (:subroutines (refresh qu)))) "Quandry has 1 subroutine")
      (play-from-hand state :corp "Sub Boost")
      (prompt-select :corp (refresh qu))
      (is (core/has-subtype? (refresh qu) "Code Gate") "Quandary has Code Gate")
      (is (core/has-subtype? (refresh qu) "Barrier") "Quandary ICE Barrier")
      (is (= 2 (count (:subroutines (refresh qu)))) "Quandry gains a subroutine"))))

(deftest subcontract-scorched
  ;; Subcontract - Don't allow second operation until damage prevention completes
  (do-game
    (new-game (default-corp [(qty "Scorched Earth" 2) "Subcontract"])
              (default-runner ["Plascrete Carapace"]))
    (take-credits state :corp)
    (core/gain state :runner :tag 1)
    (play-from-hand state :runner "Plascrete Carapace")
    (take-credits state :runner)
    (play-from-hand state :corp "Subcontract")
    (prompt-select :corp (find-card "Scorched Earth" (:hand (get-corp))))
    (is (and (= 1 (count (:prompt (get-corp)))) (= :waiting (-> (get-corp) :prompt first :prompt-type)))
        "Corp does not have Subcontract prompt until damage prevention completes")
    (prompt-choice :runner "Done")
    (is (not-empty (:prompt (get-corp))) "Corp can now play second Subcontract operation")))

(deftest subcontract-terminal
  ;; Subcontract - interaction with Terminal operations
  (do-game
    (new-game
      (default-corp [(qty "Hard-Hitting News" 2) "Subcontract"])
      (default-runner))
    (core/gain state :runner :tag 1)
    (take-credits state :corp)
    (run-empty-server state :archives)
    (take-credits state :runner)
    (play-from-hand state :corp "Subcontract")
    (prompt-select :corp (find-card "Hard-Hitting News" (:hand (get-corp))))
    (prompt-choice :corp 0)
    (prompt-choice :runner 0)
    (is (= 5 (:tag (get-runner))) "Runner has 5 tags")
    (is (empty? (:prompt (get-corp))) "Corp does not have a second Subcontract selection prompt")))

(deftest subliminal-messaging
  ;; Subliminal Messaging - Playing/trashing/milling will all prompt returning to hand
  (do-game
    (new-game (default-corp [(qty "Subliminal Messaging" 3)])
              (make-deck "Noise: Hacker Extraordinaire" [(qty "Cache" 3) "Utopia Shard"]))
    (play-from-hand state :corp "Subliminal Messaging")
    (is (= 6 (:credit (get-corp))))
    (is (= 3 (:click (get-corp))) "First Subliminal Messaging gains 1 click")
    (play-from-hand state :corp "Subliminal Messaging")
    (is (= 7 (:credit (get-corp))))
    (is (= 2 (:click (get-corp))) "Second Subliminal Messaging does not gain 1 click")
    (trash-from-hand state :corp "Subliminal Messaging")
    (is (zero? (count (:hand (get-corp)))))
    (take-credits state :corp)
    (take-credits state :runner)
    (prompt-choice :corp "Yes")
    (prompt-choice :corp "Yes")
    (prompt-choice :corp "Yes")
    (is (= 3 (count (:hand (get-corp)))) "All 3 Subliminals returned to HQ")
    (core/move state :corp (find-card "Subliminal Messaging" (:hand (get-corp))) :deck)
    (take-credits state :corp)
    (play-from-hand state :runner "Cache")
    (play-from-hand state :runner "Utopia Shard")
    (let [utopia (get-in @state [:runner :rig :resource 0])]
      (card-ability state :runner utopia 0))
    (take-credits state :runner)
    (prompt-choice :corp "Yes")
    (prompt-choice :corp "Yes")
    (prompt-choice :corp "Yes")
    (is (= 3 (count (:hand (get-corp)))) "All 3 Subliminals returned to HQ")
    (play-from-hand state :corp "Subliminal Messaging")
    (take-credits state :corp)
    (run-on state "R&D")
    (run-jack-out state)
    (take-credits state :runner)
    (is (empty? (get-in @state [:corp :prompt])) "No prompt here because runner made a run last turn")
    (take-credits state :corp)
    (is (= 2 (count (:hand (get-corp)))))
    (is (= 1 (count (:discard (get-corp)))) "1 Subliminal not returned because runner made a run last turn")))

(deftest subliminal-messaging-archived
  ;; Subliminal Messaging - Scenario involving Subliminal being added to HQ with Archived Memories
  (do-game
    (new-game (default-corp [(qty "Subliminal Messaging" 2) "Archived Memories"])
              (default-runner))
    (play-from-hand state :corp "Subliminal Messaging")
    (play-from-hand state :corp "Subliminal Messaging")
    (play-from-hand state :corp "Archived Memories")
    (prompt-select :corp (find-card "Subliminal Messaging" (:discard (get-corp))))
    (is (= 2 (count (:discard (get-corp)))))
    (is (= 1 (count (:hand (get-corp)))))
    (take-credits state :corp)
    (take-credits state :runner)
    (prompt-choice :corp "No")
    (is (empty? (get-in @state [:corp :prompt])) "Only 1 Subliminal prompt")
    (play-from-hand state :corp "Subliminal Messaging")
    (take-credits state :corp)
    (take-credits state :runner)
    (prompt-choice :corp "Yes")
    (prompt-choice :corp "Yes")
    (is (empty? (get-in @state [:corp :prompt]))
        "Only 2 Subliminal prompts - there will be a third if flag not cleared")))

(deftest subliminal-messaging-jackson
  ;; Subliminal Messaging - Scenario involving Subliminal being reshuffled into R&D with Jackson
  (do-game
    (new-game (default-corp ["Subliminal Messaging" "Jackson Howard"])
              (default-runner))
    (play-from-hand state :corp "Subliminal Messaging")
    (play-from-hand state :corp "Jackson Howard" "New remote")
    (take-credits state :corp)
    (let [jhow (get-content state :remote1 0)]
      (core/rez state :corp jhow)
      (card-ability state :corp jhow 1)
      (prompt-select :corp (find-card "Subliminal Messaging" (:discard (get-corp))))
      (prompt-choice :corp "Done")
      (is (zero? (count (:discard (get-corp)))))
      (is (= 1 (count (:rfg (get-corp))))))
    (take-credits state :runner)
    (play-from-hand state :corp "Subliminal Messaging")
    (take-credits state :corp)
    (take-credits state :runner)
    (prompt-choice :corp "Yes")
    (is (= 1 (count (:hand (get-corp)))) "Subliminal returned to HQ")
    (is (empty? (get-in @state [:corp :prompt]))
        "Subliminal prompt cleared - there will be a second prompt if flag not cleared")))

(deftest subliminal-messaging-made-run
  ;; Subliminal Messaging - Runner made run, ensure game asks again next turn
  (do-game
    (new-game (default-corp [(qty "Subliminal Messaging" 2)])
              (default-runner))
  (play-from-hand state :corp "Subliminal Messaging")
  (trash-from-hand state :corp "Subliminal Messaging")
  (take-credits state :corp)
  (run-on state "R&D")
  (run-jack-out state)
  (take-credits state :runner)
  (is (empty? (get-in @state [:corp :prompt])) "No prompt here because runner made a run last turn")
  (take-credits state :corp)
  (take-credits state :runner)
  (prompt-choice :corp "Yes")
  (prompt-choice :corp "Yes")
  (is (= 2 (count (:hand (get-corp)))) "Both Subliminals returned to HQ")
  (is (zero? (count (:discard (get-corp)))) "No Subliminals in Archives")))

(deftest subliminal-messaging-no
  ;; Subliminal Messaging - User declines to return to hand, ensure game asks again next turn
  (do-game
    (new-game (default-corp [(qty "Subliminal Messaging" 2)])
              (default-runner))
    (play-from-hand state :corp "Subliminal Messaging")
    (trash-from-hand state :corp "Subliminal Messaging")
    (take-credits state :corp)
    (take-credits state :runner)
    (prompt-choice :corp "No")
    (prompt-choice :corp "No")
    (is (zero? (count (:hand (get-corp)))) "Neither Subliminal returned to HQ")
    (is (= 2 (count (:discard (get-corp)))) "Both Subliminals in Archives")
    (take-credits state :corp)
    (take-credits state :runner)
    (prompt-choice :corp "Yes")
    (prompt-choice :corp "Yes")
    (is (= 2 (count (:hand (get-corp)))) "Both Subliminals returned to HQ")
    (is (zero? (count (:discard (get-corp)))) "No Subliminals in Archives")))

(deftest success-bad-publicity
  ;; Success - Works with bad publicity
  (do-game
    (new-game (default-corp ["NAPD Contract" "Project Beale" "Success"])
              (default-runner))
    (play-from-hand state :corp "NAPD Contract" "New remote")
    (play-from-hand state :corp "Project Beale" "New remote")
    (core/gain state :corp :bad-publicity 9)
    (core/gain state :corp :credit 8)
    (core/gain state :corp :click 15)
    (let [napd (get-content state :remote1 0)
          beale (get-content state :remote2 0)]
      (dotimes [_ 13] (core/advance state :corp {:card (refresh napd)}))
      (is (= 13 (get-counters (refresh napd) :advancement)))
      (core/score state :corp {:card (refresh napd)})
      (is (= 2 (:agenda-point (get-corp))))
      (play-from-hand state :corp "Success")
      (prompt-select :corp (get-scored state :corp 0))
      (is (= "NAPD Contract" (:title (first (:rfg (get-corp))))))
      (prompt-select :corp (refresh beale))
      (is (= 13 (get-counters (refresh beale) :advancement)))
      (core/score state :corp {:card (refresh beale)})
      (is (= 7 (:agenda-point (get-corp)))))))

(deftest success-public-agenda
  ;; Success - Works with public agendas
  (do-game
    (new-game (default-corp ["Oaktown Renovation" "Vanity Project" "Success"])
              (default-runner))
    (core/gain state :corp :click 1)
    (score-agenda state :corp (find-card "Vanity Project" (:hand (get-corp))))
    (is (= 4 (:agenda-point (get-corp))))
    (play-from-hand state :corp "Oaktown Renovation" "New remote")
    (is (= 5 (:credit (get-corp))))
    (play-from-hand state :corp "Success")
    (prompt-select :corp (get-scored state :corp 0))
    (is (= "Vanity Project" (:title (first (:rfg (get-corp))))))
    (let [oaktown (get-content state :remote1 0)]
      (prompt-select :corp (refresh oaktown))
      (is (= 6 (get-counters (refresh oaktown) :advancement)))
      (is (= 19 (:credit (get-corp))) "Gain 2 + 2 + 2 + 2 + 3 + 3 = 14 credits for advancing Oaktown")
      (core/score state :corp {:card (refresh oaktown)})
      (is (= 2 (:agenda-point (get-corp)))))))

(deftest success-jemison
  ;; Success interaction with Jemison, regression test for issue #2704
  (do-game
    (new-game (make-deck "Jemison Astronautics: Sacrifice. Audacity. Success."
                         ["Success"
                          "High-Risk Investment"
                          "Government Takeover"])
              (default-runner))
    (core/gain state :corp :click 1)
    (score-agenda state :corp (find-card "High-Risk Investment" (:hand (get-corp))))
    (play-from-hand state :corp "Government Takeover" "New remote")
    (play-from-hand state :corp "Success")
    (prompt-select :corp (get-in (get-corp) [:scored 0]))
    (let [gto (get-content state :remote1 0)]
      ;; Prompt for Jemison
      (prompt-select :corp (refresh gto))
      (is (= 4 (get-counters (refresh gto) :advancement)) "Added 4 counters from Jemison trigger")
      ;; Prompt for Success
      (prompt-select :corp (refresh gto))
      (is (= (+ 4 5) (get-counters (refresh gto) :advancement)) "Advance 5 times from Success"))))

(deftest successful-demonstration
  ;; Successful Demonstration - Play if only Runner made unsuccessful run last turn; gain 7 credits
  (do-game
    (new-game (default-corp ["Successful Demonstration"])
              (default-runner))
    (play-from-hand state :corp "Successful Demonstration")
    (is (and (= 3 (:click (get-corp)))
             (= 5 (:credit (get-runner))))
        "Successful Demonstration precondition not met; card not played")
    (take-credits state :corp)
    (run-on state "R&D")
    (run-jack-out state)
    (take-credits state :runner)
    (play-from-hand state :corp "Successful Demonstration")
    (is (= 13 (:credit (get-corp))) "Paid 2 to play event; gained 7 credits")))

(deftest surveillance-sweep
  ;; Surveillance Sweep
  (testing "Basic test"
    (do-game
      (new-game (default-corp ["Restructured Datapool" "Surveillance Sweep" "Data Raven"])
                (default-runner ["Scrubbed"]))
      (is (zero? (:tag (get-runner))) "Runner should start with no tags")
      (play-from-hand state :corp "Surveillance Sweep")
      (play-and-score state "Restructured Datapool")
      (let [rd-scored (get-scored state :corp 0)]
        (card-ability state :corp rd-scored 0)
        (is (not= :waiting (->> (get-corp) :prompt first :prompt-type)) "Surveillance Sweep only works during a run")
        (prompt-choice :corp 0)
        (prompt-choice :runner 0)
        (is (= 1 (:tag (get-runner))) "Runner should gain a tag from Restructured Datapool ability"))
      (take-credits state :corp)
      (take-credits state :runner)
      (play-from-hand state :corp "Data Raven" "HQ")
      (take-credits state :corp)
      (let [dr (get-ice state :hq 0)]
        (core/rez state :corp (refresh dr))
        (run-on state :hq)
        (card-subroutine state :corp dr 0)
        (is (= :waiting (->> (get-corp) :prompt first :prompt-type)) "During a run, Corp should wait on Runner first")
        (prompt-choice :runner 0)
        (prompt-choice :corp 0)
        (is (= 1 (-> (refresh dr) :counter :power)) "Data Raven should gain a power counter from trace")
        (run-successful state)
        (play-from-hand state :runner "Scrubbed")
        (run-on state :hq)
        (card-subroutine state :corp dr 0)
        (is (not= :waiting (->> (get-corp) :prompt first :prompt-type)) "Runner should now be waiting on Corp")
        (prompt-choice :corp 0)
        (prompt-choice :runner 0)
        (is (= 2 (-> (refresh dr) :counter :power)) "Data Raven should gain a power counter from trace")
        (run-successful state))))
  (testing "trace during run after stealing an agenda"
    (do-game
      (new-game (default-corp ["Surveillance Sweep" "Breaking News" "Forced Connection" "Data Raven"])
                (default-runner))
      (core/gain state :corp :click 4)
      (core/gain state :corp :credit 20)
      (play-from-hand state :corp "Surveillance Sweep")
      (play-from-hand state :corp "Breaking News" "New remote")
      (play-from-hand state :corp "Forced Connection" "Server 1")
      (play-from-hand state :corp "Data Raven" "Server 1")
      (take-credits state :corp)
      (let [dr (get-ice state :remote1 0)
            bn (get-content state :remote1 0)
            fc (get-content state :remote1 1)]
        (core/rez state :corp (refresh dr))
        (run-on state :remote1)
        (card-subroutine state :corp dr 0)
        (is (= :waiting (->> (get-corp) :prompt first :prompt-type)) "During a run, Corp should wait on Runner first")
        (prompt-choice :runner 0)
        (prompt-choice :corp 0)
        (is (= 1 (-> (refresh dr) :counter :power)) "Data Raven should gain a power counter from trace")
        (run-successful state)
        (prompt-select :runner bn)
        (prompt-choice :runner "Steal")
        (prompt-select :runner fc)
        (is (not= :waiting (-> (get-corp) :prompt first :prompt-type)) "After steal, Surveillance Sweep leaves play and Runner waits on Corp")))))

(deftest the-all-seeing-i-prevent-trash
  ;; Counts number of cards if one card is prevented trashed with fall guy
  (do-game
    (new-game (default-corp ["The All-Seeing I"])
              (default-runner ["Fall Guy" (qty "Same Old Thing" 2)]))
    (letfn [(res [] (count (get-in (get-runner) [:rig :resource])))]
      (take-credits state :corp)
      (play-from-hand state :runner "Same Old Thing")
      (play-from-hand state :runner "Fall Guy")
      (play-from-hand state :runner "Same Old Thing")
      (take-credits state :runner)
      (play-from-hand state :corp "The All-Seeing I")
      (is (= 1 (count (:hand (get-corp)))) "Corp could not play All Seeing I when runner was not tagged")
      (core/gain state :runner :tag 1)
      (play-from-hand state :corp "The All-Seeing I")
      (let [fall-guy (get-resource state 1)]
        (card-ability state :runner fall-guy 0))
      (prompt-choice :runner "Done")
      (is (= 1 (res)) "One installed resource saved by Fall Guy")
      (is (= 2 (count (:discard (get-runner)))) "Two cards in heap"))))

(deftest the-all-seeing-i-hosted-cards
  ;; Checks that All-seeing I does not double-trash hosted cards, trashes hosted cards
  (do-game
    (new-game (default-corp ["The All-Seeing I"])
              (default-runner [(qty "Fall Guy" 2) "Off-Campus Apartment"]))
    (take-credits state :corp)
    (play-from-hand state :runner "Off-Campus Apartment")
    (let [oca (get-resource state 0)
          fg1 (get-in (get-runner) [:hand 0])
          fg2 (get-in (get-runner) [:hand 1])]
      (card-ability state :runner oca 0)
      (prompt-select :runner fg1)
      (card-ability state :runner oca 0)
      (prompt-select :runner fg2))
    (core/gain state :runner :tag 1)
    (take-credits state :runner)
    (play-from-hand state :corp "The All-Seeing I")
    (prompt-choice :runner "Done")
    (prompt-choice :runner "Done")
    (let  [fall-guy (find-card "Fall Guy" (core/all-active-installed state :runner))]
      (card-ability state :runner fall-guy 0))
    (prompt-choice :runner "Done") ;; This assumes hosted cards get put in trash-list before host
    (is (= 1 (count (core/all-active-installed state :runner))) "One installed card (Off-Campus)")
    (is  (= 2 (count (:discard (get-runner)))) "Two cards in heap")))

(deftest the-all-seeing-i-jarogniew-mercs
  ;; The All-Seeing I should not trash Jarogniew Mercs if there are other installed resources
  (do-game
    (new-game (default-corp [(qty "The All-Seeing I" 4)])
              (default-runner [(qty "Jarogniew Mercs" 2) (qty "Same Old Thing" 2)]))
    (letfn [(res [] (count (get-in (get-runner) [:rig :resource])))]
      (take-credits state :corp)
      (play-from-hand state :runner "Same Old Thing")
      (play-from-hand state :runner "Jarogniew Mercs")
      (take-credits state :runner)
      (is (= 2 (res)) "There are two installed resources")
      (play-from-hand state :corp "The All-Seeing I")
      (is (= 1 (res)) "Jarogniew Mercs still installed")
      (play-from-hand state :corp "The All-Seeing I")
      (is (zero? (res)) "There are no installed resources")
      (take-credits state :corp)
      (play-from-hand state :runner "Jarogniew Mercs") ;; Testing if order matters
      (play-from-hand state :runner "Same Old Thing")
      (take-credits state :runner)
      (is (= 2 (res)) "There are two installed resources")
      (play-from-hand state :corp "The All-Seeing I")
      (is (= 1 (res)) "Jarogniew Mercs still installed")
      (play-from-hand state :corp "The All-Seeing I")
      (is (zero? (res)) "There are no installed resources"))))

(deftest threat-assessment
  ;; Threat Assessment - play only if runner trashed a card last turn, move a card to the stack or take 2 tags
  (do-game
    (new-game (default-corp [(qty "Threat Assessment" 3) "Adonis Campaign"])
              (default-runner ["Desperado" "Corroder"]))
    (play-from-hand state :corp "Adonis Campaign" "New remote")
    (take-credits state :corp)
    (run-on state :remote1)
    (run-successful state)
    (prompt-choice-partial :runner "Pay") ;trash
    (core/gain state :runner :credit 5)
    (play-from-hand state :runner "Desperado")
    (play-from-hand state :runner "Corroder")
    (take-credits state :runner)
    (is (zero? (:tag (get-runner))) "Runner starts with 0 tags")
    (play-from-hand state :corp "Threat Assessment")
    (prompt-select :corp (find-card "Desperado" (-> (get-runner) :rig :hardware)))
    (prompt-choice :runner "2 tags")
    (is (= 2 (:tag (get-runner))) "Runner took 2 tags")
    (is (= 1 (count (-> (get-runner) :rig :hardware))) "Didn't trash Desperado")
    (is (= "Threat Assessment" (:title (first (:rfg (get-corp))))) "Threat Assessment removed from game")
    (play-from-hand state :corp "Threat Assessment")
    (prompt-select :corp (find-card "Corroder" (-> (get-runner) :rig :program)))
    (prompt-choice :runner "Move Corroder")
    (is (= 2 (:tag (get-runner))) "Runner didn't take tags")
    (is (= "Corroder" (:title (first (:deck (get-runner))))) "Moved Corroder to the deck")
    (is (= 2 (count (:rfg (get-corp)))))
    (take-credits state :runner)
    (take-credits state :corp)
    (take-credits state :runner)
    (play-from-hand state :corp "Threat Assessment")
    (is (empty? (:prompt (get-corp))) "Threat Assessment triggered with no trash")))

(deftest threat-level-alpha
  ;; Threat Level Alpha - Win trace to give tags = Runner tags; or 1 tag if 0
  (do-game
    (new-game (default-corp [(qty "Threat Level Alpha" 2)])
              (default-runner))
    (core/gain state :corp :click 2)
    (core/gain state :corp :credit 2)
    (is (zero? (:tag (get-runner))))
    (play-from-hand state :corp "Threat Level Alpha")
    (prompt-choice :corp 0)
    (prompt-choice :runner 0)
    (is (= 1 (:tag (get-runner))) "Runner took 1 tag because they had 0")
    (core/gain state :runner :tag 2)
    (play-from-hand state :corp "Threat Level Alpha")
    (prompt-choice :corp 0)
    (prompt-choice :runner 0)
    (is (= 6 (:tag (get-runner))) "Runner took 3 tag because they had 3")))

(deftest transparency-initiative
  ;; Transparency Initiative - Full test
  (do-game
    (new-game (default-corp ["Transparency Initiative" "Oaktown Renovation"
                             "Project Atlas" "Hostile Takeover" "Casting Call"])
              (default-runner))
    (core/gain state :corp :click 5)
    (play-from-hand state :corp "Oaktown Renovation" "New remote")
    (play-from-hand state :corp "Casting Call")
    (prompt-select :corp (find-card "Project Atlas" (:hand (get-corp))))
    (prompt-choice :corp "New remote")
    (play-from-hand state :corp "Hostile Takeover" "New remote")
    (let [oaktown (get-content state :remote1 0)
          atlas (get-content state :remote2 0)
          hostile (get-content state :remote3 0)]
      (play-from-hand state :corp "Transparency Initiative")
      (prompt-select :corp (refresh oaktown))
      ;; doesn't work on face-up agendas
      (is (zero? (count (:hosted (refresh oaktown)))))
      (prompt-select :corp (refresh atlas))
      (is (= 1 (count (:hosted (refresh atlas)))) "Casting Call")
      ;; works on facedown agenda
      (prompt-select :corp (refresh hostile))
      (is (= 1 (count (:hosted (refresh hostile)))))
      ;; gains Public subtype
      (is (core/has-subtype? (refresh hostile) "Public"))
      ;; gain 1 credit when advancing
      (is (= 5 (:credit (get-corp))))
      (core/advance state :corp {:card (refresh hostile)})
      (is (= 5 (:credit (get-corp))))
      ;; make sure advancing other agendas doesn't gain 1
      (core/advance state :corp {:card (refresh oaktown)})
      (is (= 6 (:credit (get-corp))) "Transparency initiative didn't fire")
      (core/advance state :corp {:card (refresh atlas)})
      (is (= 5 (:credit (get-corp))) "Transparency initiative didn't fire"))))

(deftest wake-up-call-en-passant
  ;; Wake Up Call - should fire after using En Passant to trash ice
  (do-game
    (new-game (default-corp ["Enigma" "Wake Up Call"])
              (default-runner ["En Passant" "Maya"]))
    (play-from-hand state :corp "Enigma" "HQ")
    (take-credits state :corp)

    (play-from-hand state :runner "Maya")
    (run-on state :hq)
    (run-successful state)
    (prompt-choice :runner "No action")
    (is (zero? (count (:discard (get-corp)))) "Corp starts with no discards")
    (play-from-hand state :runner "En Passant")
    (prompt-select :runner (get-ice state :hq 0))
    (is (= 1 (count (:discard (get-corp)))) "Corp trashes installed ice")
    (take-credits state :runner)

    (is (= 1 (count (:discard (get-runner)))) "Runner starts with 1 trashed card (En Passant)")
    (play-from-hand state :corp "Wake Up Call")
    (prompt-select :corp (get-in @state [:runner :rig :hardware 0]))
    (prompt-choice :runner "Trash Maya")
    (is (= 2 (count (:discard (get-runner)))) "Maya is trashed")
    (is (= 1 (count (:rfg (get-corp)))) "Wake Up Call is removed from the game")))

(deftest wetwork-refit
  ;; Wetwork Refit - Only works on Bioroid ICE and adds a subroutine
  (do-game
    (new-game (default-corp ["Eli 1.0"
                             "Vanilla"
                             (qty "Wetwork Refit" 3)])
              (default-runner))
    (core/gain state :corp :credit 20)
    (core/gain state :corp :click 10)
    (play-from-hand state :corp "Eli 1.0" "R&D")
    (play-from-hand state :corp "Vanilla" "HQ")
    (let [eli (get-ice state :rd 0)
          vanilla (get-ice state :hq 0)]
      (play-from-hand state :corp "Wetwork Refit")
      (is (not-any? #{"Eli 1.0"} (get-in @state [:corp :prompt :choices]))
          "Unrezzed Eli 1.0 is not a choice to host Wetwork Refit")
      (prompt-choice :corp "Done")

      (take-credits state :corp)
      (take-credits state :runner)
      (core/rez state :corp (refresh eli))
      (core/rez state :corp (refresh vanilla))

      (play-from-hand state :corp "Wetwork Refit")
      (prompt-select :corp (refresh eli))
      (is (= "Wetwork Refit" (:title (first (:hosted (refresh eli)))))
          "Wetwork Refit is hosted on Eli 1.0")
      (is (= 2 (count (:subroutines (refresh eli))))
          "Eli 1.0 has 2 different subroutines")
      (is (= "[Wetwork Refit] Do 1 brain damage" (:label (first (:subroutines (refresh eli)))))
          "Eli 1.0 has a brain damage subroutine as his first subroutine")

      (core/move state :corp (first (:hosted (refresh eli))) :hand)
      (is (empty? (:hosted (refresh eli))) "No cards are hosted on Eli 1.0")
      (is (= 1 (count (:subroutines (refresh eli))))
          "Eli 1.0 has 1 different subroutine")
      (is (= "End the run" (:label (first (:subroutines (refresh eli)))))
          "Eli 1.0 has an end the run subroutine as his first subroutine")

      (play-from-hand state :corp "Wetwork Refit")
      (prompt-select :corp (refresh vanilla))
      (is (not= "Wetwork Refit" (:title (first (:hosted (refresh vanilla)))))
          "Wetwork Refit is not hosted on Vanilla"))))<|MERGE_RESOLUTION|>--- conflicted
+++ resolved
@@ -227,13 +227,8 @@
     (play-from-hand state :corp "Cerebral Cast")
     (prompt-choice :corp "0 [Credits]")
     (prompt-choice :runner "0 [Credits]")
-<<<<<<< HEAD
     (is (zero? (count (:discard (get-runner)))) "Runner took no damage")
     (is (zero? (:tag (get-runner))) "Runner took no tags")))
-=======
-    (is (= 0 (count (:discard (get-runner)))) "Runner took no damage")
-    (is (= 0 (:tag (get-runner))) "Runner took no tags")))
->>>>>>> e2241b43
 
 (deftest cerebral-cast-corp-wins
   ;; Cerebral Cast: if the runner succefully ran last turn, psi game to give runner choice of tag or BD
@@ -248,11 +243,7 @@
     (prompt-choice :runner "1 [Credits]")
     (prompt-choice :runner "1 brain damage")
     (is (= 1 (count (:discard (get-runner)))) "Runner took a brain damage")
-<<<<<<< HEAD
     (is (zero? (:tag (get-runner))) "Runner took no tags from brain damage choice")
-=======
-    (is (= 0 (:tag (get-runner))) "Runner took no tags from brain damage choice")
->>>>>>> e2241b43
     (play-from-hand state :corp "Cerebral Cast")
     (prompt-choice :corp "0 [Credits]")
     (prompt-choice :runner "1 [Credits]")
@@ -894,11 +885,7 @@
     (take-credits state :runner)
     (play-from-hand state :corp "IPO")
     (is (= 13 (:credit (get-corp))))
-<<<<<<< HEAD
     (is (zero? (:click (get-corp))) "Terminal ends turns")))
-=======
-    (is (= 0 (:click (get-corp))) "Terminal ends turns")))
->>>>>>> e2241b43
 
 (deftest lag-time
   (do-game
@@ -1231,7 +1218,7 @@
   ;; Preemptive Action - Shuffles cards into R&D, forcing you to take 3 if there are three, and removes itself from game
   (do-game
     (new-game (default-corp [(qty "Subliminal Messaging" 3)
-                             (qty "Preemptive Action" 1)])
+                             "Preemptive Action"])
               (default-runner))
     (play-from-hand state :corp "Subliminal Messaging")
     (play-from-hand state :corp "Subliminal Messaging")
@@ -1246,7 +1233,7 @@
   ;; Preemptive Action - Shuffles all archives cards into R&D if Archives has less than 3 cards, and removes itself from game
   (do-game
     (new-game (default-corp [(qty "Subliminal Messaging" 2)
-                             (qty "Preemptive Action" 1)])
+                             "Preemptive Action"])
               (default-runner))
     (play-from-hand state :corp "Subliminal Messaging")
     (play-from-hand state :corp "Subliminal Messaging")
