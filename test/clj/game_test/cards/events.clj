(ns game-test.cards.events
  (:require [game.core :as core]
            [game.utils :as utils]
            [game-test.core :refer :all]
            [game-test.utils :refer :all]
            [game-test.macros :refer :all]
            [clojure.test :refer :all]))

(deftest account-siphon
  ;; Account Siphon
  (testing "Use ability"
    (do-game
      (new-game {:runner {:deck [(qty "Account Siphon" 3)]}})
      (take-credits state :corp)
      (is (= 8 (:credit (get-corp))) "Corp has 8 credits")
      ;; play Account Siphon, use ability
      (play-run-event state "Account Siphon" :hq)
      (click-prompt state :runner "Replacement effect")
      (is (= 2 (count-tags state)) "Runner took 2 tags")
      (is (= 15 (:credit (get-runner))) "Runner gained 10 credits")
      (is (= 3 (:credit (get-corp))) "Corp lost 5 credits")))
  (testing "Access"
    (do-game
      (new-game {:runner {:deck [(qty "Account Siphon" 3)]}})
      (take-credits state :corp) ; pass to runner's turn by taking credits
      (is (= 8 (:credit (get-corp))) "Corp has 8 credits")
      ;; play another Siphon, do not use ability
      (play-run-event state "Account Siphon" :hq)
      (click-prompt state :runner "Access cards")
      (is (zero? (count-tags state)) "Runner did not take any tags")
      (is (= 5 (:credit (get-runner))) "Runner did not gain any credits")
      (is (= 8 (:credit (get-corp))) "Corp did not lose any credits")))
  (testing "New Angeles City Hall interaction"
    ;; Account Siphon - Access
    (do-game
      (new-game {:runner {:deck ["Account Siphon"
                                 "New Angeles City Hall"]}})
      (core/gain state :corp :bad-publicity 1)
      (is (= 1 (:bad-publicity (get-corp))) "Corp has 1 bad publicity")
      (core/lose state :runner :credit 1)
      (is (= 4 (:credit (get-runner))) "Runner has 4 credits")
      (take-credits state :corp) ; pass to runner's turn by taking credits
      (is (= 8 (:credit (get-corp))) "Corp has 8 credits")
      (play-from-hand state :runner "New Angeles City Hall")
      (is (= 3 (:credit (get-runner))) "Runner has 3 credits")
      (let [nach (get-resource state 0)]
        (play-run-event state (first (get-in @state [:runner :hand])) :hq)
        (click-prompt state :runner "Replacement effect")
        (is (= 4 (:credit (get-runner))) "Runner still has 4 credits due to BP")
        (card-ability state :runner nach 0)
        (is (= 2 (:credit (get-runner))) "Runner has 2 credits left")
        (card-ability state :runner nach 0)
        (is (zero? (:credit (get-runner))) "Runner has no credits left")
        (click-prompt state :runner "Done"))
      (is (zero? (count-tags state)) "Runner did not take any tags")
      (is (= 10 (:credit (get-runner))) "Runner gained 10 credits")
      (is (= 3 (:credit (get-corp))) "Corp lost 5 credits"))))

(deftest always-have-a-backup-plan
  (do-game
   (new-game {:runner {:deck ["Always Have a Backup Plan"]}
              :corp {:deck ["Cold Site Server"]}})
   (play-from-hand state :corp "Cold Site Server" "Archives")
   (core/rez state :corp (get-content state :archives 0))
   (card-ability state :corp (get-content state :archives 0) 0)
   (is (= 1 (get-counters (get-content state :archives 0) :power)))
   (take-credits state :corp)
   (is (= 5 (:credit (get-runner))))
   (play-from-hand state :runner "Always Have a Backup Plan")
   (is (= 3 (:credit (get-runner))))
   (is (= 3 (:click (get-runner))))
   (click-prompt state :runner "Archives")
   (is (= [:archives] (:server (:run @state))) "Running on Archives")
   (is (= 2 (:credit (get-runner))) "Initiating run cost 1 click, 1 cred + event play cost")
   (is (= 2 (:click (get-runner))) "Initiating run cost 1 click, 1 cred + event play cost")
   (run-jack-out state)
   (is (not (:run @state)) "Run ended")
   (click-prompt state :runner "Yes")
   (is (= [:archives] (:server (:run @state))) "Running on Archives again")
   (is (= 2 (:click (get-runner))) "Initiating 2nd run free")
   (is (= 2 (:credit (get-runner))) "Initiating 2nd run free")))

(deftest amped-up
  ;; Amped Up - Gain 3 clicks and take 1 unpreventable brain damage
  (do-game
    (new-game {:runner {:deck ["Amped Up"
                               "Feedback Filter"
                               (qty "Sure Gamble" 3)]}})
    (take-credits state :corp)
    (play-from-hand state :runner "Feedback Filter")
    (play-from-hand state :runner "Amped Up")
    (is (empty? (:prompt (get-runner)))
        "Feedback Filter brain damage prevention opportunity not given")
    (is (= 5 (:click (get-runner))) "Runner gained 2 clicks from Amped Up")
    (is (= 2 (count (:discard (get-runner)))) "Runner discarded 1 card from damage")
    (is (= 4 (hand-size :runner)) "Runner handsize decreased by 1")
    (is (= 1 (:brain-damage (get-runner))) "Took 1 brain damage")))

(deftest another-day-another-paycheck
  ;; Another Day, Another Paycheck
  (do-game
    (new-game {:corp {:deck [(qty "Project Atlas" 3)]}
               :runner {:deck ["Street Peddler" (qty "Another Day, Another Paycheck" 2)]}})
    (starting-hand state :runner ["Street Peddler" "Another Day, Another Paycheck"])
    (play-from-hand state :corp "Project Atlas" "New remote")
    (score-agenda state :corp (get-content state :remote1 0))
    (take-credits state :corp)
    (play-from-hand state :runner "Street Peddler")
    (run-empty-server state :hq)
    (click-prompt state :runner "Steal")
    (is (= 5 (:credit (get-runner))) "No trace, no gain")
    (play-from-hand state :runner "Another Day, Another Paycheck")
    (run-empty-server state :hq)
    (click-prompt state :runner "Steal")
    (click-prompt state :corp "0")
    (click-prompt state :runner "1")
    ;; 4 credits after trace, gain 6
    (is (= 10 (:credit (get-runner))) "Runner gained 6 credits")))

(deftest apocalypse
  ;; Apocalypse
  (testing "Ensure MU is correct and no duplicate cards in heap"
    (do-game
      (new-game {:corp {:deck [(qty "Launch Campaign" 2) "Ice Wall"]}
                 :runner {:deck ["Scheherazade" "Corroder" "Hivemind" (qty "Apocalypse" 2)]}})
      (play-from-hand state :corp "Ice Wall" "New remote")
      (play-from-hand state :corp "Launch Campaign" "New remote")
      (play-from-hand state :corp "Launch Campaign" "New remote")
      (take-credits state :corp)
      (core/gain state :runner :click 3)
      (core/gain state :runner :credit 2)
      (play-from-hand state :runner "Scheherazade")
      (let [scheherazade (get-program state 0)]
        (card-ability state :runner scheherazade 0)
        (click-card state :runner (find-card "Corroder" (:hand (get-runner))))
        (is (= 3 (core/available-mu state)) "Memory at 3 (-1 from Corroder)"))
      (play-from-hand state :runner "Hivemind")
      (is (= 1 (core/available-mu state)) "Memory at 1 (-1 from Corroder, -2 from Hivemind)")
      (run-empty-server state "Archives")
      (run-empty-server state "R&D")
      (run-empty-server state "HQ")
      (play-from-hand state :runner "Apocalypse")
      (is (zero? (count (core/all-installed state :corp))) "All installed Corp cards trashed")
      (is (= 3 (count (:discard (get-corp)))) "3 Corp cards in Archives")
      (is (zero? (count (core/all-active-installed state :runner))) "No active installed runner cards")
      (let [facedowns (filter :facedown (core/all-installed state :runner))
            scheherazade (find-card "Scheherazade" facedowns)
            corroder (find-card "Corroder" facedowns)
            hivemind (find-card "Hivemind" facedowns)]
        (is scheherazade "Scheherazade facedown")
        (is corroder "Corroder facedown")
        (is hivemind "Hivemind facedown")
        (is (= 3 (count facedowns)) "No other cards facedown")
        (is (= corroder (first (:hosted scheherazade))) "Corroder is still hosted on Scheherazade")
        (is (= 1 (get-counters hivemind :virus)) "Hivemind still has a virus counters"))
      (is (find-card "Apocalypse" (:discard (get-runner))) "Apocalypse is in the heap")
      (is (= 1 (count (:discard (get-runner)))) "Only Apocalypse is in the heap")
      (is (= 4 (core/available-mu state)) "Memory back to 4")))
  (testing "with Full Immersion - no duplicate cards in heap #2606"
    (do-game
      (new-game {:corp {:deck ["Full Immersion RecStudio" "Sandburg"
                               "Oaktown Renovation"]}
                 :runner {:deck ["Apocalypse"]}})
      (play-from-hand state :corp "Full Immersion RecStudio" "New remote")
      (let [fir (get-content state :remote1 0)]
        (core/rez state :corp fir)
        (card-ability state :corp fir 0)
        (click-card state :corp (find-card "Sandburg" (:hand (get-corp))))
        (card-ability state :corp fir 0)
        (click-card state :corp (find-card "Oaktown Renovation" (:hand (get-corp))))
        (take-credits state :corp)
        (run-empty-server state "Archives")
        (run-empty-server state "R&D")
        (run-empty-server state "HQ")
        (play-from-hand state :runner "Apocalypse")
        (is (zero? (count (core/all-installed state :corp))) "All installed Corp cards trashed")
        (is (= 3 (count (:discard (get-corp)))) "3 Corp cards in Archives")
        (is (= 1 (count (:discard (get-runner)))) "Only Apocalypse is in the heap"))))
  (testing "with Hostile Infrastructure - should take damage equal to 2x cards on the table"
    (do-game
      (new-game {:corp {:deck [(qty "Hostile Infrastructure" 2) (qty "Ice Wall" 2)]}
                 :runner {:deck ["Apocalypse" (qty "Sure Gamble" 9)]}})
      (core/gain state :corp :click 1)
      (play-from-hand state :corp "Hostile Infrastructure" "New remote")
      (play-from-hand state :corp "Ice Wall" "New remote")
      (play-from-hand state :corp "Ice Wall" "New remote")
      (play-from-hand state :corp "Hostile Infrastructure" "New remote")
      (core/rez state :corp (get-content state :remote1 0) {:ignore-cost true})
      (core/rez state :corp (get-content state :remote4 0) {:ignore-cost true})
      (take-credits state :corp)
      (core/draw state :runner 5)
      (is (= 10 (count (:hand (get-runner)))) "Runner has 9 cards in hand")
      (run-empty-server state "Archives")
      (run-empty-server state "R&D")
      (run-empty-server state "HQ")
      (play-from-hand state :runner "Apocalypse")
      (is (zero? (count (core/all-installed state :corp))) "All installed Corp cards trashed")
      (is (= 4 (count (:discard (get-corp)))) "4 Corp cards in Archives")
      (is (= 1 (count (:hand (get-runner)))) "Runner has one card in hand")
      (is (= 9 (count (:discard (get-runner)))) "There are 9 cards in heap")))
  (testing "Turn Runner cards facedown and reduce memory and hand-size gains"
    (do-game
      (new-game {:corp {:deck [(qty "Launch Campaign" 2) "Ice Wall"]}
                 :runner {:deck ["Logos" "Apocalypse" (qty "Origami" 2)]}})
      (play-from-hand state :corp "Ice Wall" "New remote")
      (play-from-hand state :corp "Launch Campaign" "New remote")
      (play-from-hand state :corp "Launch Campaign" "New remote")
      (take-credits state :corp)
      (play-from-hand state :runner "Logos")
      (is (= 1 (get-in (get-runner) [:hand-size :mod])) "Hand-size increased from Logos")
      (is (= 5 (core/available-mu state)) "Memory increased from Logos")
      (play-from-hand state :runner "Origami")
      (play-from-hand state :runner "Origami")
      (is (= 5 (get-in (get-runner) [:hand-size :mod])) "Hand-size increased from Logos and Origami")
      (is (= 3 (core/available-mu state)) "Memory decreased from Origamis")
      (core/gain state :runner :click 3 :credit 2)
      (run-empty-server state "Archives")
      (run-empty-server state "R&D")
      (run-empty-server state "HQ")
      (play-from-hand state :runner "Apocalypse")
      (is (zero? (count (core/all-installed state :corp))) "All installed Corp cards trashed")
      (is (= 3 (count (:discard (get-corp)))) "3 Corp cards in Archives")
      (let [logos (find-card "Logos" (get-in (get-runner) [:rig :facedown]))]
        (is (:facedown (refresh logos)) "Logos is facedown")
        (is (zero? (get-in (get-runner) [:hand-size :mod])) "Hand-size reset with Logos and Origami facedown")
        (is (= 4 (core/available-mu state)) "Memory reset with Logos and Origami facedown"))))
(testing "Turn Runner cards facedown without firing their trash effects"
  (do-game
    (new-game {:corp {:deck [(qty "Launch Campaign" 2) "Ice Wall"]}
               :runner {:deck [(qty "Tri-maf Contact" 3) (qty "Apocalypse" 3)]}})
    (play-from-hand state :corp "Ice Wall" "New remote")
    (play-from-hand state :corp "Launch Campaign" "New remote")
    (play-from-hand state :corp "Launch Campaign" "New remote")
    (take-credits state :corp)
    (play-from-hand state :runner "Tri-maf Contact")
    (core/gain state :runner :click 2)
    (run-empty-server state "Archives")
    (run-empty-server state "R&D")
    (run-empty-server state "HQ")
    (play-from-hand state :runner "Apocalypse")
    (is (zero? (count (core/all-installed state :corp))) "All installed Corp cards trashed")
    (is (= 3 (count (:discard (get-corp)))) "3 Corp cards in Archives")
    (let [tmc (get-runner-facedown state 0)]
      (is (:facedown (refresh tmc)) "Tri-maf Contact is facedown")
      (is (= 3 (count (:hand (get-runner))))
          "No meat damage dealt by Tri-maf's leave play effect")
      (core/trash state :runner tmc)
      (is (= 3 (count (:hand (get-runner))))
          "No meat damage dealt by trashing facedown Tri-maf")))))

(deftest because-i-can
  ;; make a successful run on a remote to shuffle its contents into R&D
  (do-game
    (new-game {:corp {:deck ["Sand Storm" "PAD Campaign" "Project Atlas" (qty "Shell Corporation" 2)]}
               :runner {:deck [(qty "Because I Can" 2)]}})
    (play-from-hand state :corp "Shell Corporation" "New remote")
    (play-from-hand state :corp "Shell Corporation" "Server 1")
    (play-from-hand state :corp "Project Atlas" "Server 1")
    (take-credits state :corp)
    (let [n (count (get-in @state [:corp :deck]))]
      (play-from-hand state :runner "Because I Can")
      (click-prompt state :runner "Server 1")
      (is (= 3 (count (get-in @state [:corp :servers :remote1 :content])))
          "3 cards in server 1 before successful run")
      (run-successful state)
      (click-prompt state :runner "Replacement effect")
      (is (= (+ n 3) (count (get-in @state [:corp :deck]))) "3 cards were shuffled into R&D")
      (is (zero? (count (get-in @state [:corp :servers :remote1 :content]))) "No cards left in server 1"))
    (take-credits state :runner)
    (play-from-hand state :corp "Sand Storm" "New remote")
    (play-from-hand state :corp "PAD Campaign" "New remote")
    (take-credits state :corp)
    (let [n (count (get-in @state [:corp :deck]))
          sand-storm (get-ice state :remote2 0)]
      (play-from-hand state :runner "Because I Can")
      (click-prompt state :runner "Server 2")
      (core/rez state :corp sand-storm)
      (is (= :remote2 (first (get-in @state [:run :server]))))
      (card-subroutine state :corp sand-storm 0)
      (click-prompt state :corp "Server 3")
      (is (= :remote3 (first (get-in @state [:run :server]))))
      (is (= 1 (count (get-in @state [:corp :servers :remote3 :content]))) "1 cards in server 3 before successful run")
      (run-successful state)
      (click-prompt state :runner "Replacement effect")
      (is (= (inc n) (count (get-in @state [:corp :deck]))) "1 card was shuffled into R&D")
      (is (zero? (count (get-in @state [:corp :servers :remote3 :content]))) "No cards left in server 3"))))

(deftest black-hat
  ;; Black Hat
  (testing "Basic test"
    (do-game
      (new-game {:corp {:deck [(qty "Hedge Fund" 10)]}
                 :runner {:deck [(qty "Black Hat" 3)]}})
      (take-credits state :corp)
      (core/gain state :runner :credit 10)
      (play-from-hand state :runner "Black Hat")
      (click-prompt state :corp "0")
      (click-prompt state :runner "4")
      (run-on state :rd)
      (run-successful state)
      (click-prompt state :runner "Card from deck")
      (click-prompt state :runner "No action")
      (click-prompt state :runner "Card from deck")
      (click-prompt state :runner "No action")
      (click-prompt state :runner "Card from deck")))
  (testing "Kitsune interaction"
    (do-game
      (new-game {:corp {:deck [(qty "Kitsune" 10)]}
                 :runner {:deck [(qty "Black Hat" 3)]}})
      (starting-hand state :corp ["Kitsune" "Kitsune" "Kitsune" "Kitsune" "Kitsune"])
      (play-from-hand state :corp "Kitsune" "R&D")
      (let [kitsune (get-ice state :rd 0)]
        (core/rez state :corp kitsune)
        (take-credits state :corp)
        (core/gain state :runner :credit 10)
        (play-from-hand state :runner "Black Hat")
        (click-prompt state  :corp "0")
        (click-prompt state :runner "4")
        (run-on state :rd)
        (card-subroutine state :corp kitsune 0)
        (click-card state :corp (find-card "Kitsune" (:hand (get-corp))))
        (click-prompt state :runner "No action")
        (click-prompt state :runner "Card from hand")
        (click-prompt state :runner "No action")
        (click-prompt state :runner "Card from hand")
        (click-prompt state :runner "No action")))))

(deftest blackmail
  ;; Prevent rezzing of ice for one run
  (testing "Basic test"
    (do-game
      (new-game {:corp {:deck [(qty "Ice Wall" 3)]}
                 :runner {:id "Valencia Estevez: The Angel of Cayambe"
                          :deck [(qty "Blackmail" 3)]}})
      (is (= 1 (get-in @state [:corp :bad-publicity])) "Corp has 1 bad-publicity")
      (play-from-hand state :corp "Ice Wall" "HQ")
      (play-from-hand state :corp "Ice Wall" "HQ")
      (take-credits state :corp)
      (play-from-hand state :runner "Blackmail")
      (click-prompt state :runner "HQ")
      (let [iwall1 (get-ice state :hq 0)
            iwall2 (get-ice state :hq 1)]
        (core/rez state :corp iwall1)
        (is (not (:rezzed (refresh iwall1))) "First Ice Wall is not rezzed")
        (run-continue state)
        (core/rez state :corp iwall2)
        (is (not (:rezzed (refresh iwall2))) "Second Ice Wall is not rezzed")
        (core/jack-out state :runner nil)
        ;; Do another run, where the ice should rez
        (run-on state "HQ")
        (core/rez state :corp iwall1)
        (is (:rezzed (refresh iwall1)) "First Ice Wall is rezzed"))))
  (testing "Regression test for a rezzed tmi breaking game state on a blackmail run"
    (do-game
      (new-game {:corp {:deck [(qty "TMI" 3)]}
                 :runner {:id "Valencia Estevez: The Angel of Cayambe"
                          :deck [(qty "Blackmail" 3)]}})
      (is (= 1 (get-in @state [:corp :bad-publicity])) "Corp has 1 bad-publicity")
      (play-from-hand state :corp "TMI" "HQ")
      (let [tmi (get-ice state :hq 0)]
        (core/rez state :corp tmi)
        (click-prompt state :corp "0")
        (click-prompt state :runner "0")
        (is (:rezzed (refresh tmi)) "TMI is rezzed")
        (take-credits state :corp)
        (play-from-hand state :runner "Blackmail")
        (click-prompt state :runner "HQ")
        (run-continue state)
        (run-jack-out state)
        (run-on state "Archives")))))

<<<<<<< HEAD
(deftest blueberry-diesel
  ;; Blueberry Diesel
  (testing "Selecting a card"
    (do-game
      (new-game {:options {:start-as :runner}
                 :runner {:hand ["Blueberry!™ Diesel" "Sure Gamble" "Easy Mark" "Daily Casts"]}})
      (core/move state :runner (find-card "Sure Gamble" (:hand (get-runner))) :deck)
      (core/move state :runner (find-card "Easy Mark" (:hand (get-runner))) :deck)
      (core/move state :runner (find-card "Daily Casts" (:hand (get-runner))) :deck)
      (play-from-hand state :runner "Blueberry!™ Diesel")
      (is (= "Daily Casts" (-> (get-runner) :deck last :title)))
      (click-prompt state :runner "Sure Gamble")
      (is (find-card "Daily Casts" (:hand (get-runner))))))
  (testing "Selecting no card"
    (do-game
      (new-game {:options {:start-as :runner}
                 :runner {:hand ["Blueberry!™ Diesel" "Sure Gamble" "Easy Mark" "Daily Casts"]}})
      (core/move state :runner (find-card "Sure Gamble" (:hand (get-runner))) :deck)
      (core/move state :runner (find-card "Easy Mark" (:hand (get-runner))) :deck)
      (core/move state :runner (find-card "Daily Casts" (:hand (get-runner))) :deck)
      (play-from-hand state :runner "Blueberry!™ Diesel")
      (is (= "Daily Casts" (-> (get-runner) :deck last :title)))
      (is (nil? (seq (:hand (get-runner)))))
      (click-prompt state :runner "No")
      (is (= ["Sure Gamble" "Easy Mark"] (mapv :title (:hand (get-runner)))))
      (is (not (find-card "Daily Casts" (:hand (get-runner))))))))
=======
(deftest bribery
  ;; Bribery
  (do-game
    (new-game {:corp {:deck [(qty "Hedge Fund" 10)]
                      :hand [(qty "Ice Wall" 2)]}
               :runner {:hand ["Bribery"]
                        :credits 100}})
    (play-from-hand state :corp "Ice Wall" "HQ")
    (play-from-hand state :corp "Ice Wall" "HQ")
    (take-credits state :corp)
    (play-from-hand state :runner "Bribery")
    (click-prompt state :runner "100")
    (click-prompt state :runner "HQ")
    (let [iw1 (get-ice state :hq 1)
          iw2 (get-ice state :hq 0)]
      (core/rez state :corp iw1)
      (is (not (core/rezzed? (refresh iw1))) "Foremost Ice Wall is not rezzed")
      (core/rez state :corp iw2)
      (is (core/rezzed? (refresh iw2)) "Final Ice Wall is rezzed"))))

(deftest brute-force-hack
  ;; Brute-Force-Hack
  (do-game
    (new-game {:corp {:deck [(qty "Hedge Fund" 10)]
                      :hand ["Ice Wall" "Tollbooth"]
                      :credits 10}
               :runner {:hand [(qty "Brute-Force-Hack" 2) "Xanadu"]}})
    (play-from-hand state :corp "Ice Wall" "HQ")
    (play-from-hand state :corp "Tollbooth" "HQ")
    (take-credits state :corp)
    (core/gain state :runner :click 10)
    (let [iw (get-ice state :hq 0)
          tb (get-ice state :hq 1)]
      (core/rez state :corp iw)
      (core/rez state :corp tb)
      (play-from-hand state :runner "Brute-Force-Hack")
      (click-prompt state :runner "1")
      (click-card state :runner "Tollbooth")
      (is (core/rezzed? (refresh tb)) "Runner doesn't have enough money to derez Tollbooth")
      (click-card state :runner iw)
      (is (not (core/rezzed? (refresh iw))) "Runner can derez Ice Wall")
      (play-from-hand state :runner "Xanadu")
      (core/gain state :runner :credit 7)
      (is (= (:cost tb) (:credit (get-runner))) "Gain enough credits to derez Tollbooth normally")
      (play-from-hand state :runner "Brute-Force-Hack")
      (is (empty? (:prompt (get-runner))) "Runner can't play Brute-Force-Hack when only available ice is too expensive"))))
>>>>>>> 08555a6a

(deftest by-any-means
  ;; By Any Means
  (testing "Full test"
    (do-game
      (new-game {:corp {:deck ["Hedge Fund" "Ice Wall" "Paper Trail" "PAD Campaign"
                               "Project Junebug"]}
                 :runner {:deck ["By Any Means" (qty "Sure Gamble" 5)]}})
      (take-credits state :corp)
      (run-empty-server state "Archives")
      ; (play-from-hand state :runner "By Any Means")
      (is (= 3 (:click (get-runner))) "Card not played, priority restriction")
      (take-credits state :runner)
      (starting-hand state :corp ["Paper Trail" "Hedge Fund" "PAD Campaign" "Project Junebug"])
      (play-from-hand state :corp "Paper Trail" "New remote")
      (play-from-hand state :corp "PAD Campaign" "New remote")
      (play-from-hand state :corp "Project Junebug" "New remote")
      (core/add-counter state :corp (get-content state :remote3 0) :advancement 2)
      (take-credits state :corp)
      (core/gain state :runner :click 2)
      (core/draw state :runner)
      (play-from-hand state :runner "By Any Means")
      (run-empty-server state "HQ")
      (is (= 1 (count (:discard (get-corp)))) "Operation was trashed")
      (is (= 4 (count (:hand (get-runner)))) "Took 1 meat damage")
      (run-empty-server state "R&D")
      (is (= 2 (count (:discard (get-corp)))) "ICE was trashed")
      (is (= 3 (count (:hand (get-runner)))) "Took 1 meat damage")
      (run-empty-server state "Server 1")
      (is (= 3 (count (:discard (get-corp)))) "Agenda was trashed")
      (is (= 2 (count (:hand (get-runner)))) "Took 1 meat damage")
      (run-empty-server state "Server 2")
      (is (= 4 (count (:discard (get-corp)))) "Trashable was trashed")
      (is (= 1 (count (:hand (get-runner)))) "Took 1 meat damage")
      (run-empty-server state "Server 3")
      (is (= 5 (count (:discard (get-corp)))) "Ambush was trashed")
      (is (zero? (count (:hand (get-runner)))) "Took 1 meat damage")))
  (testing "vs Controlling the Message"
    (do-game
      (new-game {:corp {:id "NBN: Controlling the Message"
                        :deck ["Paper Trail"]}
                 :runner {:deck [(qty "By Any Means" 2)]}})
      (play-from-hand state :corp "Paper Trail" "New remote")
      (take-credits state :corp)
      (play-from-hand state :runner "By Any Means")
      (run-empty-server state "Server 1")
      (click-prompt state :corp "No") ;; Don't trigger CTM trace
      (is (empty? (:prompt (get-runner))) "No prompt to steal since agenda was trashed")
      (is (= 1 (count (:discard (get-corp)))) "Agenda was trashed")
      (is (zero? (count (:hand (get-runner)))) "Took 1 meat damage")))
  (testing "alongside Film Critic: should get the option to trigger either"
    (do-game
      (new-game {:corp {:deck [(qty "Hostile Takeover" 2)]}
                 :runner {:deck ["By Any Means" "Film Critic" (qty "Sure Gamble" 2)]}})
      (take-credits state :corp)
      (play-from-hand state :runner "By Any Means")
      (play-from-hand state :runner "Film Critic")
      (is (= 1 (count (:discard (get-runner)))) "By Any Means has been played")
      (run-empty-server state "HQ")
      (is (= #{"Film Critic" "By Any Means"}
             (->> (get-runner) :prompt first :choices (into #{}))) "A choice of which to trigger first")
      (click-prompt state :runner "Film Critic")
      (click-prompt state :runner "No")
      (is (= 1 (count (:discard (get-corp)))) "Agenda was trashed")
      (is (= 1 (count (:hand (get-runner)))) "Took 1 meat damage")
      (take-credits state :runner)
      (take-credits state :corp)
      (core/move state :runner (find-card "By Any Means" (:discard (get-runner))) :hand)
      (play-from-hand state :runner "By Any Means")
      (run-empty-server state "HQ")
      (is (= #{"Film Critic" "By Any Means"}
             (->> (get-runner) :prompt first :choices (into #{}))) "A choice of which to trigger first")
      (click-prompt state :runner "By Any Means")
      (is (nil? (->> (get-runner) :prompt first :choices)) "By Any Means trashes with no prompt")
      (is (= 2 (count (:discard (get-corp)))) "Agenda was trashed")
      (is (zero? (count (:hand (get-runner)))) "Took 1 meat damage")))
  (testing "Effect persists when moved from discard"
    (do-game
     (new-game {:corp {:id "Skorpios Defense Systems: Persuasive Power"}
                :runner {:deck [(qty "By Any Means" 2)]}})
     (take-credits state :corp)
     (play-from-hand state :runner "By Any Means")
     (card-ability state :corp (get-in @state [:corp :identity]) 0)
     (click-prompt state :corp (find-card "By Any Means" (:discard (get-runner))))
     (is (= 1 (count (get-in @state [:runner :rfg]))) "By Any Means RFGed")
     (is (zero? (count (:discard (get-corp)))) "Nothing trashed yet")
     (is (= 1 (count (:hand (get-runner)))) "No damage yet")
     (run-empty-server state "HQ")
     (is (= 1 (count (:discard (get-corp)))) "Operation was trashed")
     (is (zero? (count (:hand (get-runner)))) "Took 1 meat damage")))
  (testing "Effect does not persist between turns"
    (do-game
     (new-game {:runner {:deck [(qty "By Any Means" 2)]}})
     (take-credits state :corp)
     (play-from-hand state :runner "By Any Means")
     (take-credits state :runner)
     (take-credits state :corp)
     (is (zero? (count (:discard (get-corp)))) "Nothing trashed yet")
     (is (= 1 (count (:hand (get-runner)))) "No damage yet")
     (run-empty-server state "HQ")
     (is (zero? (count (:discard (get-corp)))) "Nothing trashed")
     (is (= 1 (count (:hand (get-runner)))) "No damage"))))

(deftest careful-planning
  ;; Careful Planning - Prevent card in/protecting remote server from being rezzed this turn
  (do-game
    (new-game {:corp {:deck ["PAD Campaign" (qty "Vanilla" 2)]}
               :runner {:deck [(qty "Careful Planning" 2)]}})
    (play-from-hand state :corp "PAD Campaign" "New remote")
    (play-from-hand state :corp "Vanilla" "HQ")
    (play-from-hand state :corp "Vanilla" "Server 1")
    (take-credits state :corp)
    (let [pad (get-content state :remote1 0)
          v1 (get-ice state :hq 0)
          v2 (get-ice state :remote1 0)]
      (play-from-hand state :runner "Careful Planning")
      (click-card state :runner v1)
      (is (:prompt (get-runner)) "Can't target card in central server")
      (click-card state :runner v2)
      (core/rez state :corp v2)
      (is (not (:rezzed (refresh v2))) "Prevented remote ICE from rezzing")
      (take-credits state :runner)
      (core/rez state :corp (refresh v2))
      (is (:rezzed (refresh v2)) "Rez prevention of ICE ended")
      (take-credits state :corp)
      (play-from-hand state :runner "Careful Planning")
      (click-card state :runner pad)
      (core/rez state :corp pad)
      (is (not (:rezzed (refresh pad))) "Prevented remote server contents from rezzing")
      (take-credits state :runner)
      (core/rez state :corp (refresh pad))
      (is (:rezzed (refresh pad)) "Rez prevention of asset ended"))))

(deftest cbi-raid
  ;; CBI Raid - Full test
  (do-game
    (new-game {:corp {:deck ["Caprice Nisei" "Adonis Campaign" "Quandary"
                             "Jackson Howard" "Global Food Initiative"]}
               :runner {:deck ["CBI Raid"]}})
    (take-credits state :corp)
    (is (= 5 (count (:hand (get-corp)))))
    (play-from-hand state :runner "CBI Raid")
    (is (= :hq (get-in @state [:run :server 0])))
    (run-successful state)
    (click-prompt state :corp (find-card "Caprice Nisei" (:hand (get-corp))))
    (click-prompt state :corp (find-card "Adonis Campaign" (:hand (get-corp))))
    (click-prompt state :corp (find-card "Quandary" (:hand (get-corp))))
    (click-prompt state :corp (find-card "Jackson Howard" (:hand (get-corp))))
    (click-prompt state :corp (find-card "Global Food Initiative" (:hand (get-corp))))
    ;; try starting over
    (click-prompt state :corp "Start over")
    (click-prompt state :corp (find-card "Global Food Initiative" (:hand (get-corp))))
    (click-prompt state :corp (find-card "Jackson Howard" (:hand (get-corp))))
    (click-prompt state :corp (find-card "Quandary" (:hand (get-corp))))
    (click-prompt state :corp (find-card "Adonis Campaign" (:hand (get-corp))))
    (click-prompt state :corp (find-card "Caprice Nisei" (:hand (get-corp)))) ;this is the top card of R&D
    (click-prompt state :corp "Done")
    (is (zero? (count (:hand (get-corp)))))
    (is (= 5 (count (:deck (get-corp)))))
    (is (= "Caprice Nisei" (:title (first (:deck (get-corp))))))
    (is (= "Adonis Campaign" (:title (second (:deck (get-corp))))))
    (is (= "Quandary" (:title (second (rest (:deck (get-corp)))))))
    (is (= "Jackson Howard" (:title (second (rest (rest (:deck (get-corp))))))))
    (is (= "Global Food Initiative" (:title (second (rest (rest (rest (:deck (get-corp)))))))))))

(deftest cold-read
  ;; Make a run, and place 4 on this card, which you may use only during this run.
  ;; When this run ends, trash 1 program (cannot be prevented) used during this run.
  (do-game
    (new-game {:corp {:deck [(qty "Blacklist" 3)]}
               :runner {:deck ["Imp" (qty "Cold Read" 2)]}})
    (play-from-hand state :corp "Blacklist" "New remote")
    (take-credits state :corp)
    (play-from-hand state :runner "Imp")
    (let [bl (get-content state :remote1 0)]
      (play-from-hand state :runner "Cold Read")
      (click-prompt state :runner "HQ")
      (is (= 4 (get-counters (find-card "Cold Read" (get-in @state [:runner :play-area])) :recurring)) "Cold Read has 4 counters")
      (run-successful state)
      (click-prompt state :runner "[Imp]: Trash card")
      (click-card state :runner (get-program state 0))
      (is (= 2 (count (:discard (get-runner)))) "Imp and Cold Read in discard")
      ; Cold Read works when Blacklist rezzed - #2378
      (core/rez state :corp bl)
      (play-from-hand state :runner "Cold Read")
      (click-prompt state :runner "HQ")
      (is (= 4 (get-counters (find-card "Cold Read" (get-in @state [:runner :play-area])) :recurring)) "Cold Read has 4 counters")
      (run-successful state))))

(deftest ^{:card-title "compile"}
  compile-test
  ;; Compile - Make a run, and install a program for free which is shuffled back into stack
  (testing "Basic test"
    (do-game
      (new-game {:runner {:deck ["Compile" "Gordian Blade"]}})
      (starting-hand state :runner ["Compile"])
      (take-credits state :corp)
      (core/gain state :runner :credit 10)
      (play-from-hand state :runner "Compile")
      (click-prompt state :runner "Archives")
      (click-prompt state :runner "OK")  ; notification that Compile must be clicked to install
      (let [compile-card (first (get-in @state [:runner :play-area]))]
        (card-ability state :runner compile-card 0)
        (click-prompt state :runner "Stack")
        (click-prompt state :runner (find-card "Gordian Blade" (:deck (get-runner))))
        (is (:installed (get-program state 0)) "Gordian Blade should be installed"))
      (let [deck (count (:deck (get-runner)))]
        (run-jack-out state)
        (is (= (inc deck) (count (:deck (get-runner)))) "Gordian Blade should be back in stack")
        (is (nil? (get-program state 0))))))
  (testing "with Self-modifying Code, neither SMC nor other card should be shuffled back in"
    (do-game
      (new-game {:runner {:deck ["Compile" "Clone Chip"
                                 (qty "Self-modifying Code" 3)]}})
      (starting-hand state :runner ["Compile" "Clone Chip"])
      (take-credits state :corp)
      (core/gain state :runner :credit 10)
      (play-from-hand state :runner "Clone Chip")
      (play-from-hand state :runner "Compile")
      (click-prompt state :runner "Archives")
      (click-prompt state :runner "OK")  ; notification that Compile must be clicked to install
      (let [compile-card (first (get-in @state [:runner :play-area]))
            clone-chip (get-hardware state 0)]
        (card-ability state :runner compile-card 0)
        (click-prompt state :runner "Stack")
        (click-prompt state :runner (find-card "Self-modifying Code" (:deck (get-runner))))
        (let [smc (get-program state 0)]
          (card-ability state :runner smc 0)
          (click-prompt state :runner (find-card "Self-modifying Code" (:deck (get-runner))))
          (card-ability state :runner clone-chip 0)
          (click-card state :runner (find-card "Self-modifying Code" (:discard (get-runner))))))
      (let [deck (count (:deck (get-runner)))]
        (run-jack-out state)
        (is (= deck (count (:deck (get-runner)))) "No card was shuffled back into the stack"))))
  (testing "vs ending the run via corp action. #3639"
    (do-game
      (new-game {:corp {:deck ["Ice Wall"]}
                 :runner {:deck ["Compile" "Gordian Blade"]}})
      (starting-hand state :runner ["Compile"])
      (play-from-hand state :corp "Ice Wall" "Archives")
      (let [iw (get-ice state :archives 0)]
        (core/rez state :corp iw)
        (take-credits state :corp)
        (core/gain state :runner :credit 10)
        (play-from-hand state :runner "Compile")
        (click-prompt state :runner "Archives")
        (click-prompt state :runner "OK")  ; notification that Compile must be clicked to install
        (let [compile-card (first (get-in @state [:runner :play-area]))]
          (card-ability state :runner compile-card 0)
          (click-prompt state :runner "Stack")
          (click-prompt state :runner (find-card "Gordian Blade" (:deck (get-runner))))
          (is (:installed (get-program state 0)) "Gordian Blade should be installed"))
        (let [deck (count (:deck (get-runner)))]
          (card-subroutine state :corp iw 0)
          (is (= (inc deck) (count (:deck (get-runner)))) "Gordian Blade should be back in stack")
          (is (nil? (get-program state 0))))))))

(deftest contaminate
  ;; Contaminate - add 3 virus counters to an installed runner card with no virus counters
  (testing "Basic test"
    (do-game
      (new-game {:runner {:deck ["Yusuf" "Chrome Parlor" (qty "Contaminate" 3)]}})
      (take-credits state :corp)
      (core/gain state :runner :credit 5 :click 2)
      (play-from-hand state :runner "Yusuf")
      (play-from-hand state :runner "Chrome Parlor")
      (let [yus (get-program state 0)
            cp (get-resource state 0)]
        (is (zero? (get-counters (refresh yus) :virus)) "Yusuf starts with 0 virus counters")
        (is (zero? (get-counters (refresh cp) :virus)) "Chrome Parlor starts with 0 virus counters")
        (play-from-hand state :runner "Contaminate")
        (click-card state :runner (refresh yus))
        (is (= 3 (get-counters (refresh yus) :virus)) "Yusuf has 3 counters after Contaminate")
        (play-from-hand state :runner "Contaminate")
        (click-card state :runner (refresh cp))
        (is (= 3 (get-counters (refresh cp) :virus)) "Chrome Parlor has 3 counters after Contaminate")
        (play-from-hand state :runner "Contaminate")
        (click-card state :runner (refresh yus))
        (click-prompt state :runner "Done")
        (is (= 3 (get-counters (refresh cp) :virus)) "Yusuf isn't selectable by Contaminate"))))
  (testing "Hivemind makes virus programs act like they have a virus counter"
    (do-game
      (new-game {:runner {:deck ["Aumakua" "Friday Chip" "Hivemind" "Contaminate"]}})
      (take-credits state :corp)
      (core/gain state :runner :credit 5 :click 2)
      (play-from-hand state :runner "Aumakua")
      (play-from-hand state :runner "Hivemind")
      (play-from-hand state :runner "Friday Chip")
      (let [aum (get-program state 0)
            fc (get-hardware state 0)]
        (is (zero? (get-counters (refresh aum) :virus)) "Aumakua starts with 0 virus counters (not counting Hivemind)")
        (is (zero? (get-counters (refresh fc) :virus)) "Friday Chip starts with 0 virus counters")
        (play-from-hand state :runner "Contaminate")
        (click-card state :runner (refresh aum))
        (click-card state :runner (refresh fc))
        (is (= 3 (get-counters (refresh fc) :virus)) "Friday Chip has 3 counters after Contaminate")
        (is (zero? (get-counters (refresh aum) :virus)) "Aumakua ends with 0 virus counters (not counting Hivemind)")))))

(deftest corporate-grant
  ;; Corporate "Grant" - First time runner installs a card, the corp loses 1 credit
  (testing "Basic test"
    (do-game
      (new-game {:runner {:deck ["Corporate \"Grant\"" (qty "Daily Casts" 2)]}})
      (take-credits state :corp)
      (core/gain state :runner :credit 5)
      (play-from-hand state :runner "Corporate \"Grant\"")
      (is (= 8 (:credit (get-corp))) "Corp starts with 8 credits")
      (play-from-hand state :runner "Daily Casts")
      (is (= 7 (:credit (get-corp))) "Corp loses 1 credit")
      (play-from-hand state :runner "Daily Casts")
      (is (empty? (:hand (get-runner))) "Played all cards in hand")
      (is (= 7 (:credit (get-corp))) "Corp doesn't lose 1 credit")))
  (testing "with Hayley Kaplan. Issue #3162"
    (do-game
      (new-game {:runner {:id "Hayley Kaplan: Universal Scholar"
                          :deck ["Corporate \"Grant\"" (qty "Clone Chip" 2)]}})
      (take-credits state :corp)
      (core/gain state :runner :credit 5)
      (play-from-hand state :runner "Corporate \"Grant\"")
      (is (= 8 (:credit (get-corp))) "Corp starts with 8 credits")
      (play-from-hand state :runner "Clone Chip")
      (click-prompt state :runner "Yes")
      (click-card state :runner (find-card "Clone Chip" (:hand (get-runner))))
      (is (= 7 (:credit (get-corp))) "Corp only loses 1 credit"))))

(deftest corporate-scandal
  ;; Corporate Scandal - Corp has 1 additional bad pub even with 0
  (do-game
    (new-game {:corp {:deck ["Elizabeth Mills"]}
               :runner {:deck ["Corporate Scandal" "Activist Support"
                               "Raymond Flint" "Investigative Journalism"]}})
    (play-from-hand state :corp "Elizabeth Mills" "New remote")
    (take-credits state :corp)
    (core/gain state :runner :credit 5 :click 1)
    (play-from-hand state :runner "Raymond Flint")
    (play-from-hand state :runner "Corporate Scandal")
    (is (empty? (:prompt (get-runner))) "No BP taken, so no HQ access from Raymond")
    (play-from-hand state :runner "Investigative Journalism")
    (is (= "Investigative Journalism" (:title (get-resource state 1))) "IJ able to be installed")
    (run-on state "HQ")
    (is (= 1 (:run-credit (get-runner))) "1 run credit from bad publicity")
    (run-jack-out state)
    (play-from-hand state :runner "Activist Support")
    (take-credits state :runner)
    (let [em (get-content state :remote1 0)]
      (core/rez state :corp em)
      (is (= 1 (:has-bad-pub (get-corp))) "Corp still has BP")
      (take-credits state :corp)
      (is (zero? (:bad-publicity (get-corp))) "Corp has BP, didn't take 1 from Activist Support"))))

(deftest credit-kiting
  ;; Credit Kiting - After successful central run lower install cost by 8 and gain a tag
  (do-game
    (new-game {:corp {:deck ["PAD Campaign" "Ice Wall"]}
               :runner {:deck ["Credit Kiting" "Femme Fatale"]}})
    (play-from-hand state :corp "PAD Campaign" "New remote")
    (play-from-hand state :corp "Ice Wall" "R&D")
    (take-credits state :corp)
    (run-empty-server state "Server 1")
    (click-prompt state :runner "No action")
    (play-from-hand state :runner "Credit Kiting")
    (is (= 3 (:click (get-runner))) "Card not played, successful run on central not made")
    (run-empty-server state "HQ")
    (play-from-hand state :runner "Credit Kiting")
    (click-card state :runner (find-card "Femme Fatale" (:hand (get-runner))))
    (is (= 4 (:credit (get-runner))) "Femme Fatale only cost 1 credit")
    (testing "Femme Fatale can still target ice when installed with Credit Kiting, issue #3715"
      (let [iw (get-ice state :rd 0)]
        (click-card state :runner iw)
        (is (:icon (refresh iw)) "Ice Wall has an icon")))
    (is (= 1 (count-tags state)) "Runner gained a tag")))

(deftest data-breach
  ;; Data Breach
  (testing "Basic test"
    (do-game
      (new-game {:runner {:deck [(qty "Data Breach" 3)]}})
      (starting-hand state :corp ["Hedge Fund"])
      (take-credits state :corp)
      (play-from-hand state :runner "Data Breach")
      (core/no-action state :corp nil)
      (run-successful state)
      (click-prompt state :runner "No action")
      (click-prompt state :runner "Yes")
      (is (= [:rd] (get-in @state [:run :server])) "Second run on R&D triggered")
      (core/no-action state :corp nil)
      (run-successful state)
      (click-prompt state :runner "No action")
      (is (empty? (:prompt (get-runner))) "No prompt to run a third time")
      (is (not (:run @state)) "Run is over")
      (play-from-hand state :runner "Data Breach")
      (run-jack-out state)
      (is (empty? (:prompt (get-runner))) "No option to run again on unsuccessful run")))
  (testing "FAQ 4.1 - ensure runner gets choice of activation order"
    (do-game
      (new-game {:runner {:deck ["Doppelgänger" (qty "Data Breach" 3)]}})
      (take-credits state :corp)
      (play-from-hand state :runner "Doppelgänger")
      (play-from-hand state :runner "Data Breach")
      (core/no-action state :corp nil)
      (run-successful state)
      ; (click-prompt state :runner "No action")
      (click-prompt state :runner "Doppelgänger")
      (click-prompt state :runner "Yes")
      (click-prompt state :runner "HQ")
      (is (:run @state) "New run started")
      (is (= [:hq] (:server (:run @state))) "Running on HQ via Doppelgänger")
      (core/no-action state :corp nil)
      (run-successful state)
      (click-prompt state :runner "No action")
      (click-prompt state :runner "Yes")
      (is (= [:rd] (get-in @state [:run :server])) "Second Data Breach run on R&D triggered")
      (core/no-action state :corp nil)
      (run-successful state))))

(deftest deja-vu
  ;; Deja Vu - recur one non-virus or two virus cards
  (do-game
    (new-game {:runner {:deck [(qty "Déjà Vu" 2)
                               "Cache"
                               "Datasucker"
                               "Dirty Laundry"]}})
    (take-credits state :corp 3) ; pass to runner's turn
    (trash-from-hand state :runner "Cache")
    (trash-from-hand state :runner "Datasucker")
    (trash-from-hand state :runner "Dirty Laundry")
    (is (= 2 (count (:hand (get-runner)))) "Two cards in hand prior to playing Déjà Vu")
    (play-from-hand state :runner "Déjà Vu")
    (click-prompt state :runner (find-card "Dirty Laundry" (:discard (get-runner))))
    (is (empty? (:prompt (get-runner))) "Recurring a non-virus card stops Déjà Vu prompting further")
    (is (= 2 (count (:hand (get-runner)))) "Two cards in after playing Déjà Vu")
    (play-from-hand state :runner "Déjà Vu")
    (click-prompt state :runner (find-card "Cache" (:discard (get-runner))))
    (is (seq (:prompt (get-runner))) "Recurring a virus card causes Déjà Vu to prompt for second virus to recur")
    (click-prompt state :runner (find-card "Datasucker" (:discard (get-runner))))
    (is (= 3 (count (:hand (get-runner)))) "Three cards in after playing second Déjà Vu")))

(deftest demolition-run
  ;; Demolition Run - Trash at no cost
  (do-game
    (new-game {:corp {:deck ["False Lead"
                             "Shell Corporation"
                             (qty "Hedge Fund" 3)]}
               :runner {:deck ["Demolition Run"]}})
    (core/move state :corp (find-card "False Lead" (:hand (get-corp))) :deck) ; put False Lead back in R&D
    (play-from-hand state :corp "Shell Corporation" "R&D") ; install upgrade with a trash cost in root of R&D
    (take-credits state :corp 2) ; pass to runner's turn by taking credits
    (play-from-hand state :runner "Demolition Run")
    (is (= 3 (:credit (get-runner))) "Paid 2 credits for the event")
    (click-prompt state :runner "R&D")
    (is (= [:rd] (get-in @state [:run :server])) "Run initiated on R&D")
    (run-successful state)
    (click-prompt state :runner "Unrezzed upgrade in R&D")
    (click-prompt state :runner "[Demolition Run]: Trash card")
    (is (= 3 (:credit (get-runner))) "Trashed Shell Corporation at no cost")
    (click-prompt state :runner "Card from deck")
    (click-prompt state :runner "[Demolition Run]: Trash card")
    (is (zero? (:agenda-point (get-runner))) "Didn't steal False Lead")
    (is (= 2 (count (:discard (get-corp)))) "2 cards in Archives")
    (is (empty? (:prompt (get-runner))) "Run concluded")))

(deftest deuces-wild
  ;; Deuces Wild
  (do-game
    (new-game {:corp {:deck ["Wraparound"
                             "The Future Perfect"]}
               :runner {:deck [(qty "Deuces Wild" 2) (qty "Sure Gamble" 3)]}})
    (play-from-hand state :corp "Wraparound" "New remote")
    (take-credits state :corp)
    (starting-hand state :runner ["Deuces Wild" "Deuces Wild"])
    (play-from-hand state :runner "Deuces Wild")
    (click-prompt state :runner "Gain 3 [Credits]")
    (is (= 6 (:credit (get-runner))) "Gained 1 net credit")
    (click-prompt state :runner "Draw 2 cards")
    (is (= 3 (count (:hand (get-runner)))) "Drew 2 cards")
    (is (empty? (:prompt (get-runner))) "Deuces Wild not showing a third choice option")
    (play-from-hand state :runner "Deuces Wild")
    (click-prompt state :runner "Expose 1 ice and make a run")
    (click-card state :runner (get-ice state :remote1 0))
    (click-prompt state :runner "HQ")
    (is (empty? (:prompt (get-runner))) "Deuces prompt not queued")
    (run-continue state)
    (run-successful state)
    (is (= 2 (count (:prompt (get-runner)))) "Deuces prompt not queued")
    (click-prompt state :corp "0 [Credits]")
    (click-prompt state :runner "0 [Credits]")
    (click-prompt state :runner "Steal")
    (is (= 1 (count (:scored (get-runner)))) "TFP stolen")
    (core/gain-tags state :runner 1)
    (is (= 1 (count-tags state)) "Runner has 1 tag")
    (click-prompt state :runner "Remove 1 tag")
    (is (zero? (count-tags state)))))

(deftest direct-access
  ;; Direct Access - Make a run where both IDs are blank
  (testing "Direct Access/Employee Strike interaction"
    (do-game
     (new-game {:runner {:deck ["Direct Access" "Employee Strike"]
                         :id "Alice Merchant: Clan Agitator"}
                :corp {:deck [(qty "PAD Campaign" 3)]
                       :id "Jinteki: Replicating Perfection"}})
     (play-from-hand state :corp "PAD Campaign" "New remote")
     (take-credits state :corp)
     (play-from-hand state :runner "Direct Access")
     (click-prompt state :runner "Server 1")
     (is (= :remote1 (get-in @state [:run :server 0])) "Running on remote vs RP")
     (run-successful state)
     (click-prompt state :runner "No action")
     (click-prompt state :runner "Yes")
     (is (= "Direct Access" (-> (get-runner) :deck first :title)) "Direct Access shuffled into stack")
     (run-on state "Server 1")
     (is (and (= 3 (:click (get-runner))) (not (:run @state))) "RP prevented running on remote")
     (core/click-draw state :runner 1)
     (play-from-hand state :runner "Direct Access")
     (click-prompt state :runner "Archives")
     (run-successful state)
     (is (empty? (:prompt (get-corp))) "Corp not forced to discard for Alice")
     (click-prompt state :runner "Yes")
     (core/click-draw state :runner 1)
     (take-credits state :runner)
     (take-credits state :corp)
     (play-from-hand state :runner "Employee Strike")
     (play-from-hand state :runner "Direct Access")
     (click-prompt state :runner "Server 1")
     (run-successful state)
     (click-prompt state :runner "No action")
     (click-prompt state :runner "No")
     (is (= "Direct Access" (-> (get-runner) :discard first :title)) "Direct Access discarded")
     (run-on state "Server 1")
     (is (:run @state) "RP blank, so did not prevent running on remote")
     (take-credits state :runner)
     (take-credits state :corp)
     (run-on state "Archives")
     (run-successful state)
     (is (changes-val-macro 1 (count (:discard (get-corp)))
                            "Alice not permanently blanked"
                            (run-successful state)
                            (click-prompt state :corp (find-card "PAD Campaign" (:hand (get-corp))))))))
  (testing "Direct Access autoresolve"
    (do-game
     (new-game {:runner {:deck ["Direct Access"]
                         :id "Valencia Estevez: The Angel of Cayambe"}
                :corp {:deck [(qty "Rashida Jaheem" 3) "Hedge Fund"]
                       :id "Industrial Genomics: Growing Solutions"}})
     (dotimes [_ 3]
       (play-from-hand state :corp "Rashida Jaheem" "New remote"))
     (trash-from-hand state :corp "Hedge Fund")
     (take-credits state :corp)
     (play-from-hand state :runner "Direct Access")
     (click-prompt state :runner "Server 1")
     (card-ability state :runner (first (get-in @state [:runner :play-area])) 0)
     (click-prompt state :runner "Always") ; toggle Direct Access to always reshuffle
     (run-successful state)
     (click-prompt state :runner "Pay 1 [Credits] to trash")
     (is (empty? (:prompt (get-runner))) "Direct Access prompt autoresolved")
     (is (= "Direct Access" (-> (get-runner) :deck first :title)) "Direct Access reshuffled into deck")
     (is (= 4 (:credit (get-runner))) "1 BP cred spent to trash Rashida, as IG is blank") ; 1 cred spent on play cost
     (core/click-draw state :runner 1)
     (play-from-hand state :runner "Direct Access")
     (click-prompt state :runner "Server 2")
     (run-successful state)
     (click-prompt state :runner "Pay 1 [Credits] to trash")
     (is (empty? (:prompt (get-runner))) "Direct Access remembered its autoresolve setting and autoresolved")
     (is (= "Direct Access" (-> (get-runner) :deck first :title)) "Direct Access reshuffled into deck")
     (is (= 3 (:credit (get-runner))) "1 BP cred spent to trash Rashida, as IG is blank") ; 1 cred spent on play cost
     (run-empty-server state "Server 3")
     (click-prompt state :runner "Pay 2 [Credits] to trash")
     (is (= 2 (:credit (get-runner))) "1 BP cred + 1 real cred spent on trashing Rashida, as IG is active blank"))))

(deftest dirty-laundry
  ;; Dirty Laundry - Gain 5 credits at the end of the run if it was successful
  (do-game
    (new-game {:runner {:deck [(qty "Dirty Laundry" 2)]}})
    (take-credits state :corp)
    (play-from-hand state :runner "Dirty Laundry")
    (click-prompt state :runner "Archives")
    (run-successful state)
    (is (= 8 (:credit (get-runner))) "Gained 5 credits")
    (play-from-hand state :runner "Dirty Laundry")
    (click-prompt state :runner "Archives")
    (run-jack-out state)
    (is (= 6 (:credit (get-runner))) "Run unsuccessful; gained no credits")))

(deftest diversion-of-funds
  ;; Diversion of Funds
  (testing "Use ability"
    (do-game
      (new-game {:runner {:deck [(qty "Diversion of Funds" 3)]}})
      (take-credits state :corp)
      (is (= 8 (:credit (get-corp))) "Corp has 8 credits")
      ;; play Diversion of Funds, use ability
      (play-from-hand state :runner "Diversion of Funds")
      (run-successful state)
      (click-prompt state :runner "Replacement effect")
      (is (= 9 (:credit (get-runner))) "Runner netted 4 credits")
      (is (= 3 (:credit (get-corp))) "Corp lost 5 credits")
      (is (not (:run @state)) "Run finished")))
  (testing "Access"
    (do-game
      (new-game {:runner {:deck [(qty "Diversion of Funds" 3)]}})
      (take-credits state :corp) ; pass to runner's turn by taking credits
      (is (= 8 (:credit (get-corp))) "Corp has 8 credits")
      ;; play Diversion, do not use ability
      (play-from-hand state :runner "Diversion of Funds")
      (run-successful state)
      (click-prompt state :runner "Access cards")
      (click-prompt state :runner "No action")
      (is (empty? (:prompt (get-runner))) "Prompt is closed")
      (is (= 4 (:credit (get-runner))) "Runner is down a credit")
      (is (= 8 (:credit (get-corp))) "Corp did not lose any credits")
      (is (not (:run @state)) "Run finished"))))

(deftest divide-and-conquer
  ;; Divide and Conquer
  (testing "Basic test"
    (do-game
      (new-game {:corp {:deck ["Hostile Takeover" (qty "Ice Wall" 100)]}
                 :runner {:deck ["Divide and Conquer"]}})
      (starting-hand state :corp ["Hostile Takeover" "Ice Wall" "Ice Wall"])
      (trash-from-hand state :corp "Ice Wall")
      (trash-from-hand state :corp "Ice Wall")
      (take-credits state :corp)
      (play-from-hand state :runner "Divide and Conquer")
      (run-successful state)
      (click-prompt state :runner "Steal")
      (click-prompt state :runner "No action")
      (is (= 4 (-> (get-runner) :register :last-run core/total-cards-accessed)) "Runner should access 2 cards in Archives, 1 in R&D, and 1 in HQ")))
  (testing "with The Turning Wheel counters"
    (do-game
      (new-game {:corp {:deck ["Hostile Takeover" (qty "Ice Wall" 100)]}
                 :runner {:deck ["Divide and Conquer" "The Turning Wheel"]}})
      (starting-hand state :corp (concat ["Hostile Takeover"]
                                         (repeat 4 "Ice Wall")))
      (trash-from-hand state :corp "Ice Wall")
      (trash-from-hand state :corp "Ice Wall")
      (take-credits state :corp)
      (play-from-hand state :runner "The Turning Wheel")
      (let [ttw (get-resource state 0)]
        (core/add-counter state :runner ttw :power 4)
        (play-from-hand state :runner "Divide and Conquer")
        (card-ability state :runner ttw 0)
        (card-ability state :runner ttw 1)
        (run-successful state)
        ;; HQ
        (dotimes [_ 2]
          (click-prompt state :runner "Card from hand")
          (click-prompt state :runner (-> (prompt-map :runner) :choices first)))
        ;; R&D
        (dotimes [_ 2]
          (click-prompt state :runner "Card from deck")
          (click-prompt state :runner "No action"))
        (is (empty? (:prompt (get-runner))) "No prompts after all accesses are complete")
        (is (= 1 (-> (get-runner) :register :last-run (core/access-bonus-count :rd)))
            "The Turning Wheel should provide 1 additional access on R&D")
        (is (= 1 (-> (get-runner) :register :last-run (core/access-bonus-count :hq)))
            "The Turning Wheel should provide 1 additional access on HQ")
        (is (= 6 (-> (get-runner) :register :last-run core/total-cards-accessed))
            "Runner should access 2 cards in Archives, 1 + 1 in R&D, and 1 + 1 in HQ"))))
  (testing "The Turning Wheel gains counters after using D&C. Issue #3810"
    (do-game
      (new-game {:corp {:deck [(qty "Ice Wall" 100)]}
                 :runner {:deck ["Divide and Conquer" "The Turning Wheel"]}})
      (starting-hand state :corp ["Ice Wall" "Ice Wall" "Ice Wall"])
      (trash-from-hand state :corp "Ice Wall")
      (trash-from-hand state :corp "Ice Wall")
      (take-credits state :corp)
      (play-from-hand state :runner "The Turning Wheel")
      (let [ttw (get-resource state 0)
            counters (get-counters (refresh ttw) :power)]
        (play-from-hand state :runner "Divide and Conquer")
        (run-successful state)
        (click-prompt state :runner "No action")
        (click-prompt state :runner "No action")
        (is (= counters (get-counters (refresh ttw) :power)) "Gains no counters")
        (run-empty-server state "R&D")
        (click-prompt state :runner "No action")
        (is (= (+ 1 counters) (get-counters (refresh ttw) :power)) "Gains 1 counters"))))
  (testing "vs Nisei Mk II. Issue #3803"
    (do-game
      (new-game {:corp {:deck ["Nisei MK II" (qty "Ice Wall" 100)]}
                 :runner {:deck ["Divide and Conquer"]}})
      (starting-hand state :corp ["Nisei MK II" "Ice Wall" "Ice Wall"])
      (trash-from-hand state :corp "Ice Wall")
      (trash-from-hand state :corp "Ice Wall")
      (play-and-score state "Nisei MK II")
      (let [scored-nisei (get-scored state :corp 0)]
        (take-credits state :corp)
        (play-from-hand state :runner "Divide and Conquer")
        (run-phase-43 state)
        (card-ability state :corp (refresh scored-nisei) 0)
        (click-prompt state :corp "Done") ; close 4.3 corp
        (is (nil? (-> @state :runner :prompt first)) "No access prompts for runner")
        (is (not (:run @state)) "Run ended by using Nisei counter")
        (is (zero? (-> (get-runner) :register :last-run core/total-cards-accessed))
            "Runner should access 0 cards"))))
  (testing "interaction with Black Hat. Issue #3798"
    (do-game
      (new-game {:corp {:deck ["Hostile Takeover" (qty "Ice Wall" 100)]}
                 :runner {:deck ["Divide and Conquer" "Black Hat"]
                          :credits 10}})
      (starting-hand state :corp (concat "Hostile Takeover" (repeat 5 "Ice Wall")))
      (trash-from-hand state :corp "Ice Wall")
      (take-credits state :corp)
      (core/gain state :runner :click 10)
      (play-from-hand state :runner "Black Hat")
      (click-prompt state :corp "0")
      (click-prompt state :runner "5")
      (play-from-hand state :runner "Divide and Conquer")
      (run-successful state)
      (dotimes [_ 3]
        (click-prompt state :runner "Card from hand")
        (click-prompt state :runner (-> (prompt-map :runner) :choices first)))
      (dotimes [_ 3]
        (click-prompt state :runner "Card from deck")
        (click-prompt state :runner (-> (prompt-map :runner) :choices first)))
      (is (empty? (:prompt (get-runner))) "No prompts after all accesses are complete")
      (is (= 7 (-> (get-runner) :register :last-run core/total-cards-accessed))))))

(deftest drive-by
  ;; Drive By - Expose card in remote server and trash if asset or upgrade
  (testing "Basic test"
    (do-game
      (new-game {:corp {:deck [(qty "Eve Campaign" 2)
                               "Product Placement"
                               "Project Atlas"]}
                 :runner {:deck [(qty "Drive By" 2)]}})
      (core/gain state :corp :click 1)
      (play-from-hand state :corp "Eve Campaign" "New remote")
      (play-from-hand state :corp "Eve Campaign" "New remote")
      (play-from-hand state :corp "Project Atlas" "New remote")
      (play-from-hand state :corp "Product Placement" "HQ")
      (take-credits state :corp)
      (let [eve1 (get-content state :remote1 0)
            eve2 (get-content state :remote2 0)
            atl (get-content state :remote3 0)
            pp (get-content state :hq 0)]
        (core/rez state :corp eve1)
        (play-from-hand state :runner "Drive By")
        (click-card state :runner pp)
        (is (= 1 (count (get-in @state [:corp :servers :hq :content])))
            "Upgrades in root of central servers can't be targeted")
        (click-card state :runner (refresh eve1))
        (is (= 1 (count (get-in @state [:corp :servers :remote1 :content])))
            "Rezzed cards can't be targeted")
        (click-card state :runner eve2)
        (is (= 2 (:click (get-runner))) "Spent 2 clicks")
        (is (and (= 1 (count (:discard (get-corp))))
                 (= 5 (:credit (get-runner))))
            "Eve trashed at no cost")
        (is (nil? (get-in @state [:corp :servers :remote2 :content])) "Server 2 no longer exists")
        (play-from-hand state :runner "Drive By")
        (click-card state :runner atl)
        (is (zero? (:click (get-runner))) "Runner has 0 clicks left")
        (is (= 1 (count (get-in @state [:corp :servers :remote3 :content])))
            "Project Atlas not trashed from Server 3"))))
  (testing "Psychic Field trashed after psi game. Issue #2127."
    (do-game
      (new-game {:corp {:deck ["Psychic Field"]}
                 :runner {:deck [(qty "Drive By" 3)]}})
      (play-from-hand state :corp "Psychic Field" "New remote")
      (take-credits state :corp)
      (play-from-hand state :runner "Drive By")
      (click-card state :runner (get-content state :remote1 0))
      (click-prompt state :corp "0 [Credits]")
      (click-prompt state :runner "1 [Credits]")
      (is (empty? (get-content state :remote1)) "Psychic Field trashed")))
  (testing "Turn on reprisal cards. Issue #3755."
    (do-game
      (new-game {:corp {:deck ["PAD Campaign"]}
                 :runner {:deck ["Drive By"]}})
      (play-from-hand state :corp "PAD Campaign" "New remote")
      (take-credits state :corp)
      (play-from-hand state :runner "Drive By")
      (click-card state :runner "PAD Campaign")
      (is (empty? (get-content state :remote1)) "PAD Campaign trashed")
      (is (get-in (get-runner) [:register :trashed-card]) "Registered as runner trashed a card"))))

(deftest early-bird
  ;; Early Bird - Priority, make a run and gain a click
  (do-game
    (new-game {:runner {:deck ["Early Bird"]}})
    (take-credits state :corp)
    (run-empty-server state "Archives")
    (play-from-hand state :runner "Early Bird")
    (is (= 3 (:click (get-runner))) "Card not played, Early Bird priority restriction")
    (take-credits state :runner)
    (take-credits state :corp)
    (play-from-hand state :runner "Early Bird")
    (click-prompt state :runner "Archives")
    (is (= 4 (:click (get-runner))) "Early Bird gains click")))

(deftest embezzle
  ;; Embezzle
  (testing "Basic test"
    (do-game
      (new-game {:corp {:deck ["Ice Wall" "Archer"]}
                 :runner {:deck ["Embezzle"]}})
      (take-credits state :corp)
      (is (= 5 (:credit (get-runner))))
      (play-run-event state (first (:hand (get-runner))) :hq)
      (click-prompt state :runner "ICE")
      (is (= 2 (count (:discard (get-corp)))) "HQ card trashed")
      (is (= 12 (:credit (get-runner))))))
  (testing "Check that trashed cards are trashed face-up"
    (do-game
      (new-game {:corp {:deck ["Ice Wall"]}
                 :runner {:deck ["Embezzle"]}})
      (take-credits state :corp)
      (is (= 5 (:credit (get-runner))))
      (play-run-event state (first (:hand (get-runner))) :hq)
      (click-prompt state :runner "ICE")
      (is (= 1 (count (:discard (get-corp)))) "HQ card trashed")
      (is (:seen (first (:discard (get-corp)))) "Trashed card is registered as seen")
      (is (= 8 (:credit (get-runner)))))))

(deftest emergent-creativity
  ;; Emergent Creativty - Double, discard programs/hardware from grip, install from heap
  (do-game
    (new-game {:runner {:deck ["Emergent Creativity" "Paperclip"
                               "Heartbeat" "Gordian Blade" "Test Run"]}})
    (starting-hand state :runner ["Emergent Creativity" "Heartbeat" "Gordian Blade" "Test Run"])
    (take-credits state :corp)
    (play-from-hand state :runner "Emergent Creativity")
    (click-card state :runner (find-card "Heartbeat" (:hand (get-runner))))
    (click-card state :runner (find-card "Gordian Blade" (:hand (get-runner))))
    (click-prompt state :runner "Done")
    (click-prompt state :runner (find-card "Paperclip" (:deck (get-runner))))
    (is (= 3 (:credit (get-runner))) "Offset cost of installing Paperclip")
    (is (zero? (count (:deck (get-runner)))) "Installed from heap")
    (is (= 3 (count (:discard (get-runner)))) "Discard is 3 cards - EC, Heartbeat, GB")
    (is (= 2 (:click (get-runner))) "Emergent Creativity is a Double event")))

(deftest employee-strike
  ;; Employee Strike
  (testing "vs Blue Sun, suppress Step 1.2"
    (do-game
      (new-game {:corp {:id "Blue Sun: Powering the Future"
                        :deck ["Ice Wall"]}
                 :runner {:deck ["Employee Strike" "Scrubbed"]}})
      (play-from-hand state :corp "Ice Wall" "HQ")
      (core/rez state :corp (get-ice state :hq 0))
      (take-credits state :corp)
      (play-from-hand state :runner "Employee Strike")
      (take-credits state :runner)
      (is (not (:corp-phase-12 @state)) "Employee Strike suppressed Blue Sun step 1.2")))
  (testing "vs PU/Philotic - test for #2688"
    (do-game
      (new-game {:corp {:id "Jinteki: Potential Unleashed"
                        :deck ["Philotic Entanglement" (qty "Braintrust" 2)]}
                 :runner {:deck [(qty "Employee Strike" 10)]}})
      (play-from-hand state :corp "Braintrust" "New remote")
      (play-from-hand state :corp "Braintrust" "New remote")
      (take-credits state :corp)
      (run-empty-server state "Server 1")
      (click-prompt state :runner "Steal")
      (run-empty-server state "Server 2")
      (click-prompt state :runner "Steal")
      (play-from-hand state :runner "Employee Strike")
      (take-credits state :runner)
      (play-from-hand state :corp "Philotic Entanglement" "New remote")
      (score-agenda state :corp (get-content state :remote3 0))
      (is (= 3 (count (:discard (get-runner))))
          "Discard is 3 cards - 2 from Philotic, 1 EStrike.  Nothing from PU mill"))))

(deftest encore
  ;; Encore - Run all 3 central servers successfully to take another turn.  Remove Encore from game.
  (testing "Basic test"
    (do-game
      (new-game {:corp {:deck ["Hedge Fund"]}
                 :runner {:deck ["Encore"]}})
      (play-from-hand state :corp "Hedge Fund")
      (take-credits state :corp)
      (run-empty-server state "Archives")
      (run-empty-server state "R&D")
      (run-empty-server state "HQ")
      (play-from-hand state :runner "Encore")
      (is (= 1 (count (:rfg (get-runner)))) "Encore removed from game")
      (take-credits state :runner)
      (take-credits state :runner)
      ; only get one extra turn
      (take-credits state :runner)
      (is (= 9 (:credit (get-runner))))))
  (testing "2 encores in a 5 click turn results in 2 extra turns"
    (do-game
      (new-game {:corp {:deck ["Hedge Fund"]}
                 :runner {:deck [(qty "Encore" 2)]}})
      (play-from-hand state :corp "Hedge Fund")
      (take-credits state :corp)
      (core/gain state :runner :click 1)
      (run-empty-server state "Archives")
      (run-empty-server state "R&D")
      (run-empty-server state "HQ")
      (play-from-hand state :runner "Encore")
      (play-from-hand state :runner "Encore")
      (is (= 2 (count (:rfg (get-runner)))) "2 Encores removed from game")
      (take-credits state :runner)
      (take-credits state :runner)
      ;; Two extra turns
      (take-credits state :runner)
      (is (= 13 (:credit (get-runner)))))))

(deftest eureka
  ;; Eureka! - Install the program but trash the event
  (do-game
    (new-game {:runner {:deck [(qty "Eureka!" 2) "Torch" "Sure Gamble"]}})
    (take-credits state :corp)
    (core/gain state :runner :credit 1)
    (core/move state :runner (find-card "Torch" (:hand (get-runner))) :deck)
    (play-from-hand state :runner "Eureka!")
    (click-prompt state :runner "Yes")
    (is (= 3 (:credit (get-runner))))
    (is (= 1 (count (get-program state))))
    (core/move state :runner (find-card "Sure Gamble" (:hand (get-runner))) :deck)
    (play-from-hand state :runner "Eureka!")
    (is (zero? (:credit (get-runner))))
    (is (= 3 (count (:discard (get-runner)))))))

(deftest exploratory-romp
  ;; Exploratory Romp - Remove advancements from card instead of accessing
  (testing "Basic test"
    (do-game
      (new-game {:corp {:deck ["TGTBT"]}
                 :runner {:deck ["Exploratory Romp"]}})
      (play-from-hand state :corp "TGTBT" "New remote")
      (let [tg (get-content state :remote1 0)]
        (advance state tg 2)
        (take-credits state :corp)
        (play-from-hand state :runner "Exploratory Romp")
        (click-prompt state :runner "Server 1")
        (run-successful state)
        (click-prompt state :runner "Replacement effect")
        (click-prompt state :runner "2")
        (click-card state :runner (refresh tg))
        (is (zero? (count-tags state)) "No tags, didn't access TGTBT")
        (is (zero? (get-counters (refresh tg) :advancement)) "Advancements removed"))))
  (testing "Don't remove more than the existing number of advancement tokens"
    (do-game
      (new-game {:corp {:deck ["TGTBT"]}
                 :runner {:deck ["Exploratory Romp"]}})
      (play-from-hand state :corp "TGTBT" "New remote")
      (let [tg (get-content state :remote1 0)]
        (advance state tg 2)
        (take-credits state :corp)
        (play-from-hand state :runner "Exploratory Romp")
        (click-prompt state :runner "Server 1")
        (run-successful state)
        (click-prompt state :runner "Replacement effect")
        (click-prompt state :runner "3")
        (click-card state :runner (refresh tg))
        (is (zero? (count-tags state)) "No tags, didn't access TGTBT")
        (is (zero? (get-counters (refresh tg) :advancement)) "Advancements removed")))))

(deftest falsified-credentials
  ;; Falsified Credentials - Expose card in remote
  ;; server and correctly guess its type to gain 5 creds
  (testing "Basic test"
    (do-game
      (new-game {:corp {:deck [(qty "Eve Campaign" 2)
                               (qty "Product Placement" 2)
                               "Project Atlas"]}
                 :runner {:deck [(qty "Falsified Credentials" 3)]}})
      (core/gain state :corp :click 2)
      (play-from-hand state :corp "Eve Campaign" "New remote")
      (play-from-hand state :corp "Eve Campaign" "New remote")
      (play-from-hand state :corp "Project Atlas" "New remote")
      (play-from-hand state :corp "Product Placement" "HQ")
      (play-from-hand state :corp "Product Placement" "Server 3")
      (take-credits state :corp)
      (let [eve1 (get-content state :remote1 0)
            eve2 (get-content state :remote2 0)
            atl (get-content state :remote3 0)
            pp1 (get-content state :hq 0)
            pp2 (get-content state :remote3 1)]
        (core/rez state :corp eve1)
        (play-from-hand state :runner "Falsified Credentials")
        (click-prompt state :runner "Asset")
        (click-card state :runner (refresh eve1))
        (is (= 4 (:credit (get-runner)))
            "Rezzed cards can't be targeted")
        (click-card state :runner eve2)
        (is (= 3 (:click (get-runner))) "Spent 1 click")
        (is (= 9 (:credit (get-runner))) "Gained 5 creds for guessing asset correctly")
        (play-from-hand state :runner "Falsified Credentials")
        (click-prompt state :runner "Upgrade")
        (click-card state :runner pp1)
        (is (= 8 (:credit (get-runner))) "Can't target cards in centrals")
        (click-card state :runner pp2)
        (is (= 13 (:credit (get-runner)))
            "Gained 5 creds for guessing upgrade correctly, even if server contains non-upgrade as well")
        (core/rez state :corp pp2)
        (play-from-hand state :runner "Falsified Credentials")
        (click-prompt state :runner "Agenda")
        (click-card state :runner atl)
        (is (= 17 (:credit (get-runner)))
            "Gained 5 credits for guessing agenda correctly, even with rezzed card in server"))))
  (testing "vs Zaibatsu Loyalty. If Falsified Credentials fails to expose, it grants no credits."
    (do-game
      (new-game {:corp {:deck ["Zaibatsu Loyalty" "Project Atlas"]}
                 :runner {:deck [(qty "Falsified Credentials" 2)]}})
      (play-from-hand state :corp "Project Atlas" "New remote")
      (play-from-hand state :corp "Zaibatsu Loyalty" "New remote")
      (take-credits state :corp)
      (let [atl (get-content state :remote1 0)
            zaibatsu (get-content state :remote2 0)]
        (core/rez state :corp zaibatsu)
        (play-from-hand state :runner "Falsified Credentials")
        (click-prompt state :runner "Agenda")
        (click-card state :runner atl)
        (click-prompt state :corp "Done")
        (is (= 9 (:credit (get-runner))) "An unprevented expose gets credits")
        (play-from-hand state :runner "Falsified Credentials")
        (click-prompt state :runner "Agenda")
        (click-card state :runner atl)
        (card-ability state :corp (refresh zaibatsu) 0) ; prevent the expose!
        (click-prompt state :corp "Done")
        (is (= 8 (:credit (get-runner))) "A prevented expose does not")))))

(deftest feint
  ;; Feint - bypass 2 pieces of ice on HQ, but access no cards
  (do-game
    (new-game {:runner {:deck ["Feint"]}})
    (take-credits state :corp)
    (play-from-hand state :runner "Feint")
    (run-successful state)
    (click-prompt state :runner "OK")
    (is (not (:run @state)) "Run is over")))

(deftest frantic-coding
  ;; Frantic Coding - Install 1 program, other 9 cards are trashed
  (testing "Basic test"
    (do-game
      (new-game {:runner {:deck ["Frantic Coding" "Torch" "Corroder"
                                 "Magnum Opus" (qty "Daily Casts" 2) (qty "Sure Gamble" 2)
                                 "John Masanori" "Amped Up" "Wanton Destruction"]}})
      (starting-hand state :runner ["Frantic Coding"])
      (take-credits state :corp)
      (play-from-hand state :runner "Frantic Coding")
      (click-prompt state :runner "OK")
      (let [get-prompt (fn [] (first (#(get-in @state [:runner :prompt]))))
            prompt-names (fn [] (map :title (:choices (get-prompt))))]
        (is (= (list "Corroder" "Magnum Opus" nil) (prompt-names)) "No Torch in list because can't afford")
        (is (= 2 (:credit (get-runner))))
        (is (= 1 (count (:discard (get-runner)))))
        (click-prompt state :runner (find-card "Magnum Opus" (:deck (get-runner))))
        (is (= 1 (count (get-program state))))
        (is (= 2 (:credit (get-runner))) "Magnum Opus installed for free")
        (is (= 10 (count (:discard (get-runner))))))))
  (testing "Don't install anything, all 10 cards are trashed"
    (do-game
      (new-game {:runner {:deck ["Frantic Coding" "Torch" "Corroder"
                                 "Magnum Opus" (qty "Daily Casts" 2) (qty "Sure Gamble" 2)
                                 "John Masanori" "Amped Up" "Wanton Destruction"]}})
      (starting-hand state :runner ["Frantic Coding"])
      (take-credits state :corp)
      (play-from-hand state :runner "Frantic Coding")
      (click-prompt state :runner "OK")
      (let [get-prompt (fn [] (first (#(get-in @state [:runner :prompt]))))
            prompt-names (fn [] (map :title (:choices (get-prompt))))]
        (is (= (list "Corroder" "Magnum Opus" nil) (prompt-names)) "No Torch in list because can't afford")
        (is (= 1 (count (:discard (get-runner)))))
        (click-prompt state :runner "No install")
        (is (zero? (count (get-program state))))
        (is (= 11 (count (:discard (get-runner)))))))))

(deftest freedom-through-equality
  ;; Move Freedom Through Equality to runner score on another steal
  ;; Check only one current used
  (do-game
    (new-game {:corp {:deck [(qty "Project Beale" 2)]}
               :runner {:deck ["Street Peddler" (qty "\"Freedom Through Equality\"" 3) "Sure Gamble"]}})
    (starting-hand state :runner ["Street Peddler"
                                  "\"Freedom Through Equality\""
                                  "\"Freedom Through Equality\""
                                  "Sure Gamble"])
    (play-from-hand state :corp "Project Beale" "New remote")
    (play-from-hand state :corp "Project Beale" "New remote")
    (take-credits state :corp)
    (play-from-hand state :runner "Street Peddler")
    (run-empty-server state "Server 1")
    (click-prompt state :runner "Steal")
    (is (= 1 (count (:scored (get-runner)))) "Freedom Through Equality not moved from Peddler to score area")
    (take-credits state :runner)
    (take-credits state :corp)
    (run-empty-server state "Server 2")
    (play-from-hand state :runner "Sure Gamble")
    (play-from-hand state :runner "\"Freedom Through Equality\"")
    (play-from-hand state :runner "\"Freedom Through Equality\"")
    (click-prompt state :runner "Steal")
    (is (= 3 (count (:scored (get-runner)))) "Freedom Through Equality moved to score area")
    (is (= 5 (:agenda-point (get-runner))) "Freedom Through Equality for 1 agenda point")))

(deftest freelance-coding-contract
  ;; Freelance Coding Contract - Gain 2 credits per program trashed from Grip
  (do-game
    (new-game {:runner {:deck ["Freelance Coding Contract"
                               "Paricia" "Cloak" "Inti"]}})
    (take-credits state :corp)
    (play-from-hand state :runner "Freelance Coding Contract")
    (click-card state :runner (find-card "Cloak" (:hand (get-runner))))
    (click-card state :runner (find-card "Paricia" (:hand (get-runner))))
    (click-card state :runner (find-card "Inti" (:hand (get-runner))))
    (click-prompt state :runner "Done")
    (is (= 3 (count (filter #(= (:type %) "Program") (:discard (get-runner)))))
        "3 programs in Heap")
    (is (= 11 (:credit (get-runner))) "Gained 6 credits from 3 trashed programs")))

(deftest game-day
  ;; Game Day - draw until at handsize
  (do-game
    (new-game {:runner {:deck [(qty "Game Day" 3)
                               (qty "Public Sympathy" 3)
                               (qty "Sure Gamble" 3)
                               (qty "Easy Mark" 3)]}})
    (take-credits state :corp)
    ;; move needed cards to hand -- in case they were not drawn
    (core/move state :runner (find-card "Game Day" (:deck (get-runner))) :hand)
    (core/move state :runner (find-card "Public Sympathy" (:deck (get-runner))) :hand)
    (play-from-hand state :runner "Public Sympathy")
    (is (= 7 (hand-size :runner)) "Runner hand size is 7")
    (play-from-hand state :runner "Game Day")
    (is (= 7 (count (:hand (get-runner)))) "Drew up to 7 cards")))

(deftest glut-cipher
  (do-game
    (new-game {:corp {:deck [(qty "Ice Wall" 3) (qty "Wraparound" 2) "Hedge Fund"]}
               :runner {:deck [(qty "Glut Cipher" 3)]}})
    (trash-from-hand state :corp "Ice Wall")
    (take-credits state :corp)
    (trash-from-hand state :corp "Ice Wall")
    (trash-from-hand state :corp "Hedge Fund")
    (is (= 3 (count (:discard (get-corp)))) "There are 3 cards in Archives")
    (play-from-hand state :runner "Glut Cipher")
    (is (= 3 (count (:discard (get-corp)))) "Glut Cipher did not fire when < 5 cards")
    (is (zero? (count (filter :seen (:discard (get-corp))))) "There are no faceup cards in Archives")
    (run-on state :archives)
    (run-successful state)
    (is (= 3 (count (filter :seen (:discard (get-corp))))) "There are 3 faceup cards in Archives")
    (trash-from-hand state :corp "Wraparound")
    (trash-from-hand state :corp "Wraparound")
    (trash-from-hand state :corp "Ice Wall")
    (is (= 3 (count (filter :seen (:discard (get-corp))))) "There are 3 faceup cards in Archives")
    (is (= 6 (count (:discard (get-corp)))) "There are 6 cards in Archives")
    (play-run-event state "Glut Cipher" :archives)
    (click-card state :corp (get-discarded state :corp 0))
    (click-card state :corp (get-discarded state :corp 1))
    (click-card state :corp (get-discarded state :corp 3))
    (is (:prompt (get-corp)) "There is still a prompt")
    (click-card state :corp (get-discarded state :corp 4))
    (click-card state :corp (get-discarded state :corp 5))
    (is (nil? (-> (get-corp) :prompt first)) "Selecting 5 cards closed prompt")
    (let [discard (:discard (get-corp))]
      (is (find-card "Hedge Fund" discard) "Hedge Fund is still in Archives")
      (is (= 6 (count discard)) "There are 6 cards in Archives")
      (is (= 1 (count (filter :seen discard))) "There is 1 seen card in Archives"))
    (is (zero? (count (:hand (get-corp)))) "There are no cards in hand")))

(deftest guinea-pig
  ;; Guinea Pig
  (do-game
    (new-game {:runner {:deck ["Guinea Pig" (qty "Sure Gamble" 3)]}})
    (take-credits state :corp)
    (play-from-hand state :runner "Guinea Pig")
    (is (= 11 (:credit (get-runner))) "Gained +6 credits from playing Guinea Pig")
    (is (empty? (:hand (get-runner))) "No cards left in grip, trashed all cards due to Guinea Pig")
    (is (= 4 (count (:discard (get-runner)))) "3 cards trashed from Guinea Pig + Guinea Pig itself")))

(deftest hacktivist-meeting
  ;; Hacktivist Meeting
  ;; Trash a random card from corp hand while active
  ;; Make sure it is not active when hosted on Peddler
  (do-game
    (new-game {:corp {:deck [(qty "Jeeves Model Bioroids" 2)
                             (qty "Jackson Howard" 2)]
                      :hand ["Jeeves Model Bioroids" "Jackson Howard" "Sundew"]
                      :credits 10}
               :runner {:hand ["Hacktivist Meeting"]}})
    (take-credits state :corp)
    (starting-hand state :runner ["Street Peddler" "Hacktivist Meeting"])
    (play-from-hand state :runner "Street Peddler")
    (take-credits state :runner)
    (play-from-hand state :corp "Jeeves Model Bioroids" "New remote")
    (play-from-hand state :corp "Jackson Howard" "New remote")
    (play-from-hand state :corp "Sundew" "New remote")
    (let [jeeves (get-content state :remote1 0)
          jackson (get-content state :remote2 0)
          sundew (get-content state :remote3 0)]
      (core/rez state :corp jeeves)
      (is (zero? (count (:discard (get-corp)))) "Nothing discarded to rez Jeeves - Hacktivist not active")
      (take-credits state :corp)
      (play-from-hand state :runner "Hacktivist Meeting")
      (core/rez state :corp jackson)
      (is (= 1 (count (:discard (get-corp)))) "Card discarded to rez Jackson - Hacktivist active")
      (core/rez state :corp sundew)
      (is (not (core/rezzed? (refresh sundew))) "Sundew is not rezzed as corp has no cards in hand")
      (is (= "Unable to pay for Sundew." (-> @state :corp :toast first :msg)) "Corp gets the correct toast"))))

(deftest high-stakes-job
  ;; High Stakes Job - run on server with at least 1 piece of unrezzed ice, gains 12 credits if successful
  (do-game
    (new-game {:corp {:deck ["Ice Wall"]}
               :runner {:deck ["High-Stakes Job"]}})
    (play-from-hand state :corp "Ice Wall" "HQ")
    (take-credits state :corp)
    (core/gain state :runner :credit 1)
    (is (= 6 (:credit (get-runner))) "Runner starts with 6 credits")
    (play-from-hand state :runner "High-Stakes Job")
    (click-prompt state :runner "HQ")
    (run-successful state)
    (is (= 12 (:credit (get-runner))) "Runner gains 12 credits")))

(deftest hot-pursuit
  ;; Hot Pursuit
  (do-game
    (new-game {:runner {:deck ["Hot Pursuit"]}})
    (take-credits state :corp)
    (play-run-event state (first (:hand (get-runner))) :hq)
    (is (= (+ 5 -2 9) (:credit (get-runner))) "Gained 9 credits on successful run")
    (is (= 1 (count-tags state)) "Took 1 tag on successful run")
    (is (prompt-map :runner) "Still have access prompt")))

(deftest isolation
  ;; Isolation - A resource must be trashed, gain 7c
  (do-game
    (new-game {:runner {:deck ["Kati Jones" "Isolation"]}})
    (take-credits state :corp)
    (play-from-hand state :runner "Isolation")
    (is (= 2 (count (get-in @state [:runner :hand]))) "Isolation could not be played because no resource is installed")
    (is (zero? (count (get-in (get-runner) [:rig :resource]))) "Kati Jones is not installed")
    (play-from-hand state :runner "Kati Jones")
    (is (= 1 (count (get-resource state))) "Kati Jones was installed")
    (let [kj (get-resource state 0)]
      (play-from-hand state :runner "Isolation")
        (click-card state :runner kj)
        (is (zero? (count (get-in (get-runner) [:rig :resource]))) "Kati Jones was trashed")
        (is (= 8 (:credit (get-runner))) "Gained 7 credits")
        (is (= 2 (count (:discard (get-runner)))) "Kati Jones and Isolation are in the discard"))))

(deftest i-ve-had-worse
  ;; I've Had Worse - Draw 3 cards when lost to net/meat damage; don't trigger if flatlined
  (testing "Basic test"
    (do-game
      (new-game {:corp {:deck [(qty "Scorched Earth" 3) (qty "Pup" 3)]}
                 :runner {:deck [(qty "I've Had Worse" 2) (qty "Sure Gamble" 3) (qty "Imp" 2)]}})
      (core/gain state :runner :tag 1)
      (core/gain state :corp :credit 5)
      (starting-hand state :runner ["I've Had Worse"])
      (play-from-hand state :corp "Pup" "HQ")
      (core/rez state :corp (get-ice state :hq 0))
      (card-subroutine state :corp (get-ice state :hq 0) 0)
      (is (= 1 (count (:discard (get-runner)))))
      (is (= 3 (count (:hand (get-runner)))) "I've Had Worse triggered and drew 3 cards")
      (starting-hand state :runner ["I've Had Worse" "Imp" "Imp"])
      (play-from-hand state :corp "Scorched Earth")
      (is (zero? (count (:hand (get-runner)))) "Runner has 0 cards in hand")
      (is (= :corp (:winner @state)) "Corp wins")
      (is (= "Flatline" (:reason @state)) "Win condition reports flatline")
      (is (= 4 (count (:discard (get-runner)))) "All 3 cards in Grip trashed by Scorched Earth")
      (is (= 3 (count (:deck (get-runner)))) "No cards drawn from I've Had Worse")))
  (testing "Will save you if you apocalypse away a lot of cards vs Hostile Infrastructure"
    (do-game
      (new-game {:corp {:deck ["Hostile Infrastructure" (qty "Ice Wall" 2)]}
                 :runner {:deck [(qty "I've Had Worse" 3) (qty "Sure Gamble" 3) (qty "Apocalypse" 2)]}})
      (starting-hand state :runner ["I've Had Worse" "Apocalypse"])
      (starting-hand state :corp ["Hostile Infrastructure" "Ice Wall" "Ice Wall"])
      (play-from-hand state :corp "Hostile Infrastructure" "New remote")
      (play-from-hand state :corp "Ice Wall" "New remote")
      (play-from-hand state :corp "Ice Wall" "New remote")
      (core/rez state :corp (get-content state :remote1 0))
      (take-credits state :corp)
      (run-empty-server state "HQ")
      (run-empty-server state "Archives")
      (run-empty-server state "R&D")
      (play-from-hand state :runner "Apocalypse")
      (is (not= "Flatline" (:reason @state)) "Win condition does not report flatline"))))

(deftest in-the-groove
  ;; In the Groove - whenever you install cost >0 stuff, draw or gain 1
  (testing "Vanilla test"
    (do-game
     (new-game {:runner {:deck ["In the Groove" (qty "Clone Chip" 4)
                                (qty "Sacrificial Construct" 3)]}})
     (starting-hand state :runner ["In the Groove" "Clone Chip" "Clone Chip" "Clone Chip"])
     (take-credits state :corp)
     (play-from-hand state :runner "In the Groove")
     ;; the below is just to ensure we don't get weird bugs with event registration if card is somewhere else
     (core/gain state :runner :click 3)
     (core/move state :runner (first (:discard (get-runner))) :deck)
     (is (= 0 (count (:discard (get-runner)))) "Runner discard is empty")
     (dotimes [_ 2]
       (changes-val-macro 0 (count (:hand (get-runner)))
                          "Drew card from In the Groove" ; play 1, draw 1 for net 0
                          (play-from-hand state :runner "Clone Chip")
                          (click-prompt state :runner "Draw 1 card")))
     (play-from-hand state :runner "Clone Chip")
     (is (changes-credits (get-runner) 1
                          (click-prompt state :runner "Gain 1 [Credits]")))
     (play-from-hand state :runner "Sacrificial Construct")
     (is (empty? (:prompt (get-runner))) "No prompt because Sacrificial Construct is not expensive")
     (take-credits state :runner)
     (take-credits state :corp)
     (play-from-hand state :runner "Clone Chip")
     (is (empty? (:prompt (get-runner))) "No prompt because In the Groove does not last between turns")))
  (testing "Cybernetics interaction"
    (do-game
     (new-game {:runner {:deck [(qty "In the Groove" 3) "Brain Cage"]}})
     (take-credits state :corp)
     (play-from-hand state :runner "In the Groove")
     (play-from-hand state :runner "Brain Cage")
     (is (= 0 (:brain-damage (get-runner))) "No brain damage taken yet")
     (click-prompt state :runner "Brain Cage")
     (is (= 1 (:brain-damage (get-runner))) "Brain damage taken")
     (is (changes-credits (get-runner) 1
                             (click-prompt state :runner "Gain 1 [Credits]"))))))

(deftest independent-thinking
  ;; Independent Thinking - Trash 2 installed cards, including a facedown directive, and draw 2 cards
  (do-game
    (new-game {:runner {:id "Apex: Invasive Predator"
                        :deck ["Neutralize All Threats" (qty "Independent Thinking" 2)
                               (qty "Fan Site" 3) (qty "Street Magic" 3)]}})
    (starting-hand state :runner ["Fan Site" "Fan Site" "Neutralize All Threats"
                                  "Independent Thinking" "Independent Thinking"])
    (take-credits state :corp)
    (core/end-phase-12 state :runner nil)
    (click-card state :runner (find-card "Neutralize All Threats" (:hand (get-runner))))
    (play-from-hand state :runner "Fan Site")
    (let [fs (get-resource state 0)
          nat (get-runner-facedown state 0)]
      (play-from-hand state :runner "Independent Thinking")
      (click-card state :runner fs)
      (click-card state :runner nat)
      (click-prompt state :runner "Done")
      (is (= 4 (count (:hand (get-runner)))) "Trashing 2 cards draws 2 card"))))

(deftest indexing
  ;; Indexing - Full test
  (do-game
    (new-game {:corp {:deck ["Caprice Nisei" "Adonis Campaign" "Quandary"
                             "Jackson Howard" "Global Food Initiative"]}
               :runner {:deck ["Indexing"]}})
    (dotimes [_ 5] (core/move state :corp (first (:hand (get-corp))) :deck))
    (take-credits state :corp)
    (is (zero? (count (:hand (get-corp)))))
    (is (= 5 (count (:deck (get-corp)))))
    (play-from-hand state :runner "Indexing")
    (is (= :rd (get-in @state [:run :server 0])))
    (run-successful state)
    (click-prompt state :runner "Replacement effect")
    (click-prompt state :runner (find-card "Caprice Nisei" (:deck (get-corp))))
    (click-prompt state :runner (find-card "Adonis Campaign" (:deck (get-corp))))
    (click-prompt state :runner (find-card "Quandary" (:deck (get-corp))))
    (click-prompt state :runner (find-card "Jackson Howard" (:deck (get-corp))))
    (click-prompt state :runner (find-card "Global Food Initiative" (:deck (get-corp))))
    ;; try starting over
    (click-prompt state :runner "Start over")
    (click-prompt state :runner (find-card "Global Food Initiative" (:deck (get-corp))))
    (click-prompt state :runner (find-card "Jackson Howard" (:deck (get-corp))))
    (click-prompt state :runner (find-card "Quandary" (:deck (get-corp))))
    (click-prompt state :runner (find-card "Adonis Campaign" (:deck (get-corp))))
    (click-prompt state :runner (find-card "Caprice Nisei" (:deck (get-corp)))) ;this is the top card of R&D
    (click-prompt state :runner "Done")
    (is (= "Caprice Nisei" (:title (first (:deck (get-corp))))))
    (is (= "Adonis Campaign" (:title (second (:deck (get-corp))))))
    (is (= "Quandary" (:title (second (rest (:deck (get-corp)))))))
    (is (= "Jackson Howard" (:title (second (rest (rest (:deck (get-corp))))))))
    (is (= "Global Food Initiative" (:title (second (rest (rest (rest (:deck (get-corp)))))))))))

(deftest information-sifting
  ;; Information Sifting - complicated interactions with damage prevention
  (do-game
    (new-game {:corp {:id "Chronos Protocol: Selective Mind-mapping"
                      :deck ["Snare!" "PAD Campaign" "Hostile Infrastructure"
                             "Braintrust" "Hedge Fund" "Power Shutdown"]}
               :runner {:deck [(qty "Information Sifting" 2) (qty "Deus X" 2) "Sure Gamble"]}})
    (play-from-hand state :corp "Hostile Infrastructure" "New remote")
    (core/gain state :corp :credit 10)
    (core/rez state :corp (get-content state :remote1 0))
    (core/gain state :runner :credit 10)
    (take-credits state :corp)
    (play-from-hand state :runner "Deus X")
    (play-from-hand state :runner "Deus X")
    (play-run-event state (find-card "Information Sifting" (:hand (get-runner))) :hq)
    (click-card state :corp (find-card "Snare!" (:hand (get-corp))))
    (click-card state :corp (find-card "PAD Campaign" (:hand (get-corp))))
    (click-prompt state :corp "Done")
    (is (= :waiting (-> (get-corp) :prompt first :prompt-type)) "Corp is waiting for Runner selection")
    (click-prompt state :runner "Pile 1 (2 cards)")
    (click-prompt state :runner "Card from pile 1")
    ;; the cards are selected randomly :(
    (letfn [(prevent-snare [existing-dmg]
              (click-prompt state :corp "Yes")
              (card-ability state :runner (get-program state 0) 1)
              (click-prompt state :runner "Done")
              (is (= (inc existing-dmg) (count (:discard (get-runner)))) "Damage from Snare! prevented")
              (click-prompt state :runner (-> (prompt-map :runner) :choices first))
              (when (-> (prompt-map :runner) :choices first)
                (click-prompt state :runner "Done")) ; don't prevent Hostile dmg
              ;; chronos prompt
              (click-prompt state :corp "Yes")
              (click-prompt state :corp (find-card "Sure Gamble" (:hand (get-runner))))
              (is (= (+ 2 existing-dmg) (count (:discard (get-runner)))) "Damage from Hostile Inf not prevented"))
            (allow-pad [existing-dmg]
              (click-prompt state :runner (-> (prompt-map :runner) :choices first))
              (card-ability state :runner (get-program state 0) 1)
              (is (= (inc existing-dmg) (count (:discard (get-runner)))) "Runner prevented damage from Hostile Inf")
              (click-prompt state :runner "Done"))]
      (if (= :waiting (-> (get-runner) :prompt first :prompt-type)) ; hit the snare
        ;; prevent the damage
        (do (prevent-snare (count (:discard (get-runner))))
            (click-prompt state :runner "Card from pile 1")
            (allow-pad (count (:discard (get-runner)))))
        (do (allow-pad (count (:discard (get-runner))))
            (click-prompt state :runner "Card from pile 1")
            (prevent-snare (count (:discard (get-runner)))))))
    (play-run-event state (find-card "Information Sifting" (:hand (get-runner))) :hq)
    (click-card state :corp (find-card "Power Shutdown" (:hand (get-corp))))
    (click-card state :corp (find-card "Hedge Fund" (:hand (get-corp))))
    (is (= :waiting (-> (get-corp) :prompt first :prompt-type)) "Selecting max cards closed the selection prompt")
    (click-prompt state :runner "Pile 2 (1 card)")
    (click-prompt state :runner "Card from pile 2")
    (click-prompt state :runner "Steal")
    (is (= 1 (count (:scored (get-runner)))) "Runner stole agenda")))

(deftest inject
  ;; Inject - Draw 4 cards from Stack and gain 1 credit per trashed program
  (do-game
    (new-game {:runner {:deck ["Inject" (qty "Imp" 2) (qty "Sure Gamble" 2)]}})
    (take-credits state :corp)
    (core/move state :runner (find-card "Imp" (:hand (get-runner))) :deck)
    (core/move state :runner (find-card "Imp" (:hand (get-runner))) :deck)
    (core/move state :runner (find-card "Sure Gamble" (:hand (get-runner))) :deck)
    (core/move state :runner (find-card "Sure Gamble" (:hand (get-runner))) :deck)
    (is (= 4 (count (:deck (get-runner)))))
    (play-from-hand state :runner "Inject")
    (is (= 2 (count (:hand (get-runner)))) "2 non-programs kept in Grip")
    (is (= 2 (count (filter #(= (:type %) "Program") (:discard (get-runner)))))
        "2 programs in Heap")
    (is (= 6 (:credit (get-runner)))
        "Paid 1 credit to play Inject, gained 2 credits from trashed programs")))

(deftest injection-attack
  ;; Injection Attack
  (do-game
    (new-game {:corp {:deck ["Paper Wall"]}
               :runner {:deck ["Injection Attack" "Corroder"]}})
    (play-from-hand state :corp "Paper Wall" "Archives")
    (take-credits state :corp)
    (play-from-hand state :runner "Corroder")
    (play-from-hand state :runner "Injection Attack")
    (click-prompt state :runner "Archives")
    (is (= 2 (:current-strength (get-program state 0))) "Corroder at 2 strength")
    (click-card state :runner (get-program state 0))
    (is (= 4 (:current-strength (get-program state 0))) "Corroder at 4 strength")
    (run-continue state)
    (is (= 4 (:current-strength (get-program state 0))) "Corroder at 4 strength")
    (run-continue state)
    (run-successful state)
    (is (= 2 (:current-strength (get-program state 0))) "Corroder reset to 2 strength")))

(deftest insight
  ;; Insight
  (do-game
    (new-game {:corp {:deck ["Caprice Nisei" "Elizabeth Mills"
                             "Jackson Howard" "Director Haas"]}
               :runner {:deck ["Insight"]}})
    (dotimes [_ 4] (core/move state :corp (first (:hand (get-corp))) :deck))
    (take-credits state :corp)
    (is (zero? (count (:hand (get-corp)))))
    (is (= 4 (count (:deck (get-corp)))))
    (play-from-hand state :runner "Insight")
    (is (= :waiting (-> (get-runner) :prompt first :prompt-type)) "Runner is waiting for Corp to reorder")
    (click-prompt state :corp (find-card "Director Haas" (:deck (get-corp))))
    (click-prompt state :corp (find-card "Elizabeth Mills" (:deck (get-corp))))
    (click-prompt state :corp (find-card "Jackson Howard" (:deck (get-corp))))
    (click-prompt state :corp (find-card "Caprice Nisei" (:deck (get-corp))))
    (click-prompt state :corp "Done")
    (is (not= :waiting (-> (get-runner) :prompt first :prompt-type)) "Waiting prompt done")
    (is (= "Caprice Nisei" (:title (nth (:deck (get-corp)) 0))))
    (is (= "Jackson Howard" (:title (nth (:deck (get-corp)) 1))))
    (is (= "Elizabeth Mills" (:title (nth (:deck (get-corp)) 2))))
    (is (= "Director Haas" (:title (nth (:deck (get-corp)) 3))))))

(deftest interdiction
  ;; Corp cannot rez non-ice cards during runner's turn
  (do-game
    (new-game {:corp {:deck ["Jeeves Model Bioroids" "Jackson Howard"]}
               :runner {:deck ["Street Peddler"
                               (qty "Interdiction" 3)]}})
    (starting-hand state :runner ["Street Peddler" "Interdiction"])
    (play-from-hand state :corp "Jeeves Model Bioroids" "New remote")
    (play-from-hand state :corp "Jackson Howard" "New remote")
    (take-credits state :corp)
    (play-from-hand state :runner "Street Peddler")
    (let [jeeves (get-content state :remote1 0)
          jackson (get-content state :remote2 0)]
      (core/rez state :corp jeeves)
      (is (:rezzed (refresh jeeves)) "Jeeves is rezzed.  Interdiction not active when on Peddler")
      (play-from-hand state :runner "Interdiction")
      (core/rez state :corp jackson)
      (is (not (:rezzed (refresh jackson))) "Jackson is not rezzed"))))

(deftest khusyuk
  (testing "Basic functionality"
    (do-game
      (new-game {:corp {:deck ["Accelerated Beta Test" "Brainstorm" "Chiyashi"
                               "DNA Tracker" "Excalibur" "Fire Wall"]}
                 :runner {:deck ["Khusyuk"
                                 (qty "Cache" 3)
                                 (qty "Akamatsu Mem Chip" 3)
                                 "Gordian Blade"]}})
      (core/draw state :corp)
      (core/move state :corp (find-card "Accelerated Beta Test" (:hand (get-corp))) :deck)
      (core/move state :corp (find-card "Brainstorm" (:hand (get-corp))) :deck)
      (core/move state :corp (find-card "Chiyashi" (:hand (get-corp))) :deck)
      (core/move state :corp (find-card "DNA Tracker" (:hand (get-corp))) :deck)
      (core/move state :corp (find-card "Excalibur" (:hand (get-corp))) :deck)
      (core/move state :corp (find-card "Fire Wall" (:hand (get-corp))) :deck)
      (is (= (:title (nth (-> @state :corp :deck) 0)) "Accelerated Beta Test"))
      (is (= (:title (nth (-> @state :corp :deck) 1)) "Brainstorm"))
      (is (= (:title (nth (-> @state :corp :deck) 2)) "Chiyashi"))
      (is (= (:title (nth (-> @state :corp :deck) 3)) "DNA Tracker"))
      (is (= (:title (nth (-> @state :corp :deck) 4)) "Excalibur"))
      (is (= (:title (nth (-> @state :corp :deck) 5)) "Fire Wall"))
      ;; R&D is now from top to bottom: A B C D E F
      (take-credits state :corp)
      (core/gain state :runner :click 100)
      (core/gain state :runner :credit 100)
      (dotimes [_ 4] (core/draw state :runner))
      (dotimes [_ 3] (play-from-hand state :runner "Cache"))
      (dotimes [_ 3] (play-from-hand state :runner "Akamatsu Mem Chip"))
      (play-from-hand state :runner "Gordian Blade")
      (play-run-event state (find-card "Khusyuk" (:hand (get-runner))) :rd)
      (click-prompt state :runner "Replacement effect")
      (click-prompt state :runner "1 [Credit]: 6 times")
      (is (last-log-contains? state "Accelerated Beta Test, Brainstorm, Chiyashi, DNA Tracker, Excalibur, Fire Wall") "Revealed correct 6 cards from R&D")
      (click-prompt state :runner "Brainstorm")
      (click-prompt state :runner "No action")
      ))
  (testing "Khusyuk would reveal more cards than there are in R&D"
    (do-game
      (new-game {:corp {:deck ["Accelerated Beta Test" "Brainstorm" "Chiyashi"]}
                 :runner {:deck ["Khusyuk"
                                 (qty "Cache" 3)
                                 (qty "Akamatsu Mem Chip" 3)]}})
      (core/move state :corp (find-card "Accelerated Beta Test" (:hand (get-corp))) :deck)
      (core/move state :corp (find-card "Brainstorm" (:hand (get-corp))) :deck)
      (core/move state :corp (find-card "Chiyashi" (:hand (get-corp))) :deck)
      (is (= (:title (nth (-> @state :corp :deck) 0)) "Accelerated Beta Test"))
      (is (= (:title (nth (-> @state :corp :deck) 1)) "Brainstorm"))
      (is (= (:title (nth (-> @state :corp :deck) 2)) "Chiyashi"))
      ;; R&D is now from top to bottom: A B C
      (take-credits state :corp)
      (core/gain state :runner :click 100)
      (core/gain state :runner :credit 100)
      (dotimes [_ 3] (core/draw state :runner))
      (dotimes [_ 3] (play-from-hand state :runner "Cache"))
      (dotimes [_ 3] (play-from-hand state :runner "Akamatsu Mem Chip"))
      (play-run-event state (find-card "Khusyuk" (:hand (get-runner))) :rd)
      (click-prompt state :runner "Replacement effect")
      (click-prompt state :runner "1 [Credit]: 6 times")
      (is (last-log-contains? state "Accelerated Beta Test, Brainstorm, Chiyashi") "Revealed correct 3 cards from R&D")
      (click-prompt state :runner "Brainstorm")
      (click-prompt state :runner "No action")
      ))
  (testing "No other cards in R&D are accessed"
    (do-game
      (new-game {:corp {:deck ["Accelerated Beta Test" "Brainstorm" "Chiyashi" "Dedicated Technician Team"]}
                 :runner {:deck ["Khusyuk"
                                 (qty "Cache" 3)
                                 "R&D Interface"]}})
      (core/move state :corp (find-card "Accelerated Beta Test" (:hand (get-corp))) :deck)
      (core/move state :corp (find-card "Brainstorm" (:hand (get-corp))) :deck)
      (core/move state :corp (find-card "Chiyashi" (:hand (get-corp))) :deck)
      (is (= (:title (nth (-> @state :corp :deck) 0)) "Accelerated Beta Test"))
      (is (= (:title (nth (-> @state :corp :deck) 1)) "Brainstorm"))
      (is (= (:title (nth (-> @state :corp :deck) 2)) "Chiyashi"))
      ;; R&D is now from top to bottom: A B C
      (play-from-hand state :corp "Dedicated Technician Team" "R&D")
      (take-credits state :corp)
      (core/gain state :runner :click 100)
      (core/gain state :runner :credit 100)
      (dotimes [_ 3] (play-from-hand state :runner "Cache"))
      (play-from-hand state :runner "R&D Interface")
      (play-run-event state (find-card "Khusyuk" (:hand (get-runner))) :rd)
      (click-prompt state :runner "Replacement effect")
      (click-prompt state :runner "1 [Credit]: 3 times")
      (is (last-log-contains? state "Accelerated Beta Test, Brainstorm, Chiyashi") "Revealed correct 3 cards from R&D")
      (click-prompt state :runner "Brainstorm")
      (click-prompt state :runner "No action")
      (is (= () (-> @state :runner :prompt)) "No access prompt on C or D, so no other cards were accessed"))))

(deftest knifed
  ;; Knifed - Make a run, trash a barrier if all subs broken
  (do-game
    (new-game {:corp {:deck ["Ice Wall"]}
               :runner {:deck ["Knifed"]}})
    (play-from-hand state :corp "Ice Wall" "HQ")
    (core/rez state :corp (get-ice state :hq 0))
    (take-credits state :corp)
    (play-from-hand state :runner "Knifed")
    (click-prompt state :runner "HQ")
    (run-successful state)))

(deftest labor-rights
  ;; Labor Rights - trash 3 cards, shuffle 3 cards from heap->stack, draw 1 card, rfg Labor Rights
  (testing "Basic behavior"
    (do-game
      (new-game {:runner {:hand ["Labor Rights"] :deck ["Sure Gamble" "Lawyer Up" "Knifed"]}})
      (take-credits state :corp)
      (is (empty? (:discard (get-runner))) "Starts with no cards in discard")
      (is (= 3 (count (:deck (get-runner)))) "Starts with 3 cards in deck")
      (play-from-hand state :runner "Labor Rights")
      (is (empty? (:deck (get-runner))) "Milled 3 cards")
      (is (= 4 (count (:discard (get-runner)))) "4 cards in deck - 3x trashed, 1x Labor Rights")
      (click-card state :runner (find-card "Sure Gamble" (:discard (get-runner))))
      (click-card state :runner (find-card "Knifed" (:discard (get-runner))))
      (click-card state :runner (find-card "Lawyer Up" (:discard (get-runner))))
      (is (= 2 (count (:deck (get-runner)))) "2 cards in deck")
      (is (= 1 (count (:hand (get-runner)))) "1 card in hand")
      (is (= 1 (count (:rfg (get-runner)))) "1 card in rfg")))
  (testing "Less than 3 cards"
    (do-game
      (new-game {:runner {:hand ["Labor Rights"] :deck ["Sure Gamble"]}})
      (take-credits state :corp)
      (is (empty? (:discard (get-runner))) "Starts with no cards in discard")
      (is (= 1 (count (:deck (get-runner)))) "Starts with 1 card in deck")
      (play-from-hand state :runner "Labor Rights")
      (is (empty? (:deck (get-runner))) "Milled 1 cards")
      (is (= 2 (count (:discard (get-runner)))) "2 cards in deck - 1x trashed, 1x Labor Rights")
      (click-card state :runner (find-card "Sure Gamble" (:discard (get-runner))))
      (is (empty? (:deck (get-runner))) "No cards in deck")
      (is (= 1 (count (:hand (get-runner)))) "1 card in hand")
      (is (= 1 (count (:rfg (get-runner)))) "1 card in rfg"))))

(deftest lawyer-up
  ;; Lawyer Up - Lose 2 tags and draw 3 cards
  (do-game
    (new-game {:runner {:deck ["Lawyer Up" (qty "Sure Gamble" 3)]}})
    (take-credits state :corp)
    (core/move state :runner (find-card "Sure Gamble" (:hand (get-runner))) :deck)
    (core/move state :runner (find-card "Sure Gamble" (:hand (get-runner))) :deck)
    (core/move state :runner (find-card "Sure Gamble" (:hand (get-runner))) :deck)
    (core/gain-tags state :runner 3)
    (play-from-hand state :runner "Lawyer Up")
    (is (= 3 (count (:hand (get-runner)))) "Drew 3 cards")
    (is (= 2 (:click (get-runner))) "Spent 2 clicks")
    (is (= 1 (count-tags state)) "Lost 2 tags")))

(deftest leave-no-trace
  ;; Leave No Trace should derez ICE that was rezzed during the run
  (testing "Basic test"
    (do-game
      (new-game {:corp {:deck [(qty "Ice Wall" 2)]}
                 :runner {:deck ["Leave No Trace"]}})
      (play-from-hand state :corp "Ice Wall" "HQ")
      (play-from-hand state :corp "Ice Wall" "HQ")
      (core/rez state :corp (get-ice state :hq 1))
      (take-credits state :corp)
      (play-from-hand state :runner "Leave No Trace")
      (click-prompt state :runner "HQ")
      (core/rez state :corp (get-ice state :hq 0))
      (run-successful state)
      (is (not (:rezzed (get-ice state :hq 0))) "Inner Ice Wall should not be rezzed")
      (is (:rezzed (get-ice state :hq 1)) "Outer Ice Wall should be rezzed still")))
  (testing "should not derez ICE that has changed during a run"
    (do-game
      (new-game {:corp {:deck ["Ice Wall"]}
                 :runner {:deck ["Leave No Trace"]}})
      (play-from-hand state :corp "Ice Wall" "HQ")
      (core/rez state :corp (get-ice state :hq 0))
      (take-credits state :corp)
      (is (:rezzed (get-ice state :hq 0)) "Ice Wall should be rezzed initially")
      (play-from-hand state :runner "Leave No Trace")
      (click-prompt state :runner "Archives")
      (core/add-prop state :corp (get-ice state :hq 0) :advance-counter 1)
      (run-successful state)
      (is (= 1 (get-counters (get-ice state :hq 0) :advancement)))
      (is (:rezzed (get-ice state :hq 0)) "Ice Wall should still be rezzed")))
  (testing "Should trigger :derez events for Runner, not Corp (#3919)"
    (do-game
      (new-game {:corp {:deck [(qty "Ice Wall" 2)]}
                 :runner {:deck ["Leave No Trace" "Keros Mcintyre"]}})
      (play-from-hand state :corp "Ice Wall" "HQ")
      (play-from-hand state :corp "Ice Wall" "HQ")
      (core/rez state :corp (get-ice state :hq 1))
      (take-credits state :corp)
      (play-from-hand state :runner "Keros Mcintyre")
      (play-from-hand state :runner "Leave No Trace")
      (let [credits (:credit (get-runner))]
        (click-prompt state :runner "HQ")
        (core/rez state :corp (get-ice state :hq 0))
        (run-successful state)
        (is (= (+ credits 2) (:credit (get-runner))) "Keros should trigger off derez")
        (is (not (:rezzed (get-ice state :hq 0))) "Inner Ice Wall should not be rezzed")
        (is (:rezzed (get-ice state :hq 1)) "Outer Ice Wall should be rezzed still")))))

(deftest mad-dash
  ;; Mad Dash - Make a run. Move to score pile as 1 point if steal agenda.  Take 1 meat if not
  (do-game
    (new-game {:corp {:deck ["Project Atlas"]}
               :runner {:deck [(qty "Mad Dash" 3)]}})
    (take-credits state :corp)
    (play-from-hand state :runner "Mad Dash")
    (click-prompt state :runner "Archives")
    (run-successful state)
    (is (= 2 (count (:discard (get-runner)))) "Took a meat damage")
    (play-from-hand state :runner "Mad Dash")
    (click-prompt state :runner "HQ")
    (run-successful state)
    (click-prompt state :runner "Steal")
    (is (= 2 (count (:scored (get-runner)))) "Mad Dash moved to score area")
    (is (= 3 (:agenda-point (get-runner))) "Mad Dash scored for 1 agenda point")))

(deftest making-an-entrance
  ;; Making an Entrance - Full test
  (do-game
    (new-game {:runner {:deck [(qty "Making an Entrance" 2) "Sure Gamble" "Desperado"
                               "Diesel" "Corroder" "Patron"]}})
    (starting-hand state :runner ["Making an Entrance"])
    (is (= 1 (count (:hand (get-runner)))))
    (take-credits state :corp)
    (play-from-hand state :runner "Making an Entrance")
    ;; trash cards
    (is (= 1 (count (:discard (get-runner)))))
    (click-prompt state :runner (find-card "Desperado" (:deck (get-runner))))
    (click-prompt state :runner (find-card "Diesel" (:deck (get-runner))))
    (is (= 3 (count (:discard (get-runner)))))
    (click-prompt state :runner "None")
    ;; start arranging
    (click-prompt state :runner (find-card "Making an Entrance" (:deck (get-runner))))
    (click-prompt state :runner (find-card "Sure Gamble" (:deck (get-runner))))
    (click-prompt state :runner (find-card "Corroder" (:deck (get-runner))))
    (click-prompt state :runner (find-card "Patron" (:deck (get-runner))))
    ;; try starting over
    (click-prompt state :runner "Start over")
    (click-prompt state :runner (find-card "Patron" (:deck (get-runner))))
    (click-prompt state :runner (find-card "Corroder" (:deck (get-runner))))
    (click-prompt state :runner (find-card "Sure Gamble" (:deck (get-runner))))
    (click-prompt state :runner (find-card "Making an Entrance" (:deck (get-runner)))) ;this is the top card on stack
    (click-prompt state :runner "Done")
    (is (= "Making an Entrance" (:title (first (:deck (get-runner))))))
    (is (= "Sure Gamble" (:title (second (:deck (get-runner))))))
    (is (= "Corroder" (:title (second (rest (:deck (get-runner)))))))
    (is (= "Patron" (:title (second (rest (rest (:deck (get-runner))))))))
    (core/draw state :runner)
    (is (= "Making an Entrance" (:title (first (:hand (get-runner))))))
    (is (= 1 (count (:hand (get-runner)))))
    (play-from-hand state :runner "Making an Entrance")
    (is (= 1 (count (:hand (get-runner)))) "Can only play on first click")))

(deftest mars-for-martians
  ;; Mars for Martians - Full test
  (do-game
    (new-game {:runner {:deck ["Mars for Martians" "Clan Vengeance" "Counter Surveillance"
                               "Jarogniew Mercs" (qty "Sure Gamble" 3)]}})
    (starting-hand state :runner ["Mars for Martians" "Clan Vengeance" "Counter Surveillance" "Jarogniew Mercs"])
    (take-credits state :corp)
    (play-from-hand state :runner "Clan Vengeance")
    (play-from-hand state :runner "Counter Surveillance")
    (play-from-hand state :runner "Jarogniew Mercs")
    (play-from-hand state :runner "Mars for Martians")
    (is (= 1 (:click (get-runner))) "Mars for Martians not played, priority event")
    (take-credits state :runner)
    (take-credits state :corp)
    (core/gain-tags state :runner 4)
    (is (= 5 (count-tags state)) "+1 tag from Jarogniew Mercs")
    (is (= 1 (count (:hand (get-runner)))))
    (is (= 2 (:credit (get-runner))))
    (play-from-hand state :runner "Mars for Martians")
    (is (= 3 (count (:hand (get-runner)))) "3 clan resources, +3 cards but -1 for playing Mars for Martians")
    (is (= 7 (:credit (get-runner))) "5 tags, +5 credits")))

(deftest mobius
  ;; Mobius
  (do-game
    (new-game {:runner {:deck [(qty "Möbius" 3)]}})
    (starting-hand state :corp ["Hedge Fund"])
    (take-credits state :corp)
    (is (= 5 (:credit (get-runner))))
    (play-from-hand state :runner "Möbius")
    (core/no-action state :corp nil)
    (run-successful state)
    (is (= 5 (:credit (get-runner))))
    (click-prompt state :runner "No action")
    (click-prompt state :runner "Yes")
    (is (= [:rd] (get-in @state [:run :server])) "Second run on R&D triggered")
    (core/no-action state :corp nil)
    (run-successful state)
    (click-prompt state :runner "No action")
    (is (= 9 (:credit (get-runner))))
    (is (empty? (:prompt (get-runner))) "No prompt to run a third time")
    (is (not (:run @state)) "Run is over")
    (play-from-hand state :runner "Möbius")
    (run-jack-out state)
    (is (empty? (:prompt (get-runner))) "No option to run again on unsuccessful run")))

(deftest modded
  ;; Modded - Install a program or piece of hardware at a 3 credit discount
  (do-game
    (new-game {:runner {:deck [(qty "Modded" 2)
                               "HQ Interface"
                               "Nerve Agent"
                               "Earthrise Hotel"]}})
    (take-credits state :corp)
    (play-from-hand state :runner "Modded")
    (click-card state :runner (find-card "Earthrise Hotel" (:hand (get-runner))))
    (is (empty? (get-resource state)) "Can't install resources with Modded")
    (click-card state :runner (find-card "HQ Interface" (:hand (get-runner))))
    (is (= 1 (count (get-hardware state))) "Installed HQ Interface")
    (is (= 4 (:credit (get-runner))) "Paid 1 credit instead of 4")
    (play-from-hand state :runner "Modded")
    (click-card state :runner (find-card "Nerve Agent" (:hand (get-runner))))
    (is (= 1 (count (get-program state))) "Installed Nerve Agent")
    (is (= 4 (:credit (get-runner))) "Paid 0 credits")))

(deftest notoriety
  ;; Notoriety - Run all 3 central servers successfully and play to gain 1 agenda point
  (do-game
    (new-game {:corp {:deck ["Hedge Fund"]}
               :runner {:deck ["Notoriety"]}})
    (play-from-hand state :corp "Hedge Fund")
    (take-credits state :corp)
    (run-empty-server state "Archives")
    (run-empty-server state "R&D")
    (run-empty-server state "HQ")
    (play-from-hand state :runner "Notoriety")
    (is (= 1 (count (:scored (get-runner)))) "Notoriety moved to score area")
    (is (= 1 (:agenda-point (get-runner))) "Notoriety scored for 1 agenda point")))

(deftest office-supplies
  ;; Office Supplies
  (letfn [(office-supplies-test [link]
            (do-game
              (new-game {:runner {:deck [(qty "Office Supplies" 2)
                                         (qty "Access to Globalsec" 100)]}})
              (take-credits state :corp)
              (core/gain state :runner :credit 1000 :click link)
              (starting-hand state :runner (concat (repeat 2 "Office Supplies")
                                                   (repeat 4 "Access to Globalsec")))
              (dotimes [_ link]
                (play-from-hand state :runner "Access to Globalsec"))
              (let [credits (:credit (get-runner))]
                (play-from-hand state :runner "Office Supplies")
                (is (= (- credits (- 4 link)) (:credit (get-runner)))))
              (let [credits (:credit (get-runner))]
                (click-prompt state :runner "Gain 4 [Credits]")
                (is (= (+ 4 credits) (:credit (get-runner))) (str "Runner should gain " (utils/quantify link "credit"))))
              (play-from-hand state :runner "Office Supplies")
              (let [grip (-> (get-runner) :hand count)]
                (click-prompt state :runner "Draw 4 cards")
                (is (= (+ 4 grip) (-> (get-runner) :hand count)) "Runner should draw 4 cards"))))]
    (doall (map office-supplies-test (range 5)))))

(deftest on-the-lam
  ;; On the Lam
  (testing "vs tags"
    (do-game
      (new-game {:corp {:deck ["SEA Source"]}
                 :runner {:deck ["Daily Casts" "On the Lam"]}})
      (take-credits state :corp)
      (core/gain state :runner :credit 10)
      (play-from-hand state :runner "Daily Casts")
      (play-from-hand state :runner "On the Lam")
      (click-card state :runner (get-resource state 0))
      (run-empty-server state "Archives")
      (take-credits state :runner)
      (play-from-hand state :corp "SEA Source")
      (click-prompt state :corp "0")
      (click-prompt state :runner "0")
      (card-ability state :runner (-> (get-resource state 0) :hosted first) 0)
      (click-prompt state :runner "Done")
      (is (zero? (count-tags state)) "Runner should avoid tag")
      (is (= 1 (-> (get-runner) :discard count)) "Runner should have 1 card in Heap")))
  (testing "vs damage"
    (do-game
      (new-game {:corp {:deck ["Show of Force"]}
                 :runner {:deck ["Daily Casts" "On the Lam"]}})
      (take-credits state :corp)
      (core/gain state :runner :credit 10)
      (play-from-hand state :runner "Daily Casts")
      (play-from-hand state :runner "On the Lam")
      (click-card state :runner (get-resource state 0))
      (take-credits state :runner)
      (play-and-score state "Show of Force")
      (card-ability state :runner (-> (get-resource state 0) :hosted first) 1)
      (click-prompt state :runner "Done")
      (is (zero? (count-tags state)) "Runner should avoid all meat damage")
      (is (= 1 (-> (get-runner) :discard count)) "Runner should have 1 card in Heap"))))

(deftest out-of-the-ashes
  ;; Out of the Ashes - ensure card works when played/trashed/milled
  (do-game
    (new-game {:corp {:deck ["Kala Ghoda Real TV" "Underway Renovation"]}
               :runner {:deck [(qty "Out of the Ashes" 6)]}})
    (play-from-hand state :corp "Underway Renovation" "New remote")
    (take-credits state :corp)
    (play-from-hand state :runner "Out of the Ashes")
    (click-prompt state :runner "Archives")
    (is (:run @state))
    (run-successful state)
    (trash-from-hand state :runner "Out of the Ashes")
    (trash-from-hand state :runner "Out of the Ashes")
    (trash-from-hand state :runner "Out of the Ashes")
    (trash-from-hand state :runner "Out of the Ashes")
    (is (zero? (count (:hand (get-runner)))))
    (is (= 5 (count (:discard (get-runner)))))
    (take-credits state :runner)
    (let [underway (get-content state :remote1 0)]
      (core/advance state :corp {:card (refresh underway)}))
    (is (= 6 (count (:discard (get-runner)))))
    (take-credits state :corp)
    ;; remove 5 Out of the Ashes from the game
    (dotimes [_ 5]
      (is (seq (get-in @state [:runner :prompt])))
      (click-prompt state :runner "Yes")
      (click-prompt state :runner "Archives")
      (is (:run @state))
      (run-successful state))
    (click-prompt state :runner "No")
    (is (= 1 (count (:discard (get-runner)))))
    (is (= 5 (count (:rfg (get-runner)))))
    (take-credits state :runner)
    (take-credits state :corp)
    ;; ensure that if you decline the rfg, game will still ask the next turn
    (is (seq (get-in @state [:runner :prompt])))
    (click-prompt state :runner "Yes")
    (click-prompt state :runner "Archives")
    (is (:run @state))
    (run-successful state)
    (is (zero? (count (:discard (get-runner)))))
    (is (= 6 (count (:rfg (get-runner)))))))

(deftest peace-in-our-time
  ;; Peace in Our Time - runner gains 10, corp gains 5. No runs allowed during turn.
  (do-game
    (new-game {:runner {:deck ["Peace in Our Time"]}})
    (take-credits state :corp)
    (is (= 8 (:credit (get-corp))) "Corp starts with 8 credits")
    (is (= 5 (:credit (get-runner))) "Runner starts with 5 credits")
    (play-from-hand state :runner "Peace in Our Time")
    (is (= 13 (:credit (get-corp))) "Corp gains 5 credits")
    (is (= 14 (:credit (get-runner))) "Runner gains 10 credits")
    (run-on state "HQ")
    (is (not (:run @state)) "Not allowed to make a run")))

(deftest political-graffiti
  ;; Political Graffiti - swapping with Turntable works / purging viruses restores points
  (testing "Basic test"
    (do-game
      (new-game {:corp {:deck ["Breaking News" "Chronos Project"]}
                 :runner {:deck ["Turntable" "Political Graffiti"]}})
      (play-from-hand state :corp "Breaking News" "New remote")
      (score-agenda state :corp (get-content state :remote1 0))
      (is (= 1 (:agenda-point (get-corp))))
      (take-credits state :corp)
      (play-from-hand state :runner "Political Graffiti")
      (is (= [:archives] (get-in @state [:run :server])) "Run initiated on Archives")
      (run-successful state)
      (click-prompt state :runner "Replacement effect")
      (click-card state :runner (find-card "Breaking News" (:scored (get-corp))))
      (is (zero? (:agenda-point (get-corp))) "Political Dealings lowered agenda points by 1")
      (play-from-hand state :runner "Turntable")
      (run-empty-server state "HQ")
      (click-prompt state :runner "Steal")
      (let [tt (get-hardware state 0)]
        (click-prompt state :runner "Yes")
        (click-card state :runner (find-card "Breaking News" (:scored (get-corp))))
        (is (= 1 (:agenda-point (get-corp))))
        (is (zero? (:agenda-point (get-runner))))
        (take-credits state :runner)
        (core/purge state :corp)
        (is (= 1 (:agenda-point (get-corp))))
        (is (= 1 (:agenda-point (get-runner)))))))
  (testing "Forfeiting agenda with Political Graffiti does not refund double points. Issue #2765"
    (do-game
      (new-game {:corp {:deck ["Project Kusanagi" "Corporate Town"]}
                 :runner {:deck ["Political Graffiti"]}})
      (play-from-hand state :corp "Corporate Town" "New remote")
      (play-and-score state "Project Kusanagi")
      (is (zero? (:agenda-point (get-corp))))
      (take-credits state :corp)
      (play-from-hand state :runner "Political Graffiti")
      (is (= [:archives] (get-in @state [:run :server])) "Run initiated on Archives")
      (run-successful state)
      (click-prompt state :runner "Replacement effect")
      (let [project-kusanagi (get-scored state :corp 0)
            corporate-town (get-content state :remote1 0)]
        (click-card state :runner project-kusanagi)
        (is (= -1 (:agenda-point (get-corp))) "Political Dealings lowered agenda points by 1")
        (take-credits state :runner)
        (core/rez state :corp corporate-town)
        (click-card state :corp (refresh project-kusanagi)))
      (is (zero? (:agenda-point (get-corp))) "Forfeiting agenda did not refund extra agenda points")
      (is (= 1 (count (:discard (get-runner)))) "Political Graffiti is in the Heap"))))

(deftest power-to-the-people
  ;; Power to the People - Gain 7c the first time you access an agenda
  (do-game
    (new-game {:corp {:deck ["NAPD Contract" "Hostile Takeover"]}
               :runner {:deck ["Power to the People"]}})
    (play-from-hand state :corp "NAPD Contract" "New remote")
    (take-credits state :corp)
    (core/lose state :runner :credit 2)
    (play-from-hand state :runner "Power to the People")
    (is (= 3 (:credit (get-runner))) "Can't afford to steal NAPD")
    (run-empty-server state "Server 1")
    (is (= 10 (:credit (get-runner))) "Gained 7c on access, can steal NAPD")
    (click-prompt state :runner "Pay 4 [Credits] to steal")
    (is (= 2 (:agenda-point (get-runner))) "Stole agenda")
    (is (= 6 (:credit (get-runner))))
    (run-empty-server state "HQ")
    (click-prompt state :runner "Steal")
    (is (= 6 (:credit (get-runner))) "No credits gained from 2nd agenda access")))

(deftest push-your-luck
  ;; Push Your Luck
  (testing "Corp guesses correctly"
    (do-game
      (new-game {:runner {:hand ["Push Your Luck"]}})
      (take-credits state :corp)
      (play-from-hand state :runner "Push Your Luck")
      (click-prompt state :runner "3")
      (click-prompt state :corp "Odd")
      (is (zero? (:credit (get-runner))) "Corp guessed correctly")))
  (testing "Corp guesses incorrectly"
    (do-game
      (new-game {:runner {:hand ["Push Your Luck"]}})
      (take-credits state :corp)
      (play-from-hand state :runner "Push Your Luck")
      (click-prompt state :runner "3")
      (click-prompt state :corp "Even")
      (is (= 6 (:credit (get-runner))) "Corp guessed incorrectly")))
  (testing "Interaction with Government Investigations"
    (do-game
      (new-game {:runner {:hand ["Push Your Luck" "Government Investigations"]}})
      (take-credits state :corp)
      (play-from-hand state :runner "Government Investigations")
      (play-from-hand state :runner "Push Your Luck")
      (is (= '("0" "1" "3") (-> (get-runner) :prompt first :choices)) "Runner can't choose 2 because of Government Investigations"))))

(deftest pushing-the-envelope
  ;; Run. Add 2 strength to each installer breaker.
  (do-game
    (new-game {:runner {:deck [(qty "Pushing the Envelope" 3) (qty "Corroder" 2) "Atman"]}})
    (take-credits state :corp)
    (core/gain state :runner :credit 20)
    (core/gain state :runner :click 10)
    (core/draw state :runner)
    (play-from-hand state :runner "Corroder")
    (play-from-hand state :runner "Atman")
    (click-prompt state :runner "0")
    (let [atman (get-program state 1)
          corr (get-program state 0)]
      (is (zero? (:current-strength (refresh atman))) "Atman 0 current strength")
      (is (= 2 (:current-strength (refresh corr))) "Corroder 2 current strength")
      (play-from-hand state :runner "Pushing the Envelope")
      (click-prompt state :runner "Archives")
      ; 3 cards in hand - no boost
      (is (zero? (:current-strength (refresh atman))) "Atman 0 current strength")
      (is (= 2 (:current-strength (refresh corr))) "Corroder 2 current strength")
      (run-successful state)
      (play-from-hand state :runner "Pushing the Envelope")
      (click-prompt state :runner "Archives")
      (run-continue state)
      ; 2 cards in hand - boost
      (is (= 2 (:current-strength (refresh atman))) "Atman 2 current strength")
      (is (= 4 (:current-strength (refresh corr))) "Corroder 2 current strength")
      (run-successful state)
      (is (zero? (:current-strength (refresh atman))) "Atman 0 current strength")
      (is (= 2 (:current-strength (refresh corr))) "Corroder 2 current strength"))))

(deftest queen-s-gambit
  ;; Check that Queen's Gambit prevents access of card #1542
  (do-game
    (new-game {:corp {:deck [(qty "PAD Campaign" 2)]}
               :runner {:deck ["Queen's Gambit"]}})
    (play-from-hand state :corp "PAD Campaign" "New remote")
    (play-from-hand state :corp "PAD Campaign" "New remote")
    (take-credits state :corp)
    (play-from-hand state :runner "Queen's Gambit")
    (let [pad (get-content state :remote1 0)
          runner-creds (:credit (get-runner))]
      (click-prompt state :runner "3")
      (click-card state :runner pad)
      (is (= (+ runner-creds 6) (:credit (get-runner))) "Gained 6 credits from Queen's Gambit")
      (is (= 3 (get-counters (refresh pad) :advancement)) "3 advancement counters placed on PAD Campaign by Queen's Gambit")
      (is (not (core/can-access? state :runner (refresh pad))) "Cannot access PAD Campgain")
      (run-empty-server state "Server 1")
      (is (not (:run @state)) "Run ended since no cards could be accessed"))
    (let [other-pad (get-content state :remote2 0)]
      (is (core/can-access? state :runner other-pad)) "Not prevented from accessing other cards")
    (take-credits state :runner)
    (take-credits state :corp)
    (let [pad (get-content state :remote1 0)
          runner-creds (:credit (get-runner))]
      (run-empty-server state "Server 1")
      (is (core/can-access? state :runner (refresh pad)) "Can access PAD Campgain next turn")
      (click-prompt state :runner "Pay 4 [Credits] to trash")
      (is (= (- runner-creds 4) (:credit (get-runner))) "Paid 4 credits to trash PAD Campaign"))))

;; rebirth
(let [akiko "Akiko Nisei: Head Case"
      kate "Kate \"Mac\" McCaffrey: Digital Tinker"
      kit "Rielle \"Kit\" Peddler: Transhuman"
      professor "The Professor: Keeper of Knowledge"
      jamie "Jamie \"Bzzz\" Micken: Techno Savant"
      chaos "Chaos Theory: Wünderkind"
      whizzard "Whizzard: Master Gamer"
      reina "Reina Roja: Freedom Fighter"]
  (deftest rebirth
    ;; Rebirth - Kate's discount applies after rebirth
    (testing "Kate"
      (do-game
        (new-game {:runner {:deck ["Magnum Opus" "Rebirth"]}
                   :options {:start-as :runner}})
        (play-from-hand state :runner "Rebirth")
        (is (= (first (prompt-titles :runner)) akiko) "List is sorted")
        (is (every? #(some #{%} (prompt-titles :runner))
                    [kate kit]))
        (is (not-any? #(some #{%} (prompt-titles :runner))
                      [professor whizzard jamie]))
        (click-prompt state :runner kate)
        (is (= kate (-> (get-runner) :identity :title)))
        (is (= 1 (:link (get-runner))) "1 link")
        (is (empty? (:discard (get-runner))))
        (is (= "Rebirth" (-> (get-runner) :rfg first :title)))
        (is (changes-credits (get-runner) -4
                             (play-from-hand state :runner "Magnum Opus")))))
    (testing "Whizzard works after rebirth"
      (do-game
        (new-game {:corp {:deck ["Ice Wall"]}
                   :runner {:id reina
                            :deck ["Rebirth"]}})
        (play-from-hand state :corp "Ice Wall" "R&D")
        (take-credits state :corp)
        (play-from-hand state :runner "Rebirth")
        (click-prompt state :runner whizzard)
        (card-ability state :runner (:identity (get-runner)) 0)
        (is (= 6 (:credit (get-runner))) "Took a Whizzard credit")
        (is (changes-credits (get-corp) -1
                             (core/rez state :corp (get-ice state :rd 0)))
            "Reina is no longer active")))
    (testing "Lose link from ID"
      (do-game
        (new-game {:runner {:id kate
                            :deck ["Rebirth" "Access to Globalsec"]}
                   :options {:start-as :runner}})
        (play-from-hand state :runner "Access to Globalsec")
        (is (= 2 (:link (get-runner))) "2 link before rebirth")
        (play-from-hand state :runner "Rebirth")
        (click-prompt state :runner chaos)
        (is (= 1 (:link (get-runner))) "1 link after rebirth")))
    (testing "Gain link from ID"
      (do-game
        (new-game {:runner {:deck ["Rebirth" "Access to Globalsec"]}
                   :options {:start-as :runner}})
        (play-from-hand state :runner "Access to Globalsec")
        (is (= 1 (:link (get-runner))) "1 link before rebirth")
        (play-from-hand state :runner "Rebirth")
        (click-prompt state :runner kate)
        (is (= 2 (:link (get-runner))) "2 link after rebirth")))
    (testing "Implementation notes are kept, regression test for #3722"
      (do-game
        (new-game {:runner {:deck ["Rebirth"]}
                   :options {:start-as :runner}})
        (play-from-hand state :runner "Rebirth")
        (click-prompt state :runner chaos)
        (is (= :full (get-in (get-runner) [:identity :implementation])) "Implementation note kept as `:full`"))))
  (testing "Rebirth into Kate twice"
    ;; Rebirth - Kate does not give discount after rebirth if Hardware or Program already installed
    (testing "Installing Hardware before does prevent discount"
      (do-game
        (new-game {:runner {:deck ["Akamatsu Mem Chip" "Rebirth" "Clone Chip"]}
                   :options {:start-as :runner}})
        (play-from-hand state :runner "Clone Chip")
        (play-from-hand state :runner "Rebirth")
        (click-prompt state :runner kate)
        (is (= kate (get-in (get-runner) [:identity :title])) "Rebirthed into Kate")
        (is (changes-credits (get-runner) -1
                             (play-from-hand state :runner "Akamatsu Mem Chip"))
            "Discount not applied for 2nd install")))
    (testing "Installing Resource before does not prevent discount"
      (do-game
        (new-game {:runner {:deck ["Akamatsu Mem Chip" "Rebirth" "Same Old Thing"]}
                   :options {:start-as :runner}})
        (play-from-hand state :runner "Same Old Thing")
        (play-from-hand state :runner "Rebirth")
        (click-prompt state :runner kate)
        (is (= kate (get-in (get-runner) [:identity :title])) "Rebirthed into Kate")
        (is (changes-credits (get-runner) 0
                             (play-from-hand state :runner "Akamatsu Mem Chip"))
            "Discount is applied for 2nd install (since it is the first Hardware / Program)"))))
  (testing "Rebirth into Reina twice"
    ;; Rebirth - Reina does not increase rez cost after rebirth if Ice already rezzed
    (testing "Rezzing Ice before does prevent cost"
      (do-game
        (new-game {:corp {:deck [(qty "Ice Wall" 2)]}
                   :runner {:id whizzard
                            :deck ["Rebirth"]}})
        (play-from-hand state :corp "Ice Wall" "HQ")
        (play-from-hand state :corp "Ice Wall" "R&D")
        (take-credits state :corp)
        (is (changes-credits (get-corp) -1
                             (core/rez state :corp (get-ice state :hq 0)))
            "Only pay 1 to rez ice wall when against Whizzard")
        (play-from-hand state :runner "Rebirth")
        (click-prompt state :runner reina)
        (is (= reina (get-in (get-runner) [:identity :title])) "Rebirthed into Reina")
        (is (changes-credits (get-corp) -1
                             (core/rez state :corp (get-ice state :rd 0)))
            "Additional cost from Reina not applied for 2nd ice rez")))
    (testing "Rezzing Asset before does not prevent additional cost"
      (do-game
        (new-game {:corp {:deck ["Ice Wall" "Mark Yale"]}
                   :runner {:id whizzard
                            :deck ["Rebirth"]}})
        (play-from-hand state :corp "Ice Wall" "HQ")
        (play-from-hand state :corp "Mark Yale" "New remote")
        (take-credits state :corp)
        (is (changes-credits (get-corp) -1
                             (core/rez state :corp (get-content state :remote1 0)))
            "Only pay 1 to rez Mark Yale")
        (play-from-hand state :runner "Rebirth")
        (click-prompt state :runner reina)
        (is (= reina (get-in (get-runner) [:identity :title])) "Rebirthed into Reina")
        (is (changes-credits (get-corp) -2
                             (core/rez state :corp (get-ice state :hq 0)))
            "Additional cost from Reina applied for 1st ice rez")))))

(deftest reboot
  ;; Reboot - run on Archives, install 5 cards from head facedown
  (do-game
    (new-game {:runner {:deck ["Reboot" "Sure Gamble" "Paperclip" "Clot"]}})
    (take-credits state :corp)
    (trash-from-hand state :runner "Sure Gamble")
    (trash-from-hand state :runner "Paperclip")
    (trash-from-hand state :runner "Clot")
    (is (empty? (core/all-installed state :runner)) "Runner starts with no installed cards")
    (is (= 3 (count (:discard (get-runner)))) "Runner starts with 3 cards in trash")
    (is (empty? (:rfg (get-runner))) "Runner starts with no discarded cards")
    (play-from-hand state :runner "Reboot")
    (run-successful state)
    (click-card state :runner (find-card "Sure Gamble" (:discard (get-runner))))
    (click-card state :runner (find-card "Paperclip" (:discard (get-runner))))
    (click-card state :runner (find-card "Clot" (:discard (get-runner))))
    (click-prompt state :runner "Done")
    (is (= 3 (count (filter :facedown (core/all-installed state :runner)))) "Runner has 3 facedown cards")
    (is (= 3 (count (core/all-installed state :runner))) "Runner has no other cards installed")
    (is (empty? (:discard (get-runner))) "Runner has empty trash")
    (is (= 1 (count (:rfg (get-runner)))) "Runner has 1 card in RFG")))

(deftest rejig
  ;; Rejig
  (do-game
    (new-game {:options {:start-as :runner}
               :runner {:credits 10
                        :hand ["Rejig" "Corroder" "Adept"]}})
    (play-from-hand state :runner "Adept")
    (play-from-hand state :runner "Rejig")
    (click-card state :runner "Corroder")
    (is (find-card "Corroder" (:hand (get-runner))) "Corroder shouldn't be installed")
    (click-card state :runner "Adept")
    (is (= 2 (count (:hand (get-runner)))))
    (let [credits (:credit (get-runner))
          cost (:cost (find-card "Adept" (:hand (get-runner))))]
      (click-card state :runner "Adept")
      (is (= (- credits (- cost (quot cost 2))) (:credit (get-runner))) "Runner should only pay half for Adept"))))

(deftest reshape
  ;; Reshape - Swap 2 pieces of unrezzed ICE
  (do-game
    (new-game {:corp {:deck [(qty "Vanilla" 2) "Paper Wall"]}
               :runner {:deck ["Reshape"]}})
    (play-from-hand state :corp "Paper Wall" "R&D")
    (play-from-hand state :corp "Vanilla" "HQ")
    (play-from-hand state :corp "Vanilla" "HQ")
    (core/rez state :corp (get-ice state :hq 0))
    (take-credits state :corp)
    (play-from-hand state :runner "Reshape")
    (click-card state :runner (get-ice state :rd 0))
    (click-card state :runner (get-ice state :hq 0))
    (is (:prompt (get-runner)) "Can't target rezzed Vanilla, prompt still open")
    (click-card state :runner (get-ice state :hq 1))
    (is (empty? (:prompt (get-runner))))
    (is (= "Vanilla" (:title (get-ice state :rd 0))) "Vanilla swapped to R&D")
    (is (= "Paper Wall" (:title (get-ice state :hq 1))) "Paper Wall swapped to HQ outer position")))

(deftest retrieval-run
  ;; Retrieval Run - Run Archives successfully and install a program from Heap for free
  (do-game
    (new-game {:runner {:deck ["Retrieval Run" "Morning Star"]}})
    (take-credits state :corp)
    (trash-from-hand state :runner "Morning Star")
    (play-from-hand state :runner "Retrieval Run")
    (is (= [:archives] (get-in @state [:run :server])) "Run initiated on Archives")
    (run-successful state)
    (click-prompt state :runner "Replacement effect")
    (let [ms (first (:discard (get-runner)))]
      (click-prompt state :runner ms)
      (is (= "Morning Star" (:title (first (get-program state))))
          "Morning Star installed")
      (is (= 2 (:credit (get-runner))) "Morning Star installed at no cost")
      (is (= 2 (core/available-mu state)) "Morning Star uses 2 memory"))))

(deftest rigged-results
  ;; Rigged Results - success and failure
  (testing "Corp guesses correctly"
    (do-game
      (new-game {:corp {:deck ["Ice Wall"]}
                 :runner {:deck [(qty "Rigged Results" 3)]}})
      (play-from-hand state :corp "Ice Wall" "HQ")
      (take-credits state :corp)
      (play-from-hand state :runner "Rigged Results")
      (click-prompt state :runner "0")
      (click-prompt state :corp "0")
      (is (empty? (:prompt (get-runner))) "Rigged Results failed for runner")
      (is (empty? (:prompt (get-corp))) "Rigged Results failed for runner")))
  (testing "Corp guesses incorrectly"
    (do-game
      (new-game {:corp {:deck ["Ice Wall"]}
                 :runner {:deck [(qty "Rigged Results" 3)]}})
      (play-from-hand state :corp "Ice Wall" "HQ")
      (take-credits state :corp)
      (play-from-hand state :runner "Rigged Results")
      (click-prompt state :runner "2")
      (click-prompt state :corp "1")
      (click-card state :runner (get-ice state :hq 0))
      (is (= [:hq] (:server (:run @state))) "Runner is running on HQ")
      (is (= 3 (:credit (get-runner))) "Rigged results spends credits")))
  (testing "Interaction with Government Investigations"
    (do-game
      (new-game {:runner {:hand ["Rigged Results" "Government Investigations"]}})
      (take-credits state :corp)
      (play-from-hand state :runner "Government Investigations")
      (play-from-hand state :runner "Rigged Results")
      (is (= '("0" "1") (-> (get-runner) :prompt first :choices)) "Runner can't choose 2 because of Government Investigations"))))

(deftest rip-deal
  ;; Rip Deal - replaces number of HQ accesses with heap retrieval
  (testing "Basic test"
    (do-game
      (new-game {:corp {:deck ["Vanilla"]}
                 :runner {:deck ["Rip Deal" "Easy Mark"]}})
      (trash-from-hand state :runner "Easy Mark")
      (take-credits state :corp)
      (play-from-hand state :runner "Rip Deal")
      (run-successful state)
      (click-prompt state :runner "Replacement effect")
      (is (= "Choose 1 card to move from the Heap to your Grip" (:msg (prompt-map :runner))))
      (click-card state :runner "Easy Mark")
      (is (= 1 (-> (get-runner) :hand count)))
      (is (= "Easy Mark" (-> (get-runner) :hand first :title)))
      (is (nil? (prompt-map :corp)) "Corp should have no more prompts")
      (is (nil? (prompt-map :runner)) "Runner should have no more prompts")
      (is (nil? (get-run)) "Run is ended")))
  (testing "with Gauntlet #2942"
    (do-game
      (new-game {:corp {:deck [(qty "Vanilla" 3)]}
                 :runner {:deck ["The Gauntlet" "Rip Deal" "Easy Mark" "Sure Gamble"]}})
      (trash-from-hand state :runner "Easy Mark")
      (trash-from-hand state :runner "Sure Gamble")
      (play-from-hand state :corp "Vanilla" "HQ")
      (core/rez state :corp (get-ice state :hq 0))
      (take-credits state :corp)
      (core/gain state :runner :credit 4)
      (play-from-hand state :runner "The Gauntlet")
      (play-from-hand state :runner "Rip Deal")
      (run-successful state)
      (click-prompt state :runner "1")
      (click-prompt state :runner "Replacement effect")
      (is (= "Choose 2 cards to move from the Heap to your Grip" (:msg (prompt-map :runner))))
      (click-card state :runner "Easy Mark")
      (click-card state :runner "Sure Gamble")
      (is (= 2 (-> (get-runner) :hand count)))
      (is (= ["Sure Gamble" "Easy Mark"] (->> (get-runner) :hand (map :title) (into []))))
      (is (nil? (prompt-map :corp)) "Corp should have no more prompts")
      (is (nil? (prompt-map :runner)) "Runner should have no more prompts")
      (is (nil? (get-run)) "Run is ended"))))

(deftest rumor-mill
  ;; Rumor Mill - interactions with rez effects, additional costs, general event handlers, and trash-effects
  (testing "Full test"
    (do-game
      (new-game {:corp {:deck [(qty "Project Atlas" 2)
                               "Caprice Nisei" "Chairman Hiro" "Cybernetics Court"
                               "Elizabeth Mills" "Ibrahim Salem"
                               "Housekeeping" "Director Haas" "Oberth Protocol"]}
                 :runner {:deck ["Rumor Mill"]}})
      (core/gain state :corp :credit 100 :click 100 :bad-publicity 1)
      (core/draw state :corp 100)
      (play-from-hand state :corp "Caprice Nisei" "New remote")
      (play-from-hand state :corp "Chairman Hiro" "New remote")
      (play-from-hand state :corp "Cybernetics Court" "New remote")
      (play-from-hand state :corp "Elizabeth Mills" "New remote")
      (play-from-hand state :corp "Project Atlas" "New remote")
      (play-from-hand state :corp "Ibrahim Salem" "New remote")
      (play-from-hand state :corp "Oberth Protocol" "New remote")
      (core/move state :corp (find-card "Director Haas" (:hand (get-corp))) :deck)
      (core/rez state :corp (get-content state :remote2 0))
      (core/rez state :corp (get-content state :remote3 0))
      (score-agenda state :corp (get-content state :remote5 0))
      (take-credits state :corp)
      (core/gain state :runner :credit 100 :click 100)
      (is (= 4 (get-in (get-corp) [:hand-size :mod])) "Corp has +4 hand size")
      (is (= -2 (get-in (get-runner) [:hand-size :mod])) "Runner has -2 hand size")
      (play-from-hand state :runner "Rumor Mill")
      ;; Additional costs to rez should NOT be applied
      (core/rez state :corp (get-content state :remote6 0))
      (is (= 1 (count (:scored (get-corp)))) "No agenda was auto-forfeit to rez Ibrahim Salem")
      ;; In-play effects
      (is (zero? (get-in (get-corp) [:hand-size :mod])) "Corp has original hand size")
      (is (zero? (get-in (get-runner) [:hand-size :mod])) "Runner has original hand size")
      ;; "When you rez" effects should not apply
      (core/rez state :corp (get-content state :remote4 0))
      (is (= 1 (:bad-publicity (get-corp))) "Corp still has 1 bad publicity")
      ;; Run events (Caprice)
      ;; Make sure Rumor Mill applies even if card is rezzed after RM is put in play.
      (core/rez state :corp (get-content state :remote1 0))
      (run-on state :remote1)
      (run-continue state)
      (is (empty? (:prompt (get-corp))) "Caprice prompt is not showing")
      (run-jack-out state)
      ;; Trashable execs
      (run-empty-server state :remote2)
      (click-prompt state :runner "Pay 6 [Credits] to trash")
      (is (empty? (:scored (get-runner))) "Chairman Hiro not added to runner's score area")
      (run-jack-out state)
      (run-on state "R&D")
      (run-successful state)
      (click-prompt state :runner "Pay 5 [Credits] to trash")
      (is (empty? (:scored (get-runner))) "Director Haas not added to runner's score area")
      (take-credits state :runner)
      ;; Trash RM, make sure everything works again
      (play-from-hand state :corp "Housekeeping")
      (is (= 4 (get-in (get-corp) [:hand-size :mod])) "Corp has +4 hand size")
      (is (zero? (get-in (get-runner) [:hand-size :mod])) "Runner has +0 hand size")
      ;; Additional costs to rez should now be applied again
      (core/rez state :corp (get-content state :remote7 0))
      (click-card state :corp (get-in (get-corp) [:scored 0]))
      (is (zero? (count (:scored (get-corp)))) "Agenda was auto-forfeit to rez Oberth")
      (core/derez state :corp (get-content state :remote4 0))
      (core/rez state :corp (get-content state :remote4 0))
      (is (zero? (:bad-publicity (get-corp))) "Corp has 0 bad publicity")
      (card-ability state :corp (get-content state :remote4 0) 0) ; Elizabeth Mills, should show a prompt
      (is (:prompt (get-corp)) "Elizabeth Mills ability allowed")))
  (testing "Make sure Rumor Mill is not active when hosted on Peddler"
    (do-game
      (new-game {:corp {:deck ["Jeeves Model Bioroids"]}
                 :runner {:deck ["Street Peddler" (qty "Rumor Mill" 3)]}})
      (take-credits state :corp)
      (starting-hand state :runner ["Street Peddler"])
      (play-from-hand state :runner "Street Peddler")
      (take-credits state :runner)
      (play-from-hand state :corp "Jeeves Model Bioroids" "New remote")
      (let [jeeves (get-content state :remote1 0)]
        (core/rez state :corp jeeves)
        (card-ability state :corp jeeves 0)
        (is (= 3 (:click (get-corp))) "Corp has 3 clicks - Jeeves working ok")))))

(deftest running-interference
  ;; Running Interference
  (do-game
    (new-game {:corp {:deck [(qty "Hedge Fund" 5)]
                      :hand ["Ice Wall" "Archer" "Hostile Takeover"]
                      :credits 100}
               :runner {:hand ["Running Interference"]}})
    (play-and-score state "Hostile Takeover")
    (play-from-hand state :corp "Archer" "HQ")
    (play-from-hand state :corp "Ice Wall" "HQ")
    (take-credits state :corp)
    (play-from-hand state :runner "Running Interference")
    (click-prompt state :runner "HQ")
    (let [archer (get-ice state :hq 0)
          credits (:credit (get-corp))]
      (core/rez state :corp archer)
      (click-card state :corp (get-scored state :corp 0))
      (is (empty? (:prompt (get-corp))) "Only 1 agenda required to rez")
      (is (= (- credits (* 2 (:cost archer))) (:credit (get-corp))) "Rezzing Archer costs double")
      (is (core/rezzed? (refresh archer)) "Archer is rezzed"))
      (run-successful state)
    (let [iw (get-ice state :hq 1)
          credits (:credit (get-corp))]
      (run-on state "HQ")
      (core/rez state :corp iw)
      (is (empty? (:prompt (get-corp))))
      (is (= (- credits (:cost iw)) (:credit (get-corp))) "Rezzing Ice Wall costs normal"))))

(deftest scrubbed
  ;; First piece of ice encountered each turn has -2 Strength for remainder of the run
  (do-game
    (new-game {:corp {:deck ["Turing"]}
               :runner {:deck ["Street Peddler"
                               (qty "Scrubbed" 3)]}})
    (starting-hand state :runner ["Street Peddler" "Scrubbed"])
    (play-from-hand state :corp "Turing" "HQ")
    (take-credits state :corp)
    (play-from-hand state :runner "Street Peddler")
    (let [turing (get-ice state :hq 0)]
      (core/rez state :corp turing)
      (is (= 2 (:current-strength (refresh turing))))
      (run-on state "HQ")
      (run-continue state)
      (is (= 2 (:current-strength (refresh turing))) "Scrubbed not active when on Peddler")
      (play-from-hand state :runner "Scrubbed")
      (run-on state "HQ")
      (card-ability state :runner (first (get-in @state [:runner :current])) 0)
      (is (zero? (:current-strength (refresh turing))) "Scrubbed reduces strength by 2")
      (run-successful state))))

(deftest singularity
  ;; Singularity - Run a remote; if successful, trash all contents at no cost
  (do-game
    (new-game {:corp {:deck ["Caprice Nisei"
                             "Breaker Bay Grid"
                             "Eve Campaign"]}
               :runner {:deck ["Singularity"]}})
    (play-from-hand state :corp "Breaker Bay Grid" "New remote")
    (play-from-hand state :corp "Caprice Nisei" "Server 1")
    (play-from-hand state :corp "Eve Campaign" "Server 1")
    (take-credits state :corp)
    (play-from-hand state :runner "Singularity")
    (click-prompt state :runner "Server 1")
    (is (= 2 (:click (get-runner))) "Runner spends 2 clicks on double event")
    (is (= 1 (:credit (get-runner))) "Runner pays 4 credits for Singularity")
    (run-successful state)
    (is (= 3 (count (:discard (get-corp)))) "All 3 cards trashed from Server 1")
    (is (= 1 (:credit (get-runner))) "No credits paid for trashing")
    (is (nil? (get-in @state [:corp :servers :remote1 :content])) "Server 1 no longer exists")))

(deftest spec-work
  ;; Spec Work
  (do-game
    (new-game {:runner {:deck ["Spec Work" (qty "Cache" 3)]}
               :options {:start-as :runner}})
    (starting-hand state :runner ["Spec Work" "Cache"])
    (play-from-hand state :runner "Cache")
    (play-from-hand state :runner "Spec Work")
    (is (= 4 (:credit (get-runner))))
    (is (= 0 (count (:hand (get-runner)))))
    (click-card state :runner (get-program state 0))
    (is (= 7 (:credit (get-runner))) "+3 credits, -1 for paying for Spec Work")
    (is (= 2 (count (:hand (get-runner)))) "Drew 2 cards")))

(deftest stimhack
  ;; Stimhack - Gain 9 temporary credits and take 1 brain damage after the run
  (do-game
    (new-game {:corp {:deck ["Eve Campaign"]}
               :runner {:deck ["Stimhack" "Sure Gamble"]}})
    (take-credits state :corp)
    (play-from-hand state :runner "Stimhack")
    (click-prompt state :runner "HQ")
    (is (= [:hq] (get-in @state [:run :server])) "Run initiated on HQ")
    (run-successful state)
    (is (= 14 (:credit (get-runner))))
    (is (= 9 (:run-credit (get-runner))) "Gained 9 credits for use during the run")
    (click-prompt state :runner "Pay 5 [Credits] to trash") ; choose to trash Eve
    (is (and (zero? (count (:hand (get-corp))))
             (= 1 (count (:discard (get-corp)))))
        "Corp hand empty and Eve in Archives")
    (is (= 5 (:credit (get-runner))))
    (is (zero? (count (:hand (get-runner)))) "Lost card from Grip to brain damage")
    (is (= 4 (hand-size :runner)))
    (is (= 1 (:brain-damage (get-runner))))))

(deftest sure-gamble
  ;; Sure Gamble
  (do-game
    (new-game {:runner {:deck ["Sure Gamble"]}})
    (take-credits state :corp)
    (is (= 5 (:credit (get-runner))))
    (play-from-hand state :runner "Sure Gamble")
    (is (= 9 (:credit (get-runner))))))

(deftest surge
  ;; Surge - Add counters if target is a virus and had a counter added this turn
  (testing "Valid target"
    (do-game
      (new-game {:runner {:deck ["Imp" "Surge"]}})
      (take-credits state :corp)
      (play-from-hand state :runner "Imp")
      (let [imp (get-program state 0)]
        (is (= 2 (get-counters imp :virus)) "Imp has 2 counters after install")
        (play-from-hand state :runner "Surge")
        (click-card state :runner imp)
        (is (= 4 (get-counters (refresh imp) :virus)) "Imp has 4 counters after surge"))))
  (testing "Don't fire surge if target is not a virus"
    (do-game
      (new-game {:runner {:deck ["Security Testing" "Surge"]}})
      (take-credits state :corp)
      (play-from-hand state :runner "Security Testing")
      (let [st (get-resource state 0)]
        (play-from-hand state :runner "Surge")
        (click-card state :runner st)
        (is (not (contains? st :counter)) "Surge does not fire on Security Testing"))))
  (testing "Don't fire surge if target does not have virus counter flag set"
    (do-game
      (new-game {:runner {:deck ["Imp" "Surge"]}})
      (take-credits state :corp)
      (play-from-hand state :runner "Imp")
      (let [imp (get-program state 0)]
        (is (= 2 (get-counters imp :virus)) "Imp has 2 counters after install")
        (take-credits state :runner 3)
        (take-credits state :corp)
        (play-from-hand state :runner "Surge")
        (click-card state :runner imp)
        (is (= 2 (get-counters (refresh imp) :virus)) "Surge does not fire on Imp turn after install"))))
  (testing "Don't allow surging Gorman Drip, since it happens on the corp turn"
    (do-game
      (new-game {:runner {:deck ["Gorman Drip v1" "Surge"]}})
      (take-credits state :corp)
      (play-from-hand state :runner "Gorman Drip v1")
      (let [gd (get-program state 0)]
        (is (zero? (get-counters gd :virus)) "Gorman Drip starts without counters")
        (take-credits state :runner 3)
        (take-credits state :corp)
        (is (= 3 (get-counters (refresh gd) :virus))
            "Gorman Drip gains 3 counters after Corp clicks 3 times for credits")
        (play-from-hand state :runner "Surge")
        (click-card state :runner gd)
        (is (= 3 (get-counters (refresh gd) :virus)) "Surge does not trigger on Gorman Drip")))))

(deftest system-outage
  ;; When Corp draws 1+ cards, it loses 1 if it is not the first time he or she has drawn cards this turn
  (do-game
    (new-game {:corp {:deck [(qty "Turing" 10)]}
               :runner {:deck ["Street Peddler"
                               (qty "System Outage" 3)]}})
    (starting-hand state :corp [])
    (starting-hand state :runner ["Street Peddler" "System Outage"])
    (take-credits state :corp) ; corp at 8cr
    (play-from-hand state :runner "Street Peddler")
    (take-credits state :runner)
    (core/click-draw state :corp 1)
    (is (= 8 (:credit (get-corp))) "1st card drawn for free - System Outage on Peddler")
    (core/click-draw state :corp 1)
    (is (= 8 (:credit (get-corp))) "2nd card drawn for free - System Outage on Peddler")
    (take-credits state :corp) ; corp at 9cr
    (is (= 9 (:credit (get-corp))) "Corp at 9")
    (play-from-hand state :runner "System Outage")
    (take-credits state :runner)
    (core/click-draw state :corp 1)
    (is (= 8 (:credit (get-corp))) "1st card drawn cost 1cr - System Outage active")
    (core/click-draw state :corp 1)
    (is (= 7 (:credit (get-corp))) "2nd card drawn cost 1cr - System Outage active")))

(deftest system-seizure
  ;; System Seizure - First icebreaker boosted keeps strength for remainder of that run.
  (do-game
    (new-game {:corp {:deck ["Wraparound"]}
               :runner {:deck [(qty "Corroder" 2) "System Seizure"]}})
    (play-from-hand state :corp "Wraparound" "HQ")
    (take-credits state :corp)
    (core/gain state :runner :credit 3)
    (core/gain state :runner :click 2)
    (play-from-hand state :runner "Corroder")
    (play-from-hand state :runner "Corroder")
    (play-from-hand state :runner "System Seizure")
    (let [c1 (get-program state 0)
          c2  (get-program state 1)]
      (run-empty-server state "R&D") ;; Check that System Seizure triggers even if another run has been made
      (run-on state "HQ") ;; Check that System Seizure only keeps strength on one of the breakers
      (is (= 2 (core/breaker-strength state :runner (core/get-card state c1))) "Corroder 1 has 2 strength")
      (is (= 2 (core/breaker-strength state :runner (core/get-card state c2))) "Corroder 2 has 2 strength")
      (card-ability state :runner c1 1)
      (card-ability state :runner c2 1)
      (is (= 3 (core/breaker-strength state :runner (core/get-card state c1))) "Corroder 1 has 3 strength")
      (is (= 3 (core/breaker-strength state :runner (core/get-card state c2))) "Corroder 2 has 3 strength")
      (run-continue state)
      (is (= 3 (core/breaker-strength state :runner (core/get-card state c1))) "Corroder 1 has 3 strength")
      (is (= 2 (core/breaker-strength state :runner (core/get-card state c2))) "Corroder 2 has 2 strength")
      (run-successful state)
      (is (= 2 (core/breaker-strength state :runner (core/get-card state c1))) "Corroder 1 has 2 strength")
      (is (= 2 (core/breaker-strength state :runner (core/get-card state c2))) "Corroder 2 has 2 strength")
      (run-on state "HQ") ;; Check that System Seizure does not keep strength on 2nd run
      (is (= 2 (core/breaker-strength state :runner (core/get-card state c1))) "Corroder 1 has 2 strength")
      (is (= 2 (core/breaker-strength state :runner (core/get-card state c2))) "Corroder 2 has 2 strength")
      (card-ability state :runner c1 1)
      (card-ability state :runner c2 1)
      (is (= 3 (core/breaker-strength state :runner (core/get-card state c1))) "Corroder 1 has 3 strength")
      (is (= 3 (core/breaker-strength state :runner (core/get-card state c2))) "Corroder 2 has 3 strength")
      (run-continue state)
      (is (= 2 (core/breaker-strength state :runner (core/get-card state c1))) "Corroder 1 has 2 strength")
      (is (= 2 (core/breaker-strength state :runner (core/get-card state c2))) "Corroder 2 has 2 strength")
      (run-successful state)
      (is (= 2 (core/breaker-strength state :runner (core/get-card state c1))) "Corroder 1 has 2 strength")
      (is (= 2 (core/breaker-strength state :runner (core/get-card state c2))) "Corroder 2 has 2 strength"))))

(deftest test-run
  ;; Test Run
  (testing "Programs hosted after install get returned to Stack. Issue #1081"
    (do-game
      (new-game {:corp {:deck ["Wraparound"]}
                 :runner {:deck [(qty "Test Run" 2) "Morning Star"
                                 "Knight" "Leprechaun"]}})
      (play-from-hand state :corp "Wraparound" "HQ")
      (let [wrap (get-ice state :hq 0)]
        (core/rez state :corp wrap))
      (take-credits state :corp)
      (core/gain state :runner :credit 5)
      (trash-from-hand state :runner "Morning Star")
      (trash-from-hand state :runner "Knight")
      (let [ms (find-card "Morning Star" (:discard (get-runner)))]
        (play-from-hand state :runner "Leprechaun")
        (play-from-hand state :runner "Test Run")
        (click-prompt state :runner "Heap")
        (click-prompt state :runner ms))
      (let [lep (get-program state 0)
            ms (get-program state 1)]
        (card-ability state :runner lep 1)
        (click-card state :runner ms)
        (is (= "Morning Star" (:title (first (:hosted (refresh lep))))) "Morning Star hosted on Lep"))
      (take-credits state :runner)
      (is (= "Morning Star" (:title (first (:deck (get-runner))))) "Morning Star returned to Stack from host")
      (take-credits state :corp)
      (let [kn (find-card "Knight" (:discard (get-runner)))]
        (play-from-hand state :runner "Test Run")
        (click-prompt state :runner "Heap")
        (click-prompt state :runner kn))
      (let [wrap (get-ice state :hq 0)
            kn (get-program state 1)]
        (card-ability state :runner kn 0)
        (click-card state :runner wrap)
        (is (= "Knight" (:title (first (:hosted (refresh wrap))))) "Knight hosted on Wraparound")
        (take-credits state :runner)
        (is (= "Knight" (:title (first (:deck (get-runner))))) "Knight returned to Stack from host ICE"))))
  (testing "Make sure program remains installed if Scavenged"
    (do-game
      (new-game {:runner {:deck ["Test Run" "Morning Star"
                                 "Scavenge" "Inti"]}})
      (take-credits state :corp)
      (core/move state :runner (find-card "Morning Star" (:hand (get-runner))) :discard)
      (play-from-hand state :runner "Test Run")
      (let [ms (find-card "Morning Star" (:discard (get-runner)))]
        (click-prompt state :runner "Heap")
        (click-prompt state :runner ms)
        (is (= 2 (:credit (get-runner))) "Program installed for free")
        (let [ms (get-program state 0)]
          (play-from-hand state :runner "Scavenge")
          (click-card state :runner ms)
          (click-card state :runner (find-card "Morning Star" (:discard (get-runner))))
          (take-credits state :runner)
          (is (empty? (:deck (get-runner))) "Morning Star not returned to Stack")
          (is (= "Morning Star" (:title (get-program state 0))) "Morning Star still installed"))))))

(deftest the-maker-s-eye
  (do-game
    (new-game {:corp {:deck [(qty "Quandary" 5)]}
               :runner {:deck ["The Maker's Eye"]}})
    (dotimes [_ 5] (core/move state :corp (first (:hand (get-corp))) :deck))
    (take-credits state :corp)
    (play-from-hand state :runner "The Maker's Eye")
    (is (= :rd (get-in @state [:run :server 0])))
    (run-successful state)
    (click-prompt state :runner "Card from deck")
    (is (= "You accessed Quandary." (-> (get-runner) :prompt first :msg)) "1st quandary")
    (click-prompt state :runner "No action")
    (click-prompt state :runner "Card from deck")
    (is (= "You accessed Quandary." (-> (get-runner) :prompt first :msg)) "2nd quandary")
    (click-prompt state :runner "No action")
    (click-prompt state :runner "Card from deck")
    (is (= "You accessed Quandary." (-> (get-runner) :prompt first :msg)) "3rd quandary")
    (click-prompt state :runner "No action")
    (is (not (:run @state)))))

(deftest the-noble-path
  ;; The Noble Path - Prevents damage during run
  (do-game
    (new-game {:runner {:deck ["The Noble Path" (qty "Sure Gamble" 2)]}})
    (let [hand-count #(count (:hand (get-runner)))]
      (starting-hand state :runner ["The Noble Path" "Sure Gamble"])
      (take-credits state :corp)
      ;; Play The Noble Path and confirm it trashes remaining cards in hand
      (is (= 2 (hand-count)) "Start with 2 cards")
      (play-from-hand state :runner "The Noble Path")
      (is (zero? (hand-count)) "Playing Noble Path trashes the remaining cards in hand")
      ;; Put a card into hand so I can confirm it's not discarded by damage
      ;; Don't want to dealing with checking damage on a zero card hand
      (starting-hand state :runner ["Sure Gamble"])
      (core/damage state :runner :net 1)
      (is (= 1 (hand-count)) "Damage was prevented")
      ;; Finish the run and check that damage works again
      (click-prompt state :runner "HQ")
      (run-successful state)
      (click-prompt state :runner "No action")
      (core/damage state :runner :net 1)
      (is (zero? (hand-count)) "Damage works again after run"))))

(deftest the-price-of-freedom
  ;; The Price of Freedom - A connection must be trashed, the card is removed from game, then the corp can't advance cards next turn
  (do-game
    (new-game {:corp {:deck ["NAPD Contract"]}
               :runner {:deck ["Kati Jones" "The Price of Freedom"]}})
    (play-from-hand state :corp "NAPD Contract" "New remote")
    (take-credits state :corp)
    (is (= 7 (:credit (get-corp))) "Corp has 7 credits (play NAPD + 2 clicks for credit")
    (play-from-hand state :runner "The Price of Freedom")
    (is (= 2 (count (get-in @state [:runner :hand]))) "The Price of Freedom could not be played because no connection is installed")
    (is (zero? (count (get-in (get-runner) [:rig :resource]))) "Kati Jones is not installed")
    (play-from-hand state :runner "Kati Jones")
    (is (= 1 (count (get-resource state))) "Kati Jones was installed")
    (play-from-hand state :runner "The Price of Freedom")
    (let [kj (get-resource state 0)]
      (click-card state :runner kj)
      (is (zero? (count (get-in @state [:runner :hand]))) "The Price of Freedom can be played because a connection is in play")
      (is (zero? (count (get-in (get-runner) [:rig :resource]))) "Kati Jones was trashed wth The Price of Freedom")
      (is (= 1 (count (get-in (get-runner) [:discard]))) "The Price of Freedom was removed from game, and only Kati Jones is in the discard"))
    (take-credits state :runner)
    (let [napd (get-content state :remote1 0)]
      (core/advance state :corp {:card (refresh napd)})
      (is (= 7 (:credit (get-corp))) "NAPD contract could not be advanced because of The Price of Freedom")
      (take-credits state :corp)
      (is (= 10 (:credit (get-corp))) "Corp has 10 credits now (3 clicks for credit, no click charged for failed advancing)")
      (take-credits state :runner)
      (core/advance state :corp {:card (refresh napd)})
      (core/advance state :corp {:card (refresh napd)})
      (core/advance state :corp {:card (refresh napd)})
      (is (= 7 (:credit (get-corp))) "NAPD could be advanced (3 credits charged for advancing)"))))

(deftest tinkering
  ;; Tinkering - Add subtypes to ice
  (do-game
    (new-game {:corp {:deck ["Ice Wall"]}
               :runner {:deck ["Tinkering"]}})
    (play-from-hand state :corp "Ice Wall" "HQ")
    (take-credits state :corp)
    (play-from-hand state :runner "Tinkering")
    (let [iwall (get-ice state :hq 0)]
      (click-card state :runner iwall)
      (is (has-subtype? (refresh iwall) "Barrier") "Ice Wall has Barrier")
      (is (has-subtype? (refresh iwall) "Code Gate") "Ice Wall has Code Gate")
      (is (has-subtype? (refresh iwall) "Sentry") "Ice Wall has Sentry")
      (core/rez state :corp (refresh iwall))
      (is (has-subtype? (refresh iwall) "Barrier") "Ice Wall has Barrier")
      (is (has-subtype? (refresh iwall) "Code Gate") "Ice Wall has Code Gate")
      (is (has-subtype? (refresh iwall) "Sentry") "Ice Wall has Sentry")
      (take-credits state :runner)
      (is (has-subtype? (refresh iwall) "Barrier") "Ice Wall has Barrier")
      (is (not (has-subtype? (refresh iwall) "Code Gate")) "Ice Wall does not have Code Gate")
      (is (not (has-subtype? (refresh iwall) "Sentry")) "Ice Wall does not have Sentry"))))

(deftest trade-in
  ;; Trade-in - trash an installed Hardware, gain credits equal to half of install cost,
  ;;            search stack for Hardware and add to grip
  (do-game
    (new-game {:runner {:deck [(qty "Trade-In" 3) (qty "Astrolabe" 2) (qty "Sports Hopper" 2)]}
               :options {:start-as :runner}})
    (starting-hand state :runner ["Trade-In" "Trade-In" "Astrolabe" "Sports Hopper"])
    (core/gain state :runner :click 5 :credit 5)
    (play-from-hand state :runner "Astrolabe")
    (play-from-hand state :runner "Sports Hopper")
    (testing "Trade-in works with Hardware costing 0 or 1 credits (issue #3750)"
      (let [runner-credits (:credit (get-runner))]
        (play-from-hand state :runner "Trade-In")
        (click-card state :runner (get-hardware state 0))
        (is (= 2 (count (:discard (get-runner)))) "Trade-In and Astrolabe in discard")
        (is (= (dec runner-credits) (:credit (get-runner)))
            "Paid 1 credit to play Trade-In and gained 0 credits from trashing Astrolabe")))
    (testing "Trade-In lets runner search for Hardware and add it to Grip"
      (is (= 1 (count (:hand (get-runner)))) "Only 1 Trade-In in Grip")
      ;; Add sports hopper to hand
      (click-prompt state :runner (-> (get-runner) :prompt first :choices first))
      (is (= 2 (count (:hand (get-runner)))) "Sports Hopper added to Grip"))
    (testing "Gain credits when install cost is greater than 1"
      (let [runner-credits (:credit (get-runner))]
        (play-from-hand state :runner "Trade-In")
        (click-card state :runner (get-hardware state 0))
        (is (= runner-credits (:credit (get-runner)))
            "Paid 1 credit to play Trade-In and gained 1 credits from trashing Sports Hopper")
        (is (= 4 (count (:discard (get-runner)))) "2 Trade-In, 1 Astrolabe and 1 Sports Hopper in discard")))))

(deftest traffic-jam
  ;; Traffic Jam - Increase adv requirement based on previously scored copies
  (do-game
    (new-game {:corp {:deck [(qty "TGTBT" 3)]}
               :runner {:deck ["Traffic Jam"]}})
    (play-from-hand state :corp "TGTBT" "New remote")
    (score-agenda state :corp (get-content state :remote1 0))
    (play-from-hand state :corp "TGTBT" "New remote")
    (score-agenda state :corp (get-content state :remote2 0))
    (play-from-hand state :corp "TGTBT" "New remote")
    (take-credits state :corp)
    (let [tg (get-content state :remote3 0)]
      (play-from-hand state :runner "Traffic Jam")
      (take-credits state :runner)
      (core/gain state :corp :click 2)
      (advance state tg 3)
      (core/score state :corp {:card (refresh tg)})
      (is (= 2 (:agenda-point (get-corp))) "Last TGTBT not scored")
      (is (= 1 (count (get-content state :remote3))))
      (advance state (refresh tg) 1)
      (is (= 4 (get-counters (refresh tg) :advancement)))
      (core/score state :corp {:card (refresh tg)})
      (is (= 2 (:agenda-point (get-corp))) "Not scored with 4 advancements")
      (advance state (refresh tg) 1)
      (is (= 5 (get-counters (refresh tg) :advancement)))
      (core/score state :corp {:card (refresh tg)})
      (is (= 3 (:agenda-point (get-corp))) "Took 5 advancements to score"))))

(deftest unscheduled-maintenance
  ;; Unscheduled Maintenance - prevent Corp from installing more than 1 ICE per turn
  (do-game
    (new-game {:corp {:deck [(qty "Vanilla" 2) "Breaking News"]}
               :runner {:deck ["Unscheduled Maintenance"]}})
    (play-from-hand state :corp "Breaking News" "New remote")
    (take-credits state :corp)
    (play-from-hand state :runner "Unscheduled Maintenance")
    (take-credits state :runner)
    (play-from-hand state :corp "Vanilla" "HQ")
    (is (= 1 (count (get-in @state [:corp :servers :hq :ices]))) "First ICE install of turn allowed")
    (play-from-hand state :corp "Vanilla" "R&D")
    (is (empty? (get-in @state [:corp :servers :rd :ices])) "Second ICE install of turn blocked")
    (score-agenda state :corp (get-content state :remote1 0))
    (play-from-hand state :corp "Vanilla" "R&D")
    (is (= 1 (count (get-in @state [:corp :servers :rd :ices]))) "Current trashed; second ICE install of turn allowed")))

(deftest vamp
  ;; Vamp - Run HQ and use replace access to pay credits to drain equal amount from Corp
  (do-game
    (new-game {:runner {:deck ["Vamp" (qty "Sure Gamble" 3)]}})
    (take-credits state :corp)
    (is (= 8 (:credit (get-corp))))
    (play-from-hand state :runner "Sure Gamble")
    (play-from-hand state :runner "Sure Gamble")
    (is (= 13 (:credit (get-runner))))
    (play-run-event state (find-card "Vamp" (:hand (get-runner))) :hq)
    (click-prompt state :runner "Replacement effect")
    (click-prompt state :runner "8")
    (is (= 1 (count-tags state)) "Took 1 tag")
    (is (= 5 (:credit (get-runner))) "Paid 8 credits")
    (is (zero? (:credit (get-corp))) "Corp lost all 8 credits")))

(deftest watch-the-world-burn
  ;; Watch the World Burn - run a remote to RFG the first card accessed
  ;; and all future copies
  (testing "Standard usage"
    (do-game
     (new-game {:corp {:deck [(qty "PAD Campaign" 2) (qty "Launch Campaign" 3)]}
                :runner {:deck ["Watch the World Burn" (qty "Same Old Thing" 2)]}})
     (play-from-hand state :corp "PAD Campaign" "New remote")
     (play-from-hand state :corp "PAD Campaign" "New remote")
     (play-from-hand state :corp "Launch Campaign" "New remote")
     (take-credits state :corp)
     (changes-val-macro 1 (count (get-in @state [:corp :rfg]))
                        "Server 1 PAD Campaign RFGed"
                        (play-from-hand state :runner "Watch the World Burn")
                        (click-prompt state :runner "Server 1")
                        (run-successful state))
     (is (zero? (:click (get-runner))) "Terminal event ends the action phase")
     (take-credits state :runner)
     (take-credits state :corp)
     (changes-val-macro 1 (count (get-in @state [:corp :rfg]))
                        "Server 2 PAD Campaign RFGed even on the next turn"
                        (run-empty-server state "Server 2"))
     (changes-val-macro 0 (count (get-in @state [:corp :rfg]))
                        "Server 3 Launch Campaign not RFGed"
                        (run-empty-server state "Server 3"))
     (click-prompt state :runner "No action")
     (core/move state :runner (find-card "Watch the World Burn" (:discard (get-runner))) :hand)
     (core/gain state :runner :credit 3) ;need to be able to play the card
     (changes-val-macro 1 (count (get-in @state [:corp :rfg]))
                        "Server 3 Launch Campaign RFGed"
                        (play-from-hand state :runner "Watch the World Burn")
                        (click-prompt state :runner "Server 3")
                        (run-successful state))
     (is (zero? (:click (get-runner))) "Terminal event ends the action phase")
     (take-credits state :runner)
     (take-credits state :corp)
     (changes-val-macro 1 (count (get-in @state [:corp :rfg]))
                        "HQ Launch Campaign RFGed"
                        (run-empty-server state "HQ"))))
  (testing "Mid-run accesses"
    (do-game
     (new-game {:corp {:deck [(qty "Mumbad Virtual Tour" 2)
                              "Kitsune"
                              "Ice Wall"]}
                :runner {:deck ["Watch the World Burn" (qty "Same Old Thing" 2)]}})
     (play-from-hand state :corp "Mumbad Virtual Tour" "New remote")
     (play-from-hand state :corp "Mumbad Virtual Tour" "New remote")
     (play-from-hand state :corp "Kitsune" "Server 1")
     (take-credits state :corp)
     (play-from-hand state :runner "Watch the World Burn")
     (click-prompt state :runner "Server 1")
     (let [kitsune (get-ice state :remote1 0)]
        (core/rez state :corp kitsune)
        (card-subroutine state :corp kitsune 0)
        (changes-val-macro 0 (count (get-in @state [:corp :rfg]))
                           "HQ Ice Wall not RFGed"
                           (click-card state :corp (find-card "Ice Wall" (:hand (get-corp)))))
        (click-prompt state :runner "No action"))
     (core/gain state :runner :credit 5)
     (is (>= (:credit (get-runner)) 5) "Runner can trash MVT if they want to")
     (changes-val-macro 0 (:credit (get-runner))
                        "Server 1 MVT doesn't trigger"
                        (run-successful state))
     (is (= 1 (count (get-in @state [:corp :rfg]))) "MVT was RFGed")
     (take-credits state :runner)
     (take-credits state :corp)
     (changes-val-macro 0 (:credit (get-runner))
                        "Server 2 MVT doesn't trigger"
                        (run-empty-server state "Server 2"))
     (is (= 2 (count (get-in @state [:corp :rfg]))) "MVT was RFGed"))))

(deftest white-hat
  ;; White Hat
  (do-game
    (new-game {:corp {:deck ["Ice Wall" "Fire Wall" "Enigma"]}
               :runner {:deck ["White Hat"]}})
    (take-credits state :corp)
    (run-empty-server state :rd)
    (play-from-hand state :runner "White Hat")
    (is (= :waiting (-> (get-runner) :prompt first :prompt-type)) "Runner is waiting for Corp to boost")
    (click-prompt state :corp "0")
    (click-prompt state :runner "4")
    (click-prompt state :runner (find-card "Ice Wall" (:hand (get-corp))))
    (click-prompt state :runner (find-card "Enigma" (:hand (get-corp))))
    (is (= #{"Ice Wall" "Enigma"} (->> (get-corp) :deck (map :title) (into #{}))))))<|MERGE_RESOLUTION|>--- conflicted
+++ resolved
@@ -369,7 +369,6 @@
         (run-jack-out state)
         (run-on state "Archives")))))
 
-<<<<<<< HEAD
 (deftest blueberry-diesel
   ;; Blueberry Diesel
   (testing "Selecting a card"
@@ -396,7 +395,7 @@
       (click-prompt state :runner "No")
       (is (= ["Sure Gamble" "Easy Mark"] (mapv :title (:hand (get-runner)))))
       (is (not (find-card "Daily Casts" (:hand (get-runner))))))))
-=======
+
 (deftest bribery
   ;; Bribery
   (do-game
@@ -443,7 +442,6 @@
       (is (= (:cost tb) (:credit (get-runner))) "Gain enough credits to derez Tollbooth normally")
       (play-from-hand state :runner "Brute-Force-Hack")
       (is (empty? (:prompt (get-runner))) "Runner can't play Brute-Force-Hack when only available ice is too expensive"))))
->>>>>>> 08555a6a
 
 (deftest by-any-means
   ;; By Any Means
