--- conflicted
+++ resolved
@@ -960,15 +960,9 @@
       (play-from-hand state :corp "Psychic Field" "New remote")
       (take-credits state :corp)
       (play-from-hand state :runner "Drive By")
-<<<<<<< HEAD
       (click-card state :runner (get-content state :remote1 0))
       (click-prompt state :corp "0 [Credits]")
       (click-prompt state :runner "1 [Credits]")
-      (is (empty? (get-content state :remote1)) "Psychic Field trashed"))))
-=======
-      (prompt-select :runner (get-content state :remote1 0))
-      (prompt-choice :corp "0 [Credits]")
-      (prompt-choice :runner "1 [Credits]")
       (is (empty? (get-content state :remote1)) "Psychic Field trashed")))
   (testing "Turn on reprisal cards. Issue #3755."
     (do-game
@@ -977,10 +971,9 @@
       (play-from-hand state :corp "PAD Campaign" "New remote")
       (take-credits state :corp)
       (play-from-hand state :runner "Drive By")
-      (prompt-select :runner (get-content state :remote1 0))
+      (click-card state :runner (get-content state :remote1 0))
       (is (empty? (get-content state :remote1)) "PAD Campaign trashed")
       (is (get-in (get-runner) [:register :trashed-card]) "Registered as runner trashed a card"))))
->>>>>>> 13ce2d7a
 
 (deftest early-bird
   ;; Early Bird - Priority, make a run and gain a click
