(ns game-test.cards.upgrades
  (:require [game.core :as core]
            [game-test.core :refer :all]
            [game-test.utils :refer :all]
            [game-test.macros :refer :all]
            [clojure.test :refer :all]))

(use-fixtures :once load-all-cards (partial reset-card-defs "upgrades"))

(deftest amazon-industrial-zone
  ;; Amazon Industrial Zone - Immediately rez ICE installed over its server at 3 credit discount
  (do-game
    (new-game (default-corp ["Spiderweb" "Amazon Industrial Zone"])
              (default-runner))
    (take-credits state :corp 1)
    (play-from-hand state :corp "Amazon Industrial Zone" "New remote")
    (let [aiz (get-content state :remote1 0)]
      (core/rez state :corp aiz)
      (is (= 2 (:credit (get-corp))))
      (play-from-hand state :corp "Spiderweb" "Server 1")
      (click-prompt state :corp "Yes") ; optional ability
      (let [spid (get-ice state :remote1 0)]
        (is (:rezzed (refresh spid)) "Spiderweb rezzed")
        (is (= 1 (:credit (get-corp))) "Paid only 1 credit to rez")))))

(deftest arella-salvatore
  ;; Arella Salvatore - when an agenda is scored from this server, install a card from hq w/ advancement token
  (testing "Install to server"
    (do-game
      (new-game (default-corp ["Arella Salvatore" "Bryan Stinson" (qty "TGTBT" 2)])
                (default-runner))
      (play-from-hand state :corp "Arella Salvatore" "New remote")
      (play-from-hand state :corp "TGTBT" "Server 1")
      (play-from-hand state :corp "TGTBT" "New remote")
      (let [arella (get-content state :remote1 0)
            same-tg (get-content state :remote1 1)
            diff-tg (get-content state :remote2 0)]
        (core/rez state :corp arella)
        (score-agenda state :corp (refresh diff-tg))
        (is (empty? (get-in @state [:corp :prompt])) "Arella not triggered for different remote score")
        (is (= 1 (count (get-scored state :corp))) "1 Agenda scored")
        (score-agenda state :corp (refresh same-tg))
        (click-card state :corp (find-card "Bryan Stinson" (:hand (get-corp))))
        (click-prompt state :corp "New remote")
        (is (= 2 (count (get-scored state :corp))) "2 Agendas scored")
        (is (= 1 (count (get-content state :remote3))) "Bryan installed in new remote")
        (is (= 1 (get-counters (get-content state :remote3 0) :advancement)) "Bryan has 1 advancement counter"))))
  (testing "Interaction w/ other on-scored triggers"
    (do-game
      (new-game (make-deck "Sportsmetal: Go Big or Go Home" ["Arella Salvatore" "Domestic Sleepers" "Project Vitruvius" "Hedge Fund"])
                (default-runner))
      (starting-hand state :corp ["Arella Salvatore" "Domestic Sleepers"])
      (play-from-hand state :corp "Arella Salvatore" "New remote")
      (play-from-hand state :corp "Domestic Sleepers" "Server 1")
      (let [arella (get-content state :remote1 0)
            domest (get-content state :remote1 1)]
        (core/rez state :corp arella)
        (score-agenda state :corp (refresh domest))
        ;; Simultaneous prompt: Sportsmetal automatically triggers, as Arella is silent because there are no installable cards in HQ
        (prompt-choice-partial :corp "cards")
        ;; Arella is no longer silent and now triggers
        (prompt-select :corp (find-card "Project Vitruvius" (:hand (get-corp))))
        (prompt-choice :corp "Server 1")
        (is (= 2 (count (get-content state :remote1))) "Agenda installed in server 1")
        (is (= 1 (get-counters (get-content state :remote1 1) :advancement)) "Agenda has 1 advancement counter"))))
  (testing "No cost"
    (do-game
      (new-game (default-corp ["Arella Salvatore" "TGTBT" (qty "Ice Wall" 2)])
                (default-runner))
      (core/gain state :corp :click 5)
      (play-from-hand state :corp "Arella Salvatore" "New remote")
      (play-from-hand state :corp "TGTBT" "Server 1")
      (play-from-hand state :corp "Ice Wall" "HQ")
      (is (= 1 (count (get-ice state :hq))) "One ice on hq")
      (let [arella (get-content state :remote1 0)
            tg (get-content state :remote1 1)]
        (core/rez state :corp arella)
        (score-agenda state :corp (refresh tg))
        (click-card state :corp (find-card "Ice Wall" (:hand (get-corp))))
        (click-prompt state :corp "HQ")
        (is (= 2 (count (get-ice state :hq))) "Two ice on hq")
        (is (= 1 (get-counters (get-ice state :hq 1) :advancement)) "Ice Wall has 1 counter")))))

(deftest ash-2x3zb9cy
  ;; Ash 2X3ZB9CY
  (do-game
    (new-game (default-corp ["Ash 2X3ZB9CY" (qty "Ice Wall" 10)])
              (default-runner))
    (starting-hand state :corp ["Ash 2X3ZB9CY" "Ice Wall"])
    (play-from-hand state :corp "Ash 2X3ZB9CY" "HQ")
    (take-credits state :corp)
    (let [ash (get-content state :hq 0)]
      (core/rez state :corp ash)
      (run-empty-server state "HQ")
      (click-prompt state :corp "0")
      (click-prompt state :runner "0")
      (is (= "Ash 2X3ZB9CY" (-> (get-runner) :prompt first :card :title)) "Should access Ash")
      (click-prompt state :runner "Pay 3 [Credits] to trash")
      (is (not (:run @state)) "Accessing Ash then ends the run"))))

(deftest ben-musashi
  ;; Ben Musashi
  (testing "Basic test - pay 2 net damage to steal from this server"
    (do-game
      (new-game (default-corp ["Ben Musashi" "House of Knives"])
                (default-runner))
      (play-from-hand state :corp "Ben Musashi" "New remote")
      (play-from-hand state :corp "House of Knives" "Server 1")
      (take-credits state :corp 1)
      (let [bm (get-content state :remote1 0)
            hok (get-content state :remote1 1)]
        (core/rez state :corp bm)
        (run-empty-server state "Server 1")
        ;; runner now chooses which to access.
        (click-card state :runner hok)
        ;; prompt should be asking for the 2 net damage cost
        (is (= "House of Knives" (:title (:card (first (:prompt (get-runner))))))
            "Prompt to pay 2 net damage")
        (click-prompt state :runner "No action")
        (is (= 5 (:credit (get-runner))) "Runner did not pay 2 net damage")
        (is (zero? (count (:scored (get-runner)))) "No scored agendas")
        (click-card state :runner bm)
        (click-prompt state :runner "No action")
        (run-empty-server state "Server 1")
        (click-card state :runner hok)
        (click-prompt state :runner "Pay 2 net damage to steal")
        (is (= 2 (count (:discard (get-runner)))) "Runner took 2 net")
        (is (= 1 (count (:scored (get-runner)))) "1 scored agenda"))))
  (testing "on R&D access"
    (do-game
      (new-game (default-corp ["Ben Musashi" "House of Knives"])
                (default-runner))
      (starting-hand state :corp ["Ben Musashi"])
      (play-from-hand state :corp "Ben Musashi" "R&D")
      (take-credits state :corp)
      (let [bm (get-content state :rd 0)]
        (core/rez state :corp bm)
        (run-empty-server state "R&D")
        ;; runner now chooses which to access.
        (click-prompt state :runner "Card from deck")
        ;; prompt should be asking for the 2 net damage cost
        (is (= "House of Knives" (:title (:card (first (:prompt (get-runner))))))
            "Prompt to pay 2 net damage")
        (click-prompt state :runner "No action")
        (is (= 5 (:credit (get-runner))) "Runner did not pay 2 net damage")
        (is (zero? (count (:scored (get-runner)))) "No scored agendas")
        (click-prompt state :runner "Ben Musashi")
        (click-prompt state :runner "No action")
        (run-empty-server state "R&D")
        (click-prompt state :runner "Card from deck")
        (click-prompt state :runner "Pay 2 net damage to steal")
        (is (= 2 (count (:discard (get-runner)))) "Runner took 2 net")
        (is (= 1 (count (:scored (get-runner)))) "1 scored agenda"))))
  (testing "pay even when trashed"
    (do-game
      (new-game (default-corp [(qty "Ben Musashi" 3) (qty "House of Knives" 3)])
                (default-runner))
      (play-from-hand state :corp "Ben Musashi" "New remote")
      (play-from-hand state :corp "House of Knives" "Server 1")
      (take-credits state :corp 1)
      (core/gain state :runner :credit 1)
      (let [bm (get-content state :remote1 0)
            hok (get-content state :remote1 1)]
        (core/rez state :corp bm)
        (run-empty-server state "Server 1")
        ;; runner now chooses which to access.
        (click-card state :runner bm)
        (click-prompt state :runner "Pay 3 [Credits] to trash") ; pay to trash
        (click-card state :runner hok)
        ;; should now have prompt to pay 2 net for HoK
        (click-prompt state :runner "Pay 2 net damage to steal")
        (is (= 2 (count (:discard (get-runner)))) "Runner took 2 net")
        (is (= 1 (count (:scored (get-runner)))) "1 scored agenda"))))
  (testing "Check runner chooses order of payment"
    (do-game
      (new-game (default-corp ["Ben Musashi" "Obokata Protocol"])
                (default-runner [(qty "Sure Gamble" 6)]))
      (play-from-hand state :corp "Ben Musashi" "New remote")
      (play-from-hand state :corp "Obokata Protocol" "Server 1")
      (take-credits state :corp)
      (let [bm (get-content state :remote1 0)
            op (get-content state :remote1 1)]
        (core/rez state :corp bm)
        (run-empty-server state "Server 1")
        ;; runner now chooses which to access.
        (click-card state :runner op)
        ;; prompt should be asking for the net damage costs
        (is (= "Obokata Protocol" (:title (:card (first (:prompt (get-runner))))))
            "Prompt to pay steal costs")
        (click-prompt state :runner "Pay to steal")
        (click-prompt state :runner "2 net damage")
        (is (= 2 (count (:discard (get-runner)))) "Runner took 2 net damage")
        (is (zero? (count (:scored (get-runner)))) "No scored agendas")
        (click-prompt state :runner "4 net damage")
        (is (= 5 (count (:discard (get-runner)))) "Runner took 4 net damage")
        (is (= 1 (count (:scored (get-runner)))) "Scored agenda"))))
  (testing "Check Fetal AI can be stolen, #2586"
    (do-game
      (new-game (default-corp ["Ben Musashi" "Fetal AI"])
                (default-runner [(qty "Sure Gamble" 5)]))
      (play-from-hand state :corp "Ben Musashi" "New remote")
      (play-from-hand state :corp "Fetal AI" "Server 1")
      (take-credits state :corp)
      (let [bm (get-content state :remote1 0)
            fai (get-content state :remote1 1)]
        (core/rez state :corp bm)
        (run-empty-server state "Server 1")
        ;; runner now chooses which to access.
        (click-card state :runner fai)
        ;; prompt should be asking for the net damage costs
        (is (= "Fetal AI" (:title (:card (first (:prompt (get-runner))))))
            "Prompt to pay steal costs")
        (click-prompt state :runner "Pay to steal")
        (click-prompt state :runner "2 [Credits]")
        (is (= 3 (:credit (get-runner))) "Runner paid 2 credits")
        (is (zero? (count (:scored (get-runner)))) "No scored agendas")
        (click-prompt state :runner "2 net damage")
        (is (= 4 (count (:discard (get-runner)))) "Runner took 4 net damage - 2 from Fetal, 2 from Ben")
        (is (= 1 (count (:scored (get-runner)))) "Scored agenda")))))

(deftest bernice-mai
  ;; Bernice Mai
  (testing "Basic test - successful and unsuccessful"
    (do-game
      (new-game (default-corp [(qty "Bernice Mai" 3) (qty "Hedge Fund" 3) (qty "Wall of Static" 3)])
                (default-runner))
      (starting-hand state :corp ["Bernice Mai" "Bernice Mai" "Bernice Mai"])
      (play-from-hand state :corp "Bernice Mai" "New remote")
      (play-from-hand state :corp "Bernice Mai" "New remote")
      (play-from-hand state :corp "Bernice Mai" "R&D")
      (core/rez state :corp (get-content state :remote1 0))
      (take-credits state :corp)
      (run-empty-server state :remote1)
      (click-prompt state :corp "0")
      (click-prompt state :runner "0")
      (click-prompt state :runner "Pay 3 [Credits] to trash")
      (is (= 1 (:tag (get-runner))))
      (is (= 2 (:credit (get-runner))) "Runner paid 3cr to trash Bernice")
      (core/rez state :corp (get-content state :remote2 0))
      (core/gain state :runner :credit 20)
      (run-empty-server state :remote2)
      (click-prompt state :corp "0")
      (click-prompt state :runner "10")
      (is (not (get-content state :remote2 0)) "Bernice auto-trashed from unsuccessful trace")
      (is (not (:run @state)) "Run ended when Bernice was trashed from server")
      (core/rez state :corp (get-content state :rd 0))
      (run-empty-server state :rd)
      (click-prompt state :corp "0")
      (click-prompt state :runner "10")
      (is (:card (first (:prompt (get-runner)))) "Accessing a card from R&D; not showing Bernice Mai as possible access")))
  (testing "interaction with Dedicated Response Team"
    (do-game
      (new-game (default-corp [(qty "Bernice Mai" 3) "Dedicated Response Team"])
                (default-runner))
      (play-from-hand state :corp "Bernice Mai" "New remote")
      (play-from-hand state :corp "Dedicated Response Team" "New remote")
      (core/rez state :corp (get-content state :remote1 0))
      (core/rez state :corp (get-content state :remote2 0))
      (take-credits state :corp)
      (run-empty-server state :remote1)
      (click-prompt state :corp "0")
      (click-prompt state :runner "0")
      (click-prompt state :runner "Pay 3 [Credits] to trash")
      (is (= 1 (:tag (get-runner))))
      (is (= 2 (:credit (get-runner))) "Runner paid 3cr to trash Bernice")
      (is (= 2 (count (:discard (get-runner)))) "Runner took 1 meat damage"))))

(deftest bio-vault
  ;; Bio Vault - 2 advancement tokens + trash to end the run
  (do-game
    (new-game (default-corp ["Bio Vault"])
              (default-runner))
    (play-from-hand state :corp "Bio Vault" "New remote")
    (take-credits state :corp)
    (let [bv (get-content state :remote1 0)]
      (run-on state "Server 1")
      (core/rez state :corp (refresh bv))
      (card-ability state :corp (refresh bv) 0)
      (is (:run @state) "Bio Vault doesn't fire if less than 2 advancements")
      (run-successful state)
      (click-prompt state :runner "No action")
      (take-credits state :runner)
      (advance state (refresh bv) 2)
      (take-credits state :corp)
      (run-on state "Server 1")
      (card-ability state :corp (refresh bv) 0)
      (is (not (:run @state)) "Bio Vault fires with 2 advancement tokens")
      (is (= 1 (count (:discard (get-corp)))) "Bio Vault trashed"))))

(deftest breaker-bay-grid
  ;; Breaker Bay Grid - Reduce rez cost of other cards in this server by 5 credits
  (do-game
   (new-game (default-corp [(qty "Breaker Bay Grid" 2) "The Root" "Strongbox"])
             (default-runner))
   (core/gain state :corp :click 1)
   (play-from-hand state :corp "Breaker Bay Grid" "New remote")
   (play-from-hand state :corp "The Root" "Server 1")
   (let [bbg1 (get-content state :remote1 0)
         root (get-content state :remote1 1)]
     (core/rez state :corp bbg1)
     (core/rez state :corp root)
     (is (= 4 (:credit (get-corp))) "Paid only 1 to rez The Root")
     (play-from-hand state :corp "Breaker Bay Grid" "R&D")
     (play-from-hand state :corp "Strongbox" "R&D")
     (let [bbg2 (get-content state :rd 0)
           sbox (get-content state :rd 1)]
       (core/rez state :corp bbg2)
       (core/rez state :corp sbox)
       (is (= 1 (:credit (get-corp))) "Paid full 3 credits to rez Strongbox")))))

(deftest bryan-stinson
  ;; Bryan Stinson - play a transaction from archives and remove from game. Ensure Currents are RFG and not trashed.
  (do-game
   (new-game (default-corp ["Bryan Stinson" "Death and Taxes"
                            "Paywall Implementation" "Global Food Initiative"
                            "IPO"])
             (default-runner ["Interdiction"]))
    (trash-from-hand state :corp "Death and Taxes")
    (play-from-hand state :corp "Bryan Stinson" "New remote")
    (let [bs (get-content state :remote1 0)]
      (core/rez state :corp (refresh bs))
      (card-ability state :corp (refresh bs) 0)
      (click-prompt state :corp (find-card "Death and Taxes" (:discard (get-corp))))
      (is (find-card "Death and Taxes" (:current (get-corp))) "Death and Taxes is active Current")
      (take-credits state :corp)
      (play-from-hand state :runner "Interdiction")
      (is (find-card "Interdiction" (:current (get-runner))) "Interdiction is active Current")
      (is (find-card "Death and Taxes" (:rfg (get-corp))) "Death and Taxes removed from game")
      (is (not= "Death and Taxes" (:title (first (:discard (get-corp))))) "Death and Taxes not moved to trash")
      (take-credits state :runner)
      (core/lose state :runner :credit 3)
      (trash-from-hand state :corp "Paywall Implementation")
      (card-ability state :corp (refresh bs) 0)
      (click-prompt state :corp (find-card "Paywall Implementation" (:discard (get-corp))))
      (is (find-card "Paywall Implementation" (:current (get-corp))) "Paywall Implementation is active Current")
      (is (find-card "Interdiction" (:discard (get-runner))) "Interdiction is trashed")
      (trash-from-hand state :corp "IPO")
      (take-credits state :corp)
      (run-on state "HQ")
      (run-successful state)
      (click-prompt state :runner "Steal")
      (is (find-card "Paywall Implementation" (:rfg (get-corp))) "Paywall Implementation removed from game")
      (is (not= "Paywall Implementation" (:title (first (:discard (get-corp))))) "Paywall Implementation not moved to trash")
      (take-credits state :runner)
      (core/lose state :runner :credit 3)
      (card-ability state :corp (refresh bs) 0)
      (click-prompt state :corp (find-card "IPO" (:discard (get-corp))))
      (is (find-card "IPO" (:rfg (get-corp))) "IPO is removed from game"))))

(deftest calibration-testing
  ;; Calibration Testing - advanceable / non-advanceable
  (do-game
    (new-game (default-corp [(qty "Calibration Testing" 2) "Project Junebug" "PAD Campaign"])
              (default-runner))
    (core/gain state :corp :credit 10)
    (core/gain state :corp :click 1)
    (play-from-hand state :corp "Calibration Testing" "New remote")
    (play-from-hand state :corp "Project Junebug" "Server 1")
    (let [ct (get-content state :remote1 0)
          pj (get-content state :remote1 1)]
      (core/rez state :corp ct)
      (card-ability state :corp ct 0)
      (click-card state :corp pj)
      (is (= 1 (get-counters (refresh pj) :advancement)) "Project Junebug advanced")
      (is (= 1 (count (:discard (get-corp)))) "Calibration Testing trashed"))
    (play-from-hand state :corp "Calibration Testing" "New remote")
    (play-from-hand state :corp "PAD Campaign" "Server 2")
    (let [ct (get-content state :remote2 0)
          pad (get-content state :remote2 1)]
      (core/rez state :corp ct)
      (card-ability state :corp ct 0)
      (click-card state :corp pad)
      (is (= 1 (get-counters (refresh pad) :advancement)) "PAD Campaign advanced")
      (is (= 2 (count (:discard (get-corp)))) "Calibration Testing trashed"))))

(deftest caprice-nisei
  ;; Caprice Nisei - Psi game for ETR after runner passes last ice
  (do-game
   (new-game (default-corp [(qty "Caprice Nisei" 3) (qty "Quandary" 3)])
             (default-runner))
   (play-from-hand state :corp "Caprice Nisei" "New remote")
   (take-credits state :corp)
   (let [caprice (get-content state :remote1 0)]
     ;; Check Caprice triggers properly on no ice (and rezzed)
     (core/rez state :corp caprice)
     (run-on state "Server 1")
     (is (prompt-is-card? state :corp caprice)
         "Caprice prompt even with no ice, once runner makes run")
     (is (prompt-is-card? state :runner caprice) "Runner has Caprice prompt")
     (click-prompt state :corp "0 [Credits]")
     (click-prompt state :runner "1 [Credits]")
     (take-credits state :runner)
     (play-from-hand state :corp "Quandary" "Server 1")
     (play-from-hand state :corp "Quandary" "Server 1")
     (take-credits state :corp)
     ;; Check Caprice triggers properly on multiple ice
     (run-on state "Server 1")
     (run-continue state)
     (is (empty? (get-in @state [:corp :prompt])) "Caprice not trigger on first ice")
     (run-continue state) ; Caprice prompt after this
     (is (prompt-is-card? state :corp caprice)
         "Corp has Caprice prompt (triggered automatically as runner passed last ice)")
     (is (prompt-is-card? state :runner caprice) "Runner has Caprice prompt")
     (click-prompt state :corp "0 [Credits]")
     (click-prompt state :runner "1 [Credits]")
     (is (not (:run @state)) "Run ended by Caprice")
     (is (empty? (get-in @state [:corp :prompt])) "Caprice prompted cleared")
     ;; Check Caprice does not trigger on other servers
     (run-on state "HQ")
     (is (empty? (get-in @state [:corp :prompt])) "Caprice does not trigger on other servers"))))

(deftest chilo-city-grid
  ;; ChiLo City Grid - Give 1 tag for successful traces during runs on its server
  (do-game
    (new-game (default-corp [(qty "Caduceus" 2) "ChiLo City Grid"])
              (default-runner))
    (play-from-hand state :corp "ChiLo City Grid" "New remote")
    (play-from-hand state :corp "Caduceus" "Server 1")
    (take-credits state :corp)
    (let [chilo (get-content state :remote1 0)
          cad (get-ice state :remote1 0)]
      (run-on state "R&D")
      (core/rez state :corp cad)
      (core/rez state :corp chilo)
      (card-subroutine state :corp cad 0)
      (click-prompt state :corp "0")
      (click-prompt state :runner "0")
      (is (= 3 (:credit (get-corp))) "Trace was successful")
      (is (zero? (:tag (get-runner))) "No tags given for run on different server")
      (run-successful state)
      (run-on state "Server 1")
      (card-subroutine state :corp cad 0)
      (click-prompt state :corp "0")
      (click-prompt state :runner "0")
      (is (= 6 (:credit (get-corp))) "Trace was successful")
      (is (= 1 (:tag (get-runner)))
          "Runner took 1 tag given from successful trace during run on ChiLo server"))))

(deftest code-replicator
  ;; Code Replicator - trash to make runner approach passed (rezzed) ice again
  (do-game
    (new-game (default-corp [(qty "Ice Wall" 3) "Code Replicator"])
              (default-runner))
    (core/gain state :corp :click 1)
    (core/gain state :corp :credit 5)
    (play-from-hand state :corp "Ice Wall" "HQ")
    (play-from-hand state :corp "Ice Wall" "HQ")
    (play-from-hand state :corp "Ice Wall" "HQ")
    (play-from-hand state :corp "Code Replicator" "HQ")
    (take-credits state :corp)
    (run-on state "HQ")
    (is (= 3 (:position (get-in @state [:run]))) "Initial position outermost Ice Wall")
    (let [cr (get-content state :hq 0)
          i1 (get-ice state :hq 0)
          i2 (get-ice state :hq 1)
          i3 (get-ice state :hq 2)]
      (core/rez state :corp cr)
      (is (= 5 (:credit (get-corp))))
      (core/rez state :corp i3)
      (run-continue state)
      (is (= 2 (:position (get-in @state [:run]))) "Passed Ice Wall")
      (card-ability state :corp cr 0)
      (is (= 3 (:position (get-in @state [:run]))) "Runner approaching previous Ice Wall")
      (is (empty? (get-content state :hq))
          "Code Replicatior trashed from root of HQ"))))

(deftest corporate-troubleshooter
  ;; Corporate Troubleshooter - Pay X credits and trash to add X strength to a piece of rezzed ICE
  (do-game
    (new-game (default-corp [(qty "Quandary" 2) "Corporate Troubleshooter"])
              (default-runner))
    (core/gain state :corp :credit 5)
    (play-from-hand state :corp "Corporate Troubleshooter" "HQ")
    (play-from-hand state :corp "Quandary" "HQ")
    (play-from-hand state :corp "Quandary" "HQ")
    (let [ct (get-content state :hq 0)
          q1 (get-ice state :hq 0)
          q2 (get-ice state :hq 1)]
      (core/rez state :corp q1)
      (is (= 8 (:credit (get-corp))))
      (core/rez state :corp ct)
      (card-ability state :corp ct 0)
      (click-prompt state :corp "5")
      (click-card state :corp q2)
      (is (nil? (:current-strength (refresh q2))) "Outer Quandary unrezzed; can't be targeted")
      (click-card state :corp q1)
      (is (= 5 (:current-strength (refresh q1))) "Inner Quandary boosted to 5 strength")
      (is (empty? (get-content state :hq))
          "Corporate Troubleshooter trashed from root of HQ")
      (take-credits state :corp)
      (is (zero? (:current-strength (refresh q1)))
          "Inner Quandary back to default 0 strength after turn ends"))))

(deftest crisium-grid
  ;; Crisium Grid
  (testing "Basic test"
    (do-game
      (new-game (default-corp [(qty "Crisium Grid" 2)])
                (default-runner ["Desperado" "Temüjin Contract"]))
      (play-from-hand state :corp "Crisium Grid" "HQ")
      (core/rez state :corp (get-content state :hq 0))
      (take-credits state :corp)
      (is (= 4 (:credit (get-corp))) "Corp has 4 credits")
      (core/gain state :runner :credit 4)
      (play-from-hand state :runner "Desperado")
      (play-from-hand state :runner "Temüjin Contract")
      (click-prompt state :runner "HQ")
      (run-empty-server state "HQ")
      (is (= 2 (:credit (get-runner))) "No Desperado or Temujin credits")
      (is (not (:successful-run (:register (get-runner)))) "No successful run in register")))
  (testing "with Gauntlet, #3082"
    (do-game
      (new-game (default-corp [(qty "Crisium Grid" 2)(qty "Vanilla" 2)])
                (default-runner ["The Gauntlet" "Temüjin Contract"]))
      (play-from-hand state :corp "Crisium Grid" "HQ")
      (play-from-hand state :corp "Vanilla" "HQ")
      (core/rez state :corp (get-ice state :hq 0))
      (core/rez state :corp (get-content state :hq 0))
      (take-credits state :corp)
      (core/gain state :runner :credit 4)
      (play-from-hand state :runner "The Gauntlet")
      (run-on state "HQ")
      (run-successful state)
      (is (seq (:prompt (get-runner))) "The Gauntlet has a prompt"))))

(deftest cyberdex-virus-suite
  ;; Cyberdex Virus Suite
  (testing "Purge ability"
    (do-game
      (new-game (default-corp [(qty "Cyberdex Virus Suite" 3)])
                (default-runner ["Cache" "Medium"]))
      (play-from-hand state :corp "Cyberdex Virus Suite" "HQ")
      (take-credits state :corp 2)
      ;; runner's turn
      ;; install cache and medium
      (play-from-hand state :runner "Cache")
      (let [virus-counters (fn [card] (core/get-virus-counters state :runner (refresh card)))
            cache (find-card "Cache" (get-program state))
            cvs (get-content state :hq 0)]
        (is (= 3 (virus-counters cache)))
        (play-from-hand state :runner "Medium")
        (take-credits state :runner 2)
        (core/rez state :corp cvs)
        (card-ability state :corp cvs 0)
        ;; nothing in hq content
        (is (empty? (get-content state :hq)) "CVS was trashed")
        ;; purged counters
        (is (zero? (virus-counters cache))
            "Cache has no counters")
        (is (zero? (virus-counters (find-card "Medium" (get-program state))))
            "Medium has no counters"))))
  (testing "Purge on access"
    (do-game
      (new-game (default-corp [(qty "Cyberdex Virus Suite" 3)])
                (default-runner ["Cache" "Medium"]))
      (play-from-hand state :corp "Cyberdex Virus Suite" "New remote")
      (take-credits state :corp 2)
      ;; runner's turn
      ;; install cache and medium
      (play-from-hand state :runner "Cache")
      (let [virus-counters (fn [card] (core/get-virus-counters state :runner (refresh card)))
            cache (find-card "Cache" (get-program state))
            cvs (get-content state :remote1 0)]
        (is (= 3 (virus-counters cache)))
        (play-from-hand state :runner "Medium")
        (run-empty-server state "Server 1")
        ;; corp now has optional prompt to trigger virus purge
        (click-prompt state :corp "Yes")
        ;; runner has prompt to trash CVS
        (click-prompt state :runner "Pay 1 [Credits] to trash")
        ;; purged counters
        (is (zero? (virus-counters cache))
            "Cache has no counters")
        (is (zero? (virus-counters (find-card "Medium" (get-program state))))
            "Medium has no counters"))))
  (testing "Don't interrupt archives access, #1647"
    (do-game
      (new-game (default-corp ["Cyberdex Virus Suite" "Braintrust"])
                (default-runner ["Cache"]))
      (trash-from-hand state :corp "Cyberdex Virus Suite")
      (trash-from-hand state :corp "Braintrust")
      (take-credits state :corp)
      ;; runner's turn
      ;; install cache
      (play-from-hand state :runner "Cache")
      (let [cache (get-program state 0)]
        (is (= 3 (get-counters (refresh cache) :virus)))
        (run-empty-server state "Archives")
        (click-prompt state :runner "Cyberdex Virus Suite")
        (click-prompt state :corp "Yes")
        (is (pos? (count (:prompt (get-runner)))) "CVS purge did not interrupt archives access")
        ;; purged counters
        (is (zero? (get-counters (refresh cache) :virus))
            "Cache has no counters")))))

(deftest drone-screen
  ;; Drone Screen
  (do-game
    (new-game (default-corp ["Drone Screen"])
              (default-runner))
    (play-from-hand state :corp "Drone Screen" "New remote")
    (let [drone (get-content state :remote1 0)]
      (core/rez state :corp drone)
      (core/gain state :runner :tag 1)
      (take-credits state :corp)
      (run-on state "Server 1")
      (is (zero? (-> (get-runner) :discard count)) "Heap should start empty")
      (click-prompt state :corp "0")
      (click-prompt state :runner "0")
      (is (= 1 (-> (get-runner) :discard count)) "Runner should discard 1 card from meat damage from losing Drone Screen trace"))))

(deftest forced-connection
  ;; Forced Connection - ambush, trace(3) give the runner 2 tags
  (do-game
    (new-game (default-corp [(qty "Forced Connection" 3)])
              (default-runner))
    (starting-hand state :corp ["Forced Connection" "Forced Connection"])
    (play-from-hand state :corp "Forced Connection" "New remote")
    (take-credits state :corp)
    (is (zero? (:tag (get-runner))) "Runner starts with 0 tags")
    (run-empty-server state :remote1)
    (click-prompt state :corp "0")
    (click-prompt state :runner "0")
    (click-prompt state :runner "Pay 0 [Credits] to trash") ; trash
    (is (= 2 (:tag (get-runner))) "Runner took two tags")
    (run-empty-server state "Archives")
    (is (= 2 (:tag (get-runner))) "Runner doesn't take tags when accessed from Archives")
    (run-empty-server state "HQ")
    (click-prompt state :corp "0")
    (click-prompt state :runner "3")
    (click-prompt state :runner "Pay 0 [Credits] to trash") ; trash
    (is (= 2 (:tag (get-runner))) "Runner doesn't take tags when trace won")))

(deftest georgia-emelyov
  ;; Georgia Emelyov
  (do-game
    (new-game (default-corp ["Georgia Emelyov"])
              (default-runner))
    (play-from-hand state :corp "Georgia Emelyov" "New remote")
    (let [geo (get-content state :remote1 0)]
      (core/rez state :corp geo)
      (take-credits state :corp)
      (run-on state "Server 1")
      (run-jack-out state)
      (is (= 1 (count (:discard (get-runner)))) "Runner took 1 net damage")
      (card-ability state :corp (refresh geo) 0)
      (click-prompt state :corp "Archives")
      (let [geo (get-content state :archives 0)]
        (is geo "Georgia moved to Archives")
        (run-on state "Archives")
        (run-jack-out state)
        (is (= 2 (count (:discard (get-runner)))) "Runner took 1 net damage")
        (run-on state "HQ")
        (run-jack-out state)
        (is (= 2 (count (:discard (get-runner)))) "Runner did not take damage")))))

(deftest giordano-memorial-field
  ;; Giordano Memorial Field
  (do-game
    (new-game (default-corp ["Giordano Memorial Field" "Hostile Takeover"])
              (default-corp [(qty "Fan Site" 3)]))
    (play-from-hand state :corp "Giordano Memorial Field" "New remote")
    (core/rez state :corp (get-content state :remote1 0))
    (take-credits state :corp)
    (play-from-hand state :runner "Fan Site")
    (play-from-hand state :runner "Fan Site")
    (play-from-hand state :runner "Fan Site")
    (take-credits state :runner)
    (play-and-score state "Hostile Takeover")
    (take-credits state :corp)
    (run-empty-server state "Server 1")
    (let [credits (:credit (get-runner))]
      (click-prompt state :runner "Pay 6 [Credits]")
      (is (= (- credits 6) (:credit (get-runner))) "Runner pays 6 credits to not end the run"))
    (click-prompt state :runner "No action")
    (run-empty-server state "Server 1")
    (is (= 1 (-> (get-runner) :prompt first :choices count)) "Runner should only get 1 choice")
    (is (= "End the run" (-> (get-runner) :prompt first :choices first)) "Only choice should be End the run")
    (click-prompt state :runner "End the run")
    (is (not (:run @state)) "Run should be ended from Giordano Memorial Field ability")))

(deftest helheim-servers
  ;; Helheim Servers - Full test
  (do-game
    (new-game (default-corp ["Helheim Servers" "Gutenberg" "Vanilla"
                             "Jackson Howard" "Hedge Fund"])
              (default-runner))
    (play-from-hand state :corp "Helheim Servers" "R&D")
    (play-from-hand state :corp "Gutenberg" "R&D")
    (play-from-hand state :corp "Vanilla" "R&D")
    (take-credits state :corp)
    (run-on state "R&D")
    (is (:run @state))
    (let [helheim (get-content state :rd 0)
          gutenberg (get-ice state :rd 0)
          vanilla (get-ice state :rd 1)]
      (core/rez state :corp helheim)
      (core/rez state :corp gutenberg)
      (core/rez state :corp vanilla)
      (is (= 6 (:current-strength (refresh gutenberg))))
      (is (zero? (:current-strength (refresh vanilla))))
      (card-ability state :corp helheim 0)
      (click-card state :corp (find-card "Jackson Howard" (:hand (get-corp))))
      (is (= 1 (count (:discard (get-corp)))))
      (is (= 8 (:current-strength (refresh gutenberg))))
      (is (= 2 (:current-strength (refresh vanilla))))
      (card-ability state :corp helheim 0)
      (click-card state :corp (find-card "Hedge Fund" (:hand (get-corp))))
      (is (= 2 (count (:discard (get-corp)))))
      (is (= 10 (:current-strength (refresh gutenberg))))
      (is (= 4 (:current-strength (refresh vanilla))))
      (run-jack-out state)
      (is (not (:run @state)))
      (is (= 6 (:current-strength (refresh gutenberg))))
      (is (zero? (:current-strength (refresh vanilla)))))))

(deftest hokusai-grid
  ;; Hokusai Grid - Do 1 net damage when run successful on its server
  (do-game
    (new-game (default-corp ["Hokusai Grid"])
              (default-runner))
    (play-from-hand state :corp "Hokusai Grid" "HQ")
    (take-credits state :corp)
    (core/rez state :corp (get-content state :hq 0))
    (run-empty-server state :rd)
    (is (empty? (:discard (get-runner))) "No net damage done for successful run on R&D")
    (run-empty-server state :hq)
    (is (= 1 (count (:discard (get-runner)))) "1 net damage done for successful run on HQ")))

(deftest intake
  ;; Intake - Trace4, add an installed program or virtual resource to the grip
  (do-game
    (new-game (default-corp [(qty "Intake" 3)])
              (default-runner ["Corroder" "Fester" "Daily Casts"]))
    (starting-hand state :corp ["Intake" "Intake"])
    (play-from-hand state :corp "Intake" "New remote")
    (take-credits state :corp)
    (core/gain state :runner :click 5 :credit 10)
    (play-from-hand state :runner "Corroder")
    (play-from-hand state :runner "Fester")
    (play-from-hand state :runner "Daily Casts")
    (run-on state "R&D")
    (run-successful state)
    (click-prompt state :corp "0") ; trace
    (click-prompt state :runner "0")
    (is (empty? (:hand (get-runner))) "Runner starts with no cards in hand")
    (click-card state :corp (get-program state 0))
    (is (= 1 (count (:hand (get-runner)))) "Runner has 1 card in hand")
    (click-prompt state :runner "Pay 0 [Credits] to trash") ; trash
    (run-on state "Archives")
    (run-successful state)
    (is (empty? (:prompt (get-corp))) "No prompt from Archives access")
    (is (= 1 (count (:hand (get-runner)))) "Runner has 1 card in hand")
    (run-on state "Server 1")
    (run-successful state)
    (click-prompt state :corp "0") ; trace
    (click-prompt state :runner "0")
    (is (= 1 (count (:hand (get-runner)))) "Runner has 1 card in hand")
    (click-card state :corp (get-resource state 0))
    (is (= 2 (count (:hand (get-runner)))) "Runner has 2 cards in hand")
    (click-prompt state :runner "No action") ; trash
    (run-on state "HQ")
    (run-successful state)
    (click-prompt state :corp "0") ; trace
    (click-prompt state :runner "0")
    (click-prompt state :corp "Done")
    (click-prompt state :runner "No action") ; trash
    (is (empty? (:prompt (get-corp))) "Prompt closes after done")
    (is (= 2 (count (:hand (get-runner)))) "Runner has 2 cards in hand")
    (run-on state "HQ")
    (run-successful state)
    (click-prompt state :corp "0") ; trace
    (click-prompt state :runner "5")
    (is (empty? (:prompt (get-corp))) "Prompt closes after lost trace")))

(deftest jinja-city-grid
  ;; Jinja City Grid - install drawn ice, lowering install cost by 4
  (testing "Single draws"
    (do-game
    (new-game (default-corp ["Jinja City Grid" (qty "Vanilla" 3) (qty "Ice Wall" 3)])
              (default-runner))
    (starting-hand state :corp ["Jinja City Grid"])
    (core/gain state :corp :click 6)
    (play-from-hand state :corp "Jinja City Grid" "New remote")
    (core/rez state :corp (get-content state :remote1 0))
    (dotimes [n 5]
      (core/click-draw state :corp 1)
      (click-prompt state :corp (-> (get-corp) :prompt first :choices first))
      (is (= 4 (:credit (get-corp))) "Not charged to install ice")
      (is (= (inc n) (count (get-in @state [:corp :servers :remote1 :ices]))) (str n " ICE protecting Remote1")))
    (core/click-draw state :corp 1)
    (click-prompt state :corp (-> (get-corp) :prompt first :choices first))
    (is (= 3 (:credit (get-corp))) "Charged to install ice")
    (is (= 6 (count (get-in @state [:corp :servers :remote1 :ices]))) "6 ICE protecting Remote1")))
  (testing "Drawing non-ice on runner's turn"
    (do-game
      (new-game
        (default-corp ["Jinja City Grid" (qty "Hedge Fund" 3)])
        (make-deck "Laramy Fisk: Savvy Investor" ["Eden Shard"]))
      (starting-hand state :corp ["Jinja City Grid"])
      (play-from-hand state :corp "Jinja City Grid" "HQ")
      (core/rez state :corp (get-content state :hq 0))
      (take-credits state :corp)
      (run-empty-server state :rd)
      (click-prompt state :runner "Yes")
      (is (= :bogus (-> (get-corp) :prompt first :prompt-type)) "Corp has a bogus prompt to fake out the runner")
      (click-prompt state :corp "Carry on!")
      (click-prompt state :runner "No action"))))

(deftest keegan-lane
  ;; Keegan Lane - Trash self and remove 1 Runner tag to trash a program
  (do-game
    (new-game (default-corp ["Keegan Lane"])
              (default-runner ["Corroder"]))
    (play-from-hand state :corp "Keegan Lane" "HQ")
    (take-credits state :corp)
    (play-from-hand state :runner "Corroder")
    (run-on state :hq)
    (let [keeg (get-content state :hq 0)]
      (core/rez state :corp keeg)
      (card-ability state :corp keeg 0)
      (is (= 1 (count (get-content state :hq))) "Keegan didn't fire, Runner has no tags")
      (core/gain state :runner :tag 2)
      (card-ability state :corp keeg 0)
      (click-card state :corp (get-program state 0))
      (is (= 1 (:tag (get-runner))) "1 tag removed")
      (is (= 1 (count (:discard (get-corp)))) "Keegan trashed")
      (is (= 1 (count (:discard (get-runner)))) "Corroder trashed"))))

(deftest manta-grid
  ;; If the Runner has fewer than 6 or no unspent clicks on successful run, corp gains a click next turn.
  (do-game
    (new-game (default-corp ["Manta Grid"])
              (default-runner))
    (starting-hand state :runner [])
    (is (= 3 (:click (get-corp))) "Corp has 3 clicks")
    (play-from-hand state :corp "Manta Grid" "HQ")
    (core/rez state :corp (get-content state :hq 0))
    (take-credits state :corp)
    (core/click-draw state :runner nil)
    (core/click-draw state :runner nil)
    (run-empty-server state "HQ")
    (click-prompt state :runner "No action") ; don't trash Manta Grid
    (is (= 1 (:click (get-runner))) "Running last click")
    (run-empty-server state "HQ")
    (click-prompt state :runner "No action") ; don't trash Manta Grid
    (take-credits state :runner)
    (is (= 5 (:click (get-corp))) "Corp gained 2 clicks due to 2 runs with < 6 Runner credits")
    (take-credits state :corp)
    (take-credits state :runner)
    (is (= 3 (:click (get-corp))) "Corp back to 3 clicks")
    (take-credits state :corp)
    (take-credits state :runner 3)
    (run-empty-server state "HQ")
    (click-prompt state :runner "No action") ; don't trash Manta Grid
    (take-credits state :runner)
    (is (= 4 (:click (get-corp))) "Corp gained a click due to running last click")))

(deftest marcus-batty
  ;; Marcus Batty
  (testing "Simultaneous Interaction with Security Nexus"
    (do-game
      (new-game (default-corp ["Marcus Batty" "Enigma"])
                (default-runner ["Security Nexus"]))
      (play-from-hand state :corp "Marcus Batty" "HQ")
      (play-from-hand state :corp "Enigma" "HQ")
      (take-credits state :corp)
      (core/gain state :runner :credit 8)
      (play-from-hand state :runner "Security Nexus")
      (let [mb (get-content state :hq 0)
            en (get-ice state :hq 0)
            sn (-> @state :runner :rig :hardware first)]
        (run-on state "HQ")
        (core/rez state :corp mb)
        (core/rez state :corp en)
        (card-ability state :corp mb 0)
        (card-ability state :runner sn 0)
        ;; both prompts should be on Batty
        (is (prompt-is-card? state :corp mb) "Corp prompt is on Marcus Batty")
        (is (prompt-is-card? state :runner mb) "Runner prompt is on Marcus Batty")
        (click-prompt state :corp "0 [Credits]")
        (click-prompt state :runner "0 [Credits]")
        (is (prompt-is-card? state :corp sn) "Corp prompt is on Security Nexus")
        (is (prompt-is-type? state :runner :waiting) "Runner prompt is waiting for Corp")))))

(deftest mumbad-city-grid
  ;; Mumbad City Grid - when runner passes a piece of ice, swap that ice with another from this server
  (testing "1 ice"
    (do-game
      (new-game (default-corp ["Mumbad City Grid" "Quandary"])
                (default-runner))
      (play-from-hand state :corp "Mumbad City Grid" "New remote")
      (play-from-hand state :corp "Quandary" "Server 1")
      (let [mcg (get-content state :remote1 0)]
        (core/rez state :corp mcg)
        (take-credits state :corp)
        (run-on state "Server 1")
        (is (= 1 (count (get-in @state [:corp :servers :remote1 :ices]))) "1 ice on server")
        (card-ability state :corp (refresh mcg) 0)
        (run-continue state)
        (card-ability state :corp (refresh mcg) 0)
        (run-jack-out state)
        (is (= 1 (count (get-in @state [:corp :servers :remote1 :ices]))) "Still 1 ice on server"))))
  (testing "fire before pass"
    (do-game
      (new-game (default-corp ["Mumbad City Grid" "Quandary" "Ice Wall"])
                (default-runner))
      (play-from-hand state :corp "Mumbad City Grid" "New remote")
      (play-from-hand state :corp "Quandary" "Server 1")
      (play-from-hand state :corp "Ice Wall" "Server 1")
      (let [mcg (get-content state :remote1 0)]
        (core/rez state :corp mcg)
        (take-credits state :corp)
        (run-on state "Server 1")
        (is (= 2 (:position (:run @state))) "Runner at position 2")
        (is (= 2 (count (get-in @state [:corp :servers :remote1 :ices]))) "2 ice on server")
        (is (= "Quandary" (:title (first (get-in @state [:corp :servers :remote1 :ices])))) "Quandary inner ice")
        (is (= "Ice Wall" (:title (second (get-in @state [:corp :servers :remote1 :ices])))) "Ice Wall outer ice")
        (card-ability state :corp (refresh mcg) 0)
        (run-continue state)
        (is (= 1 (:position (:run @state))) "Runner at position 1")
        (card-ability state :corp (refresh mcg) 0)
        (click-card state :corp (get-ice state :remote1 0))
        (is (= 1 (:position (:run @state))) "Runner at position 1")
        (is (= "Quandary" (:title (second (get-in @state [:corp :servers :remote1 :ices])))) "Quandary outer ice")
        (is (= "Ice Wall" (:title (first (get-in @state [:corp :servers :remote1 :ices])))) "Ice Wall inner ice")
        (run-jack-out state)
        (is (= 2 (count (get-in @state [:corp :servers :remote1 :ices]))) "Still 2 ice on server")))))

(deftest mumbad-virtual-tour
  ;; Tests that Mumbad Virtual Tour forces trash when no :slow-trash
  (do-game
    (new-game (default-corp [(qty "Mumbad Virtual Tour" 2)])
              (default-runner))
    (play-from-hand state :corp "Mumbad Virtual Tour" "New remote")
    (take-credits state :corp)
    (run-empty-server state "HQ")
    ;; MVT does not force trash when not installed
    (click-prompt state :runner "No action")
    (is (= 5 (:credit (get-runner))) "Runner not forced to trash MVT in HQ")
    (is (empty? (:discard (get-corp))) "MVT in HQ is not trashed")
    (run-empty-server state "Server 1")
    (is (= 1 (-> @state :runner :prompt first :choices count)) "Should only have a single option")
    (click-prompt state :runner "Pay 5 [Credits] to trash")
    (is (zero? (:credit (get-runner))) "Runner forced to trash MVT")
    (is (= "Mumbad Virtual Tour" (:title (first (:discard (get-corp))))) "MVT trashed"))
  (testing "interaction with Imp"
    (do-game
      (new-game (default-corp [(qty "Mumbad Virtual Tour" 2)])
                (default-runner ["Imp"]))
      (play-from-hand state :corp "Mumbad Virtual Tour" "New remote")
      (play-from-hand state :corp "Mumbad Virtual Tour" "New remote")
      (take-credits state :corp)
      (play-from-hand state :runner "Imp")
      ;; Reset credits to 5
      (core/gain state :runner :credit 2)
      (run-empty-server state "Server 1")
      ;; Runner not force to trash since Imp is installed
      (is (= 2 (-> @state :runner :prompt first :choices count)) "Runner has 2 choices when Imp is installed")
      (is (= 5 (:credit (get-runner))) "Runner not forced to trash MVT when Imp installed")
      (is (empty? (:discard (get-corp))) "MVT is not force-trashed when Imp installed")
      (let [imp (get-program state 0)]
        (click-prompt state :runner "[Imp]: Trash card")
        (is (= "Mumbad Virtual Tour" (:title (first (:discard (get-corp))))) "MVT trashed with Imp")
        ;; Trash Imp to reset :slow-trash flag
        (core/move state :runner (refresh imp) :discard)
        (is (not (core/any-flag-fn? state :runner :slow-trash true))))))
  (testing "interactions with Imp and various amounts of money"
    (do-game
      (new-game (default-corp [(qty "Mumbad Virtual Tour" 3)])
                (default-runner ["Imp"]))
      (play-from-hand state :corp "Mumbad Virtual Tour" "New remote")
      (take-credits state :corp)
      (play-from-hand state :runner "Imp")
      (is (= 3 (:credit (get-runner))) "Runner paid install costs")
      (core/gain state :runner :credit 2)
      (run-empty-server state "Server 1")
      (is (= #{"[Imp]: Trash card" "Pay 5 [Credits] to trash"}
             (->> (get-runner) :prompt first :choices (into #{}))) "Should have Imp and MVT options")
      (click-prompt state :runner "[Imp]: Trash card")
      (take-credits state :runner)
      (core/lose state :runner :credit (:credit (get-runner)))
      (play-from-hand state :corp "Mumbad Virtual Tour" "New remote")
      (take-credits state :corp)
      (run-empty-server state "Server 2")
      (is (= ["[Imp]: Trash card"] (-> (get-runner) :prompt first :choices)) "Should only have Imp option")
      (click-prompt state :runner "[Imp]: Trash card")
      (take-credits state :runner)
      (core/lose state :runner :credit (:credit (get-runner)))
      (play-from-hand state :corp "Mumbad Virtual Tour" "New remote")
      (take-credits state :corp)
      (run-empty-server state "Server 3")
      (is (= ["No action"] (-> (get-runner) :prompt first :choices)) "Should only have no action option")
      (click-prompt state :runner "No action")
      (is (= 2 (->> (get-corp) :discard count)) "Runner was not forced to trash MVT")))
  (testing "not forced to trash when credits below 5"
    (do-game
      (new-game (default-corp [(qty "Mumbad Virtual Tour" 3)])
                (default-runner ["Cache"]))
      (play-from-hand state :corp "Mumbad Virtual Tour" "New remote")
      (take-credits state :corp)
      (play-from-hand state :runner "Cache")
      (is (= 4 (:credit (get-runner))) "Runner paid install costs")
      (run-empty-server state "Server 1")
      (is (= ["No action"] (-> (get-runner) :prompt first :choices)) "Can't trash"))))

(deftest mwanza-city-grid
  ;; Mwanza City Grid - runner accesses 3 additional cards, gain 2C for each card accessed
  (testing "Basic test"
    (do-game
      (new-game (default-corp ["Mwanza City Grid" (qty "Hedge Fund" 5)])
                (default-runner))
      (play-from-hand state :corp "Mwanza City Grid")
      (is (= #{"R&D" "HQ"} (-> (get-corp) :prompt first :choices set)) "Mwanza can only be installed in root of HQ or R&D")
      (click-prompt state :corp "HQ")
      (take-credits state :corp)
      (run-on state "HQ")
      (let [mcg (get-content state :hq 0)]
        (core/rez state :corp mcg)
        (is (= 7 (:credit (get-corp))) "Corp starts with 7 credits")
        (run-successful state)
        (click-prompt state :runner "Mwanza City Grid")
        (click-prompt state :runner "No action")
        (dotimes [c 4]
          (click-prompt state :runner "Card from hand")
          (click-prompt state :runner "No action"))
        (is (empty? (:prompt (get-runner))) "Prompt closed after accessing cards")
        (is (= 17 (:credit (get-corp))) "Corp gains 10 credits"))))
  (testing "effect persists through current run after trash"
    (do-game
      (new-game (default-corp ["Mwanza City Grid" (qty "Hedge Fund" 5)])
                (default-runner))
      (play-from-hand state :corp "Mwanza City Grid" "HQ")
      (take-credits state :corp)
      (run-on state "HQ")
      (let [mcg (get-content state :hq 0)]
        (core/rez state :corp mcg)
        (is (= 7 (:credit (get-corp))) "Corp starts with 7 credits")
        (run-successful state)
        (click-prompt state :runner "Mwanza City Grid")
        (click-prompt state :runner "Pay 5 [Credits] to trash")
        (dotimes [c 4]
          (click-prompt state :runner "Card from hand")
          (click-prompt state :runner "No action"))
        (is (empty? (:prompt (get-runner))) "Prompt closed after accessing cards")
        (is (= 17 (:credit (get-corp))) "Corp gains 10 credits"))))
  (testing "works well with replacement effects"
    ;; Regression test for #3456
    (do-game
      (new-game (default-corp ["Mwanza City Grid" "Hedge Fund"])
                (default-runner ["Embezzle"]))
      (play-from-hand state :corp "Mwanza City Grid" "HQ")
      (take-credits state :corp)
      (core/rez state :corp (get-content state :hq 0))
      (is (= 7 (:credit (get-corp))) "Corp starts with 7 credits")
      (play-run-event state (first (:hand (get-runner))) :hq)
      (click-prompt state :runner "ICE")
      (is (zero? (count (:discard (get-corp)))) "No cards trashed from HQ")
      (is (not (:run @state)) "Run ended after Embezzle completed - no accesses from Mwanza")
      (is (= 7 (:credit (get-corp))) "Corp did not gain any money from Mwanza")))
  (testing "interaction with Kitsune"
    ;; Regression test for #3469
    (do-game
      (new-game (default-corp ["Mwanza City Grid" "Breached Dome"
                               (qty "Kitsune" 2) (qty "Hedge Fund" 3)])
                (default-runner))
      (core/draw state :corp 1) ; Draw last card of deck
      (play-from-hand state :corp "Mwanza City Grid" "HQ")
      (play-from-hand state :corp "Kitsune" "HQ")
      (play-from-hand state :corp "Kitsune" "R&D")
      (take-credits state :corp)
      (let [mwanza (get-content state :hq 0)
            k-hq (get-ice state :hq 0)
            k-rd (get-ice state :rd 0)]
        (core/rez state :corp mwanza)
        (core/rez state :corp k-hq)
        (core/rez state :corp k-rd)
        (run-on state "HQ")
        (card-subroutine state :corp k-hq 0)
        (click-card state :corp (find-card "Breached Dome" (:hand (get-corp))))
        (is (= 2 (-> (get-runner) :hand count)) "Runner took 1 meat from Breached Dome access from Kitsune")
        (click-prompt state :runner "No action")
        ;; Access 3 more cards from HQ
        (dotimes [c 3]
          (click-prompt state :runner "Card from hand")
          (click-prompt state :runner "No action"))
        (run-jack-out state)
        (run-on state "R&D")
        (card-subroutine state :corp k-rd 0)
        (click-card state :corp (find-card "Breached Dome" (:hand (get-corp))))
        (is (= 1 (-> (get-runner) :hand count)) "Runner took 1 meat from Breached Dome access from Kitsune")
        (click-prompt state :runner "No action")
        ;; Access 3 more cards from HQ
        (dotimes [c 3]
          (click-prompt state :runner "Card from hand")
          (click-prompt state :runner "No action"))
        (run-jack-out state)
        (is (= 2 (-> (get-corp) :discard count)) "Two Kitsunes trashed after resolving their subroutines")))))

(deftest neotokyo-grid
  ;; NeoTokyo Grid - Gain 1c the first time per turn a card in this server gets an advancement
  (do-game
    (new-game (default-corp ["NeoTokyo Grid" "Nisei MK II"
                             "Shipment from SanSan" "Ice Wall"])
              (default-runner))
    (core/gain state :corp :click 2)
    (play-from-hand state :corp "NeoTokyo Grid" "New remote")
    (play-from-hand state :corp "Nisei MK II" "Server 1")
    (core/rez state :corp (get-content state :remote1 0))
    (let [nis (get-content state :remote1 1)]
      (play-from-hand state :corp "Shipment from SanSan")
      (click-prompt state :corp "2")
      (click-card state :corp nis)
      (is (= 2 (get-counters (refresh nis) :advancement)) "2 advancements on agenda")
      (is (= 4 (:credit (get-corp))) "Gained 1 credit")
      (core/advance state :corp {:card (refresh nis)})
      (is (= 3 (get-counters (refresh nis) :advancement)) "3 advancements on agenda")
      (is (= 3 (:credit (get-corp))) "No credit gained")
      (take-credits state :corp)
      (take-credits state :runner)
      (play-from-hand state :corp "Ice Wall" "Server 1")
      (core/advance state :corp {:card (refresh (get-ice state :remote1 0))})
      (is (= 2 (:credit (get-corp))) "No credit gained from advancing ICE"))))

(deftest oberth-protocol
  ;; Oberth Protocol
  (do-game
    (new-game (default-corp ["Hostile Takeover" "Oberth Protocol" "Oaktown Renovation"])
              (default-runner))
    (play-and-score state "Hostile Takeover")
    (play-from-hand state :corp "Oberth Protocol" "Server 1")
    (play-from-hand state :corp "Oaktown Renovation" "Server 1")
    (take-credits state :corp)
    (take-credits state :runner)
    (let [oberth (get-content state :remote1 0)
          oak (get-content state :remote1 1) ]
      (core/rez state :corp (refresh oberth))
      (click-card state :corp (get-scored state :corp 0))
      (advance state oak)
      (is (= 2 (get-counters (refresh oak) :advancement)) "Oaktown should have 2 advancement tokens on it"))))

(deftest off-the-grid
  ;; Off the Grid run restriction - and interaction with RP
  (do-game
   (new-game
    (make-deck "Jinteki: Replicating Perfection" [(qty "Off the Grid" 3)
                                                  (qty "Mental Health Clinic" 3)])
    (default-runner))
   (play-from-hand state :corp "Off the Grid" "New remote")
   (play-from-hand state :corp "Mental Health Clinic" "Server 1")
   (let [otg (get-content state :remote1 0)]
     (take-credits state :corp)
     (core/rez state :corp (refresh otg))
     (is (not (core/can-run-server? state "Server 1")) "Runner can only run on centrals")
     (run-empty-server state "R&D")
     (is (not (core/can-run-server? state "Server 1")) "Runner cannot run on Off the Grid")
     (take-credits state :runner)
     (take-credits state :corp)
     (is (not (core/can-run-server? state "Server 1")) "Off the Grid prevention persisted")
     (run-empty-server state "HQ")
     (is (boolean (core/can-run-server? state "Server 1")) "Runner can run on Server 1")
     (is (= nil (refresh otg)) "Off the Grid trashed"))))

(deftest old-hollywood-grid
  ;; Old Hollywood Grid
  (testing "Basic test"
    (do-game
      (new-game (default-corp ["Old Hollywood Grid" (qty "House of Knives" 3)])
                (default-runner))
      (play-from-hand state :corp "Old Hollywood Grid" "New remote")
      (play-from-hand state :corp "House of Knives" "Server 1")
      (take-credits state :corp 1)
      (let [ohg (get-content state :remote1 0)
            hok (get-content state :remote1 1)]
        (run-on state "Server 1")
        (core/rez state :corp ohg)
        (run-successful state)
        ;; runner now chooses which to access.
        (click-card state :runner hok)
        (click-prompt state :runner "No action")
        (is (zero? (count (:scored (get-runner)))) "No stolen agendas")
        (click-card state :runner ohg)
        (click-prompt state :runner "No action")
        (core/steal state :runner (find-card "House of Knives" (:hand (get-corp))))
        (run-empty-server state "Server 1")
        (click-card state :runner hok)
        (click-prompt state :runner "Steal")
        (is (= 2 (count (:scored (get-runner)))) "2 stolen agendas"))))
  (testing "Central server"
    (do-game
      (new-game (default-corp ["Old Hollywood Grid" (qty "House of Knives" 3)])
                (default-runner))
      (play-from-hand state :corp "Old Hollywood Grid" "HQ")
      (take-credits state :corp 2)
      (let [ohg (get-content state :hq 0)]
        (run-on state "HQ")
        (core/rez state :corp ohg)
        (run-successful state)
        ;; runner now chooses which to access.
        (click-prompt state :runner "Card from hand")
        (click-prompt state :runner "No action")
        (is (zero? (count (:scored (get-runner)))) "No stolen agendas")
        (click-prompt state :runner "Old Hollywood Grid")
        (click-prompt state :runner "Pay 4 [Credits] to trash") ;; trash OHG
        (run-empty-server state "HQ")
        (click-prompt state :runner "Steal")
        (is (= 1 (count (:scored (get-runner)))) "1 stolen agenda"))))
  (testing "Gang Sign interaction. Prevent the steal outside of a run. #2169"
    (do-game
      (new-game (default-corp ["Old Hollywood Grid" (qty "Project Beale" 2)])
                (default-runner ["Gang Sign"]))
      (play-from-hand state :corp "Old Hollywood Grid" "HQ")
      (play-from-hand state :corp "Project Beale" "New remote")
      (take-credits state :corp)
      (play-from-hand state :runner "Gang Sign")
      (take-credits state :runner)
      (core/rez state :corp (get-content state :hq 0))
      (score-agenda state :corp (get-content state :remote1 0))
      ;; Gang sign fires
      (click-prompt state :runner "Card from hand")
      (click-prompt state :runner "No action")
      (is (zero? (count (:scored (get-runner)))) "No stolen agendas")))
  (testing "Trash order"
    (do-game
      (new-game (default-corp ["Old Hollywood Grid" "Project Beale"])
                (default-runner))
      (play-from-hand state :corp "Old Hollywood Grid" "New remote")
      (play-from-hand state :corp "Project Beale" "Server 1")
      (take-credits state :corp)
      (let [ohg (get-content state :remote1 0)
            pb (get-content state :remote1 1)]
        (run-on state "Server 1")
        (core/rez state :corp ohg)
        (run-successful state)
        (is (empty? (:scored (get-runner))) "Start with no stolen agendas")
        ;; runner now chooses which to access.
        (click-card state :runner (refresh ohg))
        (click-prompt state :runner "Pay 4 [Credits] to trash") ;; trash OHG
        (click-card state :runner (refresh pb))
        (click-prompt state :runner "No action")
        (is (empty? (:scored (get-runner))) "End with no stolen agendas")
        (run-empty-server state "Server 1")
        (click-prompt state :runner "Steal")
        (is (= 1 (count (:scored (get-runner)))) "1 stolen agenda"))))
  (testing "Steal other agendas"
    (do-game
      (new-game (default-corp ["Old Hollywood Grid" (qty "Project Beale" 2)])
                (default-runner))
      (play-from-hand state :corp "Old Hollywood Grid" "New remote")
      (play-from-hand state :corp "Project Beale" "Server 1")
      (play-from-hand state :corp "Project Beale" "New remote")
      (take-credits state :corp)
      (let [ohg (get-content state :remote1 0)
            pb (get-content state :remote1 1)]
        (core/rez state :corp ohg)
        (run-empty-server state "Server 2")
        (click-prompt state :runner "Steal")
        (is (= 1 (count (:scored (get-runner)))) "1 stolen agenda")))))

(deftest overseer-matrix
  ;; Overseer Matrix - corp takes a tag when trashing a card in this server
  (testing "Basic functionality"
    (do-game
      (new-game (default-corp ["Overseer Matrix" "Red Herrings"])
                (default-runner))
      (play-from-hand state :corp "Overseer Matrix" "New remote")
      (play-from-hand state :corp "Red Herrings" "Server 1")
      (take-credits state :corp)
      (let [om (get-content state :remote1 0)
            rh (get-content state :remote1 1)]
        (run-on state "Server 1")
        (core/rez state :corp om)
        (run-successful state)
        (is (zero? (:tag (get-runner))) "Runner starts with no tags")
        (click-card state :runner rh)
        (click-prompt state :runner "Pay 1 [Credits] to trash")
        (click-prompt state :corp "Yes")
        (is (= 1 (:tag (get-runner))) "Runner takes a tag")
        (click-card state :runner om)
        (click-prompt state :runner "Pay 2 [Credits] to trash")
        (click-prompt state :corp "Yes")
        (is (= 2 (:tag (get-runner))) "Runner takes a tag"))))
  (testing "Effect persists after trash"
    (do-game
      (new-game (default-corp ["Overseer Matrix" (qty "Red Herrings" 3)])
                (default-runner))
      (play-from-hand state :corp "Overseer Matrix" "New remote")
      (play-from-hand state :corp "Red Herrings" "Server 1")
      (take-credits state :corp)
      (let [om (get-content state :remote1 0)
            rh (get-content state :remote1 1)]
        (run-on state "Server 1")
        (core/rez state :corp om)
        (run-successful state)
        (is (zero? (:tag (get-runner))) "Runner starts with no tags")
        (click-card state :runner om)
        (click-prompt state :runner "Pay 2 [Credits] to trash")
        (click-prompt state :corp "Yes")
        (is (= 1 (:tag (get-runner))) "Runner takes a tag")
        (click-card state :runner rh)
        (click-prompt state :runner "Pay 1 [Credits] to trash")
        (click-prompt state :corp "Yes")
        (is (= 2 (:tag (get-runner))) "Runner takes a tag"))))
  (testing "Effect ends after current run"
    (do-game
      (new-game (default-corp ["Overseer Matrix" (qty "Red Herrings" 3)])
                (default-runner))
      (play-from-hand state :corp "Overseer Matrix" "New remote")
      (play-from-hand state :corp "Red Herrings" "Server 1")
      (take-credits state :corp)
      (let [om (get-content state :remote1 0)
            rh (get-content state :remote1 1)]
        (run-on state "Server 1")
        (core/rez state :corp om)
        (run-successful state)
        (is (zero? (:tag (get-runner))) "Runner starts with no tags")
        (click-card state :runner om)
        (click-prompt state :runner "Pay 2 [Credits] to trash")
        (click-prompt state :corp "Yes")
        (is (= 1 (:tag (get-runner))) "Runner takes a tag")
        (click-card state :runner rh)
        (click-prompt state :runner "No action")
        (is (= 1 (:tag (get-runner))) "Runner doesn't take a tag")
        (run-on state "Server 1")
        (run-successful state)
        (click-prompt state :runner "Pay 1 [Credits] to trash")
        (is (empty? (:prompt (get-corp))) "No prompt for Overseer Matrix")
        (is (= 1 (:tag (get-runner))) "Runner doesn't take a tag")))))

(deftest port-anson-grid
  ;; Port Anson Grid - Prevent the Runner from jacking out until they trash a program
  (do-game
    (new-game (default-corp ["Port Anson Grid" "Data Raven"])
              (default-runner ["Faerie" "Technical Writer"]))
    (play-from-hand state :corp "Port Anson Grid" "New remote")
    (play-from-hand state :corp "Data Raven" "Server 1")
    (take-credits state :corp)
    (play-from-hand state :runner "Technical Writer")
    (play-from-hand state :runner "Faerie")
    (let [pag (get-content state :remote1 0)
          fae (get-program state 0)
          tw (get-resource state 0)]
      (run-on state "Server 1")
      (core/rez state :corp pag)
      (is (:cannot-jack-out (get-in @state [:run])) "Jack out disabled for Runner") ; UI button greyed out
      (core/trash state :runner tw)
      (is (:cannot-jack-out (get-in @state [:run])) "Resource trash didn't disable jack out prevention")
      (core/trash state :runner fae)
      (is (nil? (:cannot-jack-out (get-in @state [:run]))) "Jack out enabled by program trash")
      (run-on state "Server 1")
      (is (:cannot-jack-out (get-in @state [:run])) "Prevents jack out when upgrade is rezzed prior to run"))))

(deftest prisec
  ;; Prisec
  (testing "Basic test - Pay 2 credits to give runner 1 tag and do 1 meat damage, only when installed"
    (do-game
      (new-game (default-corp [(qty "Prisec" 2)])
                (default-runner))
      (play-from-hand state :corp "Prisec" "New remote")
      (take-credits state :corp)
      (run-empty-server state "Server 1")
      (let [pre-creds (:credit (get-corp))]
        (click-prompt state :corp "Yes")
        (is (= (- pre-creds 2) (:credit (get-corp))) "Pay 2 [Credits] to pay for Prisec"))
      (is (= 1 (:tag (get-runner))) "Give runner 1 tag")
      (is (= 1 (count (:discard (get-runner)))) "Prisec does 1 damage")
      ;; Runner trashes Prisec
      (click-prompt state :runner "Pay 3 [Credits] to trash")
      (run-empty-server state "HQ")
      (is (not (:prompt @state)) "Prisec does not trigger from HQ")))
  (testing "Multiple unrezzed upgrades in Archives interaction with DRT"
    (do-game
      (new-game (default-corp [(qty "Prisec" 2) "Dedicated Response Team"])
                (default-runner [(qty "Sure Gamble" 3) (qty "Diesel" 3)]))
      (play-from-hand state :corp "Dedicated Response Team" "New remote")
      (play-from-hand state :corp "Prisec" "Archives")
      (play-from-hand state :corp "Prisec" "Archives")
      (core/gain state :corp :click 1 :credit 14)
      (core/rez state :corp (get-content state :remote1 0))
      (take-credits state :corp)
      (run-empty-server state :archives)
      (is (:run @state) "Run still active")
      (click-prompt state :runner "Unrezzed upgrade in Archives")
      (click-card state :runner (get-content state :archives 0))
      (click-prompt state :corp "Yes") ; corp pay for PriSec
      (click-prompt state :runner "No action") ; runner don't pay to trash
      (is (:run @state) "Run still active")
      (click-prompt state :runner "Unrezzed upgrade in Archives")
      (click-prompt state :corp "Yes") ; corp pay for PriSec
      (click-prompt state :runner "No action") ; runner don't pay to trash
      (is (not (:run @state)) "Run ended")
      (is (= 4 (count (:discard (get-runner)))) "Runner took 4 meat damage"))))

(deftest product-placement
  ;; Product Placement - Gain 2 credits when Runner accesses it
  (do-game
    (new-game (default-corp ["Product Placement"])
              (default-runner))
    (play-from-hand state :corp "Product Placement" "New remote")
    (take-credits state :corp)
    (is (= 7 (:credit (get-corp))))
    (let [pp (get-content state :remote1 0)]
      (run-empty-server state "Server 1")
      (is (= 9 (:credit (get-corp))) "Gained 2 credits from Runner accessing Product Placement")
      (click-prompt state :runner "Pay 2 [Credits] to trash") ; Runner trashes PP
      (run-empty-server state "Archives")
      (is (= 9 (:credit (get-corp)))
          "No credits gained when Product Placement accessed in Archives"))))

(deftest red-herrings
  ;; Red Herrings
  (testing "Basic test"
    (do-game
      (new-game (default-corp ["Red Herrings" "House of Knives"])
                (default-runner))
      (play-from-hand state :corp "Red Herrings" "New remote")
      (play-from-hand state :corp "House of Knives" "Server 1")
      (take-credits state :corp 1)
      (let [rh (get-content state :remote1 0)
            hok (get-content state :remote1 1)]
        (core/rez state :corp rh)
        (run-empty-server state "Server 1")
        ;; runner now chooses which to access.
        (click-card state :runner hok)
        ;; prompt should be asking for the 5cr cost
        (is (= "House of Knives" (:title (:card (first (:prompt (get-runner))))))
            "Prompt to pay 5cr")
        (click-prompt state :runner "No action")
        (is (= 5 (:credit (get-runner))) "Runner was not charged 5cr")
        (is (zero? (count (:scored (get-runner)))) "No scored agendas")
        (click-card state :runner rh)
        (click-prompt state :runner "No action")
        (run-empty-server state "Server 1")
        (click-card state :runner hok)
        (click-prompt state :runner "Pay 5 [Credits] to steal")
        (is (zero? (:credit (get-runner))) "Runner was charged 5cr")
        (is (= 1 (count (:scored (get-runner)))) "1 scored agenda"))))
  (testing "Cost increase even when trashed"
    (do-game
      (new-game (default-corp [(qty "Red Herrings" 3) (qty "House of Knives" 3)])
                (default-runner))
      (play-from-hand state :corp "Red Herrings" "New remote")
      (play-from-hand state :corp "House of Knives" "Server 1")
      (take-credits state :corp 1)
      (core/gain state :runner :credit 1)
      (let [rh (get-content state :remote1 0)
            hok (get-content state :remote1 1)]
        (core/rez state :corp rh)
        (run-empty-server state "Server 1")
        ;; runner now chooses which to access.
        (click-card state :runner rh)
        (click-prompt state :runner "Pay 1 [Credits] to trash") ; pay to trash
        (click-card state :runner hok)
        ;; should now have prompt to pay 5cr for HoK
        (click-prompt state :runner "Pay 5 [Credits] to steal")
        (is (zero? (:credit (get-runner))) "Runner was charged 5cr")
        (is (= 1 (count (:scored (get-runner)))) "1 scored agenda"))))
  (testing "Trashed from HQ"
    (do-game
      (new-game (default-corp ["Red Herrings" "House of Knives"])
                (default-runner))
      (trash-from-hand state :corp "Red Herrings")
      (is (= 1 (count (:discard (get-corp)))) "1 card in Archives")
      (take-credits state :corp)
      (run-empty-server state "HQ")
      ;; prompt should be asking to steal HoK
      (is (= "Steal" (first (:choices (first (:prompt (get-runner))))))
          "Runner being asked to Steal")))
  (testing "Don't affect runs on other servers"
    (do-game
      (new-game (default-corp ["Red Herrings" "House of Knives"])
                (default-runner))
      (play-from-hand state :corp "Red Herrings" "New remote")
      (play-from-hand state :corp "House of Knives" "New remote")
      (take-credits state :corp 1)
      (let [rh (get-content state :remote1 0)]
        (core/rez state :corp rh)
        (run-empty-server state "Server 2")
        ;; access is automatic
        (click-prompt state :runner "Steal")
        (is (= 5 (:credit (get-runner))) "Runner was not charged 5cr")
        (is (= 1 (count (:scored (get-runner)))) "1 scored agenda")))))

(deftest ruhr-valley
  ;; Ruhr Valley
  (testing "Basic test - As an additional cost to make a run on this server, the Runner must spend a click."
    (do-game
      (new-game (default-corp ["Ruhr Valley"])
                (default-runner))
      (play-from-hand state :corp "Ruhr Valley" "HQ")
      (take-credits state :corp)
      (let [ruhr (get-content state :hq 0)]
        (core/rez state :corp ruhr)
        (is (= 4 (:click (get-runner))))
        (run-on state :hq)
        (run-jack-out state)
        (is (= 2 (:click (get-runner))))
        (take-credits state :runner 1)
        (is (= 1 (:click (get-runner))))
        (is (not (core/can-run-server? state "HQ")) "Runner can't run - no additional clicks")
        (take-credits state :runner)
        (take-credits state :corp)
        (is (= 4 (:click (get-runner))))
        (is (= 7 (:credit (get-runner))))
        (run-on state :hq)
        (run-successful state)
        (click-prompt state :runner "Pay 4 [Credits] to trash") ; pay to trash / 7 cr - 4 cr
        (is (= 2 (:click (get-runner))))
        (is (= 3 (:credit (get-runner))))
        (run-on state :hq)
        (run-jack-out state)
        (is (= 1 (:click (get-runner)))))))
  (testing "If the runner trashes with one click left, the ability to run is enabled"
    (do-game
      (new-game (default-corp ["Ruhr Valley"])
                (default-runner))
      (play-from-hand state :corp "Ruhr Valley" "HQ")
      (take-credits state :corp)
      (let [ruhr (get-content state :hq 0)]
        (core/rez state :corp ruhr)
        (is (= 4 (:click (get-runner))))
        (run-on state :rd)
        (run-jack-out state)
        (is (= 3 (:click (get-runner))))
        (run-on state :hq)
        (run-successful state)
        (click-prompt state :runner "Pay 4 [Credits] to trash") ; pay to trash / 6 cr - 4 cr
        (is (= 1 (:click (get-runner))))
        (run-on state :hq)))))

(deftest ryon-knight
  ;; Ryon Knight - Trash during run to do 1 brain damage if Runner has no clicks remaining
  (do-game
    (new-game (default-corp ["Ryon Knight"])
              (default-runner))
    (play-from-hand state :corp "Ryon Knight" "HQ")
    (take-credits state :corp)
    (let [ryon (get-content state :hq 0)]
      (run-on state :hq)
      (core/rez state :corp ryon)
      (card-ability state :corp ryon 0)
      (is (= 3 (:click (get-runner))))
      (is (zero? (:brain-damage (get-runner))))
      (is (= 1 (count (get-content state :hq))) "Ryon ability didn't fire with 3 Runner clicks left")
      (run-jack-out state)
      (take-credits state :runner 2)
      (run-on state :hq)
      (card-ability state :corp ryon 0)
      (is (zero? (:click (get-runner))))
      (is (= 1 (:brain-damage (get-runner))) "Did 1 brain damage")
      (is (= 1 (count (:discard (get-corp)))) "Ryon trashed"))))

(deftest satellite-grid
  ;; Satellite Grid - Add 1 fake advancement on all ICE protecting server
  (do-game
    (new-game (default-corp ["Satellite Grid" (qty "Ice Wall" 2)])
              (default-runner))
    (play-from-hand state :corp "Satellite Grid" "HQ")
    (play-from-hand state :corp "Ice Wall" "HQ")
    (play-from-hand state :corp "Ice Wall" "R&D")
    (let [iw1 (get-ice state :hq 0)
          iw2 (get-ice state :rd 0)
          sg (get-content state :hq 0)]
      (core/gain state :corp :click 1)
      (advance state iw1)
      (core/rez state :corp sg)
      (core/rez state :corp (refresh iw1))
      (is (= 1 (:extra-advance-counter (refresh iw1))) "1 fake advancement token")
      (is (= 1 (get-counters (refresh iw1) :advancement)) "Only 1 real advancement token")
      (is (= 3 (:current-strength (refresh iw1))) "Satellite Grid counter boosting strength by 1")
      (core/rez state :corp (refresh iw2))
      (is (= 1 (:current-strength (refresh iw2))) "Satellite Grid not impacting ICE elsewhere")
      (core/derez state :corp sg)
      (is (= 2 (:current-strength (refresh iw1))) "Ice Wall strength boost only from real advancement"))))

(deftest self-destruct
  ;; Self-destruct
  (do-game
    (new-game (default-corp ["Self-destruct" "Dedicated Response Team" "Ice Wall"])
              (default-runner))
    (core/gain state :corp :credit 100 :click 4)
    (play-from-hand state :corp "Self-destruct" "New remote")
    (play-from-hand state :corp "Dedicated Response Team" "Server 1")
    (play-from-hand state :corp "Ice Wall" "Server 1")
    (let [self (get-content state :remote1 0)]
      (take-credits state :corp)
      (run-on state "Server 1")
      (card-ability state :corp self 0)
      (is (= 3 (-> (get-corp) :discard count)) "All 3 cards from Server 1 should be in discard")
      (is (= 2 (-> (get-corp) :prompt first :base)) "Self-destruct base trace should start at 2")
      (is (zero? (-> (get-runner) :discard count)) "Runner should have no cards in heap")
      (click-prompt state :corp "0")
      (click-prompt state :runner "0")
      (is (= 3 (-> (get-runner) :discard count)) "Runner should take 3 net damage from losing Self-destruct trace"))))

(deftest signal-jamming
  ;; Trash to stop installs for the rest of the run
  (do-game
    (new-game (default-corp [(qty "Signal Jamming" 3)])
              (default-runner [(qty "Self-modifying Code" 3) "Reaver"]))
    (starting-hand state :runner ["Self-modifying Code" "Self-modifying Code"])
    (play-from-hand state :corp "Signal Jamming" "HQ")
    (take-credits state :corp)
    (play-from-hand state :runner "Self-modifying Code")
    (play-from-hand state :runner "Self-modifying Code")
    (let [smc1 (get-program state 0)
          smc2 (get-program state 1)
          sj (get-content state :hq 0)]
      (core/rez state :corp sj)
      (run-on state "HQ")
      (run-continue state)
      (card-ability state :corp sj 0)
      (card-ability state :runner smc1 0)
      (is (empty? (:prompt (get-runner))) "SJ blocking SMC")
      (run-jack-out state)
      (card-ability state :runner smc2 0)
      (click-prompt state :runner "Reaver"))))

(deftest strongbox
  ;; Strongbox
  (testing "Basic test"
    (do-game
      (new-game (default-corp ["Strongbox" "House of Knives"])
                (default-runner))
      (play-from-hand state :corp "Strongbox" "New remote")
      (play-from-hand state :corp "House of Knives" "Server 1")
      (take-credits state :corp 1)
      (let [sb (get-content state :remote1 0)
            hok (get-content state :remote1 1)]
        (core/rez state :corp sb)
        (run-empty-server state "Server 1")
        (click-card state :runner hok)
        (is (= "House of Knives" (:title (:card (first (:prompt (get-runner))))))
            "Prompt to pay 5cr")
        (click-prompt state :runner "No action")
        (is (= 3 (:click (get-runner))) "Runner was not charged 1click")
        (is (zero? (count (:scored (get-runner)))) "No scored agendas")
        (click-card state :runner sb)
        (click-prompt state :runner "No action")
        (run-empty-server state "Server 1")
        (click-card state :runner hok)
        (click-prompt state :runner "Pay [Click] to steal")
        (is (= 1 (:click (get-runner))) "Runner was charged 1click")
        (is (= 1 (count (:scored (get-runner)))) "1 scored agenda"))))
  (testing "Click cost even when trashed"
    (do-game
      (new-game (default-corp [(qty "Strongbox" 3) (qty "House of Knives" 3)])
                (default-runner))
      (play-from-hand state :corp "Strongbox" "New remote")
      (play-from-hand state :corp "House of Knives" "Server 1")
      (take-credits state :corp 1)
      (core/gain state :runner :credit 1)
      (let [sb (get-content state :remote1 0)
            hok (get-content state :remote1 1)]
        (core/rez state :corp sb)
        (run-empty-server state "Server 1")
        (click-card state :runner sb)
        (click-prompt state :runner "Pay 1 [Credits] to trash") ; pay to trash
        (click-card state :runner hok)
        (click-prompt state :runner "Pay [Click] to steal")
        (is (= 2 (:click (get-runner))) "Runner was charged 1click")
        (is (= 1 (count (:scored (get-runner)))) "1 scored agenda")))))

(deftest surat-city-grid
  ;; Surat City Grid - Trigger on rez of a card in/protecting same server to rez another card at 2c discount
  (do-game
    (new-game (default-corp [(qty "Surat City Grid" 2) (qty "Cyberdex Virus Suite" 2)
                             "Enigma" "Wraparound"])
              (default-runner))
    (core/gain state :corp :credit 15 :click 8)
    (play-from-hand state :corp "Surat City Grid" "New remote")
    (play-from-hand state :corp "Wraparound" "Server 1")
    (play-from-hand state :corp "Cyberdex Virus Suite" "Server 1")
    (let [scg1 (get-content state :remote1 0)
          cvs1 (get-content state :remote1 1)
          wrap (get-ice state :remote1 0)]
      (core/rez state :corp scg1)
      (core/rez state :corp cvs1)
      (is (= 15 (:credit (get-corp))))
      (is (= (:cid scg1) (-> (get-corp) :prompt first :card :cid)) "Surat City Grid triggered from upgrade in same remote")
      (click-prompt state :corp "Yes")
      (click-card state :corp wrap)
      (is (:rezzed (refresh wrap)) "Wraparound is rezzed")
      (is (= 15 (:credit (get-corp))) "Wraparound rezzed for free with 2c discount from SCG")
      (play-from-hand state :corp "Surat City Grid" "HQ")
      (play-from-hand state :corp "Enigma" "HQ")
      (play-from-hand state :corp "Cyberdex Virus Suite" "HQ")
      (let [scg2 (get-content state :hq 0)
            cvs2 (get-content state :hq 1)
            enig (get-ice state :hq 0)]
        (core/rez state :corp scg2)
        (core/rez state :corp cvs2)
        (is (empty? (:prompt (get-corp))) "SCG didn't trigger, upgrades in root of same central aren't considered in server")
        (core/derez state :corp (refresh wrap))
        (core/rez state :corp enig)
        (is (= (:cid scg2) (-> (get-corp) :prompt first :card :cid)) "SCG did trigger for ICE protecting HQ")))))

(deftest tempus
  ;; Tempus - Trace^3, the runner chooses to lose 2 clicks or take 1 brain damage
  (do-game
    (new-game (default-corp [(qty "Tempus" 3)])
              (default-runner [(qty "Sure Gamble" 3)]))
    (starting-hand state :corp ["Tempus"])
    (play-from-hand state :corp "Tempus" "New remote")
    (take-credits state :corp)
    (run-on state "R&D")
    (run-successful state)
    (click-prompt state :corp "0") ; trace
    (click-prompt state :runner "0")
    (is (= 3 (:click (get-runner))) "Runner starts with 3 clicks")
    (click-prompt state :runner "Lose [Click][Click]")
    (is (= 1 (:click (get-runner))) "Runner loses 2 clicks")
    (click-prompt state :runner "Pay 0 [Credits] to trash") ; trash
    (run-on state "Server 1")
    (run-successful state)
    (click-prompt state :corp "0") ; trace
    (is (zero? (:brain-damage (get-runner))) "Runner starts with 0 brain damage")
    (click-prompt state :runner "0")
    (is (= 1 (:brain-damage (get-runner))) "Runner took 1 brain damage")
    (click-prompt state :runner "Pay 0 [Credits] to trash") ; trash
    (take-credits state :runner)
    (take-credits state :corp)
    (run-on state "Archives")
    (run-successful state)
    (is (= 1 (:brain-damage (get-runner))) "Runner takes no brain damage")
    (is (= 3 (:click (get-runner))) "Runner loses no clicks")
    (run-on state "HQ")
    (run-successful state)
    (click-prompt state :corp "0") ; trace
    (click-prompt state :runner "0")
    (is (= 1 (:brain-damage (get-runner))) "Runner starts with 1 brain damage")
    (click-prompt state :runner "Take 1 brain damage")
    (is (= 2 (:brain-damage (get-runner))) "Runner took 1 brain damage")
    (click-prompt state :runner "No action") ; don't trash
    (run-on state "HQ")
    (run-successful state)
    (click-prompt state :corp "0") ; trace
    (click-prompt state :runner "4")
    (click-prompt state :runner "Pay 0 [Credits] to trash")))

(deftest the-twins
  ;; The Twins
  (do-game
    (new-game (default-corp ["The Twins" (qty "Ice Wall" 10)])
              (default-runner ["Corroder"]))
    (starting-hand state :corp ["The Twins" "Ice Wall" "Ice Wall"])
    (play-from-hand state :corp "The Twins" "New remote")
    (play-from-hand state :corp "Ice Wall" "Server 1")
    (let [twins (get-content state :remote1 0)
          iw (get-ice state :remote1 0)]
      (core/rez state :corp twins)
      (core/rez state :corp iw)
      (take-credits state :corp)
      (play-from-hand state :runner "Corroder")
      (let [cor (get-program state 0)]
        (run-on state "Server 1")
        (card-ability state :runner cor 0)
        (run-continue state)
        (is (zero? (-> @state :run :position)) "Run should be at position 0")
        (card-ability state :corp twins 0)
        (click-card state :corp (-> (get-corp) :hand first))
        (is (= 1 (-> @state :run :position)) "Run should be moved back to position 1")))))

(deftest tori-hanzo
  ;; Tori Hanzō - Pay to do 1 brain damage instead of net damage
  (testing "Basic test"
    (do-game
      (new-game (default-corp ["Pup" "Tori Hanzō"])
                (default-runner [(qty "Sure Gamble" 3) "Net Shield"]))
      (core/gain state :corp :credit 10)
      (play-from-hand state :corp "Pup" "HQ")
      (play-from-hand state :corp "Tori Hanzō" "HQ")
      (take-credits state :corp)
      (play-from-hand state :runner "Net Shield")
      (run-on state "HQ")
      (let [pup (get-ice state :hq 0)
            tori (get-content state :hq 0)
            nshld (get-program state 0)]
        (core/rez state :corp pup)
        (core/rez state :corp tori)
        (card-subroutine state :corp pup 0)
        (card-ability state :runner nshld 0)
        (click-prompt state :runner "Done")
        (is (empty? (:discard (get-runner))) "1 net damage prevented")
        (card-subroutine state :corp pup 0)
        (click-prompt state :runner "Done") ; decline to prevent
        (is (= 1 (count (:discard (get-runner)))) "1 net damage; previous prevention stopped Tori ability")
        (run-jack-out state)
        (run-on state "HQ")
        (card-subroutine state :corp pup 0)
        (click-prompt state :runner "Done")
        (click-prompt state :corp "Yes")
        (is (= 2 (count (:discard (get-runner)))) "1 brain damage suffered")
        (is (= 1 (:brain-damage (get-runner)))))))
  (testing "with Hokusai Grid: Issue #2702"
    (do-game
      (new-game (default-corp ["Tori Hanzō" "Hokusai Grid"])
                (default-runner))
      (core/gain state :corp :credit 5)
      (play-from-hand state :corp "Hokusai Grid" "Archives")
      (play-from-hand state :corp "Tori Hanzō" "Archives")
      (take-credits state :corp)
      (run-on state "Archives")
      (let [hg (get-content state :archives 0)
            tori (get-content state :archives 1)]
        (core/rez state :corp hg)
        (core/rez state :corp tori)
        (run-successful state)
        (click-prompt state :corp "No") ; Tori prompt to pay 2c to replace 1 net with 1 brain
        (is (= 1 (count (:discard (get-runner)))) "1 net damage suffered")
        (click-prompt state :runner "Hokusai Grid")
        (click-prompt state :runner "No action")
        (click-prompt state :runner "Tori Hanzō")
        (click-prompt state :runner "No action")
        (is (and (empty (:prompt (get-runner))) (not (:run @state))) "No prompts, run ended")
        (run-empty-server state "Archives")
        (click-prompt state :corp "Yes") ; Tori prompt to pay 2c to replace 1 net with 1 brain
        (is (= 2 (count (:discard (get-runner)))))
        (is (= 1 (:brain-damage (get-runner))) "1 brain damage suffered")
        (click-prompt state :runner "Hokusai Grid")
        (click-prompt state :runner "No action")
        (click-prompt state :runner "Tori Hanzō")
        (click-prompt state :runner "No action")
        (is (and (empty (:prompt (get-runner))) (not (:run @state))) "No prompts, run ended"))))
  (testing "breaking subsequent net damage: Issue #3176"
    (do-game
      (new-game (default-corp ["Tori Hanzō" (qty "Pup" 2) (qty "Neural EMP" 2)])
                (default-runner))
      (core/gain state :corp :credit 8)
      (play-from-hand state :corp "Tori Hanzō" "New remote")
      (play-from-hand state :corp "Pup" "Server 1")
      (take-credits state :corp)
      (run-on state "Server 1")
      (let [tori (get-content state :remote1 0)
            pup (get-ice state :remote1 0)]
        (core/rez state :corp pup)
        (core/rez state :corp tori)
        (card-subroutine state :corp pup 0)
        (click-prompt state :corp "Yes") ; pay 2c to replace 1 net with 1 brain
        (is (= 1 (count (:discard (get-runner)))) "1 brain damage suffered")
        (is (= 1 (:brain-damage (get-runner))))
        (run-jack-out state)
        (take-credits state :runner)
        (play-from-hand state :corp "Neural EMP")
        (is (= 2 (count (:discard (get-runner)))) "Net damage processed correctly")))))

(deftest underway-grid
  ;; Underway Grid - prevent expose of cards in server
  (do-game
    (new-game (default-corp ["Eve Campaign"
                             "Underway Grid"])
              (default-runner ["Drive By"]))
    (play-from-hand state :corp "Underway Grid" "New remote")
    (play-from-hand state :corp "Eve Campaign" "Server 1")
    (take-credits state :corp)
    (core/rez state :corp (get-content state :remote1 0))
    (let [eve1 (get-content state :remote1 1)]
      (play-from-hand state :runner "Drive By")
      (click-card state :runner eve1)
      (is (empty? (:discard (get-corp))) "Expose and trash prevented"))))

(deftest valley-grid
  ;; Valley Grid
  (testing "Reduce Runner max hand size and restore it even if trashed"
    (do-game
      (new-game (default-corp [(qty "Valley Grid" 3) (qty "Ice Wall" 3)])
                (default-runner))
      (play-from-hand state :corp "Valley Grid" "New remote")
      (take-credits state :corp 2)
      (run-on state "Server 1")
      (let [vg (get-content state :remote1 0)]
        (core/rez state :corp vg)
        (card-ability state :corp vg 0)
        (card-ability state :corp vg 0) ; only need the run to exist for test, just pretending the Runner has broken all subs on 2 ice
        (is (= 3 (core/hand-size state :runner)) "Runner max hand size reduced by 2")
        (is (= 2 (get-in (refresh vg) [:times-used])) "Saved number of times Valley Grid used")
        (run-successful state)
        (click-prompt state :runner "Pay 3 [Credits] to trash") ; pay to trash
        (take-credits state :runner 3)
        (is (= 5 (core/hand-size state :runner)) "Runner max hand size increased by 2 at start of Corp turn")))))

(deftest warroid-tracker
  ;; Warroid Tracker
<<<<<<< HEAD
  (do-game
    (new-game (default-corp ["Warroid Tracker"])
              (default-runner ["Corroder" "Dyson Mem Chip"]))
    (play-from-hand state :corp "Warroid Tracker" "New remote")
    (take-credits state :corp)
    (core/gain state :runner :credit 10)
    (play-from-hand state :runner "Corroder")
    (play-from-hand state :runner "Dyson Mem Chip")
    (let [war (get-content state :remote1 0)
          cor (get-program state 0)
          mem (get-hardware state 0)]
      (core/rez state :corp war)
      (run-empty-server state "Server 1")
      (click-prompt state :runner "Pay 4 [Credits] to trash")
      (click-prompt state :corp "0")
      (click-prompt state :runner "0")
      (is (zero? (-> (get-runner) :discard count)) "Runner should start with 0 cards in heap")
      (click-card state :runner cor)
      (click-card state :runner mem)
      (is (= 2 (-> (get-runner) :discard count)) "Runner should trash 2 installed cards"))))
=======
  (testing "Trashing Warroid starts trace"
    (do-game
      (new-game (default-corp ["Warroid Tracker"])
                (default-runner ["Corroder" "Dyson Mem Chip"]))
      (play-from-hand state :corp "Warroid Tracker" "New remote")
      (take-credits state :corp)
      (core/gain state :runner :credit 10)
      (play-from-hand state :runner "Corroder")
      (play-from-hand state :runner "Dyson Mem Chip")
      (let [war (get-content state :remote1 0)
            cor (get-program state 0)
            mem (get-hardware state 0)]
        (core/rez state :corp war)
        (run-empty-server state "Server 1")
        (prompt-choice-partial :runner "Pay")
        (prompt-choice :corp 0)
        (prompt-choice :runner 0)
        (is (zero? (-> (get-runner) :discard count)) "Runner should start with 0 cards in heap")
        (prompt-select :runner cor)
        (prompt-select :runner mem)
        (is (= 2 (-> (get-runner) :discard count)) "Runner should trash 2 installed cards"))))
  (testing "Trashing from central triggers Warroid in root"
    ;; Regression test for #3725
    (do-game
      (new-game (default-corp ["Warroid Tracker" (qty "Hedge Fund" 3)])
                (default-runner ["Clan Vengeance" "Corroder" "Dyson Mem Chip"]))
      (play-from-hand state :corp "Warroid Tracker" "HQ")
      (take-credits state :corp)
      (core/gain state :runner :credit 10)
      (play-from-hand state :runner "Corroder")
      (play-from-hand state :runner "Dyson Mem Chip")
      (play-from-hand state :runner "Clan Vengeance")
      (let [war (get-content state :hq 0)
            clv (get-resource state 0)
            cor (get-program state 0)
            mem (get-hardware state 0)]
        (core/rez state :corp war)
        (core/add-counter state :runner clv :power 2)
        (card-ability state :runner (refresh clv) 0)
        ;; Prompt choice checks there is a trace prompt from Warroid
        (prompt-choice :corp 0)
        (prompt-choice :runner 0)
        (is (= 1 (-> (get-runner) :discard count)) "Runner should start with 1 card in heap (Clan Vengeance)")
        (prompt-select :runner cor)
        (prompt-select :runner mem)
        (is (= 3 (-> (get-runner) :discard count)) "Runner should trash 2 installed cards (and CV already in heap)")
        (is (= 2 (count (:discard (get-corp)))) "Two cards trashed from HQ by Clan Vengeance")))))
>>>>>>> ba0feaff
<|MERGE_RESOLUTION|>--- conflicted
+++ resolved
@@ -57,10 +57,10 @@
         (core/rez state :corp arella)
         (score-agenda state :corp (refresh domest))
         ;; Simultaneous prompt: Sportsmetal automatically triggers, as Arella is silent because there are no installable cards in HQ
-        (prompt-choice-partial :corp "cards")
+        (click-prompt state :corp "2 cards")
         ;; Arella is no longer silent and now triggers
-        (prompt-select :corp (find-card "Project Vitruvius" (:hand (get-corp))))
-        (prompt-choice :corp "Server 1")
+        (click-card state :corp (find-card "Project Vitruvius" (:hand (get-corp))))
+        (click-prompt state :corp "Server 1")
         (is (= 2 (count (get-content state :remote1))) "Agenda installed in server 1")
         (is (= 1 (get-counters (get-content state :remote1 1) :advancement)) "Agenda has 1 advancement counter"))))
   (testing "No cost"
@@ -1881,28 +1881,6 @@
 
 (deftest warroid-tracker
   ;; Warroid Tracker
-<<<<<<< HEAD
-  (do-game
-    (new-game (default-corp ["Warroid Tracker"])
-              (default-runner ["Corroder" "Dyson Mem Chip"]))
-    (play-from-hand state :corp "Warroid Tracker" "New remote")
-    (take-credits state :corp)
-    (core/gain state :runner :credit 10)
-    (play-from-hand state :runner "Corroder")
-    (play-from-hand state :runner "Dyson Mem Chip")
-    (let [war (get-content state :remote1 0)
-          cor (get-program state 0)
-          mem (get-hardware state 0)]
-      (core/rez state :corp war)
-      (run-empty-server state "Server 1")
-      (click-prompt state :runner "Pay 4 [Credits] to trash")
-      (click-prompt state :corp "0")
-      (click-prompt state :runner "0")
-      (is (zero? (-> (get-runner) :discard count)) "Runner should start with 0 cards in heap")
-      (click-card state :runner cor)
-      (click-card state :runner mem)
-      (is (= 2 (-> (get-runner) :discard count)) "Runner should trash 2 installed cards"))))
-=======
   (testing "Trashing Warroid starts trace"
     (do-game
       (new-game (default-corp ["Warroid Tracker"])
@@ -1917,12 +1895,12 @@
             mem (get-hardware state 0)]
         (core/rez state :corp war)
         (run-empty-server state "Server 1")
-        (prompt-choice-partial :runner "Pay")
-        (prompt-choice :corp 0)
-        (prompt-choice :runner 0)
+        (click-prompt state :runner "Pay 4 [Credits] to trash")
+        (click-prompt state :corp "0")
+        (click-prompt state :runner "0")
         (is (zero? (-> (get-runner) :discard count)) "Runner should start with 0 cards in heap")
-        (prompt-select :runner cor)
-        (prompt-select :runner mem)
+        (click-card state :runner cor)
+        (click-card state :runner mem)
         (is (= 2 (-> (get-runner) :discard count)) "Runner should trash 2 installed cards"))))
   (testing "Trashing from central triggers Warroid in root"
     ;; Regression test for #3725
@@ -1943,11 +1921,10 @@
         (core/add-counter state :runner clv :power 2)
         (card-ability state :runner (refresh clv) 0)
         ;; Prompt choice checks there is a trace prompt from Warroid
-        (prompt-choice :corp 0)
-        (prompt-choice :runner 0)
+        (click-prompt state :corp "0")
+        (click-prompt state :runner "0")
         (is (= 1 (-> (get-runner) :discard count)) "Runner should start with 1 card in heap (Clan Vengeance)")
-        (prompt-select :runner cor)
-        (prompt-select :runner mem)
+        (click-card state :runner cor)
+        (click-card state :runner mem)
         (is (= 3 (-> (get-runner) :discard count)) "Runner should trash 2 installed cards (and CV already in heap)")
-        (is (= 2 (count (:discard (get-corp)))) "Two cards trashed from HQ by Clan Vengeance")))))
->>>>>>> ba0feaff
+        (is (= 2 (count (:discard (get-corp)))) "Two cards trashed from HQ by Clan Vengeance")))))