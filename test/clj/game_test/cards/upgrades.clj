(ns game-test.cards.upgrades
  (:require [game.core :as core]
            [game-test.core :refer :all]
            [game-test.utils :refer :all]
            [game-test.macros :refer :all]
            [clojure.test :refer :all]))

(use-fixtures :once load-all-cards (partial reset-card-defs "upgrades"))

(deftest amazon-industrial-zone
  ;; Amazon Industrial Zone - Immediately rez ICE installed over its server at 3 credit discount
  (do-game
    (new-game (default-corp ["Spiderweb" "Amazon Industrial Zone"])
              (default-runner))
    (take-credits state :corp 1)
    (play-from-hand state :corp "Amazon Industrial Zone" "New remote")
    (let [aiz (get-content state :remote1 0)]
      (core/rez state :corp aiz)
      (is (= 2 (:credit (get-corp))))
      (play-from-hand state :corp "Spiderweb" "Server 1")
      (prompt-choice :corp "Yes") ; optional ability
      (let [spid (get-ice state :remote1 0)]
        (is (get-in (refresh spid) [:rezzed]) "Spiderweb rezzed")
        (is (= 1 (:credit (get-corp))) "Paid only 1 credit to rez")))))

(deftest ash-2x3zb9cy
  ;; Ash 2X3ZB9CY
  (do-game
    (new-game (default-corp ["Ash 2X3ZB9CY" (qty "Ice Wall" 10)])
              (default-runner))
    (starting-hand state :corp ["Ash 2X3ZB9CY" "Ice Wall"])
    (play-from-hand state :corp "Ash 2X3ZB9CY" "HQ")
    (take-credits state :corp)
    (let [ash (get-content state :hq 0)]
      (core/rez state :corp ash)
      (run-empty-server state "HQ")
      (prompt-choice :corp 0)
      (prompt-choice :runner 0)
      (is (= "Ash 2X3ZB9CY" (-> (get-runner) :prompt first :card :title)) "Should access Ash")
      (prompt-choice-partial :runner "Pay")
      (is (not (:run @state)) "Accessing Ash then ends the run"))))

(deftest ben-musashi
  ;; Ben Musashi
  (testing "Basic test - pay 2 net damage to steal from this server"
    (do-game
      (new-game (default-corp ["Ben Musashi" "House of Knives"])
                (default-runner))
      (play-from-hand state :corp "Ben Musashi" "New remote")
      (play-from-hand state :corp "House of Knives" "Server 1")
      (take-credits state :corp 1)
      (let [bm (get-content state :remote1 0)
            hok (get-content state :remote1 1)]
        (core/rez state :corp bm)
        (run-empty-server state "Server 1")
        ;; runner now chooses which to access.
        (prompt-select :runner hok)
        ;; prompt should be asking for the 2 net damage cost
        (is (= "House of Knives" (:title (:card (first (:prompt (get-runner))))))
            "Prompt to pay 2 net damage")
        (prompt-choice :runner "No action")
        (is (= 5 (:credit (get-runner))) "Runner did not pay 2 net damage")
        (is (= 0 (count (:scored (get-runner)))) "No scored agendas")
        (prompt-select :runner bm)
        (prompt-choice :runner "No action")
        (run-empty-server state "Server 1")
        (prompt-select :runner hok)
        (prompt-choice-partial :runner "Pay")
        (is (= 2 (count (:discard (get-runner)))) "Runner took 2 net")
        (is (= 1 (count (:scored (get-runner)))) "1 scored agenda"))))
  (testing "on R&D access"
    (do-game
      (new-game (default-corp ["Ben Musashi" "House of Knives"])
                (default-runner))
      (starting-hand state :corp ["Ben Musashi"])
      (play-from-hand state :corp "Ben Musashi" "R&D")
      (take-credits state :corp)
      (let [bm (get-content state :rd 0)]
        (core/rez state :corp bm)
        (run-empty-server state "R&D")
        ;; runner now chooses which to access.
        (prompt-choice :runner "Card from deck")
        ;; prompt should be asking for the 2 net damage cost
        (is (= "House of Knives" (:title (:card (first (:prompt (get-runner))))))
            "Prompt to pay 2 net damage")
        (prompt-choice :runner "No action")
        (is (= 5 (:credit (get-runner))) "Runner did not pay 2 net damage")
        (is (= 0 (count (:scored (get-runner)))) "No scored agendas")
        (prompt-choice :runner "Ben Musashi")
        (prompt-choice :runner "No action")
        (run-empty-server state "R&D")
        (prompt-choice :runner "Card from deck")
        (prompt-choice-partial :runner "Pay")
        (is (= 2 (count (:discard (get-runner)))) "Runner took 2 net")
        (is (= 1 (count (:scored (get-runner)))) "1 scored agenda"))))
  (testing "pay even when trashed"
    (do-game
      (new-game (default-corp [(qty "Ben Musashi" 3) (qty "House of Knives" 3)])
                (default-runner))
      (play-from-hand state :corp "Ben Musashi" "New remote")
      (play-from-hand state :corp "House of Knives" "Server 1")
      (take-credits state :corp 1)
      (core/gain state :runner :credit 1)
      (let [bm (get-content state :remote1 0)
            hok (get-content state :remote1 1)]
        (core/rez state :corp bm)
        (run-empty-server state "Server 1")
        ;; runner now chooses which to access.
        (prompt-select :runner bm)
        (prompt-choice-partial :runner "Pay") ; pay to trash
        (prompt-select :runner hok)
        ;; should now have prompt to pay 2 net for HoK
        (prompt-choice-partial :runner "Pay")
        (is (= 2 (count (:discard (get-runner)))) "Runner took 2 net")
        (is (= 1 (count (:scored (get-runner)))) "1 scored agenda"))))
  (testing "Check runner chooses order of payment"
    (do-game
      (new-game (default-corp ["Ben Musashi" "Obokata Protocol"])
                (default-runner [(qty "Sure Gamble" 6)]))
      (play-from-hand state :corp "Ben Musashi" "New remote")
      (play-from-hand state :corp "Obokata Protocol" "Server 1")
      (take-credits state :corp)
      (let [bm (get-content state :remote1 0)
            op (get-content state :remote1 1)]
        (core/rez state :corp bm)
        (run-empty-server state "Server 1")
        ;; runner now chooses which to access.
        (prompt-select :runner op)
        ;; prompt should be asking for the net damage costs
        (is (= "Obokata Protocol" (:title (:card (first (:prompt (get-runner))))))
            "Prompt to pay steal costs")
        (prompt-choice-partial :runner "Pay")
        (prompt-choice :runner "2 net damage")
        (is (= 2 (count (:discard (get-runner)))) "Runner took 2 net damage")
        (is (= 0 (count (:scored (get-runner)))) "No scored agendas")
        (prompt-choice :runner "4 net damage")
        (is (= 5 (count (:discard (get-runner)))) "Runner took 4 net damage")
        (is (= 1 (count (:scored (get-runner)))) "Scored agenda"))))
  (testing "Check Fetal AI can be stolen, #2586"
    (do-game
      (new-game (default-corp ["Ben Musashi" "Fetal AI"])
                (default-runner [(qty "Sure Gamble" 5)]))
      (play-from-hand state :corp "Ben Musashi" "New remote")
      (play-from-hand state :corp "Fetal AI" "Server 1")
      (take-credits state :corp)
      (let [bm (get-content state :remote1 0)
            fai (get-content state :remote1 1)]
        (core/rez state :corp bm)
        (run-empty-server state "Server 1")
        ;; runner now chooses which to access.
        (prompt-select :runner fai)
        ;; prompt should be asking for the net damage costs
        (is (= "Fetal AI" (:title (:card (first (:prompt (get-runner))))))
            "Prompt to pay steal costs")
        (prompt-choice-partial :runner "Pay")
        (prompt-choice :runner "2 [Credits]")
        (is (= 3 (:credit (get-runner))) "Runner paid 2 credits")
        (is (= 0 (count (:scored (get-runner)))) "No scored agendas")
        (prompt-choice :runner "2 net damage")
        (is (= 4 (count (:discard (get-runner)))) "Runner took 4 net damage - 2 from Fetal, 2 from Ben")
        (is (= 1 (count (:scored (get-runner)))) "Scored agenda")))))

(deftest bernice-mai
  ;; Bernice Mai
  (testing "Basic test - successful and unsuccessful"
    (do-game
      (new-game (default-corp [(qty "Bernice Mai" 3) (qty "Hedge Fund" 3) (qty "Wall of Static" 3)])
                (default-runner))
      (starting-hand state :corp ["Bernice Mai" "Bernice Mai" "Bernice Mai"])
      (play-from-hand state :corp "Bernice Mai" "New remote")
      (play-from-hand state :corp "Bernice Mai" "New remote")
      (play-from-hand state :corp "Bernice Mai" "R&D")
      (core/rez state :corp (get-content state :remote1 0))
      (take-credits state :corp)
      (run-empty-server state :remote1)
      (prompt-choice :corp 0)
      (prompt-choice :runner 0)
      (prompt-choice-partial :runner "Pay")
      (is (= 1 (:tag (get-runner))))
      (is (= 2 (:credit (get-runner))) "Runner paid 3cr to trash Bernice")
      (core/rez state :corp (get-content state :remote2 0))
      (core/gain state :runner :credit 20)
      (run-empty-server state :remote2)
      (prompt-choice :corp 0)
      (prompt-choice :runner 10)
      (is (not (get-content state :remote2 0)) "Bernice auto-trashed from unsuccessful trace")
      (is (not (:run @state)) "Run ended when Bernice was trashed from server")
      (core/rez state :corp (get-content state :rd 0))
      (run-empty-server state :rd)
      (prompt-choice :corp 0)
      (prompt-choice :runner 10)
      (is (:card (first (:prompt (get-runner)))) "Accessing a card from R&D; not showing Bernice Mai as possible access")))
  (testing "interaction with Dedicated Response Team"
    (do-game
      (new-game (default-corp [(qty "Bernice Mai" 3) "Dedicated Response Team"])
                (default-runner))
      (play-from-hand state :corp "Bernice Mai" "New remote")
      (play-from-hand state :corp "Dedicated Response Team" "New remote")
      (core/rez state :corp (get-content state :remote1 0))
      (core/rez state :corp (get-content state :remote2 0))
      (take-credits state :corp)
      (run-empty-server state :remote1)
      (prompt-choice :corp 0)
      (prompt-choice :runner 0)
      (prompt-choice-partial :runner "Pay")
      (is (= 1 (:tag (get-runner))))
      (is (= 2 (:credit (get-runner))) "Runner paid 3cr to trash Bernice")
      (is (= 2 (count (:discard (get-runner)))) "Runner took 1 meat damage"))))

(deftest bio-vault
  ;; Bio Vault - 2 advancement tokens + trash to end the run
  (do-game
    (new-game (default-corp ["Bio Vault"])
              (default-runner))
    (play-from-hand state :corp "Bio Vault" "New remote")
    (take-credits state :corp)
    (let [bv (get-content state :remote1 0)]
      (run-on state "Server 1")
      (core/rez state :corp (refresh bv))
      (card-ability state :corp (refresh bv) 0)
      (is (:run @state) "Bio Vault doesn't fire if less than 2 advancements")
      (run-successful state)
      (prompt-choice :runner "No action")
      (take-credits state :runner)
      (advance state (refresh bv) 2)
      (take-credits state :corp)
      (run-on state "Server 1")
      (card-ability state :corp (refresh bv) 0)
      (is (not (:run @state)) "Bio Vault fires with 2 advancement tokens")
      (is (= 1 (count (:discard (get-corp)))) "Bio Vault trashed"))))

(deftest breaker-bay-grid
  ;; Breaker Bay Grid - Reduce rez cost of other cards in this server by 5 credits
  (do-game
   (new-game (default-corp [(qty "Breaker Bay Grid" 2) "The Root" "Strongbox"])
             (default-runner))
   (core/gain state :corp :click 1)
   (play-from-hand state :corp "Breaker Bay Grid" "New remote")
   (play-from-hand state :corp "The Root" "Server 1")
   (let [bbg1 (get-content state :remote1 0)
         root (get-content state :remote1 1)]
     (core/rez state :corp bbg1)
     (core/rez state :corp root)
     (is (= 4 (:credit (get-corp))) "Paid only 1 to rez The Root")
     (play-from-hand state :corp "Breaker Bay Grid" "R&D")
     (play-from-hand state :corp "Strongbox" "R&D")
     (let [bbg2 (get-content state :rd 0)
           sbox (get-content state :rd 1)]
       (core/rez state :corp bbg2)
       (core/rez state :corp sbox)
       (is (= 1 (:credit (get-corp))) "Paid full 3 credits to rez Strongbox")))))

(deftest bryan-stinson
  ;; Bryan Stinson - play a transaction from archives and remove from game. Ensure Currents are RFG and not trashed.
  (do-game
   (new-game (default-corp ["Bryan Stinson" "Death and Taxes"
                            "Paywall Implementation" "Global Food Initiative"
                            "IPO"])
             (default-runner ["Interdiction"]))
    (trash-from-hand state :corp "Death and Taxes")
    (play-from-hand state :corp "Bryan Stinson" "New remote")
    (let [bs (get-content state :remote1 0)]
      (core/rez state :corp (refresh bs))
      (card-ability state :corp (refresh bs) 0)
      (prompt-card :corp (find-card "Death and Taxes" (:discard (get-corp))))
      (is (find-card "Death and Taxes" (:current (get-corp))) "Death and Taxes is active Current")
      (take-credits state :corp)
      (play-from-hand state :runner "Interdiction")
      (is (find-card "Interdiction" (:current (get-runner))) "Interdiction is active Current")
      (is (find-card "Death and Taxes" (:rfg (get-corp))) "Death and Taxes removed from game")
      (is (not= "Death and Taxes" (:title (first (:discard (get-corp))))) "Death and Taxes not moved to trash")
      (take-credits state :runner)
      (core/lose state :runner :credit 3)
      (trash-from-hand state :corp "Paywall Implementation")
      (card-ability state :corp (refresh bs) 0)
      (prompt-card :corp (find-card "Paywall Implementation" (:discard (get-corp))))
      (is (find-card "Paywall Implementation" (:current (get-corp))) "Paywall Implementation is active Current")
      (is (find-card "Interdiction" (:discard (get-runner))) "Interdiction is trashed")
      (trash-from-hand state :corp "IPO")
      (take-credits state :corp)
      (run-on state "HQ")
      (run-successful state)
      (prompt-choice :runner "Steal")
      (is (find-card "Paywall Implementation" (:rfg (get-corp))) "Paywall Implementation removed from game")
      (is (not= "Paywall Implementation" (:title (first (:discard (get-corp))))) "Paywall Implementation not moved to trash")
      (take-credits state :runner)
      (core/lose state :runner :credit 3)
      (card-ability state :corp (refresh bs) 0)
      (prompt-card :corp (find-card "IPO" (:discard (get-corp))))
      (is (find-card "IPO" (:rfg (get-corp))) "IPO is removed from game"))))

(deftest calibration-testing
  ;; Calibration Testing - advanceable / non-advanceable
  (do-game
    (new-game (default-corp [(qty "Calibration Testing" 2) "Project Junebug" "PAD Campaign"])
              (default-runner))
    (core/gain state :corp :credit 10)
    (core/gain state :corp :click 1)
    (play-from-hand state :corp "Calibration Testing" "New remote")
    (play-from-hand state :corp "Project Junebug" "Server 1")
    (let [ct (get-content state :remote1 0)
          pj (get-content state :remote1 1)]
      (core/rez state :corp ct)
      (card-ability state :corp ct 0)
      (prompt-select :corp pj)
      (is (= 1 (:advance-counter (refresh pj))) "Project Junebug advanced")
      (is (= 1 (count (:discard (get-corp)))) "Calibration Testing trashed"))
    (play-from-hand state :corp "Calibration Testing" "New remote")
    (play-from-hand state :corp "PAD Campaign" "Server 2")
    (let [ct (get-content state :remote2 0)
          pad (get-content state :remote2 1)]
      (core/rez state :corp ct)
      (card-ability state :corp ct 0)
      (prompt-select :corp pad)
      (is (= 1 (:advance-counter (refresh pad))) "PAD Campaign advanced")
      (is (= 2 (count (:discard (get-corp)))) "Calibration Testing trashed"))))

(deftest caprice-nisei
  ;; Caprice Nisei - Psi game for ETR after runner passes last ice
  (do-game
   (new-game (default-corp [(qty "Caprice Nisei" 3) (qty "Quandary" 3)])
             (default-runner))
   (play-from-hand state :corp "Caprice Nisei" "New remote")
   (take-credits state :corp)
   (let [caprice (get-content state :remote1 0)]
     ;; Check Caprice triggers properly on no ice (and rezzed)
     (core/rez state :corp caprice)
     (run-on state "Server 1")
     (is (prompt-is-card? :corp caprice)
         "Caprice prompt even with no ice, once runner makes run")
     (is (prompt-is-card? :runner caprice) "Runner has Caprice prompt")
     (prompt-choice :corp "0 [Credits]")
     (prompt-choice :runner "1 [Credits]")
     (take-credits state :runner)
     (play-from-hand state :corp "Quandary" "Server 1")
     (play-from-hand state :corp "Quandary" "Server 1")
     (take-credits state :corp)
     ;; Check Caprice triggers properly on multiple ice
     (run-on state "Server 1")
     (run-continue state)
     (is (empty? (get-in @state [:corp :prompt])) "Caprice not trigger on first ice")
     (run-continue state) ; Caprice prompt after this
     (is (prompt-is-card? :corp caprice)
         "Corp has Caprice prompt (triggered automatically as runner passed last ice)")
     (is (prompt-is-card? :runner caprice) "Runner has Caprice prompt")
     (prompt-choice :corp "0 [Credits]")
     (prompt-choice :runner "1 [Credits]")
     (is (not (:run @state)) "Run ended by Caprice")
     (is (empty? (get-in @state [:corp :prompt])) "Caprice prompted cleared")
     ;; Check Caprice does not trigger on other servers
     (run-on state "HQ")
     (is (empty? (get-in @state [:corp :prompt])) "Caprice does not trigger on other servers"))))

(deftest chilo-city-grid
  ;; ChiLo City Grid - Give 1 tag for successful traces during runs on its server
  (do-game
    (new-game (default-corp [(qty "Caduceus" 2) "ChiLo City Grid"])
              (default-runner))
    (play-from-hand state :corp "ChiLo City Grid" "New remote")
    (play-from-hand state :corp "Caduceus" "Server 1")
    (take-credits state :corp)
    (let [chilo (get-content state :remote1 0)
          cad (get-ice state :remote1 0)]
      (run-on state "R&D")
      (core/rez state :corp cad)
      (core/rez state :corp chilo)
      (card-subroutine state :corp cad 0)
      (prompt-choice :corp 0)
      (prompt-choice :runner 0)
      (is (= 3 (:credit (get-corp))) "Trace was successful")
      (is (zero? (:tag (get-runner))) "No tags given for run on different server")
      (run-successful state)
      (run-on state "Server 1")
      (card-subroutine state :corp cad 0)
      (prompt-choice :corp 0)
      (prompt-choice :runner 0)
      (is (= 6 (:credit (get-corp))) "Trace was successful")
      (is (= 1 (:tag (get-runner)))
          "Runner took 1 tag given from successful trace during run on ChiLo server"))))

(deftest code-replicator
  ;; Code Replicator - trash to make runner approach passed (rezzed) ice again
  (do-game
    (new-game (default-corp [(qty "Ice Wall" 3) "Code Replicator"])
              (default-runner))
    (core/gain state :corp :click 1)
    (core/gain state :corp :credit 5)
    (play-from-hand state :corp "Ice Wall" "HQ")
    (play-from-hand state :corp "Ice Wall" "HQ")
    (play-from-hand state :corp "Ice Wall" "HQ")
    (play-from-hand state :corp "Code Replicator" "HQ")
    (take-credits state :corp)
    (run-on state "HQ")
    (is (= 3 (:position (get-in @state [:run]))) "Initial position outermost Ice Wall")
    (let [cr (get-content state :hq 0)
          i1 (get-ice state :hq 0)
          i2 (get-ice state :hq 1)
          i3 (get-ice state :hq 2)]
      (core/rez state :corp cr)
      (is (= 5 (:credit (get-corp))))
      (core/rez state :corp i3)
      (run-continue state)
      (is (= 2 (:position (get-in @state [:run]))) "Passed Ice Wall")
      (card-ability state :corp cr 0)
      (is (= 3 (:position (get-in @state [:run]))) "Runner approaching previous Ice Wall")
      (is (empty? (get-content state :hq))
          "Code Replicatior trashed from root of HQ"))))

(deftest corporate-troubleshooter
  ;; Corporate Troubleshooter - Pay X credits and trash to add X strength to a piece of rezzed ICE
  (do-game
    (new-game (default-corp [(qty "Quandary" 2) "Corporate Troubleshooter"])
              (default-runner))
    (core/gain state :corp :credit 5)
    (play-from-hand state :corp "Corporate Troubleshooter" "HQ")
    (play-from-hand state :corp "Quandary" "HQ")
    (play-from-hand state :corp "Quandary" "HQ")
    (let [ct (get-content state :hq 0)
          q1 (get-ice state :hq 0)
          q2 (get-ice state :hq 1)]
      (core/rez state :corp q1)
      (is (= 8 (:credit (get-corp))))
      (core/rez state :corp ct)
      (card-ability state :corp ct 0)
      (prompt-choice :corp 5)
      (prompt-select :corp q2)
      (is (nil? (:current-strength (refresh q2))) "Outer Quandary unrezzed; can't be targeted")
      (prompt-select :corp q1)
      (is (= 5 (:current-strength (refresh q1))) "Inner Quandary boosted to 5 strength")
      (is (empty? (get-content state :hq))
          "Corporate Troubleshooter trashed from root of HQ")
      (take-credits state :corp)
      (is (= 0 (:current-strength (refresh q1)))
          "Inner Quandary back to default 0 strength after turn ends"))))

(deftest crisium-grid
  ;; Crisium Grid
  (testing "Basic test"
    (do-game
      (new-game (default-corp [(qty "Crisium Grid" 2)])
                (default-runner ["Desperado" "Temüjin Contract"]))
      (play-from-hand state :corp "Crisium Grid" "HQ")
      (core/rez state :corp (get-content state :hq 0))
      (take-credits state :corp)
      (is (= 4 (:credit (get-corp))) "Corp has 4 credits")
      (core/gain state :runner :credit 4)
      (play-from-hand state :runner "Desperado")
      (play-from-hand state :runner "Temüjin Contract")
      (prompt-choice :runner "HQ")
      (run-empty-server state "HQ")
      (is (= 2 (:credit (get-runner))) "No Desperado or Temujin credits")
      (is (not (:successful-run (:register (get-runner)))) "No successful run in register")))
  (testing "with Gauntlet, #3082"
    (do-game
      (new-game (default-corp [(qty "Crisium Grid" 2)(qty "Vanilla" 2)])
                (default-runner ["The Gauntlet" "Temüjin Contract"]))
      (play-from-hand state :corp "Crisium Grid" "HQ")
      (play-from-hand state :corp "Vanilla" "HQ")
      (core/rez state :corp (get-ice state :hq 0))
      (core/rez state :corp (get-content state :hq 0))
      (take-credits state :corp)
      (core/gain state :runner :credit 4)
      (play-from-hand state :runner "The Gauntlet")
      (run-on state "HQ")
      (run-successful state)
      (is (seq (:prompt (get-runner))) "The Gauntlet has a prompt"))))

(deftest cyberdex-virus-suite
  ;; Cyberdex Virus Suite
  (testing "Purge ability"
    (do-game
      (new-game (default-corp [(qty "Cyberdex Virus Suite" 3)])
                (default-runner ["Cache" "Medium"]))
      (play-from-hand state :corp "Cyberdex Virus Suite" "HQ")
      (take-credits state :corp 2)
      ;; runner's turn
      ;; install cache and medium
      (play-from-hand state :runner "Cache")
      (let [virus-counters (fn [card] (core/get-virus-counters state :runner (refresh card)))
            cache (find-card "Cache" (get-in @state [:runner :rig :program]))
            cvs (get-content state :hq 0)]
        (is (= 3 (virus-counters cache)))
        (play-from-hand state :runner "Medium")
        (take-credits state :runner 2)
        (core/rez state :corp cvs)
        (card-ability state :corp cvs 0)
        ;; nothing in hq content
        (is (empty? (get-content state :hq)) "CVS was trashed")
        ;; purged counters
        (is (zero? (virus-counters cache))
            "Cache has no counters")
        (is (zero? (virus-counters (find-card "Medium" (get-in @state [:runner :rig :program]))))
            "Medium has no counters"))))
  (testing "Purge on access"
    (do-game
      (new-game (default-corp [(qty "Cyberdex Virus Suite" 3)])
                (default-runner ["Cache" "Medium"]))
      (play-from-hand state :corp "Cyberdex Virus Suite" "New remote")
      (take-credits state :corp 2)
      ;; runner's turn
      ;; install cache and medium
      (play-from-hand state :runner "Cache")
      (let [virus-counters (fn [card] (core/get-virus-counters state :runner (refresh card)))
            cache (find-card "Cache" (get-in @state [:runner :rig :program]))
            cvs (get-content state :remote1 0)]
        (is (= 3 (virus-counters cache)))
        (play-from-hand state :runner "Medium")
        (run-empty-server state "Server 1")
        ;; corp now has optional prompt to trigger virus purge
        (prompt-choice :corp "Yes")
        ;; runner has prompt to trash CVS
        (prompt-choice-partial :runner "Pay")
        ;; purged counters
        (is (zero? (virus-counters cache))
            "Cache has no counters")
        (is (zero? (virus-counters (find-card "Medium" (get-in @state [:runner :rig :program]))))
            "Medium has no counters"))))
  (testing "Don't interrupt archives access, #1647"
    (do-game
      (new-game (default-corp ["Cyberdex Virus Suite" "Braintrust"])
                (default-runner ["Cache"]))
      (trash-from-hand state :corp "Cyberdex Virus Suite")
      (trash-from-hand state :corp "Braintrust")
      (take-credits state :corp)
      ;; runner's turn
      ;; install cache
      (play-from-hand state :runner "Cache")
      (let [cache (get-program state 0)]
        (is (= 3 (get-counters (refresh cache) :virus)))
        (run-empty-server state "Archives")
        (prompt-choice :runner "Cyberdex Virus Suite")
        (prompt-choice :corp "Yes")
        (is (pos? (count (:prompt (get-runner)))) "CVS purge did not interrupt archives access")
        ;; purged counters
        (is (zero? (get-counters (refresh cache) :virus))
            "Cache has no counters")))))

(deftest drone-screen
  ;; Drone Screen
  (do-game
    (new-game (default-corp ["Drone Screen"])
              (default-runner))
    (play-from-hand state :corp "Drone Screen" "New remote")
    (let [drone (get-content state :remote1 0)]
      (core/rez state :corp drone)
      (core/gain state :runner :tag 1)
      (take-credits state :corp)
      (run-on state "Server 1")
      (is (zero? (-> (get-runner) :discard count)) "Heap should start empty")
      (prompt-choice :corp 0)
      (prompt-choice :runner 0)
      (is (= 1 (-> (get-runner) :discard count)) "Runner should discard 1 card from meat damage from losing Drone Screen trace"))))

(deftest forced-connection
  ;; Forced Connection - ambush, trace(3) give the runner 2 tags
  (do-game
    (new-game (default-corp [(qty "Forced Connection" 3)])
              (default-runner))
    (starting-hand state :corp ["Forced Connection" "Forced Connection"])
    (play-from-hand state :corp "Forced Connection" "New remote")
    (take-credits state :corp)
    (is (= 0 (:tag (get-runner))) "Runner starts with 0 tags")
    (run-empty-server state :remote1)
    (prompt-choice :corp 0)
    (prompt-choice :runner 0)
    (prompt-choice-partial :runner "Pay") ; trash
    (is (= 2 (:tag (get-runner))) "Runner took two tags")
    (run-empty-server state "Archives")
    (is (= 2 (:tag (get-runner))) "Runner doesn't take tags when accessed from Archives")
    (run-empty-server state "HQ")
    (prompt-choice :corp 0)
    (prompt-choice :runner 3)
    (prompt-choice-partial :runner "Pay") ; trash
    (is (= 2 (:tag (get-runner))) "Runner doesn't take tags when trace won")))

<<<<<<< HEAD
(deftest ghost-branch
  ;; Ghost Branch
  (testing "with Dedicated Response Team"
    (do-game
      (new-game (default-corp ["Ghost Branch" "Dedicated Response Team"])
                (default-runner))
      (play-from-hand state :corp "Ghost Branch" "New remote")
      (play-from-hand state :corp "Dedicated Response Team" "New remote")
      (core/gain state :corp :click 1)
      (let [gb (get-content state :remote1 0)
            drt (get-content state :remote2 0)]
        (core/advance state :corp {:card gb})
        (core/advance state :corp {:card (refresh gb)})
        (is (= 2 (:advance-counter (refresh gb))) "Ghost Branch advanced twice")
        (take-credits state :corp)
        (run-on state "Server 1")
        (core/rez state :corp drt)
        (run-successful state)
        (is (prompt-is-type? :runner :waiting) "Runner has prompt to wait for Ghost Branch")
        (prompt-choice :corp "Yes")
        (is (= 2 (:tag (get-runner))) "Runner has 2 tags")
        (prompt-choice-partial :runner "Pay")
        (is (= 2 (count (:discard (get-runner)))) "Runner took 2 meat damage")))))

=======
>>>>>>> bfbecb9c
(deftest georgia-emelyov
  ;; Georgia Emelyov
  (do-game
    (new-game (default-corp ["Georgia Emelyov"])
              (default-runner))
    (play-from-hand state :corp "Georgia Emelyov" "New remote")
    (let [geo (get-content state :remote1 0)]
      (core/rez state :corp geo)
      (take-credits state :corp)
      (run-on state "Server 1")
      (run-jack-out state)
      (is (= 1 (count (:discard (get-runner)))) "Runner took 1 net damage")
      (card-ability state :corp (refresh geo) 0)
      (prompt-choice :corp "Archives")
      (let [geo (get-content state :archives 0)]
        (is geo "Georgia moved to Archives")
        (run-on state "Archives")
        (run-jack-out state)
        (is (= 2 (count (:discard (get-runner)))) "Runner took 1 net damage")
        (run-on state "HQ")
        (run-jack-out state)
        (is (= 2 (count (:discard (get-runner)))) "Runner did not take damage")))))

(deftest helheim-servers
  ;; Helheim Servers - Full test
  (do-game
    (new-game (default-corp ["Helheim Servers" "Gutenberg" "Vanilla"
                             "Jackson Howard" "Hedge Fund"])
              (default-runner))
    (play-from-hand state :corp "Helheim Servers" "R&D")
    (play-from-hand state :corp "Gutenberg" "R&D")
    (play-from-hand state :corp "Vanilla" "R&D")
    (take-credits state :corp)
    (run-on state "R&D")
    (is (:run @state))
    (let [helheim (get-content state :rd 0)
          gutenberg (get-ice state :rd 0)
          vanilla (get-ice state :rd 1)]
      (core/rez state :corp helheim)
      (core/rez state :corp gutenberg)
      (core/rez state :corp vanilla)
      (is (= 6 (:current-strength (refresh gutenberg))))
      (is (= 0 (:current-strength (refresh vanilla))))
      (card-ability state :corp helheim 0)
      (prompt-select :corp (find-card "Jackson Howard" (:hand (get-corp))))
      (is (= 1 (count (:discard (get-corp)))))
      (is (= 8 (:current-strength (refresh gutenberg))))
      (is (= 2 (:current-strength (refresh vanilla))))
      (card-ability state :corp helheim 0)
      (prompt-select :corp (find-card "Hedge Fund" (:hand (get-corp))))
      (is (= 2 (count (:discard (get-corp)))))
      (is (= 10 (:current-strength (refresh gutenberg))))
      (is (= 4 (:current-strength (refresh vanilla))))
      (run-jack-out state)
      (is (not (:run @state)))
      (is (= 6 (:current-strength (refresh gutenberg))))
      (is (= 0 (:current-strength (refresh vanilla)))))))

(deftest hokusai-grid
  ;; Hokusai Grid - Do 1 net damage when run successful on its server
  (do-game
    (new-game (default-corp ["Hokusai Grid"])
              (default-runner))
    (play-from-hand state :corp "Hokusai Grid" "HQ")
    (take-credits state :corp)
    (core/rez state :corp (get-content state :hq 0))
    (run-empty-server state :rd)
    (is (empty? (:discard (get-runner))) "No net damage done for successful run on R&D")
    (run-empty-server state :hq)
    (is (= 1 (count (:discard (get-runner)))) "1 net damage done for successful run on HQ")))

(deftest intake
  ;; Intake - Trace4, add an installed program or virtual resource to the grip
  (do-game
    (new-game (default-corp [(qty "Intake" 3)])
              (default-runner ["Corroder" "Fester" "Daily Casts"]))
    (starting-hand state :corp ["Intake" "Intake"])
    (play-from-hand state :corp "Intake" "New remote")
    (take-credits state :corp)
    (core/gain state :runner :click 5 :credit 10)
    (play-from-hand state :runner "Corroder")
    (play-from-hand state :runner "Fester")
    (play-from-hand state :runner "Daily Casts")
    (run-on state "R&D")
    (run-successful state)
    (prompt-choice :corp 0) ; trace
    (prompt-choice :runner 0)
    (is (empty? (:hand (get-runner))) "Runner starts with no cards in hand")
    (prompt-select :corp (get-program state 0))
    (is (= 1 (count (:hand (get-runner)))) "Runner has 1 card in hand")
    (prompt-choice-partial :runner "Pay") ; trash
    (run-on state "Archives")
    (run-successful state)
    (is (empty? (:prompt (get-corp))) "No prompt from Archives access")
    (is (= 1 (count (:hand (get-runner)))) "Runner has 1 card in hand")
    (run-on state "Server 1")
    (run-successful state)
    (prompt-choice :corp 0) ; trace
    (prompt-choice :runner 0)
    (is (= 1 (count (:hand (get-runner)))) "Runner has 1 card in hand")
    (prompt-select :corp (get-resource state 0))
    (is (= 2 (count (:hand (get-runner)))) "Runner has 2 cards in hand")
    (prompt-choice :runner "No action") ; trash
    (run-on state "HQ")
    (run-successful state)
    (prompt-choice :corp 0) ; trace
    (prompt-choice :runner 0)
    (prompt-choice :corp "Done")
    (prompt-choice :runner "No action") ; trash
    (is (empty? (:prompt (get-corp))) "Prompt closes after done")
    (is (= 2 (count (:hand (get-runner)))) "Runner has 2 cards in hand")
    (run-on state "HQ")
    (run-successful state)
    (prompt-choice :corp 0) ; trace
    (prompt-choice :runner 5)
    (is (empty? (:prompt (get-corp))) "Prompt closes after lost trace")))

(deftest jinja-city-grid
  ;; Jinja City Grid - install drawn ice, lowering install cost by 4
  (do-game
    (new-game (default-corp ["Jinja City Grid" (qty "Vanilla" 3) (qty "Ice Wall" 3)])
              (default-runner))
    (starting-hand state :corp ["Jinja City Grid"])
    (core/gain state :corp :click 6)
    (play-from-hand state :corp "Jinja City Grid" "New remote")
    (core/rez state :corp (get-content state :remote1 0))
    (dotimes [n 5]
      (core/click-draw state :corp 1)
      (prompt-choice :corp (-> (get-corp) :prompt first :choices first))
      (is (= 4 (:credit (get-corp))) "Not charged to install ice")
      (is (= (inc n) (count (get-in @state [:corp :servers :remote1 :ices]))) (str n " ICE protecting Remote1")))
    (core/click-draw state :corp 1)
    (prompt-choice :corp (-> (get-corp) :prompt first :choices first))
    (is (= 3 (:credit (get-corp))) "Charged to install ice")
    (is (= 6 (count (get-in @state [:corp :servers :remote1 :ices]))) "6 ICE protecting Remote1")))

(deftest keegan-lane
  ;; Keegan Lane - Trash self and remove 1 Runner tag to trash a program
  (do-game
    (new-game (default-corp ["Keegan Lane"])
              (default-runner ["Corroder"]))
    (play-from-hand state :corp "Keegan Lane" "HQ")
    (take-credits state :corp)
    (play-from-hand state :runner "Corroder")
    (run-on state :hq)
    (let [keeg (get-content state :hq 0)]
      (core/rez state :corp keeg)
      (card-ability state :corp keeg 0)
      (is (= 1 (count (get-content state :hq))) "Keegan didn't fire, Runner has no tags")
      (core/gain state :runner :tag 2)
      (card-ability state :corp keeg 0)
      (prompt-select :corp (get-program state 0))
      (is (= 1 (:tag (get-runner))) "1 tag removed")
      (is (= 1 (count (:discard (get-corp)))) "Keegan trashed")
      (is (= 1 (count (:discard (get-runner)))) "Corroder trashed"))))

(deftest manta-grid
  ;; If the Runner has fewer than 6 or no unspent clicks on successful run, corp gains a click next turn.
  (do-game
    (new-game (default-corp ["Manta Grid"])
              (default-runner))
    (starting-hand state :runner [])
    (is (= 3 (:click (get-corp))) "Corp has 3 clicks")
    (play-from-hand state :corp "Manta Grid" "HQ")
    (core/rez state :corp (get-content state :hq 0))
    (take-credits state :corp)
    (core/click-draw state :runner nil)
    (core/click-draw state :runner nil)
    (run-empty-server state "HQ")
    (prompt-choice :runner "No") ; don't trash Manta Grid
    (is (= 1 (:click (get-runner))) "Running last click")
    (run-empty-server state "HQ")
    (prompt-choice :runner "No") ; don't trash Manta Grid
    (take-credits state :runner)
    (is (= 5 (:click (get-corp))) "Corp gained 2 clicks due to 2 runs with < 6 Runner credits")
    (take-credits state :corp)
    (take-credits state :runner)
    (is (= 3 (:click (get-corp))) "Corp back to 3 clicks")
    (take-credits state :corp)
    (take-credits state :runner 3)
    (run-empty-server state "HQ")
    (prompt-choice :runner "No") ; don't trash Manta Grid
    (take-credits state :runner)
    (is (= 4 (:click (get-corp))) "Corp gained a click due to running last click")))

(deftest marcus-batty
  ;; Marcus Batty
  (testing "Simultaneous Interaction with Security Nexus"
    (do-game
      (new-game (default-corp ["Marcus Batty" "Enigma"])
                (default-runner ["Security Nexus"]))
      (play-from-hand state :corp "Marcus Batty" "HQ")
      (play-from-hand state :corp "Enigma" "HQ")
      (take-credits state :corp)
      (core/gain state :runner :credit 8)
      (play-from-hand state :runner "Security Nexus")
      (let [mb (get-content state :hq 0)
            en (get-ice state :hq 0)
            sn (-> @state :runner :rig :hardware first)]
        (run-on state "HQ")
        (core/rez state :corp mb)
        (core/rez state :corp en)
        (card-ability state :corp mb 0)
        (card-ability state :runner sn 0)
        ;; both prompts should be on Batty
        (is (prompt-is-card? :corp mb) "Corp prompt is on Marcus Batty")
        (is (prompt-is-card? :runner mb) "Runner prompt is on Marcus Batty")
        (prompt-choice :corp "0")
        (prompt-choice :runner "0")
        (is (prompt-is-card? :corp sn) "Corp prompt is on Security Nexus")
        (is (prompt-is-type? :runner :waiting) "Runner prompt is waiting for Corp")))))

(deftest mumbad-city-grid
  ;; Mumbad City Grid - when runner passes a piece of ice, swap that ice with another from this server
  (testing "1 ice"
    (do-game
      (new-game (default-corp ["Mumbad City Grid" "Quandary"])
                (default-runner))
      (play-from-hand state :corp "Mumbad City Grid" "New remote")
      (play-from-hand state :corp "Quandary" "Server 1")
      (let [mcg (get-content state :remote1 0)]
        (core/rez state :corp mcg)
        (take-credits state :corp)
        (run-on state "Server 1")
        (is (= 1 (count (get-in @state [:corp :servers :remote1 :ices]))) "1 ice on server")
        (card-ability state :corp (refresh mcg) 0)
        (prompt-choice-partial :corp "No")
        (prompt-choice-partial :runner "Continue")
        (card-ability state :corp (refresh mcg) 0)
        (prompt-choice-partial :corp "No")
        (prompt-choice-partial :runner "Jack")
        (is (= 1 (count (get-in @state [:corp :servers :remote1 :ices]))) "Still 1 ice on server"))))
  (testing "fire before pass"
    (do-game
      (new-game (default-corp ["Mumbad City Grid" "Quandary" "Ice Wall"])
                (default-runner))
      (play-from-hand state :corp "Mumbad City Grid" "New remote")
      (play-from-hand state :corp "Quandary" "Server 1")
      (play-from-hand state :corp "Ice Wall" "Server 1")
      (let [mcg (get-content state :remote1 0)]
        (core/rez state :corp mcg)
        (take-credits state :corp)
        (run-on state "Server 1")
        (is (= 2 (:position (:run @state))) "Runner at position 2")
        (is (= 2 (count (get-in @state [:corp :servers :remote1 :ices]))) "2 ice on server")
        (is (= "Quandary" (:title (first (get-in @state [:corp :servers :remote1 :ices])))) "Quandary inner ice")
        (is (= "Ice Wall" (:title (second (get-in @state [:corp :servers :remote1 :ices])))) "Ice Wall outer ice")
        (card-ability state :corp (refresh mcg) 0)
        (run-continue state)
        (is (= 1 (:position (:run @state))) "Runner at position 1")
        (card-ability state :corp (refresh mcg) 0)
        (prompt-select :corp (get-ice state :remote1 0))
        (is (= 1 (:position (:run @state))) "Runner at position 1")
        (is (= "Quandary" (:title (second (get-in @state [:corp :servers :remote1 :ices])))) "Quandary outer ice")
        (is (= "Ice Wall" (:title (first (get-in @state [:corp :servers :remote1 :ices])))) "Ice Wall inner ice")
        (prompt-choice-partial :corp "No")
        (prompt-choice-partial :runner "Jack")
        (is (= 2 (count (get-in @state [:corp :servers :remote1 :ices]))) "Still 2 ice on server")))))

(deftest mumbad-virtual-tour
  ;; Tests that Mumbad Virtual Tour forces trash when no :slow-trash
  (do-game
    (new-game (default-corp [(qty "Mumbad Virtual Tour" 2)])
              (default-runner))
    (play-from-hand state :corp "Mumbad Virtual Tour" "New remote")
    (take-credits state :corp)
    (run-empty-server state "HQ")
    ;; MVT does not force trash when not installed
    (prompt-choice :runner "No action")
    (is (= 5 (:credit (get-runner))) "Runner not forced to trash MVT in HQ")
    (is (empty? (:discard (get-corp))) "MVT in HQ is not trashed")
    (run-empty-server state "Server 1")
    (is (= 1 (count (->> @state :runner :prompt first :choices))) "Should only have a single option")
    (prompt-choice-partial :runner "Pay")
    (is (= 0 (:credit (get-runner))) "Runner forced to trash MVT")
    (is (= "Mumbad Virtual Tour" (:title (first (:discard (get-corp))))) "MVT trashed"))
  (testing "interaction with Imp"
    (do-game
      (new-game (default-corp [(qty "Mumbad Virtual Tour" 2)])
                (default-runner ["Imp"]))
      (play-from-hand state :corp "Mumbad Virtual Tour" "New remote")
      (play-from-hand state :corp "Mumbad Virtual Tour" "New remote")
      (take-credits state :corp)
      (play-from-hand state :runner "Imp")
      ;; Reset credits to 5
      (core/gain state :runner :credit 2)
      (run-empty-server state "Server 1")
      ;; Runner not force to trash since Imp is installed
      (is (= 2 (count (->> @state :runner :prompt first :choices))) "Runner has 2 choices when Imp is installed")
      (is (= 5 (:credit (get-runner))) "Runner not forced to trash MVT when Imp installed")
      (is (empty? (:discard (get-corp))) "MVT is not force-trashed when Imp installed")
      (let [imp (get-program state 0)]
        (prompt-choice-partial :runner "Pay")
        (is (= "Mumbad Virtual Tour" (:title (first (:discard (get-corp))))) "MVT trashed with Imp")
        ;; Trash Imp to reset :slow-trash flag
        (core/move state :runner (refresh imp) :discard)
        (is (not (core/any-flag-fn? state :runner :slow-trash true))))))
  (testing "interactions with Imp and various amounts of money"
    (do-game
      (new-game (default-corp [(qty "Mumbad Virtual Tour" 3)])
                (default-runner ["Imp"]))
      (play-from-hand state :corp "Mumbad Virtual Tour" "New remote")
      (take-credits state :corp)
      (play-from-hand state :runner "Imp")
      (is (= 3 (:credit (get-runner))) "Runner paid install costs")
      (core/gain state :runner :credit 2)
      (run-empty-server state "Server 1")
      (is (= #{"[Imp]: Trash card" "Pay 5[Credits] to trash"}
             (->> (get-runner) :prompt first :choices (into #{}))) "Should have Imp and MVT options")
      (prompt-choice-partial :runner "Imp")
      (take-credits state :runner)
      (core/lose state :runner :credit (:credit (get-runner)))
      (play-from-hand state :corp "Mumbad Virtual Tour" "New remote")
      (take-credits state :corp)
      (run-empty-server state "Server 2")
      (is (= ["[Imp]: Trash card"] (->> (get-runner) :prompt first :choices)) "Should only have Imp option")
      (prompt-choice-partial :runner "Imp")
      (take-credits state :runner)
      (core/lose state :runner :credit (:credit (get-runner)))
      (play-from-hand state :corp "Mumbad Virtual Tour" "New remote")
      (take-credits state :corp)
      (run-empty-server state "Server 3")
      (is (= ["No action"] (->> (get-runner) :prompt first :choices)) "Should only have no action option")
      (prompt-choice :runner "No action")
      (is (= 2 (->> (get-corp) :discard count)) "Runner was not forced to trash MVT")))
  (testing "not forced to trash when credits below 5"
    (do-game
      (new-game (default-corp [(qty "Mumbad Virtual Tour" 3)])
                (default-runner ["Cache"]))
      (play-from-hand state :corp "Mumbad Virtual Tour" "New remote")
      (take-credits state :corp)
      (play-from-hand state :runner "Cache")
      (is (= 4 (:credit (get-runner))) "Runner paid install costs")
      (run-empty-server state "Server 1")
      (is (= ["No action"] (->> (get-runner) :prompt first :choices)) "Can't trash"))))

(deftest mwanza-city-grid
  ;; Mwanza City Grid - runner accesses 3 additional cards, gain 2C for each card accessed
  (testing "Basic test"
    (do-game
      (new-game (default-corp ["Mwanza City Grid" (qty "Hedge Fund" 5)])
                (default-runner))
      (play-from-hand state :corp "Mwanza City Grid" "HQ")
      (take-credits state :corp)
      (run-on state "HQ")
      (let [mcg (get-content state :hq 0)]
        (core/rez state :corp mcg)
        (is (= 7 (:credit (get-corp))) "Corp starts with 7 credits")
        (run-successful state)
        (prompt-choice :runner "Mwanza City Grid")
        (prompt-choice :runner "No action")
        (dotimes [c 4]
          (prompt-choice :runner "Card from hand")
          (prompt-choice :runner "No action"))
        (is (empty? (:prompt (get-runner))) "Prompt closed after accessing cards")
        (is (= 17 (:credit (get-corp))) "Corp gains 10 credits"))))
  (testing "effect persists through current run after trash"
    (do-game
      (new-game (default-corp ["Mwanza City Grid" (qty "Hedge Fund" 5)])
                (default-runner))
      (play-from-hand state :corp "Mwanza City Grid" "HQ")
      (take-credits state :corp)
      (run-on state "HQ")
      (let [mcg (get-content state :hq 0)]
        (core/rez state :corp mcg)
        (is (= 7 (:credit (get-corp))) "Corp starts with 7 credits")
        (run-successful state)
        (prompt-choice :runner "Mwanza City Grid")
        (prompt-choice-partial :runner "Pay")
        (dotimes [c 4]
          (prompt-choice :runner "Card from hand")
          (prompt-choice :runner "No action"))
        (is (empty? (:prompt (get-runner))) "Prompt closed after accessing cards")
        (is (= 17 (:credit (get-corp))) "Corp gains 10 credits"))))
  (testing "works well with replacement effects"
    ;; Regression test for #3456
    (do-game
      (new-game (default-corp ["Mwanza City Grid" "Hedge Fund"])
                (default-runner ["Embezzle"]))
      (play-from-hand state :corp "Mwanza City Grid" "HQ")
      (take-credits state :corp)
      (core/rez state :corp (get-content state :hq 0))
      (is (= 7 (:credit (get-corp))) "Corp starts with 7 credits")
      (play-run-event state (first (:hand (get-runner))) :hq)
      (prompt-choice :runner "ICE")
      (is (zero? (count (:discard (get-corp)))) "No cards trashed from HQ")
      (is (not (:run @state)) "Run ended after Embezzle completed - no accesses from Mwanza")
      (is (= 7 (:credit (get-corp))) "Corp did not gain any money from Mwanza")))
  (testing "interaction with Kitsune"
    ;; Regression test for #3469
    (do-game
      (new-game (default-corp ["Mwanza City Grid" (qty "Kitsune" 2) (qty "Hedge Fund" 3) "Breached Dome"])
                (default-runner))
      (core/draw state :corp 1)                             ; Draw last card of deck
      (play-from-hand state :corp "Mwanza City Grid" "HQ")
      (play-from-hand state :corp "Kitsune" "HQ")
      (play-from-hand state :corp "Kitsune" "R&D")
      (take-credits state :corp)
      (let [mwanza (get-content state :hq 0)
            k-hq (get-ice state :hq 0)
            k-rd (get-ice state :rd 0)]
        (core/rez state :corp mwanza)
        (core/rez state :corp k-hq)
        (core/rez state :corp k-rd)
        (run-on state "HQ")
        (card-subroutine state :corp k-hq 0)
        (prompt-select :corp (find-card "Breached Dome" (:hand (get-corp))))
        (is (= 2 (-> (get-runner) :hand count)) "Runner took 1 meat from Breached Dome access from Kitsune")
        (prompt-choice :runner "No action")
        ;; Access 3 more cards from HQ
        (dotimes [c 3]
          (prompt-choice :runner "Card from hand")
          (prompt-choice :runner "No action"))
        (run-jack-out state)
        (run-on state "R&D")
        (card-subroutine state :corp k-rd 0)
        (prompt-select :corp (find-card "Breached Dome" (:hand (get-corp))))
        (is (= 1 (-> (get-runner) :hand count)) "Runner took 1 meat from Breached Dome access from Kitsune")
        (prompt-choice :runner "No action")
        ;; Access 3 more cards from HQ
        (dotimes [c 3]
          (prompt-choice :runner "Card from hand")
          (prompt-choice :runner "No action"))
        (run-jack-out state)
        (is (= 2 (-> (get-corp) :discard count)) "Two Kitsunes trashed after resolving their subroutines")))))

(deftest neotokyo-grid
  ;; NeoTokyo Grid - Gain 1c the first time per turn a card in this server gets an advancement
  (do-game
    (new-game (default-corp ["NeoTokyo Grid" "Nisei MK II"
                             "Shipment from SanSan" "Ice Wall"])
              (default-runner))
    (core/gain state :corp :click 2)
    (play-from-hand state :corp "NeoTokyo Grid" "New remote")
    (play-from-hand state :corp "Nisei MK II" "Server 1")
    (core/rez state :corp (get-content state :remote1 0))
    (let [nis (get-content state :remote1 1)]
      (play-from-hand state :corp "Shipment from SanSan")
      (prompt-choice :corp "2")
      (prompt-select :corp nis)
      (is (= 2 (:advance-counter (refresh nis))) "2 advancements on agenda")
      (is (= 4 (:credit (get-corp))) "Gained 1 credit")
      (core/advance state :corp {:card (refresh nis)})
      (is (= 3 (:advance-counter (refresh nis))) "3 advancements on agenda")
      (is (= 3 (:credit (get-corp))) "No credit gained")
      (take-credits state :corp)
      (take-credits state :runner)
      (play-from-hand state :corp "Ice Wall" "Server 1")
      (core/advance state :corp {:card (refresh (get-ice state :remote1 0))})
      (is (= 2 (:credit (get-corp))) "No credit gained from advancing ICE"))))

(deftest off-the-grid
  ;; Off the Grid run restriction - and interaction with RP
  (do-game
   (new-game
    (make-deck "Jinteki: Replicating Perfection" [(qty "Off the Grid" 3)
                                                  (qty "Mental Health Clinic" 3)])
    (default-runner))
   (play-from-hand state :corp "Off the Grid" "New remote")
   (play-from-hand state :corp "Mental Health Clinic" "Server 1")
   (let [otg (get-content state :remote1 0)]
     (take-credits state :corp)
     (core/rez state :corp (refresh otg))
     (is (not (core/can-run-server? state "Server 1")) "Runner can only run on centrals")
     (run-empty-server state "R&D")
     (is (not (core/can-run-server? state "Server 1")) "Runner cannot run on Off the Grid")
     (take-credits state :runner)
     (take-credits state :corp)
     (is (not (core/can-run-server? state "Server 1")) "Off the Grid prevention persisted")
     (run-empty-server state "HQ")
     (is (boolean (core/can-run-server? state "Server 1")) "Runner can run on Server 1")
     (is (= nil (refresh otg)) "Off the Grid trashed"))))

(deftest old-hollywood-grid
  ;; Old Hollywood Grid
  (testing "Basic test"
    (do-game
      (new-game (default-corp ["Old Hollywood Grid" (qty "House of Knives" 3)])
                (default-runner))
      (play-from-hand state :corp "Old Hollywood Grid" "New remote")
      (play-from-hand state :corp "House of Knives" "Server 1")
      (take-credits state :corp 1)
      (let [ohg (get-content state :remote1 0)
            hok (get-content state :remote1 1)]
        (run-on state "Server 1")
        (core/rez state :corp ohg)
        (run-successful state)
        ;; runner now chooses which to access.
        (prompt-select :runner hok)
        (prompt-choice :runner "No action")
        (is (= 0 (count (:scored (get-runner)))) "No stolen agendas")
        (prompt-select :runner ohg)
        (prompt-choice :runner "No action")
        (core/steal state :runner (find-card "House of Knives" (:hand (get-corp))))
        (run-empty-server state "Server 1")
        (prompt-select :runner hok)
        (prompt-choice :runner "Steal")
        (is (= 2 (count (:scored (get-runner)))) "2 stolen agendas"))))
  (testing "Central server"
    (do-game
      (new-game (default-corp ["Old Hollywood Grid" (qty "House of Knives" 3)])
                (default-runner))
      (play-from-hand state :corp "Old Hollywood Grid" "HQ")
      (take-credits state :corp 2)
      (let [ohg (get-content state :hq 0)]
        (run-on state "HQ")
        (core/rez state :corp ohg)
        (run-successful state)
        ;; runner now chooses which to access.
        (prompt-choice :runner "Card from hand")
        (prompt-choice :runner "No action")
        (is (= 0 (count (:scored (get-runner)))) "No stolen agendas")
        (prompt-choice :runner "Old Hollywood Grid")
        (prompt-choice-partial :runner "Pay") ;; trash OHG
        (run-empty-server state "HQ")
        (prompt-choice :runner "Steal")
        (is (= 1 (count (:scored (get-runner)))) "1 stolen agenda"))))
  (testing "Gang Sign interaction. Prevent the steal outside of a run. #2169"
    (do-game
      (new-game (default-corp ["Old Hollywood Grid" (qty "Project Beale" 2)])
                (default-runner ["Gang Sign"]))
      (play-from-hand state :corp "Old Hollywood Grid" "HQ")
      (play-from-hand state :corp "Project Beale" "New remote")
      (take-credits state :corp)
      (play-from-hand state :runner "Gang Sign")
      (take-credits state :runner)
      (core/rez state :corp (get-content state :hq 0))
      (score-agenda state :corp (get-content state :remote1 0))
      ;; Gang sign fires
      (prompt-choice :runner "Card from hand")
      (prompt-choice :runner "No action")
      (is (= 0 (count (:scored (get-runner)))) "No stolen agendas")))
  (testing "Trash order"
    (do-game
      (new-game (default-corp ["Old Hollywood Grid" "Project Beale"])
                (default-runner))
      (play-from-hand state :corp "Old Hollywood Grid" "New remote")
      (play-from-hand state :corp "Project Beale" "Server 1")
      (take-credits state :corp)
      (let [ohg (get-content state :remote1 0)
            pb (get-content state :remote1 1)]
        (run-on state "Server 1")
        (core/rez state :corp ohg)
        (run-successful state)
        (is (empty? (:scored (get-runner))) "Start with no stolen agendas")
        ;; runner now chooses which to access.
        (prompt-select :runner (refresh ohg))
        (prompt-choice-partial :runner "Pay") ;; trash OHG
        (prompt-select :runner (refresh pb))
        (prompt-choice-partial :runner "No")
        (is (empty? (:scored (get-runner))) "End with no stolen agendas")
        (run-empty-server state "Server 1")
        (prompt-choice-partial :runner "Steal")
        (is (= 1 (count (:scored (get-runner)))) "1 stolen agenda"))))
  (testing "Steal other agendas"
    (do-game
      (new-game (default-corp ["Old Hollywood Grid" (qty "Project Beale" 2)])
                (default-runner))
      (play-from-hand state :corp "Old Hollywood Grid" "New remote")
      (play-from-hand state :corp "Project Beale" "Server 1")
      (play-from-hand state :corp "Project Beale" "New remote")
      (take-credits state :corp)
      (let [ohg (get-content state :remote1 0)
            pb (get-content state :remote1 1)]
        (core/rez state :corp ohg)
        (run-empty-server state "Server 2")
        (prompt-choice-partial :runner "Steal")
        (is (= 1 (count (:scored (get-runner)))) "1 stolen agenda")))))

(deftest overseer-matrix
  ;; Overseer Matrix - corp takes a tag when trashing a card in this server
  (testing "Basic functionality"
    (do-game
      (new-game (default-corp ["Overseer Matrix" "Red Herrings"])
                (default-runner))
      (play-from-hand state :corp "Overseer Matrix" "New remote")
      (play-from-hand state :corp "Red Herrings" "Server 1")
      (take-credits state :corp)
      (let [om (get-content state :remote1 0)
            rh (get-content state :remote1 1)]
        (run-on state "Server 1")
        (core/rez state :corp om)
        (run-successful state)
        (is (= 0 (:tag (get-runner))) "Runner starts with no tags")
        (prompt-select :runner rh)
        (prompt-choice-partial :runner "Pay")
        (prompt-choice :corp "Yes")
        (is (= 1 (:tag (get-runner))) "Runner takes a tag")
        (prompt-select :runner om)
        (prompt-choice-partial :runner "Pay")
        (prompt-choice :corp "Yes")
        (is (= 2 (:tag (get-runner))) "Runner takes a tag"))))
  (testing "Effect persists after trash"
    (do-game
      (new-game (default-corp ["Overseer Matrix" (qty "Red Herrings" 3)])
                (default-runner))
      (play-from-hand state :corp "Overseer Matrix" "New remote")
      (play-from-hand state :corp "Red Herrings" "Server 1")
      (take-credits state :corp)
      (let [om (get-content state :remote1 0)
            rh (get-content state :remote1 1)]
        (run-on state "Server 1")
        (core/rez state :corp om)
        (run-successful state)
        (is (= 0 (:tag (get-runner))) "Runner starts with no tags")
        (prompt-select :runner om)
        (prompt-choice-partial :runner "Pay")
        (prompt-choice :corp "Yes")
        (is (= 1 (:tag (get-runner))) "Runner takes a tag")
        (prompt-select :runner rh)
        (prompt-choice-partial :runner "Pay")
        (prompt-choice :corp "Yes")
        (is (= 2 (:tag (get-runner))) "Runner takes a tag"))))
  (testing "Effect ends after current run"
    (do-game
      (new-game (default-corp ["Overseer Matrix" (qty "Red Herrings" 3)])
                (default-runner))
      (play-from-hand state :corp "Overseer Matrix" "New remote")
      (play-from-hand state :corp "Red Herrings" "Server 1")
      (take-credits state :corp)
      (let [om (get-content state :remote1 0)
            rh (get-content state :remote1 1)]
        (run-on state "Server 1")
        (core/rez state :corp om)
        (run-successful state)
        (is (= 0 (:tag (get-runner))) "Runner starts with no tags")
        (prompt-select :runner om)
        (prompt-choice-partial :runner "Pay")
        (prompt-choice :corp "Yes")
        (is (= 1 (:tag (get-runner))) "Runner takes a tag")
        (prompt-select :runner rh)
        (prompt-choice :runner "No action")
        (is (= 1 (:tag (get-runner))) "Runner doesn't take a tag")
        (run-on state "Server 1")
        (run-successful state)
        (prompt-choice-partial :runner "Pay")
        (is (empty? (:prompt (get-corp))) "No prompt for Overseer Matrix")
        (is (= 1 (:tag (get-runner))) "Runner doesn't take a tag")))))

(deftest port-anson-grid
  ;; Port Anson Grid - Prevent the Runner from jacking out until they trash a program
  (do-game
    (new-game (default-corp ["Port Anson Grid" "Data Raven"])
              (default-runner ["Faerie" "Technical Writer"]))
    (play-from-hand state :corp "Port Anson Grid" "New remote")
    (play-from-hand state :corp "Data Raven" "Server 1")
    (take-credits state :corp)
    (play-from-hand state :runner "Technical Writer")
    (play-from-hand state :runner "Faerie")
    (let [pag (get-content state :remote1 0)
          fae (get-in @state [:runner :rig :program 0])
          tw (get-in @state [:runner :rig :resource 0])]
      (run-on state "Server 1")
      (core/rez state :corp pag)
      (is (:cannot-jack-out (get-in @state [:run])) "Jack out disabled for Runner") ; UI button greyed out
      (core/trash state :runner tw)
      (is (:cannot-jack-out (get-in @state [:run])) "Resource trash didn't disable jack out prevention")
      (core/trash state :runner fae)
      (is (nil? (:cannot-jack-out (get-in @state [:run]))) "Jack out enabled by program trash")
      (run-on state "Server 1")
      (is (:cannot-jack-out (get-in @state [:run])) "Prevents jack out when upgrade is rezzed prior to run"))))

(deftest prisec
  ;; Prisec
  (testing "Basic test - Pay 2 credits to give runner 1 tag and do 1 meat damage, only when installed"
    (do-game
      (new-game (default-corp [(qty "Prisec" 2)])
                (default-runner))
      (play-from-hand state :corp "Prisec" "New remote")
      (take-credits state :corp)
      (run-empty-server state "Server 1")
      (let [pre-creds (:credit (get-corp))]
        (prompt-choice :corp "Yes")
        (is (= (- pre-creds 2) (:credit (get-corp))) "Pay 2 [Credits] to pay for Prisec"))
      (is (= 1 (:tag (get-runner))) "Give runner 1 tag")
      (is (= 1 (count (:discard (get-runner)))) "Prisec does 1 damage")
      ;; Runner trashes Prisec
      (prompt-choice-partial :runner "Pay")
      (run-empty-server state "HQ")
      (is (not (:prompt @state)) "Prisec does not trigger from HQ")))
  (testing "Multiple unrezzed upgrades in Archives interaction with DRT"
    (do-game
      (new-game (default-corp [(qty "Prisec" 2) "Dedicated Response Team"])
                (default-runner [(qty "Sure Gamble" 3) (qty "Diesel" 3)]))
      (play-from-hand state :corp "Dedicated Response Team" "New remote")
      (play-from-hand state :corp "Prisec" "Archives")
      (play-from-hand state :corp "Prisec" "Archives")
      (core/gain state :corp :click 1 :credit 14)
      (core/rez state :corp (get-content state :remote1 0))
      (take-credits state :corp)
      (run-empty-server state :archives)
      (is (:run @state) "Run still active")
      (prompt-choice :runner "Unrezzed upgrade in Archives")
      (prompt-select :runner (get-content state :archives 0))
      (prompt-choice :corp "Yes") ; corp pay for PriSec
      (prompt-choice :runner "No action") ; runner don't pay to trash
      (is (:run @state) "Run still active")
      (prompt-choice :runner "Unrezzed upgrade in Archives")
      (prompt-choice :corp "Yes") ; corp pay for PriSec
      (prompt-choice :runner "No action") ; runner don't pay to trash
      (is (not (:run @state)) "Run ended")
      (is (= 4 (count (:discard (get-runner)))) "Runner took 4 meat damage"))))

(deftest product-placement
  ;; Product Placement - Gain 2 credits when Runner accesses it
  (do-game
    (new-game (default-corp ["Product Placement"])
              (default-runner))
    (play-from-hand state :corp "Product Placement" "New remote")
    (take-credits state :corp)
    (is (= 7 (:credit (get-corp))))
    (let [pp (get-content state :remote1 0)]
      (run-empty-server state "Server 1")
      (is (= 9 (:credit (get-corp))) "Gained 2 credits from Runner accessing Product Placement")
      (prompt-choice-partial :runner "Pay") ; Runner trashes PP
      (run-empty-server state "Archives")
      (is (= 9 (:credit (get-corp)))
          "No credits gained when Product Placement accessed in Archives"))))

(deftest red-herrings
  ;; Red Herrings
  (testing "Basic test"
    (do-game
      (new-game (default-corp ["Red Herrings" "House of Knives"])
                (default-runner))
      (play-from-hand state :corp "Red Herrings" "New remote")
      (play-from-hand state :corp "House of Knives" "Server 1")
      (take-credits state :corp 1)
      (let [rh (get-content state :remote1 0)
            hok (get-content state :remote1 1)]
        (core/rez state :corp rh)
        (run-empty-server state "Server 1")
        ;; runner now chooses which to access.
        (prompt-select :runner hok)
        ;; prompt should be asking for the 5cr cost
        (is (= "House of Knives" (:title (:card (first (:prompt (get-runner))))))
            "Prompt to pay 5cr")
        (prompt-choice :runner "No action")
        (is (= 5 (:credit (get-runner))) "Runner was not charged 5cr")
        (is (= 0 (count (:scored (get-runner)))) "No scored agendas")
        (prompt-select :runner rh)
        (prompt-choice :runner "No action")
        (run-empty-server state "Server 1")
        (prompt-select :runner hok)
        (prompt-choice-partial :runner "Pay")
        (is (= 0 (:credit (get-runner))) "Runner was charged 5cr")
        (is (= 1 (count (:scored (get-runner)))) "1 scored agenda"))))
  (testing "Cost increase even when trashed"
    (do-game
      (new-game (default-corp [(qty "Red Herrings" 3) (qty "House of Knives" 3)])
                (default-runner))
      (play-from-hand state :corp "Red Herrings" "New remote")
      (play-from-hand state :corp "House of Knives" "Server 1")
      (take-credits state :corp 1)
      (core/gain state :runner :credit 1)
      (let [rh (get-content state :remote1 0)
            hok (get-content state :remote1 1)]
        (core/rez state :corp rh)
        (run-empty-server state "Server 1")
        ;; runner now chooses which to access.
        (prompt-select :runner rh)
        (prompt-choice-partial :runner "Pay") ; pay to trash
        (prompt-select :runner hok)
        ;; should now have prompt to pay 5cr for HoK
        (prompt-choice-partial :runner "Pay")
        (is (= 0 (:credit (get-runner))) "Runner was charged 5cr")
        (is (= 1 (count (:scored (get-runner)))) "1 scored agenda"))))
  (testing "Trashed from HQ"
    (do-game
      (new-game (default-corp ["Red Herrings" "House of Knives"])
                (default-runner))
      (trash-from-hand state :corp "Red Herrings")
      (is (= 1 (count (:discard (get-corp)))) "1 card in Archives")
      (take-credits state :corp)
      (run-empty-server state "HQ")
      ;; prompt should be asking to steal HoK
      (is (= "Steal" (first (:choices (first (:prompt (get-runner))))))
          "Runner being asked to Steal")))
  (testing "Don't affect runs on other servers"
    (do-game
      (new-game (default-corp ["Red Herrings" "House of Knives"])
                (default-runner))
      (play-from-hand state :corp "Red Herrings" "New remote")
      (play-from-hand state :corp "House of Knives" "New remote")
      (take-credits state :corp 1)
      (let [rh (get-content state :remote1 0)]
        (core/rez state :corp rh)
        (run-empty-server state "Server 2")
        ;; access is automatic
        (prompt-choice :runner "Steal")
        (is (= 5 (:credit (get-runner))) "Runner was not charged 5cr")
        (is (= 1 (count (:scored (get-runner)))) "1 scored agenda")))))

(deftest ruhr-valley
  ;; Ruhr Valley
  (testing "Basic test - As an additional cost to make a run on this server, the Runner must spend a click."
    (do-game
      (new-game (default-corp ["Ruhr Valley"])
                (default-runner))
      (play-from-hand state :corp "Ruhr Valley" "HQ")
      (take-credits state :corp)
      (let [ruhr (get-content state :hq 0)]
        (core/rez state :corp ruhr)
        (is (= 4 (:click (get-runner))))
        (run-on state :hq)
        (run-jack-out state)
        (is (= 2 (:click (get-runner))))
        (take-credits state :runner 1)
        (is (= 1 (:click (get-runner))))
        (is (not (core/can-run-server? state "HQ")) "Runner can't run - no additional clicks")
        (take-credits state :runner)
        (take-credits state :corp)
        (is (= 4 (:click (get-runner))))
        (is (= 7 (:credit (get-runner))))
        (run-on state :hq)
        (run-successful state)
        (prompt-choice-partial :runner "Pay") ; pay to trash / 7 cr - 4 cr
        (is (= 2 (:click (get-runner))))
        (is (= 3 (:credit (get-runner))))
        (run-on state :hq)
        (run-jack-out state)
        (is (= 1 (:click (get-runner)))))))
  (testing "If the runner trashes with one click left, the ability to run is enabled"
    (do-game
      (new-game (default-corp ["Ruhr Valley"])
                (default-runner))
      (play-from-hand state :corp "Ruhr Valley" "HQ")
      (take-credits state :corp)
      (let [ruhr (get-content state :hq 0)]
        (core/rez state :corp ruhr)
        (is (= 4 (:click (get-runner))))
        (run-on state :rd)
        (run-jack-out state)
        (is (= 3 (:click (get-runner))))
        (run-on state :hq)
        (run-successful state)
        (prompt-choice-partial :runner "Pay") ; pay to trash / 6 cr - 4 cr
        (is (= 1 (:click (get-runner))))
        (run-on state :hq)))))

(deftest ryon-knight
  ;; Ryon Knight - Trash during run to do 1 brain damage if Runner has no clicks remaining
  (do-game
    (new-game (default-corp ["Ryon Knight"])
              (default-runner))
    (play-from-hand state :corp "Ryon Knight" "HQ")
    (take-credits state :corp)
    (let [ryon (get-content state :hq 0)]
      (run-on state :hq)
      (core/rez state :corp ryon)
      (card-ability state :corp ryon 0)
      (is (= 3 (:click (get-runner))))
      (is (= 0 (:brain-damage (get-runner))))
      (is (= 1 (count (get-content state :hq))) "Ryon ability didn't fire with 3 Runner clicks left")
      (run-jack-out state)
      (take-credits state :runner 2)
      (run-on state :hq)
      (card-ability state :corp ryon 0)
      (is (= 0 (:click (get-runner))))
      (is (= 1 (:brain-damage (get-runner))) "Did 1 brain damage")
      (is (= 1 (count (:discard (get-corp)))) "Ryon trashed"))))

(deftest satellite-grid
  ;; Satellite Grid - Add 1 fake advancement on all ICE protecting server
  (do-game
    (new-game (default-corp ["Satellite Grid" (qty "Ice Wall" 2)])
              (default-runner))
    (play-from-hand state :corp "Satellite Grid" "HQ")
    (play-from-hand state :corp "Ice Wall" "HQ")
    (play-from-hand state :corp "Ice Wall" "R&D")
    (let [iw1 (get-ice state :hq 0)
          iw2 (get-ice state :rd 0)
          sg (get-content state :hq 0)]
      (core/gain state :corp :click 1)
      (advance state iw1)
      (core/rez state :corp sg)
      (core/rez state :corp (refresh iw1))
      (is (= 1 (:extra-advance-counter (refresh iw1))) "1 fake advancement token")
      (is (= 1 (:advance-counter (refresh iw1))) "Only 1 real advancement token")
      (is (= 3 (:current-strength (refresh iw1))) "Satellite Grid counter boosting strength by 1")
      (core/rez state :corp (refresh iw2))
      (is (= 1 (:current-strength (refresh iw2))) "Satellite Grid not impacting ICE elsewhere")
      (core/derez state :corp sg)
      (is (= 2 (:current-strength (refresh iw1))) "Ice Wall strength boost only from real advancement"))))

(deftest self-destruct
  ;; Self-destruct
  (do-game
    (new-game (default-corp ["Self-destruct" "Dedicated Response Team" "Ice Wall"])
              (default-runner))
    (core/gain state :corp :credit 100 :click 4)
    (play-from-hand state :corp "Self-destruct" "New remote")
    (play-from-hand state :corp "Dedicated Response Team" "Server 1")
    (play-from-hand state :corp "Ice Wall" "Server 1")
    (let [self (get-content state :remote1 0)]
      (take-credits state :corp)
      (run-on state "Server 1")
      (card-ability state :corp self 0)
      (is (= 3 (-> (get-corp) :discard count)) "All 3 cards from Server 1 should be in discard")
      (is (= 2 (-> (get-corp) :prompt first :base)) "Self-destruct base trace should start at 2")
      (is (zero? (-> (get-runner) :discard count)) "Runner should have no cards in heap")
      (prompt-choice :corp 0)
      (prompt-choice :runner 0)
      (is (= 3 (-> (get-runner) :discard count)) "Runner should take 3 net damage from losing Self-destruct trace"))))

(deftest signal-jamming
  ;; Trash to stop installs for the rest of the run
  (do-game
    (new-game (default-corp [(qty "Signal Jamming" 3)])
              (default-runner [(qty "Self-modifying Code" 3) "Reaver"]))
    (starting-hand state :runner ["Self-modifying Code" "Self-modifying Code"])
    (play-from-hand state :corp "Signal Jamming" "HQ")
    (take-credits state :corp)
    (play-from-hand state :runner "Self-modifying Code")
    (play-from-hand state :runner "Self-modifying Code")
    (let [smc1 (get-in @state [:runner :rig :program 0])
          smc2 (get-in @state [:runner :rig :program 1])
          sj (get-content state :hq 0)]
      (core/rez state :corp sj)
      (run-on state "HQ")
      (run-continue state)
      (card-ability state :corp sj 0)
      (card-ability state :runner smc1 0)
      (is (empty? (:prompt (get-runner))) "SJ blocking SMC")
      (run-jack-out state)
      (card-ability state :runner smc2 0)
      (prompt-card :runner (find-card "Reaver" (:deck (get-runner)))))))

(deftest strongbox
  ;; Strongbox
  (testing "Basic test"
    (do-game
      (new-game (default-corp ["Strongbox" "House of Knives"])
                (default-runner))
      (play-from-hand state :corp "Strongbox" "New remote")
      (play-from-hand state :corp "House of Knives" "Server 1")
      (take-credits state :corp 1)
      (let [sb (get-content state :remote1 0)
            hok (get-content state :remote1 1)]
        (core/rez state :corp sb)
        (run-empty-server state "Server 1")
        (prompt-select :runner hok)
        (is (= "House of Knives" (:title (:card (first (:prompt (get-runner))))))
            "Prompt to pay 5cr")
        (prompt-choice :runner "No action")
        (is (= 3 (:click (get-runner))) "Runner was not charged 1click")
        (is (= 0 (count (:scored (get-runner)))) "No scored agendas")
        (prompt-select :runner sb)
        (prompt-choice :runner "No action")
        (run-empty-server state "Server 1")
        (prompt-select :runner hok)
        (prompt-choice-partial :runner "Pay")
        (is (= 1 (:click (get-runner))) "Runner was charged 1click")
        (is (= 1 (count (:scored (get-runner)))) "1 scored agenda"))))
  (testing "Click cost even when trashed"
    (do-game
      (new-game (default-corp [(qty "Strongbox" 3) (qty "House of Knives" 3)])
                (default-runner))
      (play-from-hand state :corp "Strongbox" "New remote")
      (play-from-hand state :corp "House of Knives" "Server 1")
      (take-credits state :corp 1)
      (core/gain state :runner :credit 1)
      (let [sb (get-content state :remote1 0)
            hok (get-content state :remote1 1)]
        (core/rez state :corp sb)
        (run-empty-server state "Server 1")
        (prompt-select :runner sb)
        (prompt-choice-partial :runner "Pay") ; pay to trash
        (prompt-select :runner hok)
        (prompt-choice-partial :runner "Pay")
        (is (= 2 (:click (get-runner))) "Runner was charged 1click")
        (is (= 1 (count (:scored (get-runner)))) "1 scored agenda")))))

(deftest surat-city-grid
  ;; Surat City Grid - Trigger on rez of a card in/protecting same server to rez another card at 2c discount
  (do-game
    (new-game (default-corp [(qty "Surat City Grid" 2) (qty "Cyberdex Virus Suite" 2)
                             "Enigma" "Wraparound"])
              (default-runner))
    (core/gain state :corp :credit 15 :click 8)
    (play-from-hand state :corp "Surat City Grid" "New remote")
    (play-from-hand state :corp "Wraparound" "Server 1")
    (play-from-hand state :corp "Cyberdex Virus Suite" "Server 1")
    (let [scg1 (get-content state :remote1 0)
          cvs1 (get-content state :remote1 1)
          wrap (get-ice state :remote1 0)]
      (core/rez state :corp scg1)
      (core/rez state :corp cvs1)
      (is (= 15 (:credit (get-corp))))
      (is (= (:cid scg1) (-> (get-corp) :prompt first :card :cid)) "Surat City Grid triggered from upgrade in same remote")
      (prompt-choice :corp "Yes")
      (prompt-select :corp wrap)
      (is (get-in (refresh wrap) [:rezzed]) "Wraparound is rezzed")
      (is (= 15 (:credit (get-corp))) "Wraparound rezzed for free with 2c discount from SCG")
      (play-from-hand state :corp "Surat City Grid" "HQ")
      (play-from-hand state :corp "Enigma" "HQ")
      (play-from-hand state :corp "Cyberdex Virus Suite" "HQ")
      (let [scg2 (get-content state :hq 0)
            cvs2 (get-content state :hq 1)
            enig (get-ice state :hq 0)]
        (core/rez state :corp scg2)
        (core/rez state :corp cvs2)
        (is (empty? (:prompt (get-corp))) "SCG didn't trigger, upgrades in root of same central aren't considered in server")
        (core/derez state :corp (refresh wrap))
        (core/rez state :corp enig)
        (is (= (:cid scg2) (-> (get-corp) :prompt first :card :cid)) "SCG did trigger for ICE protecting HQ")))))

(deftest tempus
  ;; Tempus - Trace^3, the runner chooses to lose 2 clicks or take 1 brain damage
  (do-game
    (new-game (default-corp [(qty "Tempus" 3)])
              (default-runner [(qty "Sure Gamble" 3)]))
    (starting-hand state :corp ["Tempus"])
    (play-from-hand state :corp "Tempus" "New remote")
    (take-credits state :corp)
    (run-on state "R&D")
    (run-successful state)
    (prompt-choice :corp 0) ; trace
    (prompt-choice :runner 0)
    (is (= 3 (:click (get-runner))) "Runner starts with 3 clicks")
    (prompt-choice :runner "Lose [Click][Click]")
    (is (= 1 (:click (get-runner))) "Runner loses 2 clicks")
    (prompt-choice-partial :runner "Pay") ; trash
    (run-on state "Server 1")
    (run-successful state)
    (prompt-choice :corp 0) ; trace
    (is (= 0 (:brain-damage (get-runner))) "Runner starts with 0 brain damage")
    (prompt-choice :runner 0)
    (is (= 1 (:brain-damage (get-runner))) "Runner took 1 brain damage")
    (prompt-choice-partial :runner "Pay") ; trash
    (take-credits state :runner)
    (take-credits state :corp)
    (run-on state "Archives")
    (run-successful state)
    (is (= 1 (:brain-damage (get-runner))) "Runner takes no brain damage")
    (is (= 3 (:click (get-runner))) "Runner loses no clicks")
    (run-on state "HQ")
    (run-successful state)
    (prompt-choice :corp 0) ; trace
    (prompt-choice :runner 0)
    (is (= 1 (:brain-damage (get-runner))) "Runner starts with 1 brain damage")
    (prompt-choice :runner "Take 1 brain damage")
    (is (= 2 (:brain-damage (get-runner))) "Runner took 1 brain damage")
    (prompt-choice :runner "No action") ; don't trash
    (run-on state "HQ")
    (run-successful state)
    (prompt-choice :corp 0) ; trace
    (prompt-choice :runner 4)
    (prompt-choice-partial :runner "Pay")))

(deftest the-twins
  ;; The Twins
  (do-game
    (new-game (default-corp ["The Twins" (qty "Ice Wall" 10)])
              (default-runner ["Corroder"]))
    (starting-hand state :corp ["The Twins" "Ice Wall" "Ice Wall"])
    (play-from-hand state :corp "The Twins" "New remote")
    (play-from-hand state :corp "Ice Wall" "Server 1")
    (let [twins (get-content state :remote1 0)
          iw (get-ice state :remote1 0)]
      (core/rez state :corp twins)
      (core/rez state :corp iw)
      (take-credits state :corp)
      (play-from-hand state :runner "Corroder")
      (let [cor (get-program state 0)]
        (run-on state "Server 1")
        (card-ability state :runner cor 0)
        (run-continue state)
        (is (zero? (-> @state :run :position)) "Run should be at position 0")
        (card-ability state :corp twins 0)
        (prompt-select :corp (-> (get-corp) :hand first))
        (is (= 1 (-> @state :run :position)) "Run should be moved back to position 1")))))

(deftest tori-hanzo
  ;; Tori Hanzō - Pay to do 1 brain damage instead of net damage
  (testing "Basic test"
    (do-game
      (new-game (default-corp ["Pup" "Tori Hanzō"])
                (default-runner [(qty "Sure Gamble" 3) "Net Shield"]))
      (core/gain state :corp :credit 10)
      (play-from-hand state :corp "Pup" "HQ")
      (play-from-hand state :corp "Tori Hanzō" "HQ")
      (take-credits state :corp)
      (play-from-hand state :runner "Net Shield")
      (run-on state "HQ")
      (let [pup (get-ice state :hq 0)
            tori (get-content state :hq 0)
            nshld (get-in @state [:runner :rig :program 0])]
        (core/rez state :corp pup)
        (core/rez state :corp tori)
        (card-subroutine state :corp pup 0)
        (card-ability state :runner nshld 0)
        (prompt-choice :runner "Done")
        (is (empty? (:discard (get-runner))) "1 net damage prevented")
        (card-subroutine state :corp pup 0)
        (prompt-choice :runner "Done") ; decline to prevent
        (is (= 1 (count (:discard (get-runner)))) "1 net damage; previous prevention stopped Tori ability")
        (run-jack-out state)
        (run-on state "HQ")
        (card-subroutine state :corp pup 0)
        (prompt-choice :runner "Done")
        (prompt-choice :corp "Yes")
        (is (= 2 (count (:discard (get-runner)))) "1 brain damage suffered")
        (is (= 1 (:brain-damage (get-runner)))))))
  (testing "with Hokusai Grid: Issue #2702"
    (do-game
      (new-game (default-corp ["Tori Hanzō" "Hokusai Grid"])
                (default-runner))
      (core/gain state :corp :credit 5)
      (play-from-hand state :corp "Hokusai Grid" "Archives")
      (play-from-hand state :corp "Tori Hanzō" "Archives")
      (take-credits state :corp)
      (run-on state "Archives")
      (let [hg (get-content state :archives 0)
            tori (get-content state :archives 1)]
        (core/rez state :corp hg)
        (core/rez state :corp tori)
        (run-successful state)
        (prompt-choice :corp "No") ; Tori prompt to pay 2c to replace 1 net with 1 brain
        (is (= 1 (count (:discard (get-runner)))) "1 net damage suffered")
        (prompt-choice :runner "Hokusai Grid")
        (prompt-choice :runner "No action")
        (prompt-choice :runner "Tori Hanzō")
        (prompt-choice :runner "No action")
        (is (and (empty (:prompt (get-runner))) (not (:run @state))) "No prompts, run ended")
        (run-empty-server state "Archives")
        (prompt-choice :corp "Yes") ; Tori prompt to pay 2c to replace 1 net with 1 brain
        (is (= 2 (count (:discard (get-runner)))))
        (is (= 1 (:brain-damage (get-runner))) "1 brain damage suffered")
        (prompt-choice :runner "Hokusai Grid")
        (prompt-choice :runner "No action")
        (prompt-choice :runner "Tori Hanzō")
        (prompt-choice :runner "No action")
        (is (and (empty (:prompt (get-runner))) (not (:run @state))) "No prompts, run ended"))))
  (testing "breaking subsequent net damage: Issue #3176"
    (do-game
      (new-game (default-corp ["Tori Hanzō" (qty "Pup" 2) (qty "Neural EMP" 2)])
                (default-runner))
      (core/gain state :corp :credit 8)
      (play-from-hand state :corp "Tori Hanzō" "New remote")
      (play-from-hand state :corp "Pup" "Server 1")
      (take-credits state :corp)
      (run-on state "Server 1")
      (let [tori (get-content state :remote1 0)
            pup (get-ice state :remote1 0)]
        (core/rez state :corp pup)
        (core/rez state :corp tori)
        (card-subroutine state :corp pup 0)
        (prompt-choice :corp "Yes") ; pay 2c to replace 1 net with 1 brain
        (is (= 1 (count (:discard (get-runner)))) "1 brain damage suffered")
        (is (= 1 (:brain-damage (get-runner))))
        (run-jack-out state)
        (take-credits state :runner)
        (play-from-hand state :corp "Neural EMP")
        (is (= 2 (count (:discard (get-runner)))) "Net damage processed correctly")))))

(deftest underway-grid
  ;; Underway Grid - prevent expose of cards in server
  (do-game
    (new-game (default-corp ["Eve Campaign"
                             "Underway Grid"])
              (default-runner ["Drive By"]))
    (play-from-hand state :corp "Underway Grid" "New remote")
    (play-from-hand state :corp "Eve Campaign" "Server 1")
    (take-credits state :corp)
    (core/rez state :corp (get-content state :remote1 0))
    (let [eve1 (get-content state :remote1 1)]
      (play-from-hand state :runner "Drive By")
      (prompt-select :runner eve1)
      (is (empty? (:discard (get-corp))) "Expose and trash prevented"))))

(deftest valley-grid
<<<<<<< HEAD
  ;; Valley Grid - Reduce Runner max hand size and restore it even if trashed
  (do-game
    (new-game (default-corp [(qty "Valley Grid" 3) (qty "Ice Wall" 3)])
              (default-runner))
    (play-from-hand state :corp "Valley Grid" "New remote")
    (take-credits state :corp 2)
    (run-on state "Server 1")
    (let [vg (get-content state :remote1 0)]
      (core/rez state :corp vg)
      (card-ability state :corp vg 0)
      (card-ability state :corp vg 0) ; only need the run to exist for test, just pretending the Runner has broken all subs on 2 ice
      (is (= 3 (core/hand-size state :runner)) "Runner max hand size reduced by 2")
      (is (= 2 (get-in (refresh vg) [:times-used])) "Saved number of times Valley Grid used")
      (run-successful state)
      (prompt-choice-partial :runner "Pay") ; pay to trash
      (take-credits state :runner 3)
      (is (= 5 (core/hand-size state :runner)) "Runner max hand size increased by 2 at start of Corp turn"))))

(deftest warroid-tracker
  ;; Warroid Tracker
  (do-game
    (new-game (default-corp ["Warroid Tracker"])
              (default-runner ["Corroder" "Dyson Mem Chip"]))
    (play-from-hand state :corp "Warroid Tracker" "New remote")
    (take-credits state :corp)
    (core/gain state :runner :credit 10)
    (play-from-hand state :runner "Corroder")
    (play-from-hand state :runner "Dyson Mem Chip")
    (let [war (get-content state :remote1 0)
          cor (get-program state 0)
          mem (get-hardware state 0)]
      (core/rez state :corp war)
      (run-empty-server state "Server 1")
      (prompt-choice-partial :runner "Pay")
      (prompt-choice :corp 0)
      (prompt-choice :runner 0)
      (is (zero? (-> (get-runner) :discard count)) "Runner should start with 0 cards in heap")
      (prompt-select :runner cor)
      (prompt-select :runner mem)
      (is (= 2 (-> (get-runner) :discard count)) "Runner should trash 2 installed cards"))))
=======
  ;; Valley Grid
  (testing "Reduce Runner max hand size and restore it even if trashed"
    (do-game
      (new-game (default-corp [(qty "Valley Grid" 3) (qty "Ice Wall" 3)])
                (default-runner))
      (play-from-hand state :corp "Valley Grid" "New remote")
      (take-credits state :corp 2)
      (run-on state "Server 1")
      (let [vg (get-content state :remote1 0)]
        (core/rez state :corp vg)
        (card-ability state :corp vg 0)
        (card-ability state :corp vg 0) ; only need the run to exist for test, just pretending the Runner has broken all subs on 2 ice
        (is (= 3 (core/hand-size state :runner)) "Runner max hand size reduced by 2")
        (is (= 2 (get-in (refresh vg) [:times-used])) "Saved number of times Valley Grid used")
        (run-successful state)
        (prompt-choice-partial :runner "Pay") ; pay to trash
        (take-credits state :runner 3)
        (is (= 5 (core/hand-size state :runner)) "Runner max hand size increased by 2 at start of Corp turn")))))
>>>>>>> bfbecb9c
<|MERGE_RESOLUTION|>--- conflicted
+++ resolved
@@ -573,33 +573,6 @@
     (prompt-choice-partial :runner "Pay") ; trash
     (is (= 2 (:tag (get-runner))) "Runner doesn't take tags when trace won")))
 
-<<<<<<< HEAD
-(deftest ghost-branch
-  ;; Ghost Branch
-  (testing "with Dedicated Response Team"
-    (do-game
-      (new-game (default-corp ["Ghost Branch" "Dedicated Response Team"])
-                (default-runner))
-      (play-from-hand state :corp "Ghost Branch" "New remote")
-      (play-from-hand state :corp "Dedicated Response Team" "New remote")
-      (core/gain state :corp :click 1)
-      (let [gb (get-content state :remote1 0)
-            drt (get-content state :remote2 0)]
-        (core/advance state :corp {:card gb})
-        (core/advance state :corp {:card (refresh gb)})
-        (is (= 2 (:advance-counter (refresh gb))) "Ghost Branch advanced twice")
-        (take-credits state :corp)
-        (run-on state "Server 1")
-        (core/rez state :corp drt)
-        (run-successful state)
-        (is (prompt-is-type? :runner :waiting) "Runner has prompt to wait for Ghost Branch")
-        (prompt-choice :corp "Yes")
-        (is (= 2 (:tag (get-runner))) "Runner has 2 tags")
-        (prompt-choice-partial :runner "Pay")
-        (is (= 2 (count (:discard (get-runner)))) "Runner took 2 meat damage")))))
-
-=======
->>>>>>> bfbecb9c
 (deftest georgia-emelyov
   ;; Georgia Emelyov
   (do-game
@@ -1772,24 +1745,24 @@
       (is (empty? (:discard (get-corp))) "Expose and trash prevented"))))
 
 (deftest valley-grid
-<<<<<<< HEAD
-  ;; Valley Grid - Reduce Runner max hand size and restore it even if trashed
-  (do-game
-    (new-game (default-corp [(qty "Valley Grid" 3) (qty "Ice Wall" 3)])
-              (default-runner))
-    (play-from-hand state :corp "Valley Grid" "New remote")
-    (take-credits state :corp 2)
-    (run-on state "Server 1")
-    (let [vg (get-content state :remote1 0)]
-      (core/rez state :corp vg)
-      (card-ability state :corp vg 0)
-      (card-ability state :corp vg 0) ; only need the run to exist for test, just pretending the Runner has broken all subs on 2 ice
-      (is (= 3 (core/hand-size state :runner)) "Runner max hand size reduced by 2")
-      (is (= 2 (get-in (refresh vg) [:times-used])) "Saved number of times Valley Grid used")
-      (run-successful state)
-      (prompt-choice-partial :runner "Pay") ; pay to trash
-      (take-credits state :runner 3)
-      (is (= 5 (core/hand-size state :runner)) "Runner max hand size increased by 2 at start of Corp turn"))))
+  ;; Valley Grid
+  (testing "Reduce Runner max hand size and restore it even if trashed"
+    (do-game
+      (new-game (default-corp [(qty "Valley Grid" 3) (qty "Ice Wall" 3)])
+                (default-runner))
+      (play-from-hand state :corp "Valley Grid" "New remote")
+      (take-credits state :corp 2)
+      (run-on state "Server 1")
+      (let [vg (get-content state :remote1 0)]
+        (core/rez state :corp vg)
+        (card-ability state :corp vg 0)
+        (card-ability state :corp vg 0) ; only need the run to exist for test, just pretending the Runner has broken all subs on 2 ice
+        (is (= 3 (core/hand-size state :runner)) "Runner max hand size reduced by 2")
+        (is (= 2 (get-in (refresh vg) [:times-used])) "Saved number of times Valley Grid used")
+        (run-successful state)
+        (prompt-choice-partial :runner "Pay") ; pay to trash
+        (take-credits state :runner 3)
+        (is (= 5 (core/hand-size state :runner)) "Runner max hand size increased by 2 at start of Corp turn")))))
 
 (deftest warroid-tracker
   ;; Warroid Tracker
@@ -1812,24 +1785,4 @@
       (is (zero? (-> (get-runner) :discard count)) "Runner should start with 0 cards in heap")
       (prompt-select :runner cor)
       (prompt-select :runner mem)
-      (is (= 2 (-> (get-runner) :discard count)) "Runner should trash 2 installed cards"))))
-=======
-  ;; Valley Grid
-  (testing "Reduce Runner max hand size and restore it even if trashed"
-    (do-game
-      (new-game (default-corp [(qty "Valley Grid" 3) (qty "Ice Wall" 3)])
-                (default-runner))
-      (play-from-hand state :corp "Valley Grid" "New remote")
-      (take-credits state :corp 2)
-      (run-on state "Server 1")
-      (let [vg (get-content state :remote1 0)]
-        (core/rez state :corp vg)
-        (card-ability state :corp vg 0)
-        (card-ability state :corp vg 0) ; only need the run to exist for test, just pretending the Runner has broken all subs on 2 ice
-        (is (= 3 (core/hand-size state :runner)) "Runner max hand size reduced by 2")
-        (is (= 2 (get-in (refresh vg) [:times-used])) "Saved number of times Valley Grid used")
-        (run-successful state)
-        (prompt-choice-partial :runner "Pay") ; pay to trash
-        (take-credits state :runner 3)
-        (is (= 5 (core/hand-size state :runner)) "Runner max hand size increased by 2 at start of Corp turn")))))
->>>>>>> bfbecb9c
+      (is (= 2 (-> (get-runner) :discard count)) "Runner should trash 2 installed cards"))))