--- conflicted
+++ resolved
@@ -836,7 +836,6 @@
       (core/remove-tag state :runner 1)
       (is (= 1 (:current-strength (refresh resistor))) "Runner removed 1 tag; down to 1 strength"))))
 
-<<<<<<< HEAD
 (deftest sadaka-sub1
   ;; Sadaka - Look at the top 3 cards of R&D, arrange those or shuffle R&D. You may draw 1 card.
   (do-game
@@ -894,8 +893,8 @@
       (prompt-select :corp (get-resource state 0))
       (is (= 1 (count (:discard (get-runner)))) "Runner resource trashed")
       (is (= 4 (count (:discard (get-corp)))) "sadakaHQ trashed"))))
-=======
 (deftest sandman
+
   ;; Sandman - add an installed runner card to the grip
   (do-game
     (new-game (default-corp [(qty "Sandman" 1)])
@@ -917,7 +916,6 @@
       (is (= 2 (count (:hand (get-runner)))) "Runner has 2 cards in hand")
       (card-subroutine state :corp (refresh sand) 0)
       (is (empty? (:prompt (get-corp))) "Sandman doesn't fire if no installed cards"))))
->>>>>>> a740e7d4
 
 (deftest searchlight
   ;; Searchlight - Trace bace equal to advancement counters
