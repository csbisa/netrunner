--- conflicted
+++ resolved
@@ -149,7 +149,7 @@
       (core/rez state :corp cp)
       (card-subroutine state :corp cp 0)
       (is (= 3 (get-in @state [:run :position])) "Run back at outermost position")
-      (is (not (get-in (refresh cp) [:rezzed])) "Cell Portal derezzed"))))
+      (is (not (:rezzed (refresh cp))) "Cell Portal derezzed"))))
 
 (deftest chimera
   ;; Chimera - Gains chosen subtype
@@ -377,7 +377,7 @@
       (prompt-choice :corp 0)
       (prompt-choice :runner 0)
       (prompt-select :corp cc)
-      (is (= 1 (count (get-in @state [:runner :rig :hardware]))) "Clone Chip trashed")
+      (is (= 1 (count (get-hardware state))) "Clone Chip trashed")
       (is (empty? (:prompt (get-runner))) "Plascrete didn't try preventing meat damage")
       (is (= 1 (count (:hand (get-runner)))))
       (is (= 3 (count (:discard (get-runner)))) "Clone Chip plus 2 cards lost from damage in discard")
@@ -514,62 +514,6 @@
                 (default-runner ["Desperado" "Sure Gamble"]))
       (play-from-hand state :corp "Jua" "HQ")
       (take-credits state :corp)
-<<<<<<< HEAD
-      (is (= 1 (count (:hand (get-runner)))) "Runner starts with 1 cards in hand")
-      (play-from-hand state :runner "Desperado")
-      (is (zero? (count (:hand (get-runner)))) "Card installed"))))
-
-(deftest jua-sub
-  ;; Jua (subroutine effect) - Select 2 runner cards, runner moves one to the stack
-  (do-game
-    (new-game (default-corp ["Jua"])
-              (default-runner ["Desperado" "Gordian Blade"]))
-    (play-from-hand state :corp "Jua" "HQ")
-    (take-credits state :corp)
-    (let [jua (get-ice state :hq 0)]
-      (core/gain state :runner :credit 10)
-      (play-from-hand state :runner "Desperado")
-      (run-on state "HQ")
-      (core/rez state :corp jua)
-      (card-subroutine state :corp (refresh jua) 0)
-      (is (empty? (:prompt (get-corp))) "Can't fire for 1 installed card")
-      (run-successful state)
-      (play-from-hand state :runner "Gordian Blade")
-      (run-on state "HQ")
-      (card-subroutine state :corp (refresh jua) 0)
-      (prompt-select :corp (get-program state 0))
-      (prompt-select :corp (get-hardware state 0))
-      (prompt-card :runner (get-program state 0))
-      (is (nil? (get-program state 0)) "Card is uninstalled")
-      (is (= 1 (count (:deck (get-runner)))) "Runner puts card in deck"))))
-
-(deftest kakugo-swap
-  ;; Kakugo - ability continues to work when ice is swapped
-  (do-game
-   (new-game (default-corp ["Kakugo"
-                            "Ice Wall"])
-             (default-runner))
-   (play-from-hand state :corp "Kakugo" "R&D")
-   (play-from-hand state :corp "Ice Wall" "Archives")
-   (take-credits state :corp)
-
-   (let [kakugo   (get-ice state :rd 0)
-         ice-wall (get-ice state :archives 0)]
-     (run-on state "R&D")
-     (core/rez state :corp kakugo)
-     (run-continue state)
-     (run-jack-out state)
-     (is (= 2 (count (:hand (get-runner)))) "Runner took damage before swap")
-
-     (core/swap-ice state :corp (refresh kakugo) (refresh ice-wall))
-
-     (run-on state "Archives")
-     (run-continue state)
-     (run-jack-out state)
-     (is (= 1 (count (:hand (get-runner)))) "Runner took damage after swap"))))
-
-(deftest kamali
-=======
       (let [jua (get-ice state :hq 0)]
         (run-on state "HQ")
         (core/rez state :corp jua)
@@ -584,7 +528,7 @@
         (take-credits state :corp)
         (is (= 1 (count (:hand (get-runner)))) "Runner starts with 1 cards in hand")
         (play-from-hand state :runner "Desperado")
-        (is (= 0 (count (:hand (get-runner)))) "Card installed"))))
+        (is (zero? (count (:hand (get-runner)))) "Card installed"))))
   (testing "Subroutine effect - Select 2 runner cards, runner moves one to the stack"
     (do-game
       (new-game (default-corp ["Jua"])
@@ -632,7 +576,6 @@
         (is (= 1 (count (:hand (get-runner)))) "Runner took damage after swap")))))
 
 (deftest kamali-1.0
->>>>>>> bfbecb9c
   ;; Kamali 1.0
   (do-game
     (new-game (default-corp ["Kamali 1.0"])
@@ -654,13 +597,13 @@
      (is (empty? (:discard (get-runner))) "Runner starts with no discarded cards")
      (prompt-choice :runner "Trash an installed piece of hardware")
      (prompt-select :runner (get-hardware state 0))
-     (is (empty? (get-in @state [:runner :rig :hardware])) "Astrolabe trashed")
+     (is (empty? (get-hardware state)) "Astrolabe trashed")
      (is (= 1 (count (:discard (get-runner)))) "Runner trashed 1 card")
      (card-subroutine state :corp kamali 2)
      (is (= 1 (count (:discard (get-runner)))) "Runner starts with 1 discarded card")
      (prompt-choice :runner "Trash an installed program")
      (prompt-select :runner (get-program state 0))
-     (is (empty? (get-in @state [:runner :rig :program])) "Cache trashed")
+     (is (empty? (get-program state)) "Cache trashed")
      (is (= 2 (count (:discard (get-runner)))) "Runner trashed 1 card"))))
 
 (deftest kitsune
@@ -1071,13 +1014,8 @@
       (card-ability state :corp (refresh odu) 0)
       (card-ability state :corp (refresh odu) 1)
       (prompt-select :corp (refresh eni))
-<<<<<<< HEAD
       (is (= 3 (get-counters (refresh odu) :advancement)))
       (is (= 6 (get-counters (refresh eni) :advancement))))))
-=======
-      (is (= 3 (:advance-counter (refresh odu))))
-      (is (= 6 (:advance-counter (refresh eni)))))))
->>>>>>> bfbecb9c
 
 (deftest resistor
   ;; Resistor - Strength equal to Runner tags, lose strength when Runner removes a tag
@@ -1095,63 +1033,6 @@
       (core/remove-tag state :runner 1)
       (is (= 1 (:current-strength (refresh resistor))) "Runner removed 1 tag; down to 1 strength"))))
 
-<<<<<<< HEAD
-(deftest sadaka-sub1
-  ;; Sadaka - Look at the top 3 cards of R&D, arrange those or shuffle R&D. You may draw 1 card.
-  (do-game
-    (new-game (default-corp ["Sadaka" (qty "Enigma" 3)])
-              (default-runner))
-    (starting-hand state :corp ["Sadaka"])
-    (play-from-hand state :corp "Sadaka" "Archives")
-    (let [sadaka (get-ice state :archives 0)]
-      (take-credits state :corp)
-      (run-on state "archives")
-      (core/rez state :corp sadaka)
-      (is (zero? (count (:hand (get-corp)))) "Corp starts with empty hand")
-      (card-subroutine state :corp (refresh sadaka) 0)
-      (prompt-choice :corp "Shuffle R&D")
-      (prompt-choice :corp "Yes")
-      (is (= 1 (count (:hand (get-corp)))) "Corp draws a card")
-      (card-subroutine state :corp (refresh sadaka) 0)
-      (prompt-choice :corp "Shuffle R&D")
-      (prompt-choice :corp "No")
-      (is (= 1 (count (:hand (get-corp)))) "Corp doesn't draw a card"))))
-
-(deftest sadaka-sub2
-  ;; Sadaka - You may trash 1 card in HQ. If you do, trash 1 resource. Trash Sadaka.
-  (do-game
-    (new-game (default-corp [(qty "Sadaka" 2) (qty "Enigma" 3)])
-              (default-runner ["Bank Job"]))
-    (play-from-hand state :corp "Sadaka" "Archives")
-    (play-from-hand state :corp "Sadaka" "HQ")
-    (let [sadaka (get-ice state :archives 0)
-          sadakaHQ (get-ice state :hq 0)]
-      (take-credits state :corp)
-      (play-from-hand state :runner "Bank Job")
-      (run-on state "archives")
-      (core/rez state :corp sadaka)
-      (is (= 3 (count (:hand (get-corp)))) "Corp starts with 3 cards in hand")
-      (is (zero? (count (:discard (get-corp)))) "Corps starts with 0 cards in archives")
-      (card-subroutine state :corp (refresh sadaka) 1)
-      (prompt-card :corp (find-card "Enigma" (:hand (get-corp))))
-      (is (= 2 (count (:hand (get-corp)))) "Corp discards 1 card")
-      (is (= 1 (count (:discard (get-corp)))) "1 card trashed")
-      (prompt-choice :corp "Done")
-      (is (= 2 (count (:discard (get-corp)))) "Sadaka trashed")
-      (run-jack-out state)
-      (run-on state "archives")
-      (core/rez state :corp sadakaHQ)
-      (is (= 2 (count (:hand (get-corp)))) "Corp starts with 2 cards in hand")
-      (is (= 2 (count (:discard (get-corp)))) "Corps starts with 2 cards in archives")
-      (is (zero? (count (:discard (get-runner)))) "Runner starts with 0 cards in discard")
-      (card-subroutine state :corp (refresh sadakaHQ) 1)
-      (prompt-card :corp (find-card "Enigma" (:hand (get-corp))))
-      (is (= 1 (count (:hand (get-corp)))) "Corp discards 1 card")
-      (is (= 3 (count (:discard (get-corp)))) "1 card trashed")
-      (prompt-select :corp (get-resource state 0))
-      (is (= 1 (count (:discard (get-runner)))) "Runner resource trashed")
-      (is (= 4 (count (:discard (get-corp)))) "sadakaHQ trashed"))))
-=======
 (deftest sadaka
   ;; Sadaka
   (testing "Sub 1 - Look at the top 3 cards of R&D, arrange those or shuffle R&D. You may draw 1 card"
@@ -1164,7 +1045,7 @@
         (take-credits state :corp)
         (run-on state "archives")
         (core/rez state :corp sadaka)
-        (is (= 0 (count (:hand (get-corp)))) "Corp starts with empty hand")
+        (is (zero? (count (:hand (get-corp)))) "Corp starts with empty hand")
         (card-subroutine state :corp (refresh sadaka) 0)
         (prompt-choice :corp "Shuffle R&D")
         (prompt-choice :corp "Yes")
@@ -1186,7 +1067,7 @@
         (run-on state "archives")
         (core/rez state :corp sadaka)
         (is (= 3 (count (:hand (get-corp)))) "Corp starts with 3 cards in hand")
-        (is (= 0 (count (:discard (get-corp)))) "Corps starts with 0 cards in archives")
+        (is (zero? (count (:discard (get-corp)))) "Corps starts with 0 cards in archives")
         (card-subroutine state :corp (refresh sadaka) 1)
         (prompt-card :corp (find-card "Enigma" (:hand (get-corp))))
         (is (= 2 (count (:hand (get-corp)))) "Corp discards 1 card")
@@ -1198,7 +1079,7 @@
         (core/rez state :corp sadakaHQ)
         (is (= 2 (count (:hand (get-corp)))) "Corp starts with 2 cards in hand")
         (is (= 2 (count (:discard (get-corp)))) "Corps starts with 2 cards in archives")
-        (is (= 0 (count (:discard (get-runner)))) "Runner starts with 0 cards in discard")
+        (is (zero? (count (:discard (get-runner)))) "Runner starts with 0 cards in discard")
         (card-subroutine state :corp (refresh sadakaHQ) 1)
         (prompt-card :corp (find-card "Enigma" (:hand (get-corp))))
         (is (= 1 (count (:hand (get-corp)))) "Corp discards 1 card")
@@ -1206,7 +1087,6 @@
         (prompt-select :corp (get-resource state 0))
         (is (= 1 (count (:discard (get-runner)))) "Runner resource trashed")
         (is (= 4 (count (:discard (get-corp)))) "sadakaHQ trashed")))))
->>>>>>> bfbecb9c
 
 (deftest sandman
   ;; Sandman - add an installed runner card to the grip
@@ -1303,8 +1183,8 @@
     (card-subroutine state :corp (get-ice state :hq 0) 0)
     (prompt-choice :corp 0)
     (prompt-choice :runner 0)
-    (prompt-select :corp (get-in @state [:runner :rig :program 0]))
-    (is (empty? (get-in @state [:runner :rig :program])) "Gordian uninstalled")
+    (prompt-select :corp (get-program state 0))
+    (is (empty? (get-program state)) "Gordian uninstalled")
     (is (= "Gordian Blade" (:title (first (:deck (get-runner))))) "Gordian on top of Stack")))
 
 (deftest shiro
@@ -1419,42 +1299,6 @@
 
 (deftest tithonium
   ;; Forfeit option as rez cost, can have hosted condition counters
-<<<<<<< HEAD
-  (do-game
-    (new-game (default-corp ["Hostile Takeover" "Tithonium" "Patch"])
-              (default-runner ["Pawn" "Wasteland"]))
-    (core/gain state :corp :click 10)
-    (play-from-hand state :corp "Hostile Takeover" "New remote")
-    (play-from-hand state :corp "Tithonium" "HQ")
-    (let [ht (get-content state :remote1 0)
-          ti (get-ice state :hq 0)]
-      (score-agenda state :corp ht)
-      (is (= 1 (count (:scored (get-corp)))) "Agenda scored")
-      (is (= 12 (:credit (get-corp))) "Gained 7 credits")
-      (core/rez state :corp ti)
-      (prompt-choice :corp "No") ; don't use alternative cost
-      (is (= 3 (:credit (get-corp))) "Spent 9 to Rez")
-      (core/derez state :corp (refresh ti))
-      (core/rez state :corp ti)
-      (prompt-choice :corp "Yes") ; use alternative cost
-      (prompt-select :corp (get-in (get-corp) [:scored 0]))
-      (is (= 3 (:credit (get-corp))) "Still on 3c")
-      (is (zero? (count (:scored (get-corp)))) "Agenda forfeited")
-      ;; Can Host Conditions Counters
-      (play-from-hand state :corp "Patch")
-      (prompt-select :corp (refresh ti))
-      (is (= 1 (count (:hosted (refresh ti)))) "1 card on Tithonium")
-      (take-credits state :corp)
-      (core/derez state :corp (refresh ti))
-      (is (= 1 (count (:hosted (refresh ti)))) "1 card on Tithonium")
-      (play-from-hand state :runner "Pawn")
-      (play-from-hand state :runner "Wasteland")
-      (let [pawn (get-program state 0)
-            wast (get-resource state 0)]
-        (card-ability state :runner (refresh pawn) 0)
-        (prompt-select :runner (refresh ti))
-        (is (= 2 (count (:hosted (refresh ti)))) "2 cards on Tithonium")
-=======
   (testing "Basic test"
     (do-game
       (new-game (default-corp ["Hostile Takeover" "Tithonium" "Patch"])
@@ -1470,13 +1314,12 @@
         (core/rez state :corp ti)
         (prompt-choice :corp "No") ; don't use alternative cost
         (is (= 3 (:credit (get-corp))) "Spent 9 to Rez")
->>>>>>> bfbecb9c
         (core/derez state :corp (refresh ti))
         (core/rez state :corp ti)
         (prompt-choice :corp "Yes") ; use alternative cost
         (prompt-select :corp (get-in (get-corp) [:scored 0]))
         (is (= 3 (:credit (get-corp))) "Still on 3c")
-        (is (= 0 (count (:scored (get-corp)))) "Agenda forfeited")
+        (is (zero? (count (:scored (get-corp)))) "Agenda forfeited")
         ;; Can Host Conditions Counters
         (play-from-hand state :corp "Patch")
         (prompt-select :corp (refresh ti))
@@ -1510,7 +1353,7 @@
         (score-agenda state :corp ht)
         (play-from-hand state :corp "Oversight AI")
         (prompt-select :corp ti)
-        (is (get-in (refresh ti) [:rezzed]))
+        (is (:rezzed (refresh ti)))
         (is (= "Oversight AI" (:title (first (:hosted (refresh ti)))))
             "Tithonium hosting OAI as a condition")))))
 
@@ -1525,7 +1368,7 @@
         (core/rez state :corp tmi)
         (prompt-choice :corp 0)
         (prompt-choice :runner 0)
-        (is (get-in (refresh tmi) [:rezzed])))))
+        (is (:rezzed (refresh tmi))))))
   (testing "Losing trace derezzes TMI"
     (do-game
       (new-game (default-corp [(qty "TMI" 3)])
@@ -1535,7 +1378,7 @@
         (core/rez state :corp tmi)
         (prompt-choice :corp 0)
         (prompt-choice :runner 0)
-        (is (not (get-in (refresh tmi) [:rezzed])))))))
+        (is (not (:rezzed (refresh tmi))))))))
 
 (deftest turing
   ;; Turing - Strength boosted when protecting a remote server
