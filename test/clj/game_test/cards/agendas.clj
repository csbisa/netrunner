(ns game-test.cards.agendas
  (:require [game.core :as core]
            [game-test.core :refer :all]
            [game-test.utils :refer :all]
            [game-test.macros :refer :all]
            [clojure.test :refer :all]))

(use-fixtures :once load-all-cards)

(deftest fifteen-minutes
  ;; 15 Minutes - check if it works correctly from both sides
  (do-game
    (new-game (default-corp [(qty "15 Minutes" 1)]) (default-runner))
    (play-from-hand state :corp "15 Minutes" "New remote")
    (take-credits state :corp)
    ;; use 15 minutes to take it away from runner
    (run-empty-server state "Server 1")
    (prompt-choice :runner "Steal")
    (take-credits state :runner)
    (is (= 1 (:agenda-point (get-runner))))
    (is (= 1 (count (:scored (get-runner)))))
    (let [fifm (first (:scored (get-runner)))]
      (is (= 3 (:click (get-corp))))
      (is (= 1 (count (:abilities (refresh fifm)))))
      (card-ability state :corp (refresh fifm) 0)
      (is (= 0 (:agenda-point (get-runner))))
      (is (= 0 (count (:scored (get-runner))))))
    (is (= "15 Minutes" (:title (first (:deck (get-corp))))))
    ;; TODO: could also check for deck shuffle
    (is (= 2 (:click (get-corp))))
    ;; use 15 minutes to take it away from corp (hey, maybe some obscure case happens where corp would want that)
    (core/click-draw state :corp 1)
    (play-from-hand state :corp "15 Minutes" "New remote")
    (take-credits state :runner)
    (score-agenda state :corp (get-content state :remote2 0))
    (is (= 1 (:agenda-point (get-corp))))
    (is (= 1 (count (:scored (get-corp)))))
    (let [fifm (first (:scored (get-corp)))]
      (is (= 1 (count (:abilities (refresh fifm)))))
      (card-ability state :corp (refresh fifm) 0)
      (is (= 0 (:agenda-point (get-corp))))
      (is (= 0 (count (:scored (get-corp))))))
    (is (= "15 Minutes" (:title (first (:deck (get-corp))))))))

(deftest accelerated-beta-test
  ;; Accelerated Beta Test
  (do-game
    (new-game (default-corp [(qty "Accelerated Beta Test" 1) (qty "Enigma" 1) (qty "Hedge Fund" 2)])
              (default-runner))
    ;; Set up
    (starting-hand state :corp ["Accelerated Beta Test"])
    (play-and-score state "Accelerated Beta Test")
    (prompt-choice :corp "Yes")
    (prompt-select :corp (find-card "Enigma" (get-in @state [:corp :play-area])))
    (prompt-choice :corp "HQ")
    (is (some? (get-ice state :hq 0)))
    (is (= 2 (count (:discard (get-corp)))))
    (core/move state :corp (find-card "Accelerated Beta Test" (:scored (get-corp))) :hand)
    (core/move state :corp (find-card "Hedge Fund" (:discard (get-corp))) :deck)
    (core/move state :corp (find-card "Hedge Fund" (:discard (get-corp))) :deck)
    (play-and-score state "Accelerated Beta Test")
    (prompt-choice :corp "Yes")
    (prompt-choice :corp "I have no regrets")
    (is (= 2 (count (:discard (get-corp)))))))

(deftest advanced-concept-hopper
  ;; Advanced Concept Hopper
  (do-game
    (new-game (default-corp [(qty "Advanced Concept Hopper" 1) (qty "Hedge Fund" 4)])
              (default-runner))
    (starting-hand state :corp ["Advanced Concept Hopper"])
    (play-and-score state "Advanced Concept Hopper")
    (take-credits state :corp)
    (testing "Corp draws 1 card, only once per turn"
      (let [cards (count (:hand (get-corp)))]
        (is (= cards (count (:hand (get-corp)))) (str "Corp should have " cards " cards in hand"))
        (run-on state :archives)
        (prompt-choice :corp "Draw 1 card")
        (is (= (inc cards) (count (:hand (get-corp)))) (str "Corp should have " (inc cards) " card in hand"))
        (run-successful state)
        (run-on state :archives)
        (is (empty (:prompt (get-corp))) "No prompt as it's once per turn")))
    (take-credits state :runner)
    (take-credits state :corp)
    (testing "Corp gains 1 credit, only once per turn"
      (let [credits (:credit (get-corp))]
        (is (= credits (:credit (get-corp))) (str "Corp should have " credits " credits"))
        (run-on state :archives)
        (prompt-choice :corp "Gain 1 [Credits]")
        (is (= (inc credits) (:credit (get-corp))) (str "Corp should have " (inc credits) " credits"))
        (run-successful state)
        (run-on state :archives)
        (is (empty (:prompt (get-corp))) "No prompt as it's once per turn")))))

(deftest ancestral-imager
  ;; Ancestral Imager
  (do-game
    (new-game (default-corp [(qty "Ancestral Imager" 3)])
              (default-runner))
    (play-and-score state "Ancestral Imager")
    (take-credits state :corp)
    (let [grip (count (:hand (get-runner)))]
      (is (= grip (count (:hand (get-runner)))) (str "Runner has " grip " cards in hand"))
      (run-on state :hq)
      (run-jack-out state)
      (is (= (dec grip) (count (:hand (get-runner)))) "Runner took 1 net damage"))))

(deftest ar-enhanced-security
  ;; AR-Enhanced Security
  (do-game
    (new-game (default-corp [(qty "AR-Enhanced Security" 1) (qty "NGO Front" 3)])
              (default-runner))
    (testing "set up"
      (core/gain state :corp :click 10 :credit 10)
      (core/gain state :runner :credit 10)
      (dotimes [_ 3]
        (play-from-hand state :corp "NGO Front" "New remote"))
      (take-credits state :corp))
    (testing "don't take a tag from trashing normally"
      (run-on state :remote1)
      (run-successful state)
      (prompt-choice-partial :runner "Pay")
      (is (= 1 (count (:discard (get-corp)))) "trashed")
      (is (= 0 (:tag (get-runner))) "Runner took 0 tags")
      (take-credits state :runner)
      (play-and-score state "AR-Enhanced Security")
      (take-credits state :corp))
    (testing "gain a tag from first trash"
      (run-on state :remote2)
      (run-successful state)
      (prompt-choice-partial :runner "Pay")
      (is (= 2 (count (:discard (get-corp)))) "trashed")
      (is (= 1 (:tag (get-runner))) "Runner took 1 tag"))
    (testing "don't gain a tag from second trash"
      (run-on state :remote3)
      (run-successful state)
      (prompt-choice-partial :runner "Pay")
      (is (= 3 (count (:discard (get-corp)))) "trashed")
      (is (= 1 (:tag (get-runner))) "Runner took 0 tags"))))

(deftest armed-intimidation
  ;; Armed Intimidation
  (do-game
    (new-game (default-corp [(qty "Armed Intimidation" 2)])
              (default-runner [(qty "Sure Gamble" 3) (qty "Diesel" 2)]))
    (play-and-score state "Armed Intimidation")
    (prompt-choice :runner "Take 2 tags")
    (is (= 2 (:tag (get-runner))) "Runner took 2 tags from Armed Intimidation tag choice")
    (play-and-score state "Armed Intimidation")
    (is (= 5 (count (:hand (get-runner)))) "Runner has 5 cards before Armed Intimidation meat damage")
    (prompt-choice :runner "Suffer 5 meat damage")
    (is (= 0 (count (:hand (get-runner)))) "Runner has 0 cards after Armed Intimidation meat damage")))

(deftest armored-servers
  ;; Armored Servers
  (do-game
    (new-game (default-corp [(qty "Armored Servers" 1)])
              (default-runner))
    (play-and-score state "Armored Servers")
    (let [as-scored (get-scored state :corp)]
      (is (= 1 (get-counters (refresh as-scored) :agenda)) "Should start with 1 agenda counters")
      (take-credits state :corp)
      (run-on state "HQ")
      (card-ability state :corp as-scored 0)
      (is (last-log-contains? state "make the Runner trash") "Should only write to log"))))

(deftest astro-script-token
  ;; AstroScript token placement
  (do-game
    (new-game (default-corp [(qty "AstroScript Pilot Program" 3) (qty "Ice Wall" 2)])
              (default-runner))
    (core/gain state :corp :click 3)
    (letfn [(try-place [from to]
              (card-ability state :corp (refresh from) 0)
              (prompt-select :corp (refresh to)))
            (should-not-place [from to msg]
              (try-place from to)
              (prompt-choice :corp "Done")
              (is (= 1 (get-counters (refresh from) :agenda))
                  (str (:title from)" token was not used on " (:title to) msg))
              (is (or (= nil (:advance-counter (refresh to)))
                      (= 0 (:advance-counter (refresh to))))
                  (str "Advancement token not placed on " (:title to) msg)))
            (should-place [from to msg]
              (try-place from to)
              (is (= 0 (get-counters (refresh from) :agenda))
                  (str (:title from) " token was used on " (:title to) msg))
              (is (= 1 (:advance-counter (refresh to)))
                  (str "Advancement token placed on " (:title to) msg)))]
      (play-and-score state "AstroScript Pilot Program")
      (play-from-hand state :corp "AstroScript Pilot Program" "New remote")
      (let [scored-astro (get-scored state :corp)
            installed-astro (get-content state :remote2 0)
            hand-astro (find-card "AstroScript Pilot Program" (:hand get-corp))]
        (should-not-place scored-astro hand-astro " in hand")
        (should-place scored-astro installed-astro " that is installed")
        (advance state installed-astro 2)
        (core/score state :corp {:card (refresh installed-astro)}))
      (play-from-hand state :corp "Ice Wall" "HQ")
      (let [no-token-astro (get-scored state :corp)
            token-astro (get-scored state :corp 1)
            hand-ice-wall (find-card "Ice Wall" (:hand get-corp))
            installed-ice-wall (get-ice state :hq 0)]
        (should-not-place token-astro no-token-astro " that is scored")
        (should-not-place token-astro hand-ice-wall " in hand")
        (should-place token-astro installed-ice-wall " that is installed")))))

(deftest award-bait
  ;; Award Bait
  (do-game
    (new-game (default-corp [(qty "Award Bait" 2) (qty "Ice Wall" 1)])
              (default-runner))
    (core/move state :corp (find-card "Award Bait" (:hand (get-corp))) :deck)
    (play-from-hand state :corp "Ice Wall" "HQ")
    (let [iw (get-ice state :hq 0)]
      (is (= 0 (count (:advance-counter (refresh iw)))) "Ice Wall should start with 0 advancement tokens")
      (play-from-hand state :corp "Award Bait" "New remote")
      (take-credits state :corp)
      (run-on state :remote1)
      (run-successful state)
      (prompt-choice :corp "2")
      (prompt-select :corp (refresh iw))
      (prompt-choice :runner "Steal")
      (is (= 2 (:advance-counter (refresh iw))) "Ice Wall should gain 2 advancement tokens")
      (run-on state :rd)
      (run-successful state)
      (prompt-choice :runner "Access")
      (prompt-choice :corp "2")
      (prompt-select :corp (refresh iw))
      (prompt-choice :runner "Steal")
      (is (= 4 (:advance-counter (refresh iw))) "Ice Wall should gain 2 advancement tokens"))))

(deftest bacterial-programming
  ;; Bacterial Programming
  (testing "Scoring should not cause a run to exist for runner."
    (do-game
      (new-game (default-corp [(qty "Bacterial Programming" 1) (qty "Hedge Fund" 1)])
                (default-runner))
      (starting-hand state :corp ["Bacterial Programming"])
      (play-and-score state "Bacterial Programming")
      (prompt-choice :corp "Yes")
      (prompt-choice :corp "Done")
      (prompt-choice :corp "Done")
      (prompt-card :corp (first (:deck (get-corp))))
      (prompt-choice :corp "Done")
      (is (empty (:prompt (get-corp))) "Bacterial Programming prompts finished")
      (is (not (:run @state)) "No run is active")))
  (testing "Removing all cards from R&D should not freeze for runner, nor give an extra access."
    (do-game
      (new-game (default-corp [(qty "Bacterial Programming" 8)])
                (default-runner)
                {:start-as :runner})
      (starting-hand state :corp [])
      (run-empty-server state :rd)
      (prompt-choice :runner "Steal")
      (prompt-choice :corp "Yes")
      ;; Move all 7 cards to trash
      (doseq [_ (range 7)
              ;; Get the first card listed in the prompt choice
              ;; TODO make this function
              :let [card (-> @state
                             (get-in [:corp :prompt])
                             first
                             (get-in [:choices 0]))]]
        (prompt-card :corp card))
      (prompt-choice :corp "Done")                          ; Finished with trashing
      (prompt-choice :corp "Done")                          ; Finished with move-to-hq (no cards to move)
      ;; Run and prompts should be over now
      (is (empty (:prompt (get-corp))) "Bacterial Programming prompts finished")
      (is (empty (:prompt (get-runner))) "Bacterial Programming prompts finished")
      (is (not (:run @state))))))

(deftest bifrost-array
  ;; Bifrost Array
  (do-game
    (new-game (default-corp [(qty "Bifrost Array" 1) (qty "Hostile Takeover" 1)])
              (default-runner))
    (play-and-score state "Hostile Takeover")
    (is (= 12 (:credit (get-corp))) "Should gain 7 credits from 5 to 12")
    (is (= 1 (:bad-publicity (get-corp))) "Should gain 1 bad publicity")
    (let [ht-scored (get-scored state :corp)]
      (play-and-score state "Bifrost Array")
      (prompt-choice :corp "Yes")
      (prompt-select :corp (refresh ht-scored))
      (is (= 19 (:credit (get-corp))) "Should gain 7 credits from 12 to 19")
      (is (= 2 (:bad-publicity (get-corp))) "Should gain 1 bad publicity"))))

(deftest brainrewiring
  ;; Brain Rewiring
  (do-game
    (new-game (default-corp [(qty "Brain Rewiring" 1)])
              (default-runner))
    (starting-hand state :runner ["Sure Gamble" "Sure Gamble"])
    (play-and-score state "Brain Rewiring")
    (prompt-choice :corp "Yes")
    (prompt-choice :corp 2)
    (is (= 1 (count (:hand (get-runner)))))))

(deftest braintrust
  ;; Braintrust
  (do-game
    (new-game (default-corp [(qty "Braintrust" 1) (qty "Ichi 1.0" 1)])
              (default-runner))
    (play-from-hand state :corp "Braintrust" "New remote")
    (let [bt (get-content state :remote1 0)]
      (core/add-prop state :corp bt :advance-counter 7)
      (core/score state :corp {:card (refresh bt)})
      (let [scored-bt (get-scored state :corp)]
        (is (= 2 (get-counters (refresh scored-bt) :agenda))
            "Scored w/ 4 over-advancements; 2 agenda counters")
        (play-from-hand state :corp "Ichi 1.0" "HQ")
        (core/rez state :corp (get-ice state :hq 0))
        (is (= 2 (:credit (get-corp))) "2c discount to rez Ichi")))))

(deftest breaking-news
  ;; Breaking News
  (do-game
    (new-game (default-corp [(qty "Breaking News" 3)])
              (default-runner))
    (play-and-score state "Breaking News")
    (is (= 2 (get-in @state [:runner :tag])) "Runner receives 2 tags from Breaking News")
    (take-credits state :corp)
    (is (= 0 (get-in @state [:runner :tag]))) "Two tags removed at the end of the turn"))

(deftest cfc-excavation-contract
  ;; CFC Excavation Contract
  (dotimes [n 5]
    (do-game
      (new-game (default-corp [(qty "CFC Excavation Contract" 1) (qty "Eli 1.0" n)])
                (default-runner))
      (core/gain state :corp :click 10 :credit 10)
      (is (= 15 (:credit (get-corp))) "Should start with 5 credits")
      (dotimes [_ n]
        (play-from-hand state :corp "Eli 1.0" "New remote")
        (core/rez state :corp (get-ice state (keyword (str "remote" (:rid @state))) 0)))
      (let [credit (:credit (get-corp))]
        (play-and-score state "CFC Excavation Contract")
        (is (= (+ credit (* 2 n)) (:credit (get-corp)))
            (str "Should now have with " (+ credit (* 2 n)) " credits"))))))

(deftest character-assassination
  ;; Character Assassination
  (do-game
    (new-game (default-corp [(qty "Character Assassination" 1)])
              (default-runner [(qty "Fall Guy" 1) (qty "Kati Jones" 1)]))
    (take-credits state :corp)
    (play-from-hand state :runner "Kati Jones")
    (play-from-hand state :runner "Fall Guy")
    (take-credits state :runner)
    (play-and-score state "Character Assassination")
    (let [kati (get-resource state 0)]
      (prompt-select :corp kati)
      (is (empty? (:prompt (get-runner))) "Fall Guy prevention didn't occur")
      (is (= 1 (count (:discard (get-runner)))) "Kati Jones trashed"))))

(deftest chronos-project
  ;; Chronos Project
  (do-game
    (new-game (default-corp [(qty "Chronos Project" 1)])
              (default-runner))
    (dotimes [_ 3]
      (core/move state :runner (find-card "Sure Gamble" (:hand (get-runner))) :discard))
    (is (= 3 (count (:discard (get-runner)))) "Runner should have 3 cards in heap")
    (play-and-score state "Chronos Project")
    (is (= 0 (count (:discard (get-runner)))) "Runner should have 0 cards in heap")))

(deftest city-works-project
  ;; City Works Project
  (do-game
    (new-game (default-corp [(qty "City Works Project" 1)])
              (default-runner [(qty "Sure Gamble" 4)]))
    (play-from-hand state :corp "City Works Project" "New remote")
    (let [cwp (get-content state :remote1 0)]
      (core/advance state :corp {:card (refresh cwp)})
      (core/advance state :corp {:card (refresh cwp)}))
    (take-credits state :corp)
    (run-empty-server state "Server 1")
    (prompt-choice :runner "Yes")
    (is (= 4 (count (:discard (get-runner)))) "Runner paid 4 meat damage")))

(deftest clone-retirement
  ;; Clone Retirement
  (do-game
    (new-game (default-corp [(qty "Clone Retirement" 2) (qty "Hostile Takeover" 1)])
              (default-runner))
    (play-and-score state "Hostile Takeover")
    (is (= 12 (:credit (get-corp))))
    (is (= 1 (:bad-publicity (get-corp))))
    (play-and-score state "Clone Retirement")
    (is (= 0 (:bad-publicity (get-corp))))
    (play-from-hand state :corp "Clone Retirement" "New remote")
    (take-credits state :corp)
    (run-on state "Server 3")
    (run-successful state)
    (prompt-choice :runner "Steal")
    (is (= 1 (:bad-publicity (get-corp))))))

(deftest corporate-sales-team
  ;; Corporate Sales Team
  (do-game
    (new-game (default-corp [(qty "Corporate Sales Team" 2)])
              (default-runner))
    (is (= 5 (:credit (get-corp))))
    (play-and-score state "Corporate Sales Team")
    (let [scored-cst (get-scored state :corp)]
      (core/end-turn state :corp nil)
      (core/start-turn state :runner nil)
      (is (= 6 (:credit (get-corp))) "Increments at runner's start of turn")
      (is (= 9 (get-counters (refresh scored-cst) :credit)))
      (core/end-turn state :runner nil)
      (core/start-turn state :corp nil)
      (is (= 7 (:credit (get-corp))) "Increments at corp's start of turn")
      (is (= 8 (get-counters (refresh scored-cst) :credit))))))

(deftest corporate-war
  ;; Corporate War
  (do-game
    (new-game (default-corp [(qty "Corporate War" 2)])
              (default-runner))
    (is (= 5 (:credit (get-corp))))
    (play-and-score state "Corporate War")
    (is (= 0 (:credit (get-corp))) "Lost all credits")
    (core/gain state :corp :credit 7)
    (play-and-score state "Corporate War")
    (is (= 14 (:credit (get-corp))) "Had 7 credits when scoring, gained another 7")))

(deftest crisis-management
  ;; Crisis Management
  (do-game
    (new-game (default-corp [(qty "Crisis Management" 1)])
              (default-runner))
    (play-and-score state "Crisis Management")
    (take-credits state :corp)
    (take-credits state :runner)
    (is (= 3 (count (:hand (get-runner)))) "No damage done, Runner not tagged")
    (take-credits state :corp)
    (core/gain state :runner :tag 1)
    (take-credits state :runner)
    (is (= 2 (count (:hand (get-runner)))) "Crisis Management dealt 1 meat damage")))

(deftest dedicated-neural-net
  ;; Dedicated Neural Net
  (do-game
    (new-game (default-corp [(qty "Dedicated Neural Net" 1) (qty "Scorched Earth" 2)
                             (qty "Hedge Fund" 1) "Caprice Nisei"])
              (default-runner [(qty "HQ Interface" 1)]))
    (play-from-hand state :corp "Caprice Nisei" "HQ")
    (play-and-score state "Dedicated Neural Net")
    (take-credits state :corp)
    (run-empty-server state :hq)
    (prompt-choice :runner "0")
    (prompt-choice :corp "1")
    (is (-> @state :run :run-effect :replace-access) "Replace-access tiggered")
    (prompt-select :corp (find-card "Hedge Fund" (:hand (get-corp))))
    (prompt-choice :runner "Card from hand")
    (is (accessing state "Hedge Fund") "Runner accessing Hedge Fund")
    (prompt-choice :runner "No action")
    ;; test for #2376
    (prompt-choice :runner "Unrezzed upgrade in HQ")
    (is (accessing state "Caprice Nisei") "Runner accessing Caprice")
    (prompt-choice :runner "No")
    (is (not (:run @state)) "Run completed")
    (run-empty-server state :hq)
    (prompt-choice :runner "No action")
    (take-credits state :runner)
    (take-credits state :corp)
    (play-from-hand state :runner "HQ Interface")
    (run-empty-server state :hq)
    (prompt-choice :runner "0")
    (prompt-choice :corp "1")
    (is (= 2 (-> (get-corp) :selected first :max)) "Corp chooses 2 cards for Runner to access")))

(deftest degree-mill
  ;; Degree Mill
  (do-game
    (new-game (default-corp [(qty "Degree Mill" 2)])
              (default-runner [(qty "Ice Analyzer" 1) (qty "All-nighter" 1) (qty "Hunting Grounds" 1)]))
    (play-from-hand state :corp "Degree Mill" "New remote")
    (take-credits state :corp)
    (is (= 0 (count (:deck (get-runner)))) "Runner starts with empty deck")
    (run-on state "Server 1")
    (run-successful state)
    (prompt-choice :runner "No action")
    (is (= 0 (:agenda-point (get-runner))) "Runner stole Degree Mill with no installed cards")
    (play-from-hand state :runner "Ice Analyzer")
    (play-from-hand state :runner "All-nighter")
    (let [ia (get-resource state 0)
          an (get-resource state 1)]
      (run-on state "Server 1")
      (run-successful state)
      (prompt-choice-partial :runner "Pay")
      (prompt-select :runner ia)
      (prompt-select :runner an)
      (is (= 3 (:agenda-point (get-runner))) "Runner failed to steal Degree Mill")
      (is (empty? (get-in @state [:runner :rig :resource])) "Degree Mill didn't remove installed cards")
      (is (= 2 (count (:deck (get-runner)))) "Degree Mill didn't put cards back in deck"))
    (take-credits state :runner)
    ;; Checking if facedowns work as well
    (play-from-hand state :corp "Degree Mill" "New remote")
    (take-credits state :corp)
    (play-from-hand state :runner "Hunting Grounds")
    (let [hg (get-resource state 0)]
      (run-on state "Server 2")
      (run-successful state)
      (prompt-choice :runner "No action")
      (is (= 3 (:agenda-point (get-runner))) "Runner stole Degree Mill with single card")
      (card-ability state :runner hg 1)
      (is (= 2 (count (get-in (get-runner) [:rig :facedown]))) "Hunting Ground did not install cards facedown")
      (is (empty? (:deck (get-runner))) "Hunting Grounds did not remove cards from deck")
      (let [fd1 (get-runner-facedown state 0)
            fd2 (get-runner-facedown state 1)]
        (run-on state "Server 2")
        (run-successful state)
        (prompt-choice-partial :runner "Pay")
        (prompt-select :runner fd1)
        (prompt-select :runner fd2)
        (is (= 6 (:agenda-point (get-runner))) "Runner failed to steal Degree Mill with facedown cards")
        (is (empty? (get-in (get-runner)  [:rig :facedown])) "Degree Mill didn't remove facedown cards")
        (is (= 2 (count (:deck (get-runner)))) "Degree Mill didn't put cards back in deck")))))

(deftest director-haas-pet-project
  ;; Director Haas' Pet Project
  (do-game
    (new-game (default-corp [(qty "Director Haas' Pet Project" 1)
                             (qty "Adonis Campaign" 1)
                             (qty "Strongbox" 1)
                             (qty "Eli 1.0" 1)
                             (qty "Hedge Fund" 5)])
              (default-runner))
    (starting-hand state :corp ["Director Haas' Pet Project" "Adonis Campaign" "Strongbox"])
    (core/move state :corp (find-card "Eli 1.0" (:deck (get-corp))) :discard)
    (play-and-score state "Director Haas' Pet Project")
    (prompt-choice :corp "Yes")
    (prompt-select :corp (find-card "Adonis Campaign" (:hand (get-corp))))
    (prompt-select :corp (find-card "Strongbox" (:hand (get-corp))))
    (prompt-select :corp (find-card "Eli 1.0" (:discard (get-corp))))))

(deftest domestic-sleepers
  ;; Domestic Sleepers
  (do-game
    (new-game (default-corp [(qty "Domestic Sleepers" 1)])
              (default-runner))
    (play-and-score state "Domestic Sleepers")
    (core/gain state :corp :click 3)
    (let [ds_scored (get-scored state :corp)]
      (is (= 0 (get-counters (refresh ds_scored) :agenda)) "Should start with 0 agenda counters")
      (is (= 0 (:agenda-point (get-corp))) "Should provide 0 agenda points initially")
      (card-ability state :corp ds_scored 0)
      (is (= 1 (get-counters (refresh ds_scored) :agenda)) "Should gain 1 agenda counter")
      (is (= 1 (:agenda-point (get-corp))) "Should provide 1 agenda point after ability use"))))

(deftest eden-fragment
  ;; Test that Eden Fragment ignores the install cost of the first ice
  (do-game
    (new-game (default-corp [(qty "Eden Fragment" 3) (qty "Ice Wall" 3)])
              (default-runner))
    (play-from-hand state :corp "Ice Wall" "HQ")
    (play-and-score state "Eden Fragment")
    (take-credits state :corp)
    (take-credits state :runner)
    (play-from-hand state :corp "Ice Wall" "HQ")
    (is (some? (get-ice state :hq 1)) "Corp has two ice installed on HQ")
    (is (= 6 (:credit (get-corp))) "Corp does not pay for installing the first ICE of the turn")
    (play-from-hand state :corp "Ice Wall" "HQ")
    (is (some? (get-ice state :hq 2)) "Corp has three ice installed on HQ")
    (is (= 4 (:credit (get-corp))) "Corp pays for installing the second ICE of the turn")))

(deftest efficiency-committee
  ;; Efficiency Committee
  (do-game
    (new-game (default-corp [(qty "Efficiency Committee" 3) (qty "Shipment from SanSan" 2)
                             (qty "Ice Wall" 1)])
              (default-runner))
    (core/gain state :corp :click 4)
    (play-from-hand state :corp "Efficiency Committee" "New remote")
    (play-from-hand state :corp "Efficiency Committee" "New remote")
    (play-from-hand state :corp "Efficiency Committee" "New remote")
    (play-from-hand state :corp "Ice Wall" "HQ")
    (let [ec1 (get-content state :remote1 0)
          ec2 (get-content state :remote2 0)
          ec3 (get-content state :remote3 0)
          iw (get-ice state :hq 0)]
      (score-agenda state :corp ec1)
      (let [ec1_scored (get-scored state :corp)]
        (is (= 3 (get-counters (refresh ec1_scored) :agenda)))
        (is (= 2 (:agenda-point (get-corp))))
        ;; use token
        (is (= 3 (:click (get-corp))))
        (card-ability state :corp ec1_scored 0)
        (is (= 4 (:click (get-corp))))
        ;; try to advance Ice Wall
        (advance state iw)
        (is (= 4 (:click (get-corp))))
        (is (= nil (:advance-counter (refresh iw))))
        ;; try to advance Efficiency Committee
        (advance state ec2)
        (is (= 4 (:click (get-corp))))
        (is (= nil (:advance-counter (refresh ec2))))
        ;; advance with Shipment from SanSan
        (play-from-hand state :corp "Shipment from SanSan")
        (prompt-choice :corp "2")
        (prompt-select :corp ec2)
        (is (= 2 (:advance-counter (refresh ec2))))
        (play-from-hand state :corp "Shipment from SanSan")
        (prompt-choice :corp "2")
        (prompt-select :corp ec2)
        (is (= 4 (:advance-counter (refresh ec2))))
        (core/score state :corp {:card (refresh ec2)})
        (is (= 4 (:agenda-point (get-corp))))
        (take-credits state :corp)
        (take-credits state :runner)
        ;; can advance again
        (advance state iw)
        (is (= 1 (:advance-counter (refresh iw))))
        (advance state ec3)
        (is (= 1 (:advance-counter (refresh ec3))))))))

(deftest elective-upgrade
  ;; Elective Upgrade
  (do-game
    (new-game (default-corp [(qty "Elective Upgrade" 1)])
              (default-runner))
    (play-and-score state "Elective Upgrade")
    (let [eu-scored (get-scored state :corp)]
      (is (= 2 (get-counters (refresh eu-scored) :agenda)) "Should start with 2 agenda counters")
      (take-credits state :corp)
      (take-credits state :runner)
      (is (= 3 (:click (get-corp))) "Should start with 4 clicks")
      (card-ability state :corp eu-scored 0)
      (card-ability state :corp eu-scored 0)
      (is (= 4 (:click (get-corp))) "Should gain 2 clicks, not 3")
      (is (= 1 (get-counters (refresh eu-scored) :agenda)) "Should still have 1 agenda counter"))))

(deftest encrypted-portals
  ;; Encrypted Portals
  (do-game
    (new-game (default-corp [(qty "Encrypted Portals" 1) (qty "Lotus Field" 1)])
              (default-runner))
    (play-from-hand state :corp "Lotus Field" "HQ")
    (let [lf (get-ice state :hq 0)]
      (core/rez state :corp lf)
      (is (= 4 (:current-strength (refresh lf))) "Should start with base strength of 4")
      (is (= 0 (:credit (get-corp))) "Should have 0 credits after rez")
      (play-and-score state "Encrypted Portals")
      (is (= 5 (:current-strength (refresh lf))) "Should gain 1 strength from 4 to 5")
      (is (= 1 (:credit (get-corp))) "Should gain 1 credit for rezzed code gate"))))

(deftest escalate-vitriol
  ;; Escalate Vitriol
  (do-game
    (new-game (default-corp [(qty "Escalate Vitriol" 1)])
              (default-runner))
    (core/lose state :corp :credit 5)
    (play-and-score state "Escalate Vitriol")
    (let [ev-scored (get-scored state :corp)]
      (dotimes [tag 10]
        (is (= 0 (:tag (get-runner))) "Should start with 0 tags")
        (is (= 0 (:credit (get-corp))) "Should start with 0 credits")
        (core/gain state :runner :tag tag)
        (card-ability state :corp ev-scored 0)
        (is (= tag (:credit (get-corp))) (str "Should gain " tag " credits"))
        (take-credits state :corp)
        (take-credits state :runner)
        (core/lose state :corp :credit (:credit (get-corp)))
        (core/lose state :runner :tag tag)
    ))))

(deftest executive-retreat
  ;; Executive Retreat
  (do-game
    (new-game (default-corp [(qty "Executive Retreat" 1) (qty "Hedge Fund" 5)])
              (default-runner))
    (starting-hand state :corp ["Executive Retreat" "Hedge Fund"])
    (is (= 2 (count (:hand (get-corp)))) "Corp should start with 1 card in HQ")
    (play-and-score state "Executive Retreat")
    (is (= 0 (count (:hand (get-corp)))) "Corp should have 0 cards in HQ after shuffling HQ back into R&D")
    (let [er-scored (get-scored state :corp)]
      (card-ability state :corp er-scored 0)
      (is (= 5 (count (:hand (get-corp)))) "Corp should have 5 cards in hand")
      (is (= 0 (get-counters (refresh er-scored) :agenda)) "Executive Retreat should have 0 agenda counters")))
  (testing "Overdraw"
    (do-game
      (new-game (default-corp [(qty "Executive Retreat" 1) (qty "Hedge Fund" 4)])
                (default-runner))
      (starting-hand state :corp ["Executive Retreat" "Hedge Fund"])
      (is (= 2 (count (:hand (get-corp)))) "Corp should start with 1 card in HQ")
      (play-and-score state "Executive Retreat")
      (is (= 0 (count (:hand (get-corp)))) "Corp should have 0 cards in HQ after shuffling HQ back into R&D")
      (let [er-scored (get-scored state :corp)]
        (card-ability state :corp er-scored 0)
        (is (= 4 (count (:hand (get-corp)))) "Corp should have 5 cards in hand")
        (is (= 0 (get-counters (refresh er-scored) :agenda)) "Executive Retreat should have 0 agenda counters")
        (is (= :runner (:winner @state)) "Runner wins")
        (is (= "Decked" (:reason @state)) "Win condition reports decked")))))

(deftest explode-a-palooza
  ;; Explode-a-palooza
  (do-game
    (new-game (default-corp [(qty "Explode-a-palooza" 1)])
              (default-runner))
    (play-from-hand state :corp "Explode-a-palooza" "New remote")
    (take-credits state :corp)
    (run-empty-server state :remote1)
    (prompt-choice :runner "Access")
    (prompt-choice :runner "Steal")
    (prompt-choice :corp "Yes")
    (is (= 12 (:credit (get-corp))) "Gained 5 credits")))

(deftest explode-ttw
  ;; Explode-a-palooza - Interaction with The Turning Wheel. Issue #1717.
  (do-game
    (new-game (default-corp [(qty "Explode-a-palooza" 3)])
              (default-runner [(qty "The Turning Wheel" 1)]))
    (starting-hand state :corp ["Explode-a-palooza" "Explode-a-palooza"])
    (play-from-hand state :corp "Explode-a-palooza" "New remote")
    (take-credits state :corp)
    (play-from-hand state :runner "The Turning Wheel")
    (run-empty-server state :remote1)
    (prompt-choice :runner "Access")
    (prompt-choice :corp "Yes")
    (prompt-choice :runner "Steal")
    (let [ttw (get-resource state 0)]
      (is (= 0 (get-counters (refresh ttw) :power)) "TTW did not gain counters")
      (is (= 1 (count (:scored (get-runner)))) "Runner stole Explodapalooza")
      (is (= 12 (:credit (get-corp))) "Gained 5 credits")
      (run-empty-server state :rd)
      (prompt-choice :runner "Access")
      (prompt-choice :corp "Yes")
      (prompt-choice :runner "Steal")
      (is (= 0 (get-counters (refresh ttw) :power)) "TTW did not gain counters")
      (is (= 2 (count (:scored (get-runner)))) "Runner stole Explodapalooza")
      (is (= 17 (:credit (get-corp))) "Gained 5 credits"))))

(deftest false-lead
  ;; False Lead
  (do-game
    (new-game (default-corp [(qty "False Lead" 1)])
              (default-runner))
    (play-and-score state "False Lead")
    (is (= 1 (count (:scored (get-corp)))) "Corp should have 1 agenda point")
    (take-credits state :corp)
    (is (= 4 (:click (get-runner))) "Runner should start turn with 4 clicks")
    (card-ability state :corp (get-scored state :corp) 0)
    (is (= 2 (:click (get-runner))) "Runner should lose 2 clicks from False Lead")))

(deftest fetal-ai-damage
  ;; Fetal AI
  (testing "basic test"
    (do-game
      (new-game (default-corp [(qty "Fetal AI" 3)])
                (default-runner [(qty "Sure Gamble" 3) (qty "Diesel" 3) (qty "Quality Time" 3)]))
      (play-from-hand state :corp "Fetal AI" "New remote")
      (take-credits state :corp 2)
      (run-empty-server state "Server 1")
      (prompt-choice-partial :runner "Pay")
      (is (= 3 (count (:hand (get-runner)))) "Runner took 2 net damage from Fetal AI")
      (is (= 3 (:credit (get-runner))) "Runner paid 2cr to steal Fetal AI")
      (is (= 1 (count (:scored (get-runner)))) "Runner stole Fetal AI"))
    (testing "can't afford to steal"
      (do-game
        (new-game (default-corp [(qty "Fetal AI" 3)])
                  (default-runner [(qty "Sure Gamble" 3) (qty "Diesel" 3) (qty "Quality Time" 3)]))
        (play-from-hand state :corp "Fetal AI" "New remote")
        (take-credits state :corp 2)
        (core/lose state :runner :credit 5)
        (run-empty-server state "Server 1")
        (prompt-choice :runner "Yes")
        (is (= 3 (count (:hand (get-runner)))) "Runner took 2 net damage from Fetal AI")
        (is (= 0 (count (:scored (get-runner)))) "Runner could not steal Fetal AI")))))

(deftest firmware-updates
  ;; Firmware Updates
  (do-game
    (new-game (default-corp [(qty "Firmware Updates" 1)
                             (qty "Ice Wall" 1)])
              (default-runner))
    (play-and-score state "Firmware Updates")
    (play-from-hand state :corp "Ice Wall" "HQ")
    (let [fu (get-scored state :corp)
          iw (get-ice state :hq 0)]
      (is (= 3 (get-counters (refresh fu) :agenda)) "Firmware Updates should start with 3 agenda counters")
      (core/rez state :corp iw)
      (is (= 0 (count (:advance-counter (refresh iw)))) "Ice Wall should start with 0 advancement tokens")
      (card-ability state :corp fu 0)
      (prompt-select :corp (refresh iw))
      (is (= 2 (get-counters (refresh fu) :agenda)) "Firmware Updates should now have 2 agenda counters")
      (is (= 1 (:advance-counter (refresh iw))) "Ice Wall should have 1 advancement token"))))

(deftest geothermal-fracking
  ;; Geothermal Fracking
  (testing "basic test"
    (do-game
      (new-game (default-corp [(qty "Geothermal Fracking" 1)])
                (default-runner))
      (play-and-score state "Geothermal Fracking")
      (is (= 2 (:click (get-corp))) "Should have 2 clicks left")
      (is (= 5 (:credit (get-corp))) "Should start with 5 credits")
      (is (= 0 (:bad-publicity (get-corp))) "Should start with 0 bad publicity")
      (let [gf-scored (get-scored state :corp)]
        (is (= 2 (get-counters (refresh gf-scored) :agenda)) "Should start with 2 agenda counters")
        (card-ability state :corp gf-scored 0)
        (is (= 1 (:click (get-corp))) "Should have 1 click left")
        (is (= 12 (:credit (get-corp))) "Should gain 7 credits from 5 to 12")
        (is (= 1 (:bad-publicity (get-corp))) "Should gain 1 bad publicity"))))
  (testing "prevented bad publicity shouldn't block credit gain"
    (do-game
      (new-game (default-corp [(qty "Geothermal Fracking" 1) (qty "Broadcast Square" 1)])
                (default-runner))
      (play-and-score state "Geothermal Fracking")
      (is (= 2 (:click (get-corp))) "Should have 2 clicks left")
      (is (= 5 (:credit (get-corp))) "Should start with 5 credits")
      (is (= 0 (:bad-publicity (get-corp))) "Should start with 0 bad publicity")
      (play-from-hand state :corp "Broadcast Square" "New remote")
      (let [gf-scored (get-scored state :corp)
            bs (get-content state :remote2 0)]
        (core/rez state :corp bs)
        (is (= 2 (get-counters (refresh gf-scored) :agenda)) "Should start with 2 agenda counters")
        (card-ability state :corp gf-scored 0)
        (prompt-choice :corp 0)
        (prompt-choice :runner 0)
        (is (= 0 (:click (get-corp))) "Should have 0 click left")
        (is (= 10 (:credit (get-corp))) "Should gain 7 credits from 3 to 10")
        (is (= 0 (:bad-publicity (get-corp))) "Should gain 0 bad publicity from prevention")))))

(deftest genetic-resequencing
  ;; Genetic Resequencing
  (do-game
    (new-game (default-corp [(qty "Genetic Resequencing" 1) (qty "Braintrust" 2)])
              (default-runner))
    (play-from-hand state :corp "Braintrust" "New remote")
    (play-from-hand state :corp "Braintrust" "New remote")
    (play-from-hand state :corp "Genetic Resequencing" "New remote")
    (let [bt1 (get-content state :remote1 0)
          bt2 (get-content state :remote2 0)
          gr (get-content state :remote3 0)]
      (score-agenda state :corp bt1)
      (let [btscored (get-scored state :corp)]
        (is (= 0 (get-counters (refresh btscored) :agenda)) "No agenda counters on scored Braintrust")
        (score-agenda state :corp gr)
        (prompt-select :corp bt2)
        (is (zero? (get-counters (refresh bt2) :agenda))
            "No agenda counters on installed Braintrust; not a valid target")
        (prompt-select :corp btscored)
        (is (= 1 (get-counters (refresh btscored) :agenda))
            "1 agenda counter placed on scored Braintrust")))))

(deftest gila-hands-arcology
  ;; Gila Hands Arcology
  (do-game
    (new-game (default-corp [(qty "Gila Hands Arcology" 1)])
              (default-runner))
    (play-and-score state "Gila Hands Arcology")
    (is (= 2 (:click (get-corp))) "Should have 2 clicks left")
    (is (= 5 (:credit (get-corp))) "Should start with 5 credits")
    (core/gain state :corp :click 2)
    (let [gha-scored (get-scored state :corp)]
      (card-ability state :corp gha-scored 0)
      (is (= 2 (:click (get-corp))) "Should spend 2 clicks on Gila Hands")
      (is (= 8 (:credit (get-corp))) "Should gain 3 credits from 5 to 8")
      (card-ability state :corp gha-scored 0)
      (is (= 0 (:click (get-corp))) "Should spend 2 clicks on Gila Hands")
      (is (= 11 (:credit (get-corp))) "Should gain 3 credits from 8 to 11"))))

(deftest glenn-station
  ;; Glenn Station
  (do-game
    (new-game (default-corp [(qty "Glenn Station" 1) (qty "Ice Wall" 1)])
              (default-runner))
    (play-and-score state "Glenn Station")
    (let [gs-scored (get-scored state :corp)]
      (card-ability state :corp gs-scored 0)
      (prompt-card :corp (find-card "Ice Wall" (:hand (get-corp))))
      (is (= 1 (count (:hosted (refresh gs-scored)))))
      (card-ability state :corp gs-scored 1)
      (prompt-card :corp (find-card "Ice Wall" (:hosted (refresh gs-scored))))
      (is (= 0 (count (:hosted (refresh gs-scored))))))))

(deftest global-food-initiative
  ;; Global Food Initiative
  (do-game
    (new-game (default-corp [(qty "Global Food Initiative" 2)])
              (default-runner))
    (testing "Corp scores"
      (is (= 0 (:agenda-point (get-runner))) "Runner should start with 0 agenda points")
      (is (= 0 (:agenda-point (get-corp))) "Corp should start with 0 agenda points")
      (play-and-score state "Global Food Initiative")
      (is (= 3 (:agenda-point (get-corp))) "Corp should gain 3 agenda points"))
    (testing "Runner steals"
      (play-from-hand state :corp "Global Food Initiative" "New remote")
      (take-credits state :corp)
      (run-on state :remote2)
      (run-successful state)
      (prompt-choice :runner "Steal")
      (is (= 2 (:agenda-point (get-runner))) "Runner should gain 2 agenda points, not 3"))))

(deftest government-contracts
  ;; Government Contracts
  (do-game
    (new-game (default-corp [(qty "Government Contracts" 1)])
              (default-runner))
    (play-and-score state "Government Contracts")
    (is (= 2 (:click (get-corp))))
    (card-ability state :corp (get-scored state :corp) 0)
    (is (= 0 (:click (get-corp))) "Spent 2 clicks")
    (is (= 9 (:credit (get-corp))) "Gained 4 credits")))

(deftest government-takeover
  ;; Government Takeover
  (do-game
    (new-game (default-corp [(qty "Government Takeover" 1)])
              (default-runner))
    (play-and-score state "Government Takeover")
    (is (= 5 (:credit (get-corp))) "Should start with 5 credits")
    (let [gt-scored (get-scored state :corp)]
      (card-ability state :corp gt-scored 0)
      (is (= 8 (:credit (get-corp))) "Should gain 3 credits from 5 to 8"))))

(deftest graft
  ;; Graft
  (letfn [(graft-test [[number-of-picks deck-size]]
    (let [cards ["Ice Wall" "Fire Wall" "Orion"]]
      (do-game
        (new-game (default-corp [(qty "Graft" 1) (qty "Ice Wall" 1)
                                 (qty "Fire Wall" 1) (qty "Orion" 1)])
                  (default-runner))
        (starting-hand state :corp ["Graft"])
        (play-and-score state "Graft")
<<<<<<< HEAD
        (dotimes [current-pick number-of-picks]
          (prompt-choice :corp (find-card (nth cards current-pick) (:deck (get-corp)))))
=======
          (dotimes [current-pick number-of-picks]
            (prompt-card :corp (find-card (nth cards current-pick) (:deck (get-corp)))))
>>>>>>> 720cc675
        (is (= number-of-picks (count (:hand (get-corp)))))
        (is (= deck-size (count (:deck (get-corp))))))))]
    (doall (map graft-test
                [[0 3]
                [1 2]
                [2 1]
                [3 0]]))))

(deftest hades-fragment
  ;; Hades Fragment
  (do-game
    (new-game (default-corp [(qty "Hades Fragment" 1) (qty "Hedge Fund" 2)])
              (default-runner))
    (starting-hand state :corp ["Hades Fragment"])
    (play-and-score state "Hades Fragment")
    (take-credits state :corp)
    (take-credits state :runner)
    (is (= 1 (count (:hand (get-corp)))) "Corp should have no opportunity to use Hades Shard")
    (core/move state :corp (find-card "Hedge Fund" (:hand (get-corp))) :discard)
    (take-credits state :corp)
    (take-credits state :runner)
    (let [hf-scored (get-scored state :corp)]
      (card-ability state :corp hf-scored 0)
      (prompt-select :corp (find-card "Hedge Fund" (:discard (get-corp))))
      (is (= 2 (count (:deck (get-corp)))) "R&D should have 2 cards in it after Hades Fragment use"))))

(deftest helium-3-deposit
  ;; Helium-3 Deposit
  (do-game
    (new-game (default-corp [(qty "Helium-3 Deposit" 1)
                             (qty "Chief Slee" 1)
                             (qty "Ice Wall" 1)])
              (default-runner))
    (play-from-hand state :corp "Chief Slee" "New remote")
    (play-from-hand state :corp "Ice Wall" "HQ")
    (take-credits state :corp)
    (let [cs (get-content state :remote1 0)
          iw (get-ice state :hq 0)]
      (is (= 0 (get-counters (refresh cs) :power)) "Chief Slee should start with 0 power counters")
      (core/rez state :corp iw)
      (run-on state "HQ")
      (card-ability state :corp cs 0)
      (is (= 1 (get-counters (refresh cs) :power)) "Chief Slee should gain 1 power counter")
      (take-credits state :runner)
      (play-and-score state "Helium-3 Deposit")
      (prompt-choice :corp "2")
      (prompt-select :corp cs)
      (is (= 3 (get-counters (refresh cs) :power)) "Chief Slee should gain 2 power counters from 1 to 3"))))

(deftest high-risk-investment
  ;; High-Risk Investment
  (do-game
    (new-game (default-corp [(qty "High-Risk Investment" 1)])
              (default-runner))
    (play-and-score state "High-Risk Investment")
    (let [hri-scored (get-scored state :corp)]
      (is (= 1 (get-counters (refresh hri-scored) :agenda)) "Has 1 agenda counter")
      (take-credits state :corp)
      (is (= 7 (:credit (get-corp))))
      (take-credits state :runner)
      (is (= 9 (:credit (get-runner))))
      (card-ability state :corp hri-scored 0)
      (is (= 16 (:credit (get-corp))) "Gained 9 credits")
      (is (= 2 (:click (get-corp))) "Spent 1 click")
      (is (= 0 (get-counters (refresh hri-scored) :agenda)) "Spent agenda counter"))))

(deftest hollywood-renovation
  ;; Hollywood Renovation
  (do-game
    (new-game (default-corp [(qty "Hollywood Renovation" 1) (qty "Ice Wall" 1)])
              (default-runner))
    (core/gain state :corp :click 10 :credit 10)
    (play-from-hand state :corp "Ice Wall" "HQ")
    (play-from-hand state :corp "Hollywood Renovation" "New remote")
    (let [hr (get-content state :remote1 0)
          iw (get-ice state :hq 0)]
      (is (= 0 (count (:advance-counter (refresh hr)))) "Hollywood Renovation should start with 0 advancement tokens")
      (is (= 0 (count (:advance-counter (refresh iw)))) "Ice Wall should start with 0 advancement tokens")
      (dotimes [n 5]
        (advance state (refresh hr))
        (prompt-select :corp (refresh iw)))
      (is (= 5 (:advance-counter (refresh hr))) "Hollywood Renovation should gain 5 advancement tokens")
      (is (= 5 (:advance-counter (refresh iw))) "Ice Wall should gain 5 advancement tokens")
      (advance state (refresh hr))
      (prompt-select :corp (refresh iw))
      (is (= 6 (:advance-counter (refresh hr))) "Hollywood Renovation should gain 1 from 5 to 6 advancement tokens")
      (is (= 7 (:advance-counter (refresh iw))) "Ice Wall should gain 2 from 5 to 7 advancement tokens"))))

(deftest hostile-takeover
  ;; Hostile Takeover
  (do-game
    (new-game (default-corp [(qty "Hostile Takeover" 1)])
              (default-runner))
    (play-and-score state "Hostile Takeover")
    (is (= 12 (:credit (get-corp))) "Gain 7 credits")
    (is (= 1 (:bad-publicity (get-corp))) "Take 1 bad publicity")))

(deftest house-of-knives
  ;; House of Knives
  (do-game
    (new-game (default-corp [(qty "House of Knives" 1)])
              (default-runner))
    (play-and-score state "House of Knives")
    (let [hok-scored (get-scored state :corp)]
      (is (= 3 (get-counters (refresh hok-scored) :agenda)) "House of Knives should start with 3 counters")
      (take-credits state :corp)
      (run-empty-server state "R&D")
      (run-phase-43 state)
      (card-ability state :corp hok-scored 0)
      (is (= 1 (count (:discard (get-runner)))) "Runner should pay 1 net damage")
      (run-empty-server state "R&D")
      (run-phase-43 state)
      (card-ability state :corp hok-scored 0)
      (card-ability state :corp hok-scored 0)
      (is (= 2 (count (:discard (get-runner)))) "Runner should pay 1 net damage"))))

(deftest ikawah-project
  ;; Ikawah Project
  (testing "Basic test"
    (do-game
      (new-game (default-corp [(qty "Ikawah Project" 1)])
                (default-runner))
      (play-from-hand state :corp "Ikawah Project" "New remote")
      (testing "No credits"
        (take-credits state :corp)
        (core/lose state :runner :credit (:credit (get-runner)) :click 3)
        (run-empty-server state :remote1)
        (run-successful state)
        (prompt-choice :runner "2 [Credits]")
        (prompt-choice :runner "No action")
        (is (= 0 (:credit (get-runner))) "Runner couldn't afford to steal, so no credits spent")
        (is (= 0 (count (:scored (get-runner)))) "Runner could not steal Ikawah Project"))
      (testing "No clicks"
        (take-credits state :runner)
        (take-credits state :corp)
        (core/lose state :runner :credit (:credit (get-runner)) :click 3)
        (run-empty-server state :remote1)
        (run-successful state)
        (prompt-choice :runner "[Click]")
        (prompt-choice :runner "No action")
        (is (= 0 (:click (get-runner))) "Runner couldn't afford to steal, so no clicks spent")
        (is (= 0 (count (:scored (get-runner)))) "Runner could not steal Ikawah Project"))
      (testing "Enough of both"
        (take-credits state :runner)
        (take-credits state :corp)
        (core/lose state :runner :credit (:credit (get-runner)) :click (:click (get-runner)))
        (core/gain state :runner :credit 5 :click 4)
        (is (= 5 (:credit (get-runner))) "Runner should be reset to 5 credits")
        (is (= 4 (:click (get-runner))) "Runner should be reset to 4 clicks")
        (run-empty-server state :remote1)
        (prompt-choice :runner "[Click]")
        (prompt-choice :runner "2 [Credits]")
        (is (= 2 (:click (get-runner))) "Runner should lose 1 click to steal")
        (is (= 3 (:credit (get-runner))) "Runner should lose 2 credits to steal")
        (is (= 3 (:agenda-point (get-runner))))
        (is (= 1 (count (:scored (get-runner)))) "Runner should steal Ikawah Project"))))
  (testing "Not stealing"
    ;; do not reveal when the Runner does not steal from R&D
    (do-game
      (new-game (default-corp [(qty "Ikawah Project" 2)])
                (default-runner))
      (take-credits state :corp)
      (starting-hand state :corp ["Ikawah Project"])
      (run-empty-server state "R&D")
      (prompt-choice :runner "No action")
      (is (not (last-log-contains? state "not to pay to steal Ikawah Project")) "Ikawah Project should not be mentioned")
      (run-empty-server state "HQ")
      (prompt-choice :runner "No action")
      (is (last-log-contains? state "not to pay to steal Ikawah Project") "Ikawah Project should be mentioned"))))

(deftest illicit-sales
  ;; Illicit Sales
  (letfn [(illicit-sales-test [[starting-bp answer credits-gained]]
            (testing (str "starting with " starting-bp " and answering " answer " and gaining " credits-gained)
              (do-game
                (new-game (default-corp [(qty "Illicit Sales" 1)])
                          (default-runner))
                (let [credits (:credit (get-corp))]
                  (core/gain state :corp :bad-publicity starting-bp)
                  (play-and-score state "Illicit Sales")
                  (prompt-choice :corp answer)
                  (is (= (:credit (get-corp)) (+ credits credits-gained)))))))]
    (doall (map illicit-sales-test
                [[0 "No" 0]
                 [0 "Yes" 3]
                 [1 "No" 3]
                 [1 "Yes" 6]
                 [2 "No" 6]
                 [2 "Yes" 9]
                 [3 "No" 9]
                 [3 "Yes" 12]]))))

(deftest improved-protein-source
  ;; Improved Protein Source
  (do-game
    (new-game (default-corp [(qty "Improved Protein Source" 2)])
              (default-runner))
    (is (= 5 (:credit (get-runner))) "Runner starts with 5 credits")
    (play-and-score state "Improved Protein Source")
    (is (= 9 (:credit (get-runner))) "Runner should gain 4 credits from Corp scoring")
    (play-from-hand state :corp "Improved Protein Source" "New remote")
    (take-credits state :corp)
    (run-empty-server state :remote2)
    (prompt-choice :runner "Steal")
    (is (= 13 (:credit (get-runner))) "Runner should gain 4 credits from Corp scoring")))

(deftest improved-tracers
  ;; Improved Tracers
  (do-game
    (new-game (default-corp [(qty "Improved Tracers" 1) (qty "News Hound" 1)])
              (default-runner))
    (play-from-hand state :corp "News Hound" "HQ")
    (let [nh (get-ice state :hq 0)]
      (core/rez state :corp nh)
      (is (= 4 (:current-strength (refresh nh))) "Should start with base strength of 4")
      (is (= 3 (:credit (get-corp))) "Should have 2 credits after rez")
      (play-and-score state "Improved Tracers")
      (is (= 5 (:current-strength (refresh nh))) "Should gain 1 strength from 4 to 5")
      (take-credits state :corp)
      (run-on state "HQ")
      (run-phase-43 state)
      (card-subroutine state :corp nh 0)
      (is (= 1 (get-in @state [:bonus :trace])) "Should gain 1 bonus trace strength")
      (prompt-choice :corp 0)
      (prompt-choice :runner 0)
      (is (= 1 (:tag (get-runner)))))))

(deftest labyrinthine-servers
  ;; Labyrinthine Servers
  (do-game
    (new-game (default-corp [(qty "Labyrinthine Servers" 2)])
              (default-runner))
    (play-and-score state "Labyrinthine Servers")
    (play-and-score state "Labyrinthine Servers")
    (take-credits state :corp)
    (let [ls1 (get-scored state :corp)
          ls2 (get-scored state :corp 1)]
      (is (= 2 (get-counters (refresh ls1) :power)))
      (is (= 2 (get-counters (refresh ls2) :power)))
      (testing "Don't use token"
        (run-on state "HQ")
        (run-jack-out state)
        (is (:run @state) "Jack out prevent prompt")
        (prompt-choice :corp "Done")
        (is (not (:run @state)) "Corp does not prevent the jack out, run ends"))
      (testing "Use token"
        (run-on state "HQ")
        (run-jack-out state)
        (card-ability state :corp ls1 0)
        (card-ability state :corp ls2 0)
        (card-ability state :corp ls1 0)
        (prompt-choice :corp "Done")
        (is (:run @state) "Jack out prevented, run is still ongoing")
        (is (true? (get-in @state [:run :cannot-jack-out])) "Cannot jack out flag is in effect")
        (run-successful state)
        (is (not (:run @state))))
      (testing "one Labyrinthine is empty but the other still has one token, ensure prompt still occurs"
        (is (= 0 (get-counters (refresh ls1) :power)))
        (is (= 1 (get-counters (refresh ls2) :power)))
        (run-on state "HQ")
        (run-jack-out state)
        (is (:run @state))
        (card-ability state :corp ls2 0)
        (prompt-choice :corp "Done")
        (is (true? (get-in @state [:run :cannot-jack-out])))
        (run-successful state)
        (is (not (:run @state))))
      (testing "No more tokens"
        (run-on state "HQ")
        (run-jack-out state)
        (is (not (:run @state)) "No jack out prevent prompt")))))

(deftest license-acquisition
  ;; License Acquisition
  (do-game
    (new-game (default-corp [(qty "License Acquisition" 4)
                             (qty "Adonis Campaign" 1) (qty "Eve Campaign" 1)
                             (qty "Strongbox" 1) (qty "Corporate Troubleshooter" 1)])
              (default-runner))
    (testing "Set up"
      (starting-hand state :corp ["License Acquisition" "License Acquisition" "License Acquisition" "License Acquisition"
                                  "Adonis Campaign" "Strongbox"])
      (core/move state :corp (find-card "Eve Campaign" (:deck (get-corp))) :discard)
      (core/move state :corp (find-card "Corporate Troubleshooter" (:deck (get-corp))) :discard)
      (core/gain state :corp :click 4))
    (testing "Asset & HQ"
      (play-and-score state "License Acquisition")
      (prompt-select :corp (find-card "Adonis Campaign" (:hand (get-corp))))
      (prompt-choice :corp "New remote")
      (is (some? (get-content state :remote2 0))))
    (testing "Upgrade & HQ"
      (play-and-score state "License Acquisition")
      (prompt-select :corp (find-card "Strongbox" (:hand (get-corp))))
      (prompt-choice :corp "New remote")
      (is (some? (get-content state :remote4 0))))
    (testing "Asset & Archives"
      (play-and-score state "License Acquisition")
      (prompt-select :corp (find-card "Eve Campaign" (:discard (get-corp))))
      (prompt-choice :corp "New remote")
      (is (some? (get-content state :remote6 0))))
    (testing "Upgrade & Archives"
      (play-and-score state "License Acquisition")
      (prompt-select :corp (find-card "Corporate Troubleshooter" (:discard (get-corp))))
      (prompt-choice :corp "New remote")
      (is (some? (get-content state :remote8 0))))))

(deftest mandatory-seed-replacement
  ;; Mandatory Seed Replacement
  (do-game
    (new-game (default-corp [(qty "Mandatory Seed Replacement" 1)
                             (qty "Ice Wall" 1) (qty "Fire Wall" 1)
                             (qty "Kakugo" 1) (qty "Chum" 1)
                             (qty "RSVP" 1) (qty "Sensei" 1)])
              (default-runner))
    (core/click-draw state :corp 2)
    (core/gain state :corp :click 10 :credit 10)
    (play-from-hand state :corp "Ice Wall" "Archives")
    (play-from-hand state :corp "Fire Wall" "R&D")
    (play-from-hand state :corp "Kakugo" "HQ")
    (play-from-hand state :corp "Chum" "Archives")
    (play-from-hand state :corp "RSVP" "R&D")
    (play-from-hand state :corp "Sensei" "HQ")
    (let [iw (get-ice state :archives 0)
          fw (get-ice state :rd 0)
          kk (get-ice state :hq 0)
          ch (get-ice state :archives 1)
          rs (get-ice state :rd 1)
          sn (get-ice state :hq 1)]
      (core/rez state :corp iw)
      (core/rez state :corp fw)
      (core/rez state :corp kk)
      (core/rez state :corp ch)
      (core/rez state :corp rs)
      (core/rez state :corp sn)
      (play-and-score state "Mandatory Seed Replacement")
      (prompt-select :corp (refresh iw))
      (prompt-select :corp (refresh fw))
      (prompt-select :corp (refresh kk))
      (prompt-select :corp (refresh ch))
      (prompt-select :corp (refresh rs))
      (prompt-select :corp (refresh sn)))))

(deftest mandatory-upgrades
  ;; Mandatory Upgrades
  (testing "Gain an additional click"
    (do-game
      (new-game (default-corp [(qty "Mandatory Upgrades" 1)
                               (qty "Melange Mining Corp." 1)])
                (default-runner))
      (play-and-score state "Mandatory Upgrades")
      (is (= 2 (:agenda-point (get-corp))))
      (play-from-hand state :corp "Melange Mining Corp." "New remote")
      (let [mmc (get-content state :remote2 0)]
        (core/rez state :corp mmc)
        (take-credits state :corp)
        (take-credits state :runner)
        (is (= 4 (:click (get-corp))))
        (card-ability state :corp mmc 0)
        (is (= 1 (:click (get-corp)))))))
  (testing "Lose additional click if sacrificed"
    (do-game
      (new-game (default-corp [(qty "Mandatory Upgrades" 1)
                               (qty "Archer" 1)])
                (default-runner))
      (play-and-score state "Mandatory Upgrades")
      (is (= 2 (:agenda-point (get-corp))))
      (play-from-hand state :corp "Archer" "HQ")
      (take-credits state :corp)
      (take-credits state :runner)
      (let [arc (get-ice state :hq 0)
            mu (get-scored state :corp)]
        (is (= 4 (:click (get-corp))) "Corp should start turn with 4 clicks")
        (core/rez state :corp arc)
        (prompt-select :corp (refresh mu))
        (is (= 3 (:click (get-corp))) "Corp should lose 1 click on agenda sacrifice")))))

(deftest market-research
  ;; Market Research
  (do-game
    (new-game (default-corp [(qty "Market Research" 2)])
              (default-runner))
    (testing "Runner is not tagged"
      (play-and-score state "Market Research")
      (is (= 2 (:agenda-point (get-corp))) "Only 4 advancements: scored for standard 2 points"))
    (testing "Runner is tagged"
      (core/gain state :runner :tag 1)
      (play-and-score state "Market Research")
      (is (= 5 (:agenda-point (get-corp))) "5 advancements: scored for 3 points"))))

(deftest medical-breakthrough
  ;; Medical Breakthrough
  (do-game
    (new-game (default-corp [(qty "Medical Breakthrough" 3) (qty "Hedge Fund" 3)])
              (default-runner))
    (play-from-hand state :corp "Medical Breakthrough" "New remote")
    (play-from-hand state :corp "Medical Breakthrough" "New remote")
    (play-from-hand state :corp "Hedge Fund")
    (take-credits state :corp)
    (run-empty-server state :remote1)
    (prompt-choice :runner "Steal")
    (take-credits state :runner)
    (let [mb2 (get-content state :remote2 0)]
      (advance state mb2 3)
      (core/score state :corp {:card (refresh mb2)})
      (is (= 2 (:agenda-point (get-corp))) "Only needed 3 advancements to score"))
    (take-credits state :corp)
    (take-credits state :runner)
    (play-from-hand state :corp "Medical Breakthrough" "New remote")
    (let [mb3 (get-content state :remote3 0)]
      (advance state mb3 2)
      (core/score state :corp {:card (refresh mb3)})
      (is (= 4 (:agenda-point (get-corp))) "Only needed 2 advancements to score"))))

(deftest merger
  ;; Merger
  (do-game
    (new-game (default-corp [(qty "Merger" 2)])
              (default-runner))
    (play-and-score state "Merger")
    (is (= 2 (:agenda-point (get-corp))) "Corp should score 2 points")
    (play-from-hand state :corp "Merger" "New remote")
    (take-credits state :corp)
    (run-empty-server state :remote2)
    (prompt-choice :runner "Steal")
    (is (= 3 (:agenda-point (get-runner))) "Runner should score 3 points")))

(deftest meteor-mining
  ;; Meteor Mining
  (testing "when Meteor Mining is stolen"
    (do-game
      (new-game (default-corp [(qty "Meteor Mining" 1)])
                (default-runner))
      (play-from-hand state :corp "Meteor Mining" "New remote")
      (take-credits state :corp)
      (run-empty-server state :remote1)
      (prompt-choice :runner "Steal")
      (is (= 2 (:agenda-point (get-runner))) "Runner should score 2 points")))
  (testing "when Meteor Mining is scored"
    (letfn [(meteor-mining-test [[tags num-choices pick creds dmg]]
              (do-game
                (new-game (default-corp [(qty "Meteor Mining" 1)])
                          (default-runner [(qty "Sure Gamble" 7)]))
                (starting-hand state :runner (repeat 7 "Sure Gamble"))
                (let [credits (:credit (get-corp))
                      grip (count (:hand (get-runner)))]
                  (core/gain state :runner :tag tags)
                  (play-and-score state "Meteor Mining")
                  (is (= num-choices (count (:choices (first (get-in @state [:corp :prompt]))))))
                  (prompt-choice :corp pick)
                  (is (= (+ credits creds) (:credit (get-corp)))
                      (str "Corp should have " (+ credits creds) " credits"))
                  (is (= (- grip dmg) (count (:hand (get-runner))))
                      (str "Runner should have " (- grip dmg) " cards in hand")))))]
      (doall (map meteor-mining-test
                  [[0 2 "No action" 0 0]
                   [0 2 "Gain 7 [Credits]" 7 0]
                   [1 2 "No action" 0 0]
                   [1 2 "Gain 7 [Credits]" 7 0]
                   [2 3 "No action" 0 0]
                   [2 3 "Gain 7 [Credits]" 7 0]
                   [2 3 "Do 7 meat damage" 0 7]
                   [3 3 "No action" 0 0]
                   [3 3 "Gain 7 [Credits]" 7 0]
                   [3 3 "Do 7 meat damage" 0 7]])))))

(deftest napd-contract
  ;; NAPD Contract
  (testing "basic test"
    (do-game
      (new-game (default-corp [(qty "NAPD Contract" 1)])
                (default-runner))
      (play-from-hand state :corp "NAPD Contract" "New remote")
      (let [napd (get-content state :remote1 0)]
        (advance state napd 2)
        (take-credits state :corp)
        (core/lose state :runner :credit 2)
        (run-empty-server state "Server 1")
        (prompt-choice :runner "Yes")
        (is (= 0 (count (:scored (get-runner)))) "Runner could not steal NAPD Contract")
        (is (= 3 (:credit (get-runner))) "Runner couldn't afford to steal, so no credits spent")
        (take-credits state :runner)
        (core/gain state :corp :bad-publicity 1)
        (advance state napd 2)
        (core/score state :corp {:card (refresh napd)})
        (is (some? (get-content state :remote1 0))
            "Corp can't score with 4 advancements because of BP")
        (advance state napd)
        (core/score state :corp {:card (refresh napd)})
        (is (= 2 (:agenda-point (get-corp))) "Scored NAPD for 2 points after 5 advancements"))))
  (testing "scoring requirement increases with bad publicity from Corporate Scandal"
    (do-game
      (new-game (default-corp [(qty "NAPD Contract" 1)])
                (default-runner [(qty "Corporate Scandal" 1)]))
      (play-from-hand state :corp "NAPD Contract" "New remote")
      (let [napd (get-content state :remote1 0)]
        (advance state napd 2)
        (take-credits state :corp)
        (play-from-hand state :runner "Corporate Scandal")
        (take-credits state :runner)
        (advance state napd 2)
        (core/score state :corp {:card (refresh napd)})
        (is (some? (get-content state :remote1 0))
            "Corp can't score with 4 advancements because of BP")
        (advance state napd)
        (core/score state :corp {:card (refresh napd)})
        (is (= 2 (:agenda-point (get-corp))) "Scored NAPD for 2 points after 5 advancements")))))

(deftest net-quarantine
  ;; Net Quarantine
  (do-game
    (new-game (default-corp [(qty "Net Quarantine" 1)])
              (default-runner))
    (core/gain state :runner :link 1)
    (core/gain state :corp :click 3)
    (play-and-score state "Net Quarantine")
    (is (= 5 (:credit (get-corp))) "Corp has 5 credits")
    (is (= 1 (:link (get-runner))) "Runner has 1 link")
    (core/corp-trace-prompt state {:title "/trace command" :side :corp} {:base 1})
    (prompt-choice :corp 0)
    (is (= 0 (:link (get-runner))) "Runner has 0 link")
    (prompt-choice :runner 3)
    (is (= 1 (:link (get-runner))) "Runner has 1 link again")
    (is (= 6 (:credit (get-corp))) "Corp gained a credit from NQ")
    ; second trace of turn - no link reduction
    (core/corp-trace-prompt state {:title "/trace command" :side :corp} {:base 1})
    (prompt-choice :corp 0)
    (is (= 1 (:link (get-runner))) "Runner has 1 link")
    (prompt-choice :runner 2)
    (is (= 7 (:credit (get-corp))) "Corp gained a credit from NQ")))

(deftest new-construction
  ;; New Construction
  (do-game
    (new-game (default-corp [(qty "New Construction" 1) (qty "Commercial Bankers Group" 10)])
              (default-runner))
    (starting-hand state :corp (vec (cons "New Construction" (repeat 10 "Commercial Bankers Group"))))
    (core/gain state :corp :click 10 :credit 10)
    (play-from-hand state :corp "New Construction" "New remote")
    (let [nc (get-content state :remote1 0)]
      (is (= 0 (count (:advance-counter (refresh nc)))))
      (dotimes [n 4]
        (advance state (refresh nc))
        (prompt-choice :corp "Yes")
        (prompt-select :corp (find-card "Commercial Bankers Group" (:hand (get-corp)))))
      (is (= 4 (:advance-counter (refresh nc))))
      (is (not= :this-turn (get-in (get-content state :remote5 0) [:rezzed])))
      (let [credits (:credit (get-corp))]
        (advance state (refresh nc))
        (prompt-choice :corp "Yes")
        (prompt-select :corp (find-card "Commercial Bankers Group" (:hand (get-corp))))
        (is (= 5 (:advance-counter (refresh nc))))
        (is (= :this-turn (get-in (get-content state :remote6 0) [:rezzed])))
        (is (= (dec credits) (:credit (get-corp))))))))

(deftest next-wave-2
  ;; NEXT Wave 2
  (do-game
    (new-game (default-corp [(qty "NEXT Wave 2" 2) (qty "NEXT Bronze" 1)])
              (default-runner))
    (is (= 0 (:brain-damage (get-runner))) "Runner should start with 0 brain damage")
    (play-from-hand state :corp "NEXT Bronze" "HQ")
    (let [nxbr (get-ice state :hq 0)]
      (core/rez state :corp nxbr))
    (play-and-score state "NEXT Wave 2")
    (prompt-choice :corp "No")
    (is (= 0 (:brain-damage (get-runner))) "Runner should stay at 0 brain damage")
    (play-and-score state "NEXT Wave 2")
    (prompt-choice :corp "Yes")
    (is (= 1 (:brain-damage (get-runner))) "Runner should gain 1 brain damage")))

(deftest nisei-mk-ii-step-43
  ;; Nisei MK II - Remove hosted counter to ETR, check this works in 4.3
  (do-game
    (new-game (default-corp [(qty "Nisei MK II" 1)])
              (default-runner))
    (play-and-score state "Nisei MK II")
    (let [scored-nisei (get-scored state :corp)]
      (is (= 1 (get-counters (refresh scored-nisei) :agenda)) "Scored Nisei has one counter")
      (take-credits state :corp)
      (run-on state "HQ")
      (run-phase-43 state)
      (card-ability state :corp (refresh scored-nisei) 0)
      (prompt-choice :corp "Done") ; close 4.3 corp
      (is (not (:run @state)) "Run ended by using Nisei counter")
      (is (= 0 (get-counters (refresh scored-nisei) :agenda)) "Scored Nisei has no counters"))))

(deftest oaktown-renovation
  ;; Oaktown Renovation
  (do-game
    (new-game (default-corp [(qty "Oaktown Renovation" 1) (qty "Shipment from SanSan" 1)])
              (default-runner))
    (core/gain state :corp :click 3)
    (play-from-hand state :corp "Oaktown Renovation" "New remote")
    (let [oak (get-content state :remote1 0)]
      (is (get-in (refresh oak) [:rezzed]) "Oaktown installed face up")
      (advance state oak)
      (is (= 6 (:credit (get-corp))) "Spent 1 credit to advance, gained 2 credits from Oaktown")
      (play-from-hand state :corp "Shipment from SanSan")
      (prompt-choice :corp "2")
      (prompt-select :corp oak)
      (is (= 3 (:advance-counter (refresh oak))))
      (is (= 6 (:credit (get-corp))) "No credits gained due to advancements being placed")
      (advance state oak)
      (is (= 7 (:credit (get-corp))) "Spent 1 credit to advance, gained 2 credits from Oaktown")
      (advance state oak)
      (is (= 5 (:advance-counter (refresh oak))))
      (is (= 9 (:credit (get-corp)))
          "Spent 1 credit to advance, gained 3 credits from Oaktown"))))

(deftest obokata-protocol
  ;; Obotaka Protocol
  (do-game
    (new-game (make-deck "Jinteki: Personal Evolution" [(qty "Obokata Protocol" 10)])
              (default-runner [(qty "Sure Gamble" 4)]))
    (play-from-hand state :corp "Obokata Protocol" "New remote")
    (take-credits state :corp)
    (core/gain state :runner :agenda-point 6)
    (run-empty-server state "Server 1")
    (prompt-choice-partial :runner "Pay")
    (is (= 4 (count (:discard (get-runner)))) "Runner paid 4 net damage")
    (is (= :runner (:winner @state)) "Runner wins")
    (is (= "Agenda" (:reason @state)) "Win condition reports agenda points")
    (is (last-log-contains? state "wins the game") "PE did not fire")))

(deftest paper-trail
  ;; Paper Trail
  (do-game
    (new-game (default-corp [(qty "Paper Trail" 1)])
              (default-runner [(qty "Aeneas Informant" 1) (qty "Bank Job" 1)
                               (qty "Rosetta 2.0" 1) (qty "Magnum Opus" 1)
                               (qty "Astrolabe" 1)]))
    (take-credits state :corp)
    (core/gain state :runner :click 10 :credit 10)
    (play-from-hand state :runner "Aeneas Informant")
    (play-from-hand state :runner "Bank Job")
    (play-from-hand state :runner "Rosetta 2.0")
    (play-from-hand state :runner "Magnum Opus")
    (play-from-hand state :runner "Astrolabe")
    (take-credits state :runner)
    (play-and-score state "Paper Trail")
    (prompt-choice :corp 0)
    (prompt-choice :runner 0)
    (is (= 2 (count (:discard (get-runner)))))
    (is (some? (get-resource state 0)))
    (is (= 1 (count (get-in @state [:runner :rig :resource]))))
    (is (some? (get-program state 0)))
    (is (some? (get-hardware state 0)))))

(deftest personality-profiles
  ;; Personality Profiles
  (testing "basic test"
    (do-game
      (new-game (default-corp [(qty "Personality Profiles" 1)])
                (default-runner [(qty "Self-modifying Code" 1) (qty "Clone Chip" 1)
                                 (qty "Corroder" 1) (qty "Patron" 2)]))
      (starting-hand state :runner ["Self-modifying Code" "Clone Chip" "Patron" "Patron"])
      (play-and-score state "Personality Profiles")
      (take-credits state :corp)
      (play-from-hand state :runner "Self-modifying Code")
      (play-from-hand state :runner "Clone Chip")
      (let [smc (get-program state 0)]
        (card-ability state :runner smc 0)
        (prompt-card :runner (find-card "Corroder" (:deck (get-runner))))
        (is (= 2 (count (:discard (get-runner))))))
      (let [chip (get-hardware state 0)]
        (card-ability state :runner chip 0)
        (prompt-select :runner (find-card "Self-modifying Code" (:discard (get-runner))))
        (is (second-last-log-contains? state "Patron")
            "Personality Profiles trashed card name is in log")
        (is (= 3 (count (:discard (get-runner))))))))
  (testing "Ensure effects still fire with an empty hand, #1840"
    (do-game
      (new-game (default-corp [(qty "Personality Profiles" 1)])
                (default-runner [(qty "Self-modifying Code" 1) (qty "Clone Chip" 1)
                                 (qty "Corroder" 1)]))
      (starting-hand state :runner ["Self-modifying Code" "Clone Chip"])
      (play-and-score state "Personality Profiles")
      (take-credits state :corp)
      (play-from-hand state :runner "Self-modifying Code")
      (play-from-hand state :runner "Clone Chip")
      (let [smc (get-program state 0)]
        (card-ability state :runner smc 0)
        (prompt-card :runner (find-card "Corroder" (:deck (get-runner)))))
      (let [cor (get-program state 0)]
        (is (some? cor))
        (is (= (:title cor) "Corroder"))
        (is (= "Self-modifying Code" (:title (first (:discard (get-runner)))))))
      (let [chip (get-hardware state 0)]
        (card-ability state :runner chip 0)
        (prompt-select :runner (find-card "Self-modifying Code" (:discard (get-runner)))))
      (let [smc (get-in @state [:runner :rig :program 1])]
        (is (some? smc))
        (is (= (:title smc) "Self-modifying Code"))
        (is (= "Clone Chip" (:title (first (:discard (get-runner))))))))))

(deftest philotic-entanglement
  ;; Philotic Entanglement
  (do-game
    (new-game (default-corp [(qty "Philotic Entanglement" 1) (qty "House of Knives" 3)])
              (default-runner [(qty "Sure Gamble" 3) (qty "Cache" 2)]))
    (play-from-hand state :corp "House of Knives" "New remote")
    (play-from-hand state :corp "House of Knives" "New remote")
    (play-from-hand state :corp "House of Knives" "New remote")
    (take-credits state :corp)
    (run-empty-server state :remote1)
    (prompt-choice :runner "Steal")
    (run-empty-server state :remote2)
    (prompt-choice :runner "Steal")
    (run-empty-server state :remote3)
    (prompt-choice :runner "Steal")
    (is (= 3 (count (:scored (get-runner)))))
    (take-credits state :runner)
    (play-and-score state "Philotic Entanglement")
    (is (= 2 (:agenda-point (get-corp))))
    (is (= 3 (count (:discard (get-runner)))) "Dealt 3 net damage upon scoring")))

(deftest posted-bounty
  ;; Posted Bounty
  (testing "Forfeiting takes 1 bad publicity"
    (do-game
      (new-game (default-corp [(qty "Posted Bounty" 1)])
                (default-runner))
      (play-and-score state "Posted Bounty")
      (prompt-choice :corp "Yes")
      (is (= 0 (:agenda-point (get-corp))) "Forfeiting Posted Bounty nullifies agenda points")
      (is (= 1 (:bad-publicity (get-corp))) "Forfeiting takes 1 bad publicity")
      (is (= 1 (:tag (get-runner))) "Runner receives 1 tag forfeiting Posted Bounty")))
  (testing "Choosing not to forfeit scores normally"
    (do-game
      (new-game (default-corp [(qty "Posted Bounty" 1)])
                (default-runner))
      (play-and-score state "Posted Bounty")
      (prompt-choice :corp "No")
      (is (= 1 (:agenda-point (get-corp))))
      (is (= 0 (:bad-publicity (get-corp))))
      (is (= 0 (:tag (get-runner)))))))

(deftest priority-requisition
  ;; Priority Requisition
  (do-game
    (new-game (default-corp [(qty "Priority Requisition" 1) (qty "Archer" 1)])
              (default-runner))
    (play-from-hand state :corp "Archer" "HQ")
    (let [arc (get-ice state :hq 0)]
      (play-and-score state "Priority Requisition")
      (prompt-select :corp arc)
      (is (get-in (refresh arc) [:rezzed])))))

(deftest private-security-force
  ;; Private Security Force
  (do-game
    (new-game (default-corp [(qty "Private Security Force" 10)])
              (default-runner))
    (core/gain state :runner :tag 1)
    (play-and-score state "Private Security Force")
    (let [psf-scored (get-scored state :corp)]
      (card-ability state :corp psf-scored 0)
      (is (= 1 (count (:discard (get-runner)))))
      (take-credits state :runner)
      (dotimes [n 3]
        (card-ability state :corp psf-scored 0))
      (is (= 3 (count (:discard (get-runner)))))
      (is (= :corp (:winner @state)) "Corp wins")
      (is (= "Flatline" (:reason @state)) "Win condition reports flatline"))))

(deftest profiteering
  ;; Profiteering
  (do-game
    (new-game (default-corp [(qty "Profiteering" 1)])
              (default-runner))
    (play-and-score state "Profiteering")
    (prompt-choice :corp "3")
    (is (= 1 (:agenda-point (get-corp))))
    (is (= 3 (:bad-publicity (get-corp))) "Took 3 bad publicity")
    (is (= 20 (:credit (get-corp))) "Gained 15 credits")))

(deftest project-ares
  ;; Project Ares
  (do-game
    (new-game (default-corp [(qty "Project Ares" 2)])
              (default-runner [(qty "Clone Chip" 1)]))
    (take-credits state :corp)
    (play-from-hand state :runner "Clone Chip")
    (take-credits state :runner)
    (play-and-score state "Project Ares")
    (is (empty? (get-in @state [:runner :prompt])) "No prompt for Runner if scored with 4 advancement tokens")
    (core/gain state :corp :click 5)
    (play-from-hand state :corp "Project Ares" "New remote")
    (let [ares (get-content state :remote2 0)]
      (advance state ares 6)
      (is (= 6 (:advance-counter (refresh ares))))
      (core/score state :corp {:card (refresh ares)})
      (is (prompt-is-card? :runner ares) "Runner has Ares prompt to trash installed cards"))
    (prompt-select :runner (find-card "Clone Chip" (:hardware (:rig (get-runner)))))
    (is (empty? (get-in @state [:runner :prompt])) "Runner must trash 2 cards but only has 1 card in rig, prompt ended")
    (is (= 1 (count (:discard (get-runner)))))
    (is (= 1 (:bad-publicity (get-corp))))))

(deftest project-atlas
  ;; Project Atlas
  (testing "basic test"
    (do-game
      (new-game (default-runner [(qty "Project Atlas" 1)
                                 (qty "Beanstalk Royalties" 1)])
                (default-runner))
      ;; Set up
      (starting-hand state :corp ["Project Atlas"])
      (is (= 1 (count (:hand (get-corp)))) "Corp should have 1 cards in hand")
      (core/gain state :corp :click 10 :credit 10)
      ;; Should gain 1 counter
      (play-from-hand state :corp "Project Atlas" "New remote")
      (let [atlas (get-content state :remote1 0)]
        (advance state atlas 4)
        (is (= 4 (:advance-counter (refresh atlas))) "Atlas should have 4 advancement tokens")
        (core/score state :corp {:card (refresh atlas)}))
      (let [atlas-scored (get-scored state :corp)]
        (is (= 1 (get-counters (refresh atlas-scored) :agenda)) "Atlas should have 1 agenda counter")
        (card-ability state :corp atlas-scored 0)
        (prompt-card :corp (find-card "Beanstalk Royalties" (:deck (get-corp))))
        (is (= 0 (get-counters (refresh atlas-scored) :agenda)) "Atlas should have 0 agenda counters")
        (is (= 1 (count (:hand (get-corp)))) "Corp should have 1 cards in hand"))))
  (testing "test with Titan"
    (do-game
      (new-game (make-deck "Titan Transnational: Investing In Your Future"
                           [(qty "Project Atlas" 2) (qty "Beanstalk Royalties" 1) (qty "Hedge Fund" 1)])
                (default-runner))
      ;; Set up
      (starting-hand state :corp ["Project Atlas" "Project Atlas"])
      (is (= 2 (count (:hand (get-corp)))) "Corp should have 2 cards in hand")
      (core/gain state :corp :click 10 :credit 10)
      ;; Should gain 1 counter
      (play-from-hand state :corp "Project Atlas" "New remote")
      (let [atlas (get-content state :remote1 0)]
        (advance state atlas 3)
        (is (= 3 (:advance-counter (refresh atlas))) "Atlas should have 3 advancement tokens")
        (core/score state :corp {:card (refresh atlas)}))
      (let [atlas-scored (get-scored state :corp)]
        (is (= 1 (get-counters (refresh atlas-scored) :agenda)) "Atlas should have 1 agenda counter")
        (card-ability state :corp atlas-scored 0)
        (prompt-card :corp (find-card "Beanstalk Royalties" (:deck (get-corp))))
        (is (= 0 (get-counters (refresh atlas-scored) :agenda)) "Atlas should have 0 agenda counters")
        (is (= 2 (count (:hand (get-corp)))) "Corp should have 2 card in hand"))
      ;; Should gain 2 counters
      (play-from-hand state :corp "Project Atlas" "New remote")
      (let [atlas (get-content state :remote2 0)]
        (advance state atlas 4)
        (is (= 4 (:advance-counter (refresh atlas))) "Atlas should have 4 advancement tokens")
        (core/score state :corp {:card (refresh atlas)}))
      (let [atlas-scored (get-scored state :corp 1)]
        (is (= 2 (get-counters (refresh atlas-scored) :agenda)) "Atlas should have 2 agenda counter")
        (card-ability state :corp atlas-scored 0)
        (prompt-card :corp (find-card "Hedge Fund" (:deck (get-corp))))
        (is (= 1 (get-counters (refresh atlas-scored) :agenda)) "Atlas should have 1 agenda counters")
        (is (= 2 (count (:hand (get-corp)))) "Corp should have 2 cards in hand")))))

(deftest project-beale
  ;; Project Beale
  (do-game
    (new-game (default-corp [(qty "Project Beale" 2)])
              (default-runner))
    (core/gain state :corp :click 8 :credit 8)
    (play-from-hand state :corp "Project Beale" "New remote")
    (let [pb1 (get-content state :remote1 0)]
      (advance state pb1 4)
      (core/score state :corp {:card (refresh pb1)})
      (is (= 2 (:agenda-point (get-corp))) "Only 4 advancements: scored for standard 2 points")
      (play-from-hand state :corp "Project Beale" "New remote"))
    (let [pb2 (get-content state :remote2 0)]
      (advance state pb2 5)
      (core/score state :corp {:card (refresh pb2)})
      (is (= 5 (:agenda-point (get-corp))) "5 advancements: scored for 3 points"))))

(deftest project-kusanagi
  ;; Project Kusanagi
  (do-game
    (new-game (default-corp [(qty "Project Kusanagi" 2) (qty "Ice Wall" 1)])
              (default-runner))
    (play-from-hand state :corp "Ice Wall" "HQ")
    (core/gain state :corp :click 10 :credit 10)
    (testing "Should gain 0 counters"
      (play-and-score state "Project Kusanagi")
      (let [pk-scored (get-scored state :corp 0)]
        (is (= 0 (get-counters (refresh pk-scored) :agenda)) "Kusanagi should start with 0 agenda counters")))
    (testing "Should gain 1 counter"
      (play-from-hand state :corp "Project Kusanagi" "New remote")
      (let [pk (get-content state :remote2 0)]
        (advance state pk 3)
        (is (= 3 (:advance-counter (refresh pk))) "Kusanagi should have 3 advancement tokens")
        (core/score state :corp {:card (refresh pk)}))
      (let [pk-scored (get-scored state :corp 1)]
        (is (= 1 (get-counters (refresh pk-scored) :agenda)) "Kusanagi should have 1 agenda counter")
        (run-empty-server state :hq)
        (card-ability state :corp pk-scored 0)
        (is (last-log-contains? state "Do 1 net damage"))
        (is (= 0 (get-counters (refresh pk-scored) :agenda)) "Kusanagi should have 0 agenda counters")))))

(deftest project-vitruvius
  ;; Project Vitruvius
  (do-game
    (new-game (default-corp [(qty "Project Vitruvius" 1)
                             (qty "Hedge Fund" 1)])
              (default-runner))
    ;; Set up
    (core/move state :corp (find-card "Hedge Fund" (:hand (get-corp))) :discard)
    (is (= 1 (count (:discard (get-corp)))) "Corp should have 1 cards in hand")
    (is (= 1 (count (:hand (get-corp)))) "Corp should have 1 cards in hand")
    (core/gain state :corp :click 10 :credit 10)
    ;; Should gain 1 counter
    (play-from-hand state :corp "Project Vitruvius" "New remote")
    (let [vit (get-content state :remote1 0)]
      (advance state vit 4)
      (is (= 4 (:advance-counter (refresh vit))) "Vitruvius should have 4 advancement tokens")
      (core/score state :corp {:card (refresh vit)}))
    (let [vit-scored (get-scored state :corp)]
      (is (= 1 (get-counters (refresh vit-scored) :agenda)) "Vitruvius should have 1 agenda counter")
      (card-ability state :corp vit-scored 0)
      (prompt-select :corp (find-card "Hedge Fund" (:discard (get-corp))))
      (is (= 0 (get-counters (refresh vit-scored) :agenda)) "Vitruvius should have 0 agenda counters")
      (is (= 1 (count (:hand (get-corp)))) "Corp should have 1 cards in hand"))))

(deftest project-wotan
  ;; Project Wotan - Only checks if agenda counter is spent
  (do-game
    (new-game (default-corp [(qty "Project Wotan" 1)
                             (qty "Eli 1.0" 1)
                             (qty "Hedge Fund" 3)])
              (default-runner))
    (starting-hand state :corp ["Project Wotan" "Eli 1.0"])
    (play-from-hand state :corp "Eli 1.0" "HQ")
    (let [eli (get-ice state :hq 0)]
      (core/rez state :corp eli))
    (play-and-score state "Project Wotan")
    (take-credits state :corp)
    (let [wot-scored (get-scored state :corp)]
      (is (= 3 (get-counters (refresh wot-scored) :agenda)) "Wotan should start with 3 agenda counters")
      (run-on state "HQ")
      (card-ability state :corp wot-scored 0)
      (is (= 2 (get-counters (refresh wot-scored) :agenda))) "Wotan should only have 2 agenda counters")))

(deftest puppet-master
  ;; Puppet Master - game progresses if no valid targets. Issue #1661.
  (do-game
    (new-game (default-corp [(qty "Puppet Master" 1)])
              (default-runner))
    (play-and-score state "Puppet Master")
    (take-credits state :corp)
    (run-empty-server state :archives)
    (prompt-choice :corp "Done")
    (is (empty? (:prompt (get-runner))) "Runner's waiting prompt resolved")))

(deftest quantum-predictive-model
  ;; Quantum Predictive Model
  (do-game
    (new-game (default-corp [(qty "Quantum Predictive Model" 4)])
              (default-runner))
    (testing "Set up"
      (starting-hand state :corp ["Quantum Predictive Model" "Quantum Predictive Model"])
      (play-from-hand state :corp "Quantum Predictive Model" "New remote")
      (play-from-hand state :corp "Quantum Predictive Model" "New remote")
      (take-credits state :corp))
    (testing "Access installed with no tag"
      (run-on state :remote1)
      (run-successful state)
      (prompt-choice :runner "Steal")
      (is (= 1 (:agenda-point (get-runner))) "Runner should steal"))
    (testing "Access R&D with no tag"
      (run-on state :rd)
      (run-successful state)
      (prompt-choice :runner "Steal")
      (is (= 2 (:agenda-point (get-runner))) "Runner should steal"))
    (core/gain state :runner :tag 1)
    (testing "Access intalled with tag"
      (run-on state :remote2)
      (run-successful state)
      (prompt-choice :runner "No action") ;; this is now a prompt that QPM was added to Corp score area
      (is (= 2 (:agenda-point (get-runner))) "Runner should not steal")
      (is (= 1 (:agenda-point (get-corp))) "Corp should score"))
    (testing "Access R&D with tag"
      (run-on state :rd)
      (run-successful state)
      (prompt-choice :runner "No action")
      (is (= 2 (:agenda-point (get-runner))) "Runner should not steal")
      (is (= 2 (:agenda-point (get-corp))) "Corp should score"))
    (is (= 0 (count (:deck (get-corp)))))))

(deftest rebranding-team
  ;; Rebranding Team
  (do-game
    (new-game (default-corp [(qty "Rebranding Team" 1) (qty "Launch Campaign" 1) (qty "City Surveillance" 1)
                             (qty "Jackson Howard" 1) (qty "Museum of History" 1) (qty "Advanced Assembly Lines" 1)])
              (default-runner))
    (play-and-score state "Rebranding Team")
    (core/click-draw state :runner 1)
    (is (core/has-subtype? (find-card "Advanced Assembly Lines" (:hand (get-corp))) "Advertisement"))
    ; #2608 part 2 - retain Advertisement always
    (trash-from-hand state :corp "Advanced Assembly Lines")
    (is (core/has-subtype? (find-card "Advanced Assembly Lines" (:discard (get-corp))) "Advertisement"))
    (is (core/has-subtype? (find-card "Launch Campaign" (:hand (get-corp))) "Advertisement"))
    (is (core/has-subtype? (find-card "City Surveillance" (:hand (get-corp))) "Advertisement"))
    (is (core/has-subtype? (find-card "Jackson Howard" (:hand (get-corp))) "Advertisement"))
    (is (core/has-subtype? (find-card "Jackson Howard" (:hand (get-corp))) "Executive"))
    (is (core/has-subtype? (find-card "Museum of History" (:hand (get-corp))) "Advertisement"))
    (is (core/has-subtype? (find-card "Museum of History" (:hand (get-corp))) "Alliance"))
    (is (core/has-subtype? (find-card "Museum of History" (:hand (get-corp))) "Ritzy"))
    (core/move state :corp (find-card "Rebranding Team" (:scored (get-corp))) :deck)
    (is (core/has-subtype? (find-card "Launch Campaign" (:hand (get-corp))) "Advertisement"))
    (is (not (core/has-subtype? (find-card "Advanced Assembly Lines" (:discard (get-corp))) "Advertisement")))
    (is (not (core/has-subtype? (find-card "City Surveillance" (:hand (get-corp))) "Advertisement")))
    (is (not (core/has-subtype? (find-card "Jackson Howard" (:hand (get-corp))) "Advertisement")))
    (is (core/has-subtype? (find-card "Jackson Howard" (:hand (get-corp))) "Executive"))
    (is (not (core/has-subtype? (find-card "Museum of History" (:hand (get-corp))) "Advertisement")))
    (is (core/has-subtype? (find-card "Museum of History" (:hand (get-corp))) "Alliance"))
    (is (core/has-subtype? (find-card "Museum of History" (:hand (get-corp))) "Ritzy"))))

(deftest reeducation
  ;; Reeducation
  (testing "Simple test"
    (do-game
      (new-game (default-corp [(qty "Reeducation" 1) (qty "Sweeps Week" 1) (qty "Hedge Fund" 1)
                               (qty "Jackson Howard" 1) (qty "Gutenberg" 1)])
                (default-runner [(qty "Self-modifying Code" 1) (qty "Clone Chip" 1)
                                 (qty "Corroder" 1) (qty "Sure Gamble" 1) (qty "Desperado" 1)]))
      (starting-hand state :corp ["Reeducation" "Sweeps Week"])
      (starting-hand state :runner ["Self-modifying Code"])
      (play-and-score state "Reeducation")
      (is (prompt-is-type? :runner :waiting) "Runner has wait prompt")
      (is (= 1 (count (get-in @state [:corp :hand]))))
      (is (= 1 (count (get-in @state [:runner :hand]))))
      (prompt-card :corp (find-card "Sweeps Week" (:hand (get-corp)))) ; put Sweeps Week at bottom of R&D
      (prompt-choice :corp "Done") ; finished selecting cards
      (prompt-choice :corp "Done") ; corp prompt for Done/Start Over
      (is (= "Sweeps Week" (:title (last (:deck (get-corp))))))
      (is (= "Self-modifying Code" (:title (last (:deck (get-runner))))))
      (is (= 1 (count (get-in @state [:corp :hand]))))
      (is (= 0 (count (get-in @state [:runner :hand]))))))
  (testing "Extra cards"
    ;; If Corp is adding more cards in HQ than Runner has in their Grip, Runner
    ;; is not 'able' to resolve the effect and doesn't have to add to bottom of Stack
    (do-game
      (new-game (default-corp [(qty "Reeducation" 1) (qty "Sweeps Week" 1) (qty "Hedge Fund" 1)
                               (qty "Jackson Howard" 1) (qty "Gutenberg" 1)])
                (default-runner [(qty "Self-modifying Code" 1) (qty "Clone Chip" 1)
                                 (qty "Corroder" 1) (qty "Sure Gamble" 1) (qty "Desperado" 1)]))
      (starting-hand state :corp ["Reeducation" "Sweeps Week" "Hedge Fund"])
      (starting-hand state :runner ["Self-modifying Code"])
      (play-and-score state "Reeducation")
      (is (prompt-is-type? :runner :waiting) "Runner has wait prompt")
      (is (= 2 (count (:hand (get-corp)))))
      (is (= 1 (count (:hand (get-runner)))))
      (prompt-card :corp (find-card "Sweeps Week" (:hand (get-corp))))
      (prompt-card :corp (find-card "Hedge Fund" (:hand (get-corp)))) ; this is the bottom card of R&D
      (prompt-choice :corp "Done") ; finished selecting cards
      (prompt-choice :corp "Done") ; corp prompt for Done/Start Over
      (is (= "Hedge Fund" (:title (last (:deck (get-corp))))))
      (is (= "Sweeps Week" (:title (last (butlast (:deck (get-corp)))))))
      (is (= "Self-modifying Code" (:title (first (:hand (get-runner))))))
      (is (= 2 (count (:hand (get-corp)))))
      (is (= 1 (count (:hand (get-runner))))))))

(deftest remote-data-farm
  ;; Remote Data Farm
  (do-game
    (new-game (default-corp [(qty "Remote Data Farm" 1)])
              (default-runner))
    (is (= 5 (get-hand-size :corp)))
    (play-and-score state "Remote Data Farm")
    (is (= 7 (get-hand-size :corp)))))

(deftest remote-enforcement
  ;; Remote Enforcement - Search R&D for a piece of ice and install it on a remote at no rez cost
  (do-game
   (new-game (default-corp [(qty "Remote Enforcement" 2)
                            (qty "Archer" 1)
                            (qty "Chiyashi" 1)])
             (make-deck "Reina Roja: Freedom Fighter" []))
   (starting-hand state :corp ["Remote Enforcement" "Remote Enforcement"])
   (is (= 2 (count (:deck (get-corp)))))
   (play-and-score state "Remote Enforcement")
   (let [N (:credit (get-corp))]
     (prompt-choice :corp "Yes")
     (prompt-choice :corp (find-card "Chiyashi" (:deck (get-corp))))
     (prompt-choice :corp "New remote")
     (is (core/rezzed? (get-ice state :remote2 0)) "Chiyashi was installed rezzed")
     (is (= N (:credit (get-corp))) "Rezzing Chiyashi was free"))
   (play-and-score state "Remote Enforcement")
   (let [N (:credit (get-corp))]
     (prompt-choice :corp "Yes")
     (prompt-card :corp (find-card "Archer" (:deck (get-corp))))
     (prompt-choice :corp "Server 2")
     (is (= (dec N) (:credit (get-corp))) "Installing Archer cost a credit")
     (is (not-empty (:prompt (get-corp))) "Corp prompted to forfeit an agenda for Archer")
     (is (= (dec N) (:credit (get-corp))) "Rezzing Archer didn't cost any credits"))))

(deftest research-grant
  ;; Research Grant
  (testing "Basic test"
    (do-game
      (new-game (default-corp [(qty "Research Grant" 2)])
                (default-runner))
      (play-from-hand state :corp "Research Grant" "New remote")
      (play-and-score state "Research Grant")
      (prompt-select :corp (get-content state :remote1 0))
      (is (= 2 (count (:scored (get-corp)))) "2 copies of Research Grant scored")))
  (testing "vs Leela"
    ;; Issue #3069
    (do-game
      (new-game (default-corp [(qty "Research Grant" 2) (qty "Ice Wall" 2)])
                (make-deck "Leela Patel: Trained Pragmatist" [(qty "Sure Gamble" 1)]))
      (core/gain state :corp :click 1)
      (play-from-hand state :corp "Ice Wall" "HQ")
      (play-from-hand state :corp "Ice Wall" "R&D")
      (play-from-hand state :corp "Research Grant" "New remote")
      (play-and-score state "Research Grant")
      (prompt-select :corp (get-content state :remote1 0))
      (is (= 2 (count (:scored (get-corp)))) "2 copies of Research Grant scored")
      (prompt-select :runner (get-ice state :hq 0))
      (prompt-select :runner (get-ice state :rd 0))
      (is (empty? (:effect-completed @state)) "All score and Leela effects resolved"))))

(deftest restructured-datapool
  ;; Restructured Datapool
  (do-game
    (new-game (default-corp [(qty "Restructured Datapool" 1)])
              (default-runner))
    (is (= 0 (:tag (get-runner))) "Runner should start with no tags")
    (play-and-score state "Restructured Datapool")
    (let [rd-scored (get-scored state :corp)]
      (card-ability state :corp rd-scored 0)
      (prompt-choice :corp 0)
      (prompt-choice :runner 0)
      (is (= 1 (:tag (get-runner))) "Runner should gain a tag from Restructured Datapool ability"))))

(deftest ssl-endorsement
  ;; SSL Endorsement
  (testing "gain credits when in corp score area before turn begins"
    (do-game
      (new-game (default-corp [(qty "SSL Endorsement" 1)])
                (default-runner))
      (play-and-score state "SSL Endorsement")
      (take-credits state :runner)
      (is (not-empty (:prompt (get-corp))) "Corp prompted to take credits")
      (is (= 5 (:credit (get-corp))) "Corp starts with 5 credits")
      (prompt-choice :corp "Yes")
      (is (= 8 (:credit (get-corp))) "Corp gains 3 credits")
      (take-credits state :runner)
      (is (= 8 (:credit (get-corp))) "Corp starts with 8 credits")
      (prompt-choice :corp "No")
      (is (= 8 (:credit (get-corp))) "Corp doesn't gain 3 credits")
      (take-credits state :runner)
      (is (= 8 (:credit (get-corp))) "Corp starts with 8 credits")
      (prompt-choice :corp "Yes")
      (is (= 11 (:credit (get-corp))) "Corp gains 3 credits")
      (take-credits state :runner)
      (is (= 11 (:credit (get-corp))) "Corp starts with 11 credits")
      (prompt-choice :corp "Yes")
      (is (= 14 (:credit (get-corp))) "Corp gains 3 credits")
      (take-credits state :runner)
      (is (empty? (:prompt (get-corp))) "Not prompted when out of money")))
  (testing "gain credits when in runner score area before turn begins"
    (do-game
      (new-game (default-corp [(qty "SSL Endorsement" 1)])
                (default-runner))
      (play-from-hand state :corp "SSL Endorsement" "New remote")
      (take-credits state :corp)
      (run-on state "Server 1")
      (run-successful state)
      (prompt-choice :runner "Steal")
      (take-credits state :runner)
      (is (not-empty (:prompt (get-corp))) "Corp prompted to take credits")
      (is (= 7 (:credit (get-corp))) "Corp starts with 7 credits")
      (prompt-choice :corp "Yes")
      (is (= 10 (:credit (get-corp))) "Corp gains 3 credits")
      (take-credits state :runner)
      (is (= 10 (:credit (get-corp))) "Corp starts with 10 credits")
      (prompt-choice :corp "No")
      (is (= 10 (:credit (get-corp))) "Corp doesn't gain 3 credits")
      (take-credits state :runner)
      (is (= 10 (:credit (get-corp))) "Corp starts with 10 credits")
      (prompt-choice :corp "Yes")
      (is (= 13 (:credit (get-corp))) "Corp gains 3 credits")
      (take-credits state :runner)
      (is (= 13 (:credit (get-corp))) "Corp starts with 13 credits")
      (prompt-choice :corp "Yes")
      (is (= 16 (:credit (get-corp))) "Corp gains 3 credits")
      (take-credits state :runner)
      (is (empty? (:prompt (get-corp))) "Not prompted when out of money")))
  (testing "register event when agenda swapped with Turntable"
    ;; Regression test for #3114
    (do-game
      (new-game (default-corp [(qty "SSL Endorsement" 1) (qty "Breaking News" 1)])
                (default-runner [(qty "Turntable" 1)]))
      (play-from-hand state :corp "Breaking News" "New remote")
      (play-and-score state "SSL Endorsement")
      (take-credits state :corp)
      (play-from-hand state :runner "Turntable")
      (run-on state "Server 1")
      (run-successful state)
      (prompt-choice :runner "Steal")
      (prompt-choice :runner "Yes")
      (prompt-select :runner (find-card "SSL Endorsement" (:scored (get-corp))))  ;; Swap BN with SSL
      (take-credits state :runner)
      (is (not-empty (:prompt (get-corp))) "Corp prompted to take credits")
      (is (= 6 (:credit (get-corp))) "Corp starts with 7 credits")
      (prompt-choice :corp "Yes")
      (is (= 9 (:credit (get-corp))) "Corp gains 3 credits from Turntable'd SSL Endorsement")))
  (testing "don't double register event when agenda is swapped"
    (do-game
      (new-game (default-corp [(qty "SSL Endorsement" 1) (qty "Breaking News" 1)
                               (qty "Exchange of Information" 1)])
                (default-runner))
      (play-from-hand state :corp "SSL Endorsement" "New remote")
      (play-and-score state "Breaking News")
      (take-credits state :corp)
      (run-on state "Server 1")
      (run-successful state)
      (prompt-choice :runner "Steal")
      (take-credits state :runner)
      (is (not-empty (:prompt (get-corp))) "Corp prompted to take credits")
      (is (= 6 (:credit (get-corp))) "Corp starts with 6 credits")
      (prompt-choice :corp "Yes")
      (is (= 9 (:credit (get-corp))) "Corp gains 3 credits")
      (core/gain state :runner :tag 1)
      (play-from-hand state :corp "Exchange of Information")
      (prompt-select :corp (find-card "SSL Endorsement" (:scored (get-runner))))
      (prompt-select :corp (find-card "Breaking News" (:scored (get-corp))))
      (take-credits state :runner)
      (is (= 9 (:credit (get-corp))) "Corp starts with 9 credits")
      (prompt-choice :corp "No")
      (is (empty? (:prompt (get-corp))) "Not double prompted for credits")
      (is (= 9 (:credit (get-corp))) "Corp doesn't gain 3 credits")
      (take-credits state :runner)
      (is (= 9 (:credit (get-corp))) "Corp starts with 9 credits")
      (prompt-choice :corp "Yes")
      (is (= 12 (:credit (get-corp))) "Corp gains 3 credits")
      (take-credits state :runner)
      (is (= 12 (:credit (get-corp))) "Corp starts with 12 credits")
      (prompt-choice :corp "Yes")
      (is (= 15 (:credit (get-corp))) "Corp gains 3 credits")
      (take-credits state :runner)
      (is (empty? (:prompt (get-corp))) "Not prompted when out of money"))))

(deftest sentinel-defense-program
  ;; Sentinel Defense Program - Doesn't fire if brain damage is prevented
  (do-game
    (new-game (default-corp [(qty "Sentinel Defense Program" 1) (qty "Viktor 1.0" 1)])
              (default-runner [(qty "Feedback Filter" 1) (qty "Sure Gamble" 3)]))
    (play-and-score state "Sentinel Defense Program")
    (play-from-hand state :corp "Viktor 1.0" "HQ")
    (take-credits state :corp)
    (play-from-hand state :runner "Feedback Filter")
    (let [viktor (get-ice state :hq 0)
          ff (get-hardware state 0)]
      (run-on state "HQ")
      (core/rez state :corp viktor)
      (card-subroutine state :corp viktor 0)
      (prompt-choice :runner "Done")  ;; Don't prevent the brain damage
      (is (= 1 (count (:discard (get-runner)))))
      (is (= 1 (:brain-damage (get-runner))))
      (prompt-choice :runner "Done")  ;; So we take the net, but don't prevent it either
      (is (= 2 (count (:discard (get-runner)))))
      (card-subroutine state :corp viktor 0)
      (card-ability state :runner ff 1)  ;; Prevent the brain damage this time
      (prompt-choice :runner "Done")
      (is (= 3 (count (:discard (get-runner)))) "Feedback filter trashed, didn't take another net damage")
      (is (= 1 (:brain-damage (get-runner)))))))

(deftest sensor-net-activation
  ;; Sensor Net Activation
  (do-game
    (new-game (default-corp [(qty "Sensor Net Activation" 2) (qty "Enforcer 1.0" 1) (qty "Ash 2X3ZB9CY" 1)])
              (default-runner))
    (play-from-hand state :corp "Enforcer 1.0" "HQ")
    (play-and-score state "Sensor Net Activation")
    (let [sna-scored (get-scored state :corp)
          enf (get-ice state :hq 0)]
      (is (= 1 (get-counters (refresh sna-scored) :agenda)) "Should start with 1 agenda counter")
      (is (not (get-in (refresh enf) [:rezzed])) "Enforcer 1.0 should start derezzed")
      (card-ability state :corp (refresh sna-scored) 0)
      (prompt-select :corp enf)
      (is (get-in (refresh enf) [:rezzed]) "Enforcer 1.0 should be rezzed")
      (is (= 1 (count (:scored (get-corp)))) "Enforcer 1.0 should be rezzed without forfeiting agenda")
      (take-credits state :corp)
      (is (not (get-in (refresh enf) [:rezzed])) "Enforcer 1.0 should be derezzed"))
    (take-credits state :corp)
    (take-credits state :runner)
    (play-from-hand state :corp "Ash 2X3ZB9CY" "New remote")
    (play-and-score state "Sensor Net Activation")
    (let [sna-scored (get-scored state :corp 1)
          ash (get-content state :remote2 0)]
      (is (= 1 (get-counters (refresh sna-scored) :agenda)) "Should start with 1 agenda counter")
      (is (not (get-in (refresh ash) [:rezzed])) "Ash should start derezzed")
      (card-ability state :corp (refresh sna-scored) 0)
      (prompt-select :corp ash)
      (is (get-in (refresh ash) [:rezzed]) "Ash should be rezzed")
      (take-credits state :corp)
      (is (not (get-in (refresh ash) [:rezzed])) "Ash should be derezzed"))))

(deftest show-of-force
  ;; Show of Force
  (do-game
    (new-game (default-corp [(qty "Show of Force" 1)])
              (default-runner))
    (is (= 3 (count (:hand (get-runner)))) "Runner should start with 3 cards in hand")
    (play-and-score state "Show of Force")
    (is (= 1 (count (:hand (get-runner)))) "Runner should have 1 card in hand")
    (is (= 2 (count (:discard (get-runner)))) "Runner should have discarded 2 cards")))

(deftest successful-field-test
  ;; Successful Field Test
  (do-game
    (new-game (default-corp [(qty "Successful Field Test" 1) (qty "Ice Wall" 10)])
              (default-runner))
    (starting-hand state :corp (vec (cons "Successful Field Test" (repeat 10 "Ice Wall"))))
    (is (= 5 (:credit (get-corp))) "Should start with 5 credits")
    (play-and-score state "Successful Field Test")
    (dotimes [n 10]
      (prompt-select :corp (find-card "Ice Wall" (:hand (get-corp))))
      (prompt-choice :corp "HQ"))
    (is (= 5 (:credit (get-corp))) "Should still have 5 credits")
    (is (some? (get-ice state :hq 9)))))

(deftest superior-cyberwalls
  ;; Superior Cyberwalls
  (do-game
    (new-game (default-corp [(qty "Superior Cyberwalls" 1) (qty "Ice Wall" 1)])
              (default-runner))
    (play-from-hand state :corp "Ice Wall" "HQ")
    (let [iw (get-ice state :hq 0)]
      (core/rez state :corp iw)
      (is (= 1 (:current-strength (refresh iw))) "Should start with base strength of 1")
      (is (= 4 (:credit (get-corp))) "Should have 4 credits after rez")
      (play-and-score state "Superior Cyberwalls")
      (is (= 2 (:current-strength (refresh iw))) "Should gain 1 strength from 1 to 2")
      (is (= 5 (:credit (get-corp))) "Should gain 1 credit for rezzed barrier"))))

(deftest tgtbt
  ;; TGTBT - Give the Runner 1 tag when they access
  ;; OHG still not working...
  (do-game
    (new-game (default-corp [(qty "TGTBT" 2) (qty "Old Hollywood Grid" 1)])
              (default-runner))
    (play-from-hand state :corp "TGTBT" "New remote")
    (play-from-hand state :corp "Old Hollywood Grid" "Server 1")
    (play-from-hand state :corp "TGTBT" "New remote")
    (take-credits state :corp)
    (let [tg1 (get-content state :remote1 0)
          ohg (get-content state :remote1 1)]
      (run-on state "Server 1")
      (core/rez state :corp ohg)
      (run-successful state)
      (prompt-select :runner tg1)
      ;; Accesses TGTBT but can't steal
      (is (= 1 (:tag (get-runner))) "Runner took 1 tag from accessing without stealing")
      (prompt-choice :runner "No action")
      (prompt-select :runner ohg))

    (prompt-choice :runner "Yes") ;; Trashes OHG
    (run-empty-server state "Server 2")
    ;; Accesses TGTBT and can steal
    (prompt-choice :runner "Steal")

    (is (= 2 (:tag (get-runner))) "Runner took 1 tag from accessing and stealing")))

(deftest the-cleaners
  ;; The Cleaners
  (testing "Basic test"
    (do-game
      (new-game (default-corp [(qty "The Cleaners" 1) (qty "Scorched Earth" 1)])
                (default-runner [(qty "Sure Gamble" 3) (qty "Diesel" 3)]))
      (play-and-score state "The Cleaners")
      (core/gain state :runner :tag 1)
      (play-from-hand state :corp "Scorched Earth")
      (is (= 0 (count (:hand (get-runner)))) "5 damage dealt to Runner")))
  (testing "No bonus damage when runner 'suffers' damage, ie Cybernetics"
    (do-game
      (new-game (default-corp [(qty "The Cleaners" 1)])
                (default-runner [(qty "Respirocytes" 3)]))
      (play-and-score state "The Cleaners")
      (take-credits state :corp)
      (play-from-hand state :runner "Respirocytes")
      (is (= 1 (count (:hand (get-runner)))) "Only 1 damage dealt to Runner from Cybernetics"))))

(deftest the-future-is-now
  ;; The Future is Now
  (testing "With at least one card in deck"
    (do-game
      (new-game (default-corp [(qty "The Future is Now" 1) (qty "Ice Wall" 1)])
                (default-runner))
      (starting-hand state :corp ["The Future is Now"])
      (is (= 1 (count (:hand (get-corp)))))
      (is (= 1 (count (:deck (get-corp)))))
      (play-and-score state "The Future is Now")
      (prompt-card :corp (find-card "Ice Wall" (:deck (get-corp))))
      (is (= 1 (count (:hand (get-corp)))))
      (is (= 0 (count (:deck (get-corp)))))))
  (testing "With an empty deck"
    (do-game
      (new-game (default-corp [(qty "The Future is Now" 1)])
                (default-runner))
      (is (= 1 (count (:hand (get-corp)))))
      (is (= 0 (count (:deck (get-corp)))))
      (play-and-score state "The Future is Now")
      (is (empty? (:prompt (get-corp))) "Ability shouldn't fire if deck is empty")
      (is (= 0 (count (:hand (get-corp)))))
      (is (= 0 (count (:deck (get-corp))))))))

(deftest the-future-perfect
  ;; The Future Perfect
  (do-game
    (new-game (default-corp [(qty "The Future Perfect" 2)])
              (default-runner))
    (play-from-hand state :corp "The Future Perfect" "New remote")
    (take-credits state :corp)
    (testing "No steal on not-equal Psi game"
      (run-empty-server state "HQ")
      (prompt-choice :corp "1 [Credits]")
      (prompt-choice :runner "0 [Credits]")
      ;; Cannot steal prompt
      (prompt-choice :runner "No action")
      (is (= 0 (:agenda-point (get-runner))) "Runner did not steal TFP"))
    (testing "Successful steal on equal Psi game"
      (run-empty-server state "HQ")
      (prompt-choice :corp "1 [Credits]")
      (prompt-choice :runner "1 [Credits]")
      (prompt-choice :runner "Steal")
      (is (= 3 (:agenda-point (get-runner))) "Runner stole TFP"))
    (testing "No Psi game and successful steal when installed"
      (run-empty-server state "Server 1")
      (prompt-choice :runner "Steal")
      (is (= 6 (:agenda-point (get-runner))) "Runner stole TFP - no Psi game on installed TFP"))))

(deftest underway-renovation
  ;; Underway Renovation
  (do-game
    (new-game (default-corp [(qty "Underway Renovation" 1) (qty "Shipment from SanSan" 1)])
              (default-runner))
    (core/gain state :corp :click 2)
    (starting-hand state :runner [])
    (play-from-hand state :corp "Underway Renovation" "New remote")
    (let [ur (get-content state :remote1 0)]
      (advance state ur)
      (is (last-log-contains? state "Sure Gamble")
          "Underway Renovation trashed card name is in log")
      ; check for #2370
      (is (not (last-log-contains? state "Sure Gamble, Sure Gamble"))
          "Underway Renovation trashed card name is in log")
      (is (= 1 (count (:discard (get-runner)))) "1 card milled from Runner Stack")
      (play-from-hand state :corp "Shipment from SanSan")
      (prompt-choice :corp "2")
      (prompt-select :corp ur)
      (is (= 3 (:advance-counter (refresh ur))))
      (is (= 1 (count (:discard (get-runner)))) "No Runner mills; advancements were placed")
      (advance state ur)
      (is (= 4 (:advance-counter (refresh ur))))
      (is (last-log-contains? state "Sure Gamble, Sure Gamble")
          "Underway Renovation trashed card name is in log")
      (is (= 3 (count (:discard (get-runner)))) "2 cards milled from Runner Stack; 4+ advancements"))))

(deftest unorthodox-predictions
  ;; Unorthodox Predictions
  (do-game
    (new-game (default-corp [(qty "Unorthodox Predictions" 1)])
              (default-runner))
    (play-and-score state "Unorthodox Predictions")
    (prompt-choice :corp "Barrier")
    (is (last-log-contains? state "Barrier"))))

(deftest utopia-fragment
  ;; Utopia Fragment
  (do-game
    (new-game (default-corp [(qty "Utopia Fragment" 1)
                             (qty "Hostile Takeover" 1)])
              (default-runner))
    (play-and-score state "Utopia Fragment")
    (play-from-hand state :corp "Hostile Takeover" "New remote")
    (advance state (get-content state :remote2 0))
    (take-credits state :corp)
    (run-on state :remote2)
    (run-successful state)
    (prompt-choice-partial :runner "Pay")
    (is (= 1 (:agenda-point (get-runner))))
    (is (= 3 (:credit (get-runner))))))

(deftest vanity-project
  ;; Vanity Project
  (do-game
    (new-game (default-corp [(qty "Vanity Project" 1)])
              (default-runner))
    (play-and-score state "Vanity Project")
    (is (= 4 (:agenda-point (get-corp))))))

(deftest veterans-program
  ;; Veterans Program
  (testing "Veterans Program basic test"
    (do-game
      (new-game (default-corp [(qty "Hostile Takeover" 2) (qty "Veterans Program" 1)])
                (default-runner))
      (play-and-score state "Hostile Takeover")
      (play-and-score state "Hostile Takeover")
      (is (= 19 (:credit (get-corp))) "Should gain 14 credits from 5 to 19")
      (is (= 2 (:bad-publicity (get-corp))) "Should gain 2 bad publicity")
      (play-and-score state "Veterans Program")
      (is (= 0 (:bad-publicity (get-corp))) "Should lose 2 bad publicity")))
  (testing "Removes _up to 2_ bad publicity"
    (do-game
      (new-game (default-corp [(qty "Hostile Takeover" 1) (qty "Veterans Program" 1)])
                (default-runner))
      (play-and-score state "Hostile Takeover")
      (is (= 12 (:credit (get-corp))) "Should gain 7 credits from 5 to 12")
      (is (= 1 (:bad-publicity (get-corp))) "Should gain 1 bad publicity")
      (play-and-score state "Veterans Program")
      (is (= 0 (:bad-publicity (get-corp))) "Should lose 1 bad publicity"))))

(deftest viral-weaponization
  ;; Viral Weaponization - at the end of turn scored, do 1 net damage for each card in grip
  (do-game
    (new-game (default-corp [(qty "Viral Weaponization" 2)])
              (default-runner [(qty "Sure Gamble" 3)]))
    (starting-hand state :runner ["Sure Gamble" "Sure Gamble"])
    (play-and-score state "Viral Weaponization")
    (is (= 2 (count (:hand (get-runner)))) "Runner doesn't take damage when scored")
    (take-credits state :corp)
    (is (= 0 (count (:hand (get-runner)))) "Runner takes damage at end of turn")
    (core/click-draw state :runner 1)
    (take-credits state :runner)
    (take-credits state :corp)
    (is (= 1 (count (:hand (get-runner)))) "Runner doesn't take damage in future turns")
    (play-from-hand state :runner "Sure Gamble")
    (take-credits state :runner)
    (is (= 0 (count (:hand (get-runner)))) "Runner's hand is empty")
    (play-and-score state "Viral Weaponization")
    (take-credits state :corp)
    (is (= 0 (count (:hand (get-runner)))) "Runner's hand is empty")))


(deftest voting-machine-initiative
  ;; Voting Machine Initiative
  (testing "Voting Machine Initiative"
    (do-game
      (new-game (default-corp [(qty "Voting Machine Initiative" 1)])
                (default-runner))
      (letfn [(vmi-test [vmi choice counter]
                (let [diff (if (= "Yes" choice) 1 0)]
                  (is (= counter (get-counters (refresh vmi) :agenda)))
                  (is (= 4 (:click (get-runner))))
                  (prompt-choice :corp choice)
                  (is (= (- 4 diff) (:click (get-runner))))
                  (is (= (- counter diff) (get-counters (refresh vmi) :agenda)))
                  (take-credits state :runner)
                  (take-credits state :corp)))]
        (play-and-score state "Voting Machine Initiative")
        (take-credits state :corp)
        (let [vmi-scored (get-scored state :corp)]
          (vmi-test vmi-scored "Yes" 3)
          (vmi-test vmi-scored "No" 2)
          (vmi-test vmi-scored "Yes" 2)
          (vmi-test vmi-scored "Yes" 1)
          (is (empty (:prompt (get-corp))) "No prompt as there are no agenda counters left"))))))

(deftest vulcan-coverup
  ;; Vulcan Coverup
  (do-game
    (new-game (default-corp [(qty "Vulcan Coverup" 2)])
              (default-runner))
    (play-from-hand state :corp "Vulcan Coverup" "New remote")
    (take-credits state :corp)
    (run-empty-server state :remote1)
    (prompt-choice :runner "Steal")
    (is (= 1 (:bad-publicity (get-corp))) "Took 1 bad pub from stolen agenda")
    (take-credits state :runner)
    (play-and-score state "Vulcan Coverup")
    (is (= 2 (count (:discard (get-runner)))) "Did 2 meat damage upon scoring")))

(deftest water-monopoly
  ;; Water Monopoly
  (do-game
    (new-game (default-corp [(qty "Water Monopoly" 1)])
              (default-runner [(qty "Fan Site" 1) (qty "Levy Advanced Research Lab" 1)]))
    (play-and-score state "Water Monopoly")
    (take-credits state :corp)
    (is (= 5 (:credit (get-runner))) "Runner should start with 5 credits")
    (play-from-hand state :runner "Fan Site")
    (is (= 5 (:credit (get-runner))) "Shouldn't lose any credits")
    (play-from-hand state :runner "Levy Advanced Research Lab")
    (is (= 0 (:credit (get-runner))) "Should cost an extra credit to play")))<|MERGE_RESOLUTION|>--- conflicted
+++ resolved
@@ -918,27 +918,22 @@
 (deftest graft
   ;; Graft
   (letfn [(graft-test [[number-of-picks deck-size]]
-    (let [cards ["Ice Wall" "Fire Wall" "Orion"]]
-      (do-game
-        (new-game (default-corp [(qty "Graft" 1) (qty "Ice Wall" 1)
-                                 (qty "Fire Wall" 1) (qty "Orion" 1)])
-                  (default-runner))
-        (starting-hand state :corp ["Graft"])
-        (play-and-score state "Graft")
-<<<<<<< HEAD
-        (dotimes [current-pick number-of-picks]
-          (prompt-choice :corp (find-card (nth cards current-pick) (:deck (get-corp)))))
-=======
-          (dotimes [current-pick number-of-picks]
-            (prompt-card :corp (find-card (nth cards current-pick) (:deck (get-corp)))))
->>>>>>> 720cc675
-        (is (= number-of-picks (count (:hand (get-corp)))))
-        (is (= deck-size (count (:deck (get-corp))))))))]
+            (let [cards ["Ice Wall" "Fire Wall" "Orion"]]
+              (do-game
+                (new-game (default-corp [(qty "Graft" 1) (qty "Ice Wall" 1)
+                                         (qty "Fire Wall" 1) (qty "Orion" 1)])
+                          (default-runner))
+                (starting-hand state :corp ["Graft"])
+                (play-and-score state "Graft")
+                (dotimes [current-pick number-of-picks]
+                  (prompt-card :corp (find-card (nth cards current-pick) (:deck (get-corp)))))
+                (is (= number-of-picks (count (:hand (get-corp)))))
+                (is (= deck-size (count (:deck (get-corp))))))))]
     (doall (map graft-test
                 [[0 3]
-                [1 2]
-                [2 1]
-                [3 0]]))))
+                 [1 2]
+                 [2 1]
+                 [3 0]]))))
 
 (deftest hades-fragment
   ;; Hades Fragment
