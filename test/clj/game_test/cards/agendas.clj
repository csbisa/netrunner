(ns game-test.cards.agendas
  (:require [game.core :as core]
            [game-test.core :refer :all]
            [game-test.utils :refer :all]
            [game-test.macros :refer :all]
            [clojure.test :refer :all]))

(use-fixtures :once load-all-cards (partial reset-card-defs "agendas"))

(deftest fifteen-minutes
  ;; 15 Minutes - check if it works correctly from both sides
  (do-game
    (new-game (default-corp ["15 Minutes"])
              (default-runner))
    (play-from-hand state :corp "15 Minutes" "New remote")
    (take-credits state :corp)
    ;; use 15 minutes to take it away from runner
    (run-empty-server state "Server 1")
    (prompt-choice :runner "Steal")
    (take-credits state :runner)
    (is (= 1 (:agenda-point (get-runner))))
    (is (= 1 (count (:scored (get-runner)))))
    (let [fifm (first (:scored (get-runner)))]
      (is (= 3 (:click (get-corp))))
      (is (= 1 (count (:abilities (refresh fifm)))))
      (card-ability state :corp (refresh fifm) 0)
      (is (zero? (:agenda-point (get-runner))))
      (is (zero? (count (:scored (get-runner))))))
    (is (= "15 Minutes" (:title (first (:deck (get-corp))))))
    ;; TODO: could also check for deck shuffle
    (is (= 2 (:click (get-corp))))
    ;; use 15 minutes to take it away from corp (hey, maybe some obscure case happens where corp would want that)
    (core/click-draw state :corp 1)
    (play-from-hand state :corp "15 Minutes" "New remote")
    (take-credits state :runner)
    (score-agenda state :corp (get-content state :remote2 0))
    (is (= 1 (:agenda-point (get-corp))))
    (is (= 1 (count (:scored (get-corp)))))
    (let [fifm (first (:scored (get-corp)))]
      (is (= 1 (count (:abilities (refresh fifm)))))
      (card-ability state :corp (refresh fifm) 0)
      (is (zero? (:agenda-point (get-corp))))
      (is (zero? (count (:scored (get-corp))))))
    (is (= "15 Minutes" (:title (first (:deck (get-corp))))))))

(deftest accelerated-beta-test
  ;; Accelerated Beta Test
  (do-game
    (new-game (default-corp ["Accelerated Beta Test" "Enigma" (qty "Hedge Fund" 2)])
              (default-runner))
    ;; Set up
    (starting-hand state :corp ["Accelerated Beta Test"])
    (play-and-score state "Accelerated Beta Test")
    (prompt-choice :corp "Yes")
    (prompt-select :corp (find-card "Enigma" (get-in @state [:corp :play-area])))
    (prompt-choice :corp "HQ")
    (is (some? (get-ice state :hq 0)))
    (is (= 2 (count (:discard (get-corp)))))
    (core/move state :corp (find-card "Accelerated Beta Test" (:scored (get-corp))) :hand)
    (core/move state :corp (find-card "Hedge Fund" (:discard (get-corp))) :deck)
    (core/move state :corp (find-card "Hedge Fund" (:discard (get-corp))) :deck)
    (play-and-score state "Accelerated Beta Test")
    (prompt-choice :corp "Yes")
    (prompt-choice :corp "I have no regrets")
    (is (= 2 (count (:discard (get-corp)))))))

(deftest advanced-concept-hopper
  ;; Advanced Concept Hopper
  (do-game
    (new-game (default-corp ["Advanced Concept Hopper" (qty "Hedge Fund" 4)])
              (default-runner))
    (starting-hand state :corp ["Advanced Concept Hopper"])
    (play-and-score state "Advanced Concept Hopper")
    (take-credits state :corp)
    (testing "Corp draws 1 card, only once per turn"
      (let [cards (count (:hand (get-corp)))]
        (is (= cards (count (:hand (get-corp)))) (str "Corp should have " cards " cards in hand"))
        (run-on state :archives)
        (prompt-choice :corp "Draw 1 card")
        (is (= (inc cards) (count (:hand (get-corp)))) (str "Corp should have " (inc cards) " card in hand"))
        (run-successful state)
        (run-on state :archives)
        (is (empty (:prompt (get-corp))) "No prompt as it's once per turn")))
    (take-credits state :runner)
    (take-credits state :corp)
    (testing "Corp gains 1 credit, only once per turn"
      (let [credits (:credit (get-corp))]
        (is (= credits (:credit (get-corp))) (str "Corp should have " credits " credits"))
        (run-on state :archives)
        (prompt-choice :corp "Gain 1 [Credits]")
        (is (= (inc credits) (:credit (get-corp))) (str "Corp should have " (inc credits) " credits"))
        (run-successful state)
        (run-on state :archives)
        (is (empty (:prompt (get-corp))) "No prompt as it's once per turn")))))

(deftest ancestral-imager
  ;; Ancestral Imager
  (do-game
    (new-game (default-corp [(qty "Ancestral Imager" 3)])
              (default-runner))
    (play-and-score state "Ancestral Imager")
    (take-credits state :corp)
    (let [grip (count (:hand (get-runner)))]
      (is (= grip (count (:hand (get-runner)))) (str "Runner has " grip " cards in hand"))
      (run-on state :hq)
      (run-jack-out state)
      (is (= (dec grip) (count (:hand (get-runner)))) "Runner took 1 net damage"))))

(deftest ar-enhanced-security
  ;; AR-Enhanced Security
  (do-game
    (new-game (default-corp ["AR-Enhanced Security" (qty "NGO Front" 3)])
              (default-runner))
    (testing "set up"
      (core/gain state :corp :click 10 :credit 10)
      (core/gain state :runner :credit 10)
      (dotimes [_ 3]
        (play-from-hand state :corp "NGO Front" "New remote"))
      (take-credits state :corp))
    (testing "don't take a tag from trashing normally"
      (run-on state :remote1)
      (run-successful state)
      (prompt-choice-partial :runner "Pay")
      (is (= 1 (count (:discard (get-corp)))) "trashed")
      (is (zero? (:tag (get-runner))) "Runner took 0 tags")
      (take-credits state :runner)
      (play-and-score state "AR-Enhanced Security")
      (take-credits state :corp))
    (testing "gain a tag from first trash"
      (run-on state :remote2)
      (run-successful state)
      (prompt-choice-partial :runner "Pay")
      (is (= 2 (count (:discard (get-corp)))) "trashed")
      (is (= 1 (:tag (get-runner))) "Runner took 1 tag"))
    (testing "don't gain a tag from second trash"
      (run-on state :remote3)
      (run-successful state)
      (prompt-choice-partial :runner "Pay")
      (is (= 3 (count (:discard (get-corp)))) "trashed")
      (is (= 1 (:tag (get-runner))) "Runner took 0 tags"))))

(deftest armed-intimidation
  ;; Armed Intimidation
  (do-game
    (new-game (default-corp [(qty "Armed Intimidation" 2)])
              (default-runner [(qty "Sure Gamble" 3) (qty "Diesel" 2)]))
    (play-and-score state "Armed Intimidation")
    (prompt-choice :runner "Take 2 tags")
    (is (= 2 (:tag (get-runner))) "Runner took 2 tags from Armed Intimidation tag choice")
    (play-and-score state "Armed Intimidation")
    (is (= 5 (count (:hand (get-runner)))) "Runner has 5 cards before Armed Intimidation meat damage")
    (prompt-choice :runner "Suffer 5 meat damage")
    (is (zero? (count (:hand (get-runner)))) "Runner has 0 cards after Armed Intimidation meat damage")))

(deftest armored-servers
  ;; Armored Servers
  (do-game
    (new-game (default-corp ["Armored Servers"])
              (default-runner))
    (play-and-score state "Armored Servers")
    (let [as-scored (get-scored state :corp 0)]
      (is (= 1 (get-counters (refresh as-scored) :agenda)) "Should start with 1 agenda counters")
      (take-credits state :corp)
      (run-on state "HQ")
      (card-ability state :corp as-scored 0)
      (is (last-log-contains? state "make the Runner trash") "Should only write to log"))))

(deftest astro-script-token
  ;; AstroScript token placement
  (do-game
    (new-game (default-corp [(qty "AstroScript Pilot Program" 3) (qty "Ice Wall" 2)])
              (default-runner))
    (core/gain state :corp :click 3)
    (letfn [(try-place [from to]
              (card-ability state :corp (refresh from) 0)
              (prompt-select :corp (refresh to)))
            (should-not-place [from to msg]
              (try-place from to)
              (prompt-choice :corp "Done")
              (is (= 1 (get-counters (refresh from) :agenda))
                  (str (:title from)" token was not used on " (:title to) msg))
              (is (zero? (get-counters (refresh to) :advancement))
                  (str "Advancement token not placed on " (:title to) msg)))
            (should-place [from to msg]
              (try-place from to)
              (is (zero? (get-counters (refresh from) :agenda))
                  (str (:title from) " token was used on " (:title to) msg))
              (is (= 1 (get-counters (refresh to) :advancement))
                  (str "Advancement token placed on " (:title to) msg)))]
      (play-and-score state "AstroScript Pilot Program")
      (play-from-hand state :corp "AstroScript Pilot Program" "New remote")
      (let [scored-astro (get-scored state :corp 0)
            installed-astro (get-content state :remote2 0)
            hand-astro (find-card "AstroScript Pilot Program" (:hand get-corp))]
        (should-not-place scored-astro hand-astro " in hand")
        (should-place scored-astro installed-astro " that is installed")
        (advance state installed-astro 2)
        (core/score state :corp {:card (refresh installed-astro)}))
      (play-from-hand state :corp "Ice Wall" "HQ")
      (let [no-token-astro (get-scored state :corp 0)
            token-astro (get-scored state :corp 1)
            hand-ice-wall (find-card "Ice Wall" (:hand get-corp))
            installed-ice-wall (get-ice state :hq 0)]
        (should-not-place token-astro no-token-astro " that is scored")
        (should-not-place token-astro hand-ice-wall " in hand")
        (should-place token-astro installed-ice-wall " that is installed")))))

(deftest award-bait
  ;; Award Bait
  (do-game
    (new-game (default-corp [(qty "Award Bait" 2) "Ice Wall"])
              (default-runner))
    (core/move state :corp (find-card "Award Bait" (:hand (get-corp))) :deck)
    (play-from-hand state :corp "Ice Wall" "HQ")
    (let [iw (get-ice state :hq 0)]
      (is (zero? (get-counters (refresh iw) :advancement)) "Ice Wall should start with 0 advancement tokens")
      (play-from-hand state :corp "Award Bait" "New remote")
      (take-credits state :corp)
      (run-on state :remote1)
      (run-successful state)
      (prompt-choice :corp "2")
      (prompt-select :corp (refresh iw))
      (prompt-choice :runner "Steal")
      (is (= 2 (get-counters (refresh iw) :advancement)) "Ice Wall should gain 2 advancement tokens")
      (run-on state :rd)
      (run-successful state)
      (prompt-choice :runner "Access")
      (prompt-choice :corp "2")
      (prompt-select :corp (refresh iw))
      (prompt-choice :runner "Steal")
      (is (= 4 (get-counters (refresh iw) :advancement)) "Ice Wall should gain 2 advancement tokens"))))

(deftest bacterial-programming
  ;; Bacterial Programming
  (testing "Scoring should not cause a run to exist for runner."
    (do-game
      (new-game (default-corp ["Bacterial Programming" "Hedge Fund"])
                (default-runner))
      (starting-hand state :corp ["Bacterial Programming"])
      (play-and-score state "Bacterial Programming")
      (prompt-choice :corp "Yes")
      (prompt-choice :corp "Done")
      (prompt-choice :corp "Done")
      (prompt-card :corp (first (:deck (get-corp))))
      (prompt-choice :corp "Done")
      (is (empty (:prompt (get-corp))) "Bacterial Programming prompts finished")
      (is (not (:run @state)) "No run is active")))
  (testing "Removing all cards from R&D should not freeze for runner, nor give an extra access."
    (do-game
      (new-game (default-corp [(qty "Bacterial Programming" 8)])
                (default-runner)
                {:start-as :runner})
      (starting-hand state :corp [])
      (run-empty-server state :rd)
      (prompt-choice :runner "Steal")
      (prompt-choice :corp "Yes")
      ;; Move all 7 cards to trash
      (doseq [_ (range 7)
              ;; Get the first card listed in the prompt choice
              ;; TODO make this function
              :let [card (-> @state
                             (get-in [:corp :prompt])
                             first
                             (get-in [:choices 0]))]]
        (prompt-card :corp card))
      (prompt-choice :corp "Done")                          ; Finished with trashing
      (prompt-choice :corp "Done")                          ; Finished with move-to-hq (no cards to move)
      ;; Run and prompts should be over now
      (is (empty (:prompt (get-corp))) "Bacterial Programming prompts finished")
      (is (empty (:prompt (get-runner))) "Bacterial Programming prompts finished")
      (is (not (:run @state))))))

(deftest bifrost-array
  ;; Bifrost Array
  (do-game
    (new-game (default-corp ["Bifrost Array" "Hostile Takeover"])
              (default-runner))
    (play-and-score state "Hostile Takeover")
    (is (= 12 (:credit (get-corp))) "Should gain 7 credits from 5 to 12")
    (is (= 1 (:bad-publicity (get-corp))) "Should gain 1 bad publicity")
    (let [ht-scored (get-scored state :corp 0)]
      (play-and-score state "Bifrost Array")
      (prompt-choice :corp "Yes")
      (prompt-select :corp (refresh ht-scored))
      (is (= 19 (:credit (get-corp))) "Should gain 7 credits from 12 to 19")
      (is (= 2 (:bad-publicity (get-corp))) "Should gain 1 bad publicity"))))

(deftest brainrewiring
  ;; Brain Rewiring
  (do-game
    (new-game (default-corp ["Brain Rewiring"])
              (default-runner))
    (starting-hand state :runner ["Sure Gamble" "Sure Gamble"])
    (play-and-score state "Brain Rewiring")
    (prompt-choice :corp "Yes")
    (prompt-choice :corp 2)
    (is (= 1 (count (:hand (get-runner)))))))

(deftest braintrust
  ;; Braintrust
  (do-game
    (new-game (default-corp ["Braintrust" "Ichi 1.0"])
              (default-runner))
    (play-from-hand state :corp "Braintrust" "New remote")
    (let [bt (get-content state :remote1 0)]
      (core/add-prop state :corp bt :advance-counter 7)
      (core/score state :corp {:card (refresh bt)})
      (let [scored-bt (get-scored state :corp 0)]
        (is (= 2 (get-counters (refresh scored-bt) :agenda))
            "Scored w/ 4 over-advancements; 2 agenda counters")
        (play-from-hand state :corp "Ichi 1.0" "HQ")
        (core/rez state :corp (get-ice state :hq 0))
        (is (= 2 (:credit (get-corp))) "2c discount to rez Ichi")))))

(deftest breaking-news
  ;; Breaking News
  (do-game
    (new-game (default-corp [(qty "Breaking News" 3)])
              (default-runner))
    (play-and-score state "Breaking News")
    (is (= 2 (get-in @state [:runner :tag])) "Runner receives 2 tags from Breaking News")
    (take-credits state :corp)
    (is (zero? (get-in @state [:runner :tag]))) "Two tags removed at the end of the turn"))

(deftest cfc-excavation-contract
  ;; CFC Excavation Contract
  (dotimes [n 5]
    (do-game
      (new-game (default-corp ["CFC Excavation Contract" (qty "Eli 1.0" n)])
                (default-runner))
      (core/gain state :corp :click 10 :credit 10)
      (is (= 15 (:credit (get-corp))) "Should start with 5 credits")
      (dotimes [_ n]
        (play-from-hand state :corp "Eli 1.0" "New remote")
        (core/rez state :corp (get-ice state (keyword (str "remote" (:rid @state))) 0)))
      (let [credit (:credit (get-corp))]
        (play-and-score state "CFC Excavation Contract")
        (is (= (+ credit (* 2 n)) (:credit (get-corp)))
            (str "Should now have with " (+ credit (* 2 n)) " credits"))))))

(deftest character-assassination
  ;; Character Assassination
  (do-game
    (new-game (default-corp ["Character Assassination"])
              (default-runner ["Fall Guy" "Kati Jones"]))
    (take-credits state :corp)
    (play-from-hand state :runner "Kati Jones")
    (play-from-hand state :runner "Fall Guy")
    (take-credits state :runner)
    (play-and-score state "Character Assassination")
    (let [kati (get-resource state 0)]
      (prompt-select :corp kati)
      (is (empty? (:prompt (get-runner))) "Fall Guy prevention didn't occur")
      (is (= 1 (count (:discard (get-runner)))) "Kati Jones trashed"))))

(deftest chronos-project
  ;; Chronos Project
  (do-game
    (new-game (default-corp ["Chronos Project"])
              (default-runner))
    (dotimes [_ 3]
      (core/move state :runner (find-card "Sure Gamble" (:hand (get-runner))) :discard))
    (is (= 3 (count (:discard (get-runner)))) "Runner should have 3 cards in heap")
    (play-and-score state "Chronos Project")
    (is (zero? (count (:discard (get-runner)))) "Runner should have 0 cards in heap")))

(deftest city-works-project
  ;; City Works Project
  (do-game
    (new-game (default-corp ["City Works Project"])
              (default-runner [(qty "Sure Gamble" 4)]))
    (play-from-hand state :corp "City Works Project" "New remote")
    (let [cwp (get-content state :remote1 0)]
      (core/advance state :corp {:card (refresh cwp)})
      (core/advance state :corp {:card (refresh cwp)}))
    (take-credits state :corp)
    (run-empty-server state "Server 1")
    (prompt-choice :runner "Yes")
    (is (= 4 (count (:discard (get-runner)))) "Runner paid 4 meat damage")))

(deftest clone-retirement
  ;; Clone Retirement
  (do-game
    (new-game (default-corp [(qty "Clone Retirement" 2) "Hostile Takeover"])
              (default-runner))
    (play-and-score state "Hostile Takeover")
    (is (= 12 (:credit (get-corp))))
    (is (= 1 (:bad-publicity (get-corp))))
    (play-and-score state "Clone Retirement")
    (is (zero? (:bad-publicity (get-corp))))
    (play-from-hand state :corp "Clone Retirement" "New remote")
    (take-credits state :corp)
    (run-on state "Server 3")
    (run-successful state)
    (prompt-choice :runner "Steal")
    (is (= 1 (:bad-publicity (get-corp))))))

(deftest corporate-sales-team
  ;; Corporate Sales Team
  (do-game
    (new-game (default-corp [(qty "Corporate Sales Team" 2)])
              (default-runner))
    (is (= 5 (:credit (get-corp))))
    (play-and-score state "Corporate Sales Team")
    (let [scored-cst (get-scored state :corp 0)]
      (core/end-turn state :corp nil)
      (core/start-turn state :runner nil)
      (is (= 6 (:credit (get-corp))) "Increments at runner's start of turn")
      (is (= 9 (get-counters (refresh scored-cst) :credit)))
      (core/end-turn state :runner nil)
      (core/start-turn state :corp nil)
      (is (= 7 (:credit (get-corp))) "Increments at corp's start of turn")
      (is (= 8 (get-counters (refresh scored-cst) :credit))))))

(deftest corporate-war
  ;; Corporate War
  (do-game
    (new-game (default-corp [(qty "Corporate War" 2)])
              (default-runner))
    (is (= 5 (:credit (get-corp))))
    (play-and-score state "Corporate War")
    (is (zero? (:credit (get-corp))) "Lost all credits")
    (core/gain state :corp :credit 7)
    (play-and-score state "Corporate War")
    (is (= 14 (:credit (get-corp))) "Had 7 credits when scoring, gained another 7")))

(deftest crisis-management
  ;; Crisis Management
  (do-game
    (new-game (default-corp ["Crisis Management"])
              (default-runner))
    (play-and-score state "Crisis Management")
    (take-credits state :corp)
    (take-credits state :runner)
    (is (= 3 (count (:hand (get-runner)))) "No damage done, Runner not tagged")
    (take-credits state :corp)
    (core/gain state :runner :tag 1)
    (take-credits state :runner)
    (is (= 2 (count (:hand (get-runner)))) "Crisis Management dealt 1 meat damage")))

(deftest dedicated-neural-net
  ;; Dedicated Neural Net
  (do-game
    (new-game (default-corp ["Dedicated Neural Net" (qty "Scorched Earth" 2)
                             "Hedge Fund" "Caprice Nisei"])
              (default-runner ["HQ Interface"]))
    (play-from-hand state :corp "Caprice Nisei" "HQ")
    (play-and-score state "Dedicated Neural Net")
    (take-credits state :corp)
    (run-empty-server state :hq)
    (prompt-choice :runner "0")
    (prompt-choice :corp "1")
    (is (-> @state :run :run-effect :replace-access) "Replace-access tiggered")
    (prompt-select :corp (find-card "Hedge Fund" (:hand (get-corp))))
    (prompt-choice :runner "Card from hand")
    (is (accessing state "Hedge Fund") "Runner accessing Hedge Fund")
    (prompt-choice :runner "No action")
    ;; test for #2376
    (prompt-choice :runner "Unrezzed upgrade in HQ")
    (is (accessing state "Caprice Nisei") "Runner accessing Caprice")
    (prompt-choice :runner "No")
    (is (not (:run @state)) "Run completed")
    (run-empty-server state :hq)
    (prompt-choice :runner "No action")
    (take-credits state :runner)
    (take-credits state :corp)
    (play-from-hand state :runner "HQ Interface")
    (run-empty-server state :hq)
    (prompt-choice :runner "0")
    (prompt-choice :corp "1")
    (is (= 2 (-> (get-corp) :selected first :max)) "Corp chooses 2 cards for Runner to access")))

(deftest degree-mill
  ;; Degree Mill
  (do-game
    (new-game (default-corp [(qty "Degree Mill" 2)])
              (default-runner ["Ice Analyzer" "All-nighter" "Hunting Grounds"]))
    (play-from-hand state :corp "Degree Mill" "New remote")
    (take-credits state :corp)
    (is (zero? (count (:deck (get-runner)))) "Runner starts with empty deck")
    (run-on state "Server 1")
    (run-successful state)
    (prompt-choice :runner "No action")
    (is (zero? (:agenda-point (get-runner))) "Runner stole Degree Mill with no installed cards")
    (play-from-hand state :runner "Ice Analyzer")
    (play-from-hand state :runner "All-nighter")
    (let [ia (get-resource state 0)
          an (get-resource state 1)]
      (run-on state "Server 1")
      (run-successful state)
      (prompt-choice-partial :runner "Pay")
      (prompt-select :runner ia)
      (prompt-select :runner an)
      (is (= 3 (:agenda-point (get-runner))) "Runner failed to steal Degree Mill")
      (is (empty? (get-in @state [:runner :rig :resource])) "Degree Mill didn't remove installed cards")
      (is (= 2 (count (:deck (get-runner)))) "Degree Mill didn't put cards back in deck"))
    (take-credits state :runner)
    ;; Checking if facedowns work as well
    (play-from-hand state :corp "Degree Mill" "New remote")
    (take-credits state :corp)
    (play-from-hand state :runner "Hunting Grounds")
    (let [hg (get-resource state 0)]
      (run-on state "Server 2")
      (run-successful state)
      (prompt-choice :runner "No action")
      (is (= 3 (:agenda-point (get-runner))) "Runner stole Degree Mill with single card")
      (card-ability state :runner hg 1)
      (is (= 2 (count (get-in (get-runner) [:rig :facedown]))) "Hunting Ground did not install cards facedown")
      (is (empty? (:deck (get-runner))) "Hunting Grounds did not remove cards from deck")
      (let [fd1 (get-runner-facedown state 0)
            fd2 (get-runner-facedown state 1)]
        (run-on state "Server 2")
        (run-successful state)
        (prompt-choice-partial :runner "Pay")
        (prompt-select :runner fd1)
        (prompt-select :runner fd2)
        (is (= 6 (:agenda-point (get-runner))) "Runner failed to steal Degree Mill with facedown cards")
        (is (empty? (get-in (get-runner)  [:rig :facedown])) "Degree Mill didn't remove facedown cards")
        (is (= 2 (count (:deck (get-runner)))) "Degree Mill didn't put cards back in deck")))))

(deftest director-haas-pet-project
  ;; Director Haas' Pet Project
  (do-game
    (new-game (default-corp ["Director Haas' Pet Project"
                             "Adonis Campaign"
                             "Strongbox"
                             "Eli 1.0"
                             (qty "Hedge Fund" 5)])
              (default-runner))
    (starting-hand state :corp ["Director Haas' Pet Project" "Adonis Campaign" "Strongbox"])
    (core/move state :corp (find-card "Eli 1.0" (:deck (get-corp))) :discard)
    (play-and-score state "Director Haas' Pet Project")
    (prompt-choice :corp "Yes")
    (prompt-select :corp (find-card "Adonis Campaign" (:hand (get-corp))))
    (prompt-select :corp (find-card "Strongbox" (:hand (get-corp))))
    (prompt-select :corp (find-card "Eli 1.0" (:discard (get-corp))))))

(deftest domestic-sleepers
  ;; Domestic Sleepers
  (do-game
    (new-game (default-corp ["Domestic Sleepers"])
              (default-runner))
    (play-and-score state "Domestic Sleepers")
    (core/gain state :corp :click 3)
    (let [ds_scored (get-scored state :corp 0)]
      (is (zero? (get-counters (refresh ds_scored) :agenda)) "Should start with 0 agenda counters")
      (is (zero? (:agenda-point (get-corp))) "Should provide 0 agenda points initially")
      (card-ability state :corp ds_scored 0)
      (is (= 1 (get-counters (refresh ds_scored) :agenda)) "Should gain 1 agenda counter")
      (is (= 1 (:agenda-point (get-corp))) "Should provide 1 agenda point after ability use"))))

(deftest eden-fragment
  ;; Test that Eden Fragment ignores the install cost of the first ice
  (do-game
    (new-game (default-corp [(qty "Eden Fragment" 3) (qty "Ice Wall" 3)])
              (default-runner))
    (play-from-hand state :corp "Ice Wall" "HQ")
    (play-and-score state "Eden Fragment")
    (take-credits state :corp)
    (take-credits state :runner)
    (play-from-hand state :corp "Ice Wall" "HQ")
    (is (some? (get-ice state :hq 1)) "Corp has two ice installed on HQ")
    (is (= 6 (:credit (get-corp))) "Corp does not pay for installing the first ICE of the turn")
    (play-from-hand state :corp "Ice Wall" "HQ")
    (is (some? (get-ice state :hq 2)) "Corp has three ice installed on HQ")
    (is (= 4 (:credit (get-corp))) "Corp pays for installing the second ICE of the turn")))

(deftest efficiency-committee
  ;; Efficiency Committee
  (do-game
    (new-game (default-corp [(qty "Efficiency Committee" 3) (qty "Shipment from SanSan" 2)
                             "Ice Wall"])
              (default-runner))
    (core/gain state :corp :click 4)
    (play-from-hand state :corp "Efficiency Committee" "New remote")
    (play-from-hand state :corp "Efficiency Committee" "New remote")
    (play-from-hand state :corp "Efficiency Committee" "New remote")
    (play-from-hand state :corp "Ice Wall" "HQ")
    (let [ec1 (get-content state :remote1 0)
          ec2 (get-content state :remote2 0)
          ec3 (get-content state :remote3 0)
          iw (get-ice state :hq 0)]
      (score-agenda state :corp ec1)
      (let [ec1_scored (get-scored state :corp 0)]
        (is (= 3 (get-counters (refresh ec1_scored) :agenda)))
        (is (= 2 (:agenda-point (get-corp))))
        ;; use token
        (is (= 3 (:click (get-corp))))
        (card-ability state :corp ec1_scored 0)
        (is (= 4 (:click (get-corp))))
        ;; try to advance Ice Wall
        (advance state iw)
        (is (= 4 (:click (get-corp))))
        (is (zero? (get-counters (refresh iw) :advancement)))
        ;; try to advance Efficiency Committee
        (advance state ec2)
        (is (= 4 (:click (get-corp))))
        (is (zero? (get-counters (refresh ec2) :advancement)))
        ;; advance with Shipment from SanSan
        (play-from-hand state :corp "Shipment from SanSan")
        (prompt-choice :corp "2")
        (prompt-select :corp ec2)
        (is (= 2 (get-counters (refresh ec2) :advancement)))
        (play-from-hand state :corp "Shipment from SanSan")
        (prompt-choice :corp "2")
        (prompt-select :corp ec2)
        (is (= 4 (get-counters (refresh ec2) :advancement)))
        (core/score state :corp {:card (refresh ec2)})
        (is (= 4 (:agenda-point (get-corp))))
        (take-credits state :corp)
        (take-credits state :runner)
        ;; can advance again
        (advance state iw)
        (is (= 1 (get-counters (refresh iw) :advancement)))
        (advance state ec3)
        (is (= 1 (get-counters (refresh ec3) :advancement)))))))

(deftest elective-upgrade
  ;; Elective Upgrade
  (do-game
    (new-game (default-corp ["Elective Upgrade"])
              (default-runner))
    (play-and-score state "Elective Upgrade")
    (let [eu-scored (get-scored state :corp 0)]
      (is (= 2 (get-counters (refresh eu-scored) :agenda)) "Should start with 2 agenda counters")
      (take-credits state :corp)
      (take-credits state :runner)
      (is (= 3 (:click (get-corp))) "Should start with 4 clicks")
      (card-ability state :corp eu-scored 0)
      (card-ability state :corp eu-scored 0)
      (is (= 4 (:click (get-corp))) "Should gain 2 clicks, not 3")
      (is (= 1 (get-counters (refresh eu-scored) :agenda)) "Should still have 1 agenda counter"))))

(deftest encrypted-portals
  ;; Encrypted Portals
  (do-game
    (new-game (default-corp ["Encrypted Portals" "Lotus Field"])
              (default-runner))
    (play-from-hand state :corp "Lotus Field" "HQ")
    (let [lf (get-ice state :hq 0)]
      (core/rez state :corp lf)
      (is (= 4 (:current-strength (refresh lf))) "Should start with base strength of 4")
      (is (zero? (:credit (get-corp))) "Should have 0 credits after rez")
      (play-and-score state "Encrypted Portals")
      (is (= 5 (:current-strength (refresh lf))) "Should gain 1 strength from 4 to 5")
      (is (= 1 (:credit (get-corp))) "Should gain 1 credit for rezzed code gate"))))

(deftest escalate-vitriol
  ;; Escalate Vitriol
  (do-game
    (new-game (default-corp ["Escalate Vitriol"])
              (default-runner))
    (core/lose state :corp :credit 5)
    (play-and-score state "Escalate Vitriol")
    (let [ev-scored (get-scored state :corp 0)]
      (dotimes [tag 10]
        (is (zero? (:tag (get-runner))) "Should start with 0 tags")
        (is (zero? (:credit (get-corp))) "Should start with 0 credits")
        (core/gain state :runner :tag tag)
        (card-ability state :corp ev-scored 0)
        (is (= tag (:credit (get-corp))) (str "Should gain " tag " credits"))
        (take-credits state :corp)
        (take-credits state :runner)
        (core/lose state :corp :credit (:credit (get-corp)))
        (core/lose state :runner :tag tag)))))

(deftest executive-retreat
  ;; Executive Retreat
  (do-game
    (new-game (default-corp ["Executive Retreat" (qty "Hedge Fund" 5)])
              (default-runner))
    (starting-hand state :corp ["Executive Retreat" "Hedge Fund"])
    (is (= 2 (count (:hand (get-corp)))) "Corp should start with 1 card in HQ")
    (play-and-score state "Executive Retreat")
    (is (zero? (count (:hand (get-corp)))) "Corp should have 0 cards in HQ after shuffling HQ back into R&D")
    (let [er-scored (get-scored state :corp 0)]
      (card-ability state :corp er-scored 0)
      (is (= 5 (count (:hand (get-corp)))) "Corp should have 5 cards in hand")
      (is (zero? (get-counters (refresh er-scored) :agenda)) "Executive Retreat should have 0 agenda counters")))
  (testing "Overdraw"
    (do-game
      (new-game (default-corp ["Executive Retreat" (qty "Hedge Fund" 4)])
                (default-runner))
      (starting-hand state :corp ["Executive Retreat" "Hedge Fund"])
      (is (= 2 (count (:hand (get-corp)))) "Corp should start with 1 card in HQ")
      (play-and-score state "Executive Retreat")
      (is (zero? (count (:hand (get-corp)))) "Corp should have 0 cards in HQ after shuffling HQ back into R&D")
      (let [er-scored (get-scored state :corp 0)]
        (card-ability state :corp er-scored 0)
        (is (= 4 (count (:hand (get-corp)))) "Corp should have 5 cards in hand")
        (is (zero? (get-counters (refresh er-scored) :agenda)) "Executive Retreat should have 0 agenda counters")
        (is (= :runner (:winner @state)) "Runner wins")
        (is (= "Decked" (:reason @state)) "Win condition reports decked")))))

(deftest explode-a-palooza
  ;; Explode-a-palooza
  (do-game
    (new-game (default-corp ["Explode-a-palooza"])
              (default-runner))
    (play-from-hand state :corp "Explode-a-palooza" "New remote")
    (take-credits state :corp)
    (run-empty-server state :remote1)
    (prompt-choice :runner "Access")
    (prompt-choice :runner "Steal")
    (prompt-choice :corp "Yes")
    (is (= 12 (:credit (get-corp))) "Gained 5 credits")))

(deftest explode-ttw
  ;; Explode-a-palooza - Interaction with The Turning Wheel. Issue #1717.
  (do-game
    (new-game (default-corp [(qty "Explode-a-palooza" 3)])
              (default-runner ["The Turning Wheel"]))
    (starting-hand state :corp ["Explode-a-palooza" "Explode-a-palooza"])
    (play-from-hand state :corp "Explode-a-palooza" "New remote")
    (take-credits state :corp)
    (play-from-hand state :runner "The Turning Wheel")
    (run-empty-server state :remote1)
    (prompt-choice :runner "Access")
    (prompt-choice :corp "Yes")
    (prompt-choice :runner "Steal")
    (let [ttw (get-resource state 0)]
      (is (zero? (get-counters (refresh ttw) :power)) "TTW did not gain counters")
      (is (= 1 (count (:scored (get-runner)))) "Runner stole Explodapalooza")
      (is (= 12 (:credit (get-corp))) "Gained 5 credits")
      (run-empty-server state :rd)
      (prompt-choice :runner "Access")
      (prompt-choice :corp "Yes")
      (prompt-choice :runner "Steal")
      (is (zero? (get-counters (refresh ttw) :power)) "TTW did not gain counters")
      (is (= 2 (count (:scored (get-runner)))) "Runner stole Explodapalooza")
      (is (= 17 (:credit (get-corp))) "Gained 5 credits"))))

(deftest false-lead
  ;; False Lead
  (do-game
    (new-game (default-corp ["False Lead"])
              (default-runner))
    (play-and-score state "False Lead")
    (is (= 1 (count (:scored (get-corp)))) "Corp should have 1 agenda point")
    (take-credits state :corp)
    (is (= 4 (:click (get-runner))) "Runner should start turn with 4 clicks")
    (card-ability state :corp (get-scored state :corp 0) 0)
    (is (= 2 (:click (get-runner))) "Runner should lose 2 clicks from False Lead")))

(deftest fetal-ai-damage
  ;; Fetal AI
  (testing "basic test"
    (do-game
      (new-game (default-corp [(qty "Fetal AI" 3)])
                (default-runner [(qty "Sure Gamble" 3) (qty "Diesel" 3) (qty "Quality Time" 3)]))
      (play-from-hand state :corp "Fetal AI" "New remote")
      (take-credits state :corp 2)
      (run-empty-server state "Server 1")
      (prompt-choice-partial :runner "Pay")
      (is (= 3 (count (:hand (get-runner)))) "Runner took 2 net damage from Fetal AI")
      (is (= 3 (:credit (get-runner))) "Runner paid 2cr to steal Fetal AI")
      (is (= 1 (count (:scored (get-runner)))) "Runner stole Fetal AI"))
    (testing "can't afford to steal"
      (do-game
        (new-game (default-corp [(qty "Fetal AI" 3)])
                  (default-runner [(qty "Sure Gamble" 3) (qty "Diesel" 3) (qty "Quality Time" 3)]))
        (play-from-hand state :corp "Fetal AI" "New remote")
        (take-credits state :corp 2)
        (core/lose state :runner :credit 5)
        (run-empty-server state "Server 1")
        (prompt-choice :runner "Yes")
        (is (= 3 (count (:hand (get-runner)))) "Runner took 2 net damage from Fetal AI")
        (is (zero? (count (:scored (get-runner)))) "Runner could not steal Fetal AI")))))

(deftest firmware-updates
  ;; Firmware Updates
  (do-game
    (new-game (default-corp ["Firmware Updates"
                             "Ice Wall"])
              (default-runner))
    (play-and-score state "Firmware Updates")
    (play-from-hand state :corp "Ice Wall" "HQ")
    (let [fu (get-scored state :corp 0)
          iw (get-ice state :hq 0)]
      (is (= 3 (get-counters (refresh fu) :agenda)) "Firmware Updates should start with 3 agenda counters")
      (core/rez state :corp iw)
      (is (zero? (get-counters (refresh iw) :advancement)) "Ice Wall should start with 0 advancement tokens")
      (card-ability state :corp fu 0)
      (prompt-select :corp (refresh iw))
      (is (= 2 (get-counters (refresh fu) :agenda)) "Firmware Updates should now have 2 agenda counters")
      (is (= 1 (get-counters (refresh iw) :advancement)) "Ice Wall should have 1 advancement token"))))

(deftest geothermal-fracking
  ;; Geothermal Fracking
  (testing "basic test"
    (do-game
      (new-game (default-corp ["Geothermal Fracking"])
                (default-runner))
      (play-and-score state "Geothermal Fracking")
      (is (= 2 (:click (get-corp))) "Should have 2 clicks left")
      (is (= 5 (:credit (get-corp))) "Should start with 5 credits")
      (is (zero? (:bad-publicity (get-corp))) "Should start with 0 bad publicity")
      (let [gf-scored (get-scored state :corp 0)]
        (is (= 2 (get-counters (refresh gf-scored) :agenda)) "Should start with 2 agenda counters")
        (card-ability state :corp gf-scored 0)
        (is (= 1 (:click (get-corp))) "Should have 1 click left")
        (is (= 12 (:credit (get-corp))) "Should gain 7 credits from 5 to 12")
        (is (= 1 (:bad-publicity (get-corp))) "Should gain 1 bad publicity"))))
  (testing "prevented bad publicity shouldn't block credit gain"
    (do-game
      (new-game (default-corp ["Geothermal Fracking" "Broadcast Square"])
                (default-runner))
      (play-and-score state "Geothermal Fracking")
      (is (= 2 (:click (get-corp))) "Should have 2 clicks left")
      (is (= 5 (:credit (get-corp))) "Should start with 5 credits")
      (is (zero? (:bad-publicity (get-corp))) "Should start with 0 bad publicity")
      (play-from-hand state :corp "Broadcast Square" "New remote")
      (let [gf-scored (get-scored state :corp 0)
            bs (get-content state :remote2 0)]
        (core/rez state :corp bs)
        (is (= 2 (get-counters (refresh gf-scored) :agenda)) "Should start with 2 agenda counters")
        (card-ability state :corp gf-scored 0)
        (prompt-choice :corp 0)
        (prompt-choice :runner 0)
        (is (zero? (:click (get-corp))) "Should have 0 click left")
        (is (= 10 (:credit (get-corp))) "Should gain 7 credits from 3 to 10")
        (is (zero? (:bad-publicity (get-corp))) "Should gain 0 bad publicity from prevention")))))

(deftest genetic-resequencing
  ;; Genetic Resequencing
  (do-game
    (new-game (default-corp ["Genetic Resequencing" (qty "Braintrust" 2)])
              (default-runner))
    (play-from-hand state :corp "Braintrust" "New remote")
    (play-from-hand state :corp "Braintrust" "New remote")
    (play-from-hand state :corp "Genetic Resequencing" "New remote")
    (let [bt1 (get-content state :remote1 0)
          bt2 (get-content state :remote2 0)
          gr (get-content state :remote3 0)]
      (score-agenda state :corp bt1)
      (let [btscored (get-scored state :corp 0)]
        (is (zero? (get-counters (refresh btscored) :agenda)) "No agenda counters on scored Braintrust")
        (score-agenda state :corp gr)
        (prompt-select :corp bt2)
        (is (zero? (get-counters (refresh bt2) :agenda))
            "No agenda counters on installed Braintrust; not a valid target")
        (prompt-select :corp btscored)
        (is (= 1 (get-counters (refresh btscored) :agenda))
            "1 agenda counter placed on scored Braintrust")))))

(deftest gila-hands-arcology
  ;; Gila Hands Arcology
  (do-game
    (new-game (default-corp ["Gila Hands Arcology"])
              (default-runner))
    (play-and-score state "Gila Hands Arcology")
    (is (= 2 (:click (get-corp))) "Should have 2 clicks left")
    (is (= 5 (:credit (get-corp))) "Should start with 5 credits")
    (core/gain state :corp :click 2)
    (let [gha-scored (get-scored state :corp 0)]
      (card-ability state :corp gha-scored 0)
      (is (= 2 (:click (get-corp))) "Should spend 2 clicks on Gila Hands")
      (is (= 8 (:credit (get-corp))) "Should gain 3 credits from 5 to 8")
      (card-ability state :corp gha-scored 0)
      (is (zero? (:click (get-corp))) "Should spend 2 clicks on Gila Hands")
      (is (= 11 (:credit (get-corp))) "Should gain 3 credits from 8 to 11"))))

(deftest glenn-station
  ;; Glenn Station
  (do-game
    (new-game (default-corp ["Glenn Station" "Ice Wall"])
              (default-runner))
    (play-and-score state "Glenn Station")
    (let [gs-scored (get-scored state :corp 0)]
      (card-ability state :corp gs-scored 0)
      (prompt-card :corp (find-card "Ice Wall" (:hand (get-corp))))
      (is (= 1 (count (:hosted (refresh gs-scored)))))
      (card-ability state :corp gs-scored 1)
      (prompt-card :corp (find-card "Ice Wall" (:hosted (refresh gs-scored))))
      (is (zero? (count (:hosted (refresh gs-scored))))))))

(deftest global-food-initiative
  ;; Global Food Initiative
  (do-game
    (new-game (default-corp [(qty "Global Food Initiative" 2)])
              (default-runner))
    (testing "Corp scores"
      (is (zero? (:agenda-point (get-runner))) "Runner should start with 0 agenda points")
      (is (zero? (:agenda-point (get-corp))) "Corp should start with 0 agenda points")
      (play-and-score state "Global Food Initiative")
      (is (= 3 (:agenda-point (get-corp))) "Corp should gain 3 agenda points"))
    (testing "Runner steals"
      (play-from-hand state :corp "Global Food Initiative" "New remote")
      (take-credits state :corp)
      (run-on state :remote2)
      (run-successful state)
      (prompt-choice :runner "Steal")
      (is (= 2 (:agenda-point (get-runner))) "Runner should gain 2 agenda points, not 3"))))

(deftest government-contracts
  ;; Government Contracts
  (do-game
    (new-game (default-corp ["Government Contracts"])
              (default-runner))
    (play-and-score state "Government Contracts")
    (is (= 2 (:click (get-corp))))
    (card-ability state :corp (get-scored state :corp 0) 0)
    (is (zero? (:click (get-corp))) "Spent 2 clicks")
    (is (= 9 (:credit (get-corp))) "Gained 4 credits")))

(deftest government-takeover
  ;; Government Takeover
  (do-game
    (new-game (default-corp ["Government Takeover"])
              (default-runner))
    (play-and-score state "Government Takeover")
    (is (= 5 (:credit (get-corp))) "Should start with 5 credits")
    (let [gt-scored (get-scored state :corp 0)]
      (card-ability state :corp gt-scored 0)
      (is (= 8 (:credit (get-corp))) "Should gain 3 credits from 5 to 8"))))

(deftest graft
  ;; Graft
  (letfn [(graft-test [[number-of-picks deck-size]]
<<<<<<< HEAD
            (let [cards ["Ice Wall" "Fire Wall" "Orion"]]
              (do-game
                (new-game (default-corp [(qty "Graft" 1) (qty "Ice Wall" 1)
                                         (qty "Fire Wall" 1) (qty "Orion" 1)])
                          (default-runner))
                (starting-hand state :corp ["Graft"])
                (play-and-score state "Graft")
                (dotimes [current-pick number-of-picks]
                  (prompt-card :corp (find-card (nth cards current-pick) (:deck (get-corp)))))
                (is (= number-of-picks (count (:hand (get-corp)))))
                (is (= deck-size (count (:deck (get-corp))))))))]
=======
    (let [cards ["Ice Wall" "Fire Wall" "Orion"]]
      (do-game
        (new-game (default-corp ["Graft" "Ice Wall"
                                 "Fire Wall" "Orion"])
                  (default-runner))
        (starting-hand state :corp ["Graft"])
        (play-and-score state "Graft")
          (dotimes [current-pick number-of-picks]
            (prompt-card :corp (find-card (nth cards current-pick) (:deck (get-corp)))))
        (is (= number-of-picks (count (:hand (get-corp)))))
        (is (= deck-size (count (:deck (get-corp))))))))]
>>>>>>> e2241b43
    (doall (map graft-test
                [[0 3]
                 [1 2]
                 [2 1]
                 [3 0]]))))

(deftest hades-fragment
  ;; Hades Fragment
  (do-game
    (new-game (default-corp ["Hades Fragment" (qty "Hedge Fund" 2)])
              (default-runner))
    (starting-hand state :corp ["Hades Fragment"])
    (play-and-score state "Hades Fragment")
    (take-credits state :corp)
    (take-credits state :runner)
    (is (= 1 (count (:hand (get-corp)))) "Corp should have no opportunity to use Hades Shard")
    (core/move state :corp (find-card "Hedge Fund" (:hand (get-corp))) :discard)
    (take-credits state :corp)
    (take-credits state :runner)
    (let [hf-scored (get-scored state :corp 0)]
      (card-ability state :corp hf-scored 0)
      (prompt-select :corp (find-card "Hedge Fund" (:discard (get-corp))))
      (is (= 2 (count (:deck (get-corp)))) "R&D should have 2 cards in it after Hades Fragment use"))))

(deftest helium-3-deposit
  ;; Helium-3 Deposit
  (do-game
    (new-game (default-corp ["Helium-3 Deposit"
                             "Chief Slee"
                             "Ice Wall"])
              (default-runner))
    (play-from-hand state :corp "Chief Slee" "New remote")
    (play-from-hand state :corp "Ice Wall" "HQ")
    (take-credits state :corp)
    (let [cs (get-content state :remote1 0)
          iw (get-ice state :hq 0)]
      (is (zero? (get-counters (refresh cs) :power)) "Chief Slee should start with 0 power counters")
      (core/rez state :corp iw)
      (run-on state "HQ")
      (card-ability state :corp cs 0)
      (is (= 1 (get-counters (refresh cs) :power)) "Chief Slee should gain 1 power counter")
      (take-credits state :runner)
      (play-and-score state "Helium-3 Deposit")
      (prompt-choice :corp "2")
      (prompt-select :corp cs)
      (is (= 3 (get-counters (refresh cs) :power)) "Chief Slee should gain 2 power counters from 1 to 3"))))

(deftest high-risk-investment
  ;; High-Risk Investment
  (do-game
    (new-game (default-corp ["High-Risk Investment"])
              (default-runner))
    (play-and-score state "High-Risk Investment")
    (let [hri-scored (get-scored state :corp 0)]
      (is (= 1 (get-counters (refresh hri-scored) :agenda)) "Has 1 agenda counter")
      (take-credits state :corp)
      (is (= 7 (:credit (get-corp))))
      (take-credits state :runner)
      (is (= 9 (:credit (get-runner))))
      (card-ability state :corp hri-scored 0)
      (is (= 16 (:credit (get-corp))) "Gained 9 credits")
      (is (= 2 (:click (get-corp))) "Spent 1 click")
      (is (zero? (get-counters (refresh hri-scored) :agenda)) "Spent agenda counter"))))

(deftest hollywood-renovation
  ;; Hollywood Renovation
  (do-game
    (new-game (default-corp ["Hollywood Renovation" "Ice Wall"])
              (default-runner))
    (core/gain state :corp :click 10 :credit 10)
    (play-from-hand state :corp "Ice Wall" "HQ")
    (play-from-hand state :corp "Hollywood Renovation" "New remote")
    (let [hr (get-content state :remote1 0)
          iw (get-ice state :hq 0)]
      (is (zero? (get-counters (refresh hr) :advancement)) "Hollywood Renovation should start with 0 advancement tokens")
      (is (zero? (get-counters (refresh iw) :advancement)) "Ice Wall should start with 0 advancement tokens")
      (dotimes [n 5]
        (advance state (refresh hr))
        (prompt-select :corp (refresh iw)))
      (is (= 5 (get-counters (refresh hr) :advancement)) "Hollywood Renovation should gain 5 advancement tokens")
      (is (= 5 (get-counters (refresh iw) :advancement)) "Ice Wall should gain 5 advancement tokens")
      (advance state (refresh hr))
      (prompt-select :corp (refresh iw))
      (is (= 6 (get-counters (refresh hr) :advancement)) "Hollywood Renovation should gain 1 from 5 to 6 advancement tokens")
      (is (= 7 (get-counters (refresh iw) :advancement)) "Ice Wall should gain 2 from 5 to 7 advancement tokens"))))

(deftest hostile-takeover
  ;; Hostile Takeover
  (do-game
    (new-game (default-corp ["Hostile Takeover"])
              (default-runner))
    (play-and-score state "Hostile Takeover")
    (is (= 12 (:credit (get-corp))) "Gain 7 credits")
    (is (= 1 (:bad-publicity (get-corp))) "Take 1 bad publicity")))

(deftest house-of-knives
  ;; House of Knives
  (do-game
    (new-game (default-corp ["House of Knives"])
              (default-runner))
    (play-and-score state "House of Knives")
    (let [hok-scored (get-scored state :corp 0)]
      (is (= 3 (get-counters (refresh hok-scored) :agenda)) "House of Knives should start with 3 counters")
      (take-credits state :corp)
      (run-empty-server state "R&D")
      (run-phase-43 state)
      (card-ability state :corp hok-scored 0)
      (is (= 1 (count (:discard (get-runner)))) "Runner should pay 1 net damage")
      (run-empty-server state "R&D")
      (run-phase-43 state)
      (card-ability state :corp hok-scored 0)
      (card-ability state :corp hok-scored 0)
      (is (= 2 (count (:discard (get-runner)))) "Runner should pay 1 net damage"))))

(deftest ikawah-project
  ;; Ikawah Project
  (testing "Basic test"
    (do-game
      (new-game (default-corp ["Ikawah Project"])
                (default-runner))
      (play-from-hand state :corp "Ikawah Project" "New remote")
      (testing "No credits"
        (take-credits state :corp)
        (core/lose state :runner :credit (:credit (get-runner)) :click 3)
        (run-empty-server state :remote1)
        (prompt-choice :runner "No action")
        (is (zero? (:credit (get-runner))) "Runner couldn't afford to steal, so no credits spent")
        (is (zero? (count (:scored (get-runner)))) "Runner could not steal Ikawah Project"))
      (testing "No clicks"
        (take-credits state :runner)
        (take-credits state :corp)
        (core/lose state :runner :credit (:credit (get-runner)) :click 3)
        (run-empty-server state :remote1)
        (prompt-choice :runner "No action")
        (is (zero? (:click (get-runner))) "Runner couldn't afford to steal, so no clicks spent")
        (is (zero? (count (:scored (get-runner)))) "Runner could not steal Ikawah Project"))
      (testing "Enough of both"
        (take-credits state :runner)
        (take-credits state :corp)
        (core/lose state :runner :credit (:credit (get-runner)) :click (:click (get-runner)))
        (core/gain state :runner :credit 5 :click 4)
        (is (= 5 (:credit (get-runner))) "Runner should be reset to 5 credits")
        (is (= 4 (:click (get-runner))) "Runner should be reset to 4 clicks")
        (run-empty-server state :remote1)
        (prompt-choice-partial :runner "Pay")
        (prompt-choice :runner "[Click]")
        (prompt-choice :runner "2 [Credits]")
        (is (= 2 (:click (get-runner))) "Runner should lose 1 click to steal")
        (is (= 3 (:credit (get-runner))) "Runner should lose 2 credits to steal")
        (is (= 3 (:agenda-point (get-runner))))
        (is (= 1 (count (:scored (get-runner)))) "Runner should steal Ikawah Project"))))
  (testing "Not stealing"
    ;; do not reveal when the Runner does not steal from R&D
    (do-game
      (new-game (default-corp [(qty "Ikawah Project" 2)])
                (default-runner))
      (take-credits state :corp)
      (starting-hand state :corp ["Ikawah Project"])
      (run-empty-server state "R&D")
      (prompt-choice :runner "No action")
      (is (not (last-log-contains? state "Ikawah Project")) "Ikawah Project should not be mentioned")
      (run-empty-server state "HQ")
      (prompt-choice :runner "No action")
      (is (last-log-contains? state "Ikawah Project") "Ikawah Project should be mentioned"))))

(deftest illicit-sales
  ;; Illicit Sales
  (letfn [(illicit-sales-test [[starting-bp answer credits-gained]]
            (testing (str "starting with " starting-bp " and answering " answer " and gaining " credits-gained)
              (do-game
                (new-game (default-corp ["Illicit Sales"])
                          (default-runner))
                (let [credits (:credit (get-corp))]
                  (core/gain state :corp :bad-publicity starting-bp)
                  (play-and-score state "Illicit Sales")
                  (prompt-choice :corp answer)
                  (is (= (:credit (get-corp)) (+ credits credits-gained)))))))]
    (doall (map illicit-sales-test
                [[0 "No" 0]
                 [0 "Yes" 3]
                 [1 "No" 3]
                 [1 "Yes" 6]
                 [2 "No" 6]
                 [2 "Yes" 9]
                 [3 "No" 9]
                 [3 "Yes" 12]]))))

(deftest improved-protein-source
  ;; Improved Protein Source
  (do-game
    (new-game (default-corp [(qty "Improved Protein Source" 2)])
              (default-runner))
    (is (= 5 (:credit (get-runner))) "Runner starts with 5 credits")
    (play-and-score state "Improved Protein Source")
    (is (= 9 (:credit (get-runner))) "Runner should gain 4 credits from Corp scoring")
    (play-from-hand state :corp "Improved Protein Source" "New remote")
    (take-credits state :corp)
    (run-empty-server state :remote2)
    (prompt-choice :runner "Steal")
    (is (= 13 (:credit (get-runner))) "Runner should gain 4 credits from Corp scoring")))

(deftest improved-tracers
  ;; Improved Tracers
  (do-game
    (new-game (default-corp ["Improved Tracers" "News Hound"])
              (default-runner))
    (play-from-hand state :corp "News Hound" "HQ")
    (let [nh (get-ice state :hq 0)]
      (core/rez state :corp nh)
      (is (= 4 (:current-strength (refresh nh))) "Should start with base strength of 4")
      (is (= 3 (:credit (get-corp))) "Should have 2 credits after rez")
      (play-and-score state "Improved Tracers")
      (is (= 5 (:current-strength (refresh nh))) "Should gain 1 strength from 4 to 5")
      (take-credits state :corp)
      (run-on state "HQ")
      (run-phase-43 state)
      (card-subroutine state :corp nh 0)
      (is (= 1 (get-in @state [:bonus :trace])) "Should gain 1 bonus trace strength")
      (prompt-choice :corp 0)
      (prompt-choice :runner 0)
      (is (= 1 (:tag (get-runner)))))))

(deftest labyrinthine-servers
  ;; Labyrinthine Servers
  (do-game
    (new-game (default-corp [(qty "Labyrinthine Servers" 2)])
              (default-runner))
    (play-and-score state "Labyrinthine Servers")
    (play-and-score state "Labyrinthine Servers")
    (take-credits state :corp)
    (let [ls1 (get-scored state :corp 0)
          ls2 (get-scored state :corp 1)]
      (is (= 2 (get-counters (refresh ls1) :power)))
      (is (= 2 (get-counters (refresh ls2) :power)))
      (testing "Don't use token"
        (run-on state "HQ")
        (run-jack-out state)
        (is (:run @state) "Jack out prevent prompt")
        (prompt-choice :corp "Done")
        (is (not (:run @state)) "Corp does not prevent the jack out, run ends"))
      (testing "Use token"
        (run-on state "HQ")
        (run-jack-out state)
        (card-ability state :corp ls1 0)
        (card-ability state :corp ls2 0)
        (card-ability state :corp ls1 0)
        (prompt-choice :corp "Done")
        (is (:run @state) "Jack out prevented, run is still ongoing")
        (is (true? (get-in @state [:run :cannot-jack-out])) "Cannot jack out flag is in effect")
        (run-successful state)
        (is (not (:run @state))))
      (testing "one Labyrinthine is empty but the other still has one token, ensure prompt still occurs"
        (is (zero? (get-counters (refresh ls1) :power)))
        (is (= 1 (get-counters (refresh ls2) :power)))
        (run-on state "HQ")
        (run-jack-out state)
        (is (:run @state))
        (card-ability state :corp ls2 0)
        (prompt-choice :corp "Done")
        (is (true? (get-in @state [:run :cannot-jack-out])))
        (run-successful state)
        (is (not (:run @state))))
      (testing "No more tokens"
        (run-on state "HQ")
        (run-jack-out state)
        (is (not (:run @state)) "No jack out prevent prompt")))))

(deftest license-acquisition
  ;; License Acquisition
  (do-game
    (new-game (default-corp [(qty "License Acquisition" 4)
                             "Adonis Campaign" "Eve Campaign"
                             "Strongbox" "Corporate Troubleshooter"])
              (default-runner))
    (testing "Set up"
      (starting-hand state :corp ["License Acquisition" "License Acquisition" "License Acquisition" "License Acquisition"
                                  "Adonis Campaign" "Strongbox"])
      (core/move state :corp (find-card "Eve Campaign" (:deck (get-corp))) :discard)
      (core/move state :corp (find-card "Corporate Troubleshooter" (:deck (get-corp))) :discard)
      (core/gain state :corp :click 4))
    (testing "Asset & HQ"
      (play-and-score state "License Acquisition")
      (prompt-select :corp (find-card "Adonis Campaign" (:hand (get-corp))))
      (prompt-choice :corp "New remote")
      (is (some? (get-content state :remote2 0))))
    (testing "Upgrade & HQ"
      (play-and-score state "License Acquisition")
      (prompt-select :corp (find-card "Strongbox" (:hand (get-corp))))
      (prompt-choice :corp "New remote")
      (is (some? (get-content state :remote4 0))))
    (testing "Asset & Archives"
      (play-and-score state "License Acquisition")
      (prompt-select :corp (find-card "Eve Campaign" (:discard (get-corp))))
      (prompt-choice :corp "New remote")
      (is (some? (get-content state :remote6 0))))
    (testing "Upgrade & Archives"
      (play-and-score state "License Acquisition")
      (prompt-select :corp (find-card "Corporate Troubleshooter" (:discard (get-corp))))
      (prompt-choice :corp "New remote")
      (is (some? (get-content state :remote8 0))))))

(deftest mandatory-seed-replacement
  ;; Mandatory Seed Replacement
  (do-game
    (new-game (default-corp ["Mandatory Seed Replacement"
                             "Ice Wall" "Fire Wall"
                             "Kakugo" "Chum"
                             "RSVP" "Sensei"])
              (default-runner))
    (core/click-draw state :corp 2)
    (core/gain state :corp :click 10 :credit 10)
    (play-from-hand state :corp "Ice Wall" "Archives")
    (play-from-hand state :corp "Fire Wall" "R&D")
    (play-from-hand state :corp "Kakugo" "HQ")
    (play-from-hand state :corp "Chum" "Archives")
    (play-from-hand state :corp "RSVP" "R&D")
    (play-from-hand state :corp "Sensei" "HQ")
    (let [iw (get-ice state :archives 0)
          fw (get-ice state :rd 0)
          kk (get-ice state :hq 0)
          ch (get-ice state :archives 1)
          rs (get-ice state :rd 1)
          sn (get-ice state :hq 1)]
      (core/rez state :corp iw)
      (core/rez state :corp fw)
      (core/rez state :corp kk)
      (core/rez state :corp ch)
      (core/rez state :corp rs)
      (core/rez state :corp sn)
      (play-and-score state "Mandatory Seed Replacement")
      (prompt-select :corp (refresh iw))
      (prompt-select :corp (refresh fw))
      (prompt-select :corp (refresh kk))
      (prompt-select :corp (refresh ch))
      (prompt-select :corp (refresh rs))
      (prompt-select :corp (refresh sn)))))

(deftest mandatory-upgrades
  ;; Mandatory Upgrades
  (testing "Gain an additional click"
    (do-game
      (new-game (default-corp ["Mandatory Upgrades"
                               "Melange Mining Corp."])
                (default-runner))
      (play-and-score state "Mandatory Upgrades")
      (is (= 2 (:agenda-point (get-corp))))
      (play-from-hand state :corp "Melange Mining Corp." "New remote")
      (let [mmc (get-content state :remote2 0)]
        (core/rez state :corp mmc)
        (take-credits state :corp)
        (take-credits state :runner)
        (is (= 4 (:click (get-corp))))
        (card-ability state :corp mmc 0)
        (is (= 1 (:click (get-corp)))))))
  (testing "Lose additional click if sacrificed"
    (do-game
      (new-game (default-corp ["Mandatory Upgrades"
                               "Archer"])
                (default-runner))
      (play-and-score state "Mandatory Upgrades")
      (is (= 2 (:agenda-point (get-corp))))
      (play-from-hand state :corp "Archer" "HQ")
      (take-credits state :corp)
      (take-credits state :runner)
      (let [arc (get-ice state :hq 0)
            mu (get-scored state :corp 0)]
        (is (= 4 (:click (get-corp))) "Corp should start turn with 4 clicks")
        (core/rez state :corp arc)
        (prompt-select :corp (refresh mu))
        (is (= 3 (:click (get-corp))) "Corp should lose 1 click on agenda sacrifice")))))

(deftest market-research
  ;; Market Research
  (do-game
    (new-game (default-corp [(qty "Market Research" 2)])
              (default-runner))
    (testing "Runner is not tagged"
      (play-and-score state "Market Research")
      (is (= 2 (:agenda-point (get-corp))) "Only 4 advancements: scored for standard 2 points"))
    (testing "Runner is tagged"
      (core/gain state :runner :tag 1)
      (play-and-score state "Market Research")
      (is (= 5 (:agenda-point (get-corp))) "5 advancements: scored for 3 points"))))

(deftest medical-breakthrough
  ;; Medical Breakthrough
  (do-game
    (new-game (default-corp [(qty "Medical Breakthrough" 3) (qty "Hedge Fund" 3)])
              (default-runner))
    (play-from-hand state :corp "Medical Breakthrough" "New remote")
    (play-from-hand state :corp "Medical Breakthrough" "New remote")
    (play-from-hand state :corp "Hedge Fund")
    (take-credits state :corp)
    (run-empty-server state :remote1)
    (prompt-choice :runner "Steal")
    (take-credits state :runner)
    (let [mb2 (get-content state :remote2 0)]
      (advance state mb2 3)
      (core/score state :corp {:card (refresh mb2)})
      (is (= 2 (:agenda-point (get-corp))) "Only needed 3 advancements to score"))
    (take-credits state :corp)
    (take-credits state :runner)
    (play-from-hand state :corp "Medical Breakthrough" "New remote")
    (let [mb3 (get-content state :remote3 0)]
      (advance state mb3 2)
      (core/score state :corp {:card (refresh mb3)})
      (is (= 4 (:agenda-point (get-corp))) "Only needed 2 advancements to score"))))

(deftest merger
  ;; Merger
  (do-game
    (new-game (default-corp [(qty "Merger" 2)])
              (default-runner))
    (play-and-score state "Merger")
    (is (= 2 (:agenda-point (get-corp))) "Corp should score 2 points")
    (play-from-hand state :corp "Merger" "New remote")
    (take-credits state :corp)
    (run-empty-server state :remote2)
    (prompt-choice :runner "Steal")
    (is (= 3 (:agenda-point (get-runner))) "Runner should score 3 points")))

(deftest meteor-mining
  ;; Meteor Mining
  (testing "when Meteor Mining is stolen"
    (do-game
      (new-game (default-corp ["Meteor Mining"])
                (default-runner))
      (play-from-hand state :corp "Meteor Mining" "New remote")
      (take-credits state :corp)
      (run-empty-server state :remote1)
      (prompt-choice :runner "Steal")
      (is (= 2 (:agenda-point (get-runner))) "Runner should score 2 points")))
  (testing "when Meteor Mining is scored"
    (letfn [(meteor-mining-test [[tags num-choices pick creds dmg]]
              (do-game
                (new-game (default-corp ["Meteor Mining"])
                          (default-runner [(qty "Sure Gamble" 7)]))
                (starting-hand state :runner (repeat 7 "Sure Gamble"))
                (let [credits (:credit (get-corp))
                      grip (count (:hand (get-runner)))]
                  (core/gain state :runner :tag tags)
                  (play-and-score state "Meteor Mining")
                  (is (= num-choices (count (:choices (first (get-in @state [:corp :prompt]))))))
                  (prompt-choice :corp pick)
                  (is (= (+ credits creds) (:credit (get-corp)))
                      (str "Corp should have " (+ credits creds) " credits"))
                  (is (= (- grip dmg) (count (:hand (get-runner))))
                      (str "Runner should have " (- grip dmg) " cards in hand")))))]
      (doall (map meteor-mining-test
                  [[0 2 "No action" 0 0]
                   [0 2 "Gain 7 [Credits]" 7 0]
                   [1 2 "No action" 0 0]
                   [1 2 "Gain 7 [Credits]" 7 0]
                   [2 3 "No action" 0 0]
                   [2 3 "Gain 7 [Credits]" 7 0]
                   [2 3 "Do 7 meat damage" 0 7]
                   [3 3 "No action" 0 0]
                   [3 3 "Gain 7 [Credits]" 7 0]
                   [3 3 "Do 7 meat damage" 0 7]])))))

(deftest napd-contract
  ;; NAPD Contract
  (testing "basic test"
    (do-game
      (new-game (default-corp ["NAPD Contract"])
                (default-runner))
      (play-from-hand state :corp "NAPD Contract" "New remote")
      (let [napd (get-content state :remote1 0)]
        (advance state napd 2)
        (take-credits state :corp)
        (core/lose state :runner :credit 2)
        (run-empty-server state "Server 1")
        (prompt-choice :runner "Yes")
        (is (zero? (count (:scored (get-runner)))) "Runner could not steal NAPD Contract")
        (is (= 3 (:credit (get-runner))) "Runner couldn't afford to steal, so no credits spent")
        (take-credits state :runner)
        (core/gain state :corp :bad-publicity 1)
        (advance state napd 2)
        (core/score state :corp {:card (refresh napd)})
        (is (some? (get-content state :remote1 0))
            "Corp can't score with 4 advancements because of BP")
        (advance state napd)
        (core/score state :corp {:card (refresh napd)})
        (is (= 2 (:agenda-point (get-corp))) "Scored NAPD for 2 points after 5 advancements"))))
  (testing "scoring requirement increases with bad publicity from Corporate Scandal"
    (do-game
      (new-game (default-corp ["NAPD Contract"])
                (default-runner ["Corporate Scandal"]))
      (play-from-hand state :corp "NAPD Contract" "New remote")
      (let [napd (get-content state :remote1 0)]
        (advance state napd 2)
        (take-credits state :corp)
        (play-from-hand state :runner "Corporate Scandal")
        (take-credits state :runner)
        (advance state napd 2)
        (core/score state :corp {:card (refresh napd)})
        (is (some? (get-content state :remote1 0))
            "Corp can't score with 4 advancements because of BP")
        (advance state napd)
        (core/score state :corp {:card (refresh napd)})
        (is (= 2 (:agenda-point (get-corp))) "Scored NAPD for 2 points after 5 advancements")))))

(deftest net-quarantine
  ;; Net Quarantine
  (do-game
    (new-game (default-corp ["Net Quarantine"])
              (default-runner))
    (core/gain state :runner :link 1)
    (core/gain state :corp :click 3)
    (play-and-score state "Net Quarantine")
    (is (= 5 (:credit (get-corp))) "Corp has 5 credits")
    (is (= 1 (:link (get-runner))) "Runner has 1 link")
    (core/init-trace state :corp {:title "/trace command" :side :corp} {:base 1})
    (prompt-choice :corp 0)
    (is (zero? (:link (get-runner))) "Runner has 0 link")
    (prompt-choice :runner 3)
    (is (= 1 (:link (get-runner))) "Runner has 1 link again")
    (is (= 6 (:credit (get-corp))) "Corp gained a credit from NQ")
    ; second trace of turn - no link reduction
    (core/init-trace state :corp {:title "/trace command" :side :corp} {:base 1})
    (prompt-choice :corp 0)
    (is (= 1 (:link (get-runner))) "Runner has 1 link")
    (prompt-choice :runner 2)
    (is (= 7 (:credit (get-corp))) "Corp gained a credit from NQ")))

(deftest new-construction
  ;; New Construction
  (do-game
    (new-game (default-corp ["New Construction" (qty "Commercial Bankers Group" 10)])
              (default-runner))
    (starting-hand state :corp (vec (cons "New Construction" (repeat 10 "Commercial Bankers Group"))))
    (core/gain state :corp :click 10 :credit 10)
    (play-from-hand state :corp "New Construction" "New remote")
    (let [nc (get-content state :remote1 0)]
      (is (zero? (get-counters (refresh nc) :advancement)))
      (dotimes [n 4]
        (advance state (refresh nc))
        (prompt-choice :corp "Yes")
        (prompt-select :corp (find-card "Commercial Bankers Group" (:hand (get-corp)))))
      (is (= 4 (get-counters (refresh nc) :advancement)))
      (is (not= :this-turn (get-in (get-content state :remote5 0) [:rezzed])))
      (let [credits (:credit (get-corp))]
        (advance state (refresh nc))
        (prompt-choice :corp "Yes")
        (prompt-select :corp (find-card "Commercial Bankers Group" (:hand (get-corp))))
        (is (= 5 (get-counters (refresh nc) :advancement)))
        (is (= :this-turn (get-in (get-content state :remote6 0) [:rezzed])))
        (is (= (dec credits) (:credit (get-corp))))))))

(deftest next-wave-2
  ;; NEXT Wave 2
  (do-game
    (new-game (default-corp [(qty "NEXT Wave 2" 2) "NEXT Bronze"])
              (default-runner))
    (is (zero? (:brain-damage (get-runner))) "Runner should start with 0 brain damage")
    (play-from-hand state :corp "NEXT Bronze" "HQ")
    (let [nxbr (get-ice state :hq 0)]
      (core/rez state :corp nxbr))
    (play-and-score state "NEXT Wave 2")
    (prompt-choice :corp "No")
    (is (zero? (:brain-damage (get-runner))) "Runner should stay at 0 brain damage")
    (play-and-score state "NEXT Wave 2")
    (prompt-choice :corp "Yes")
    (is (= 1 (:brain-damage (get-runner))) "Runner should gain 1 brain damage")))

(deftest nisei-mk-ii-step-43
  ;; Nisei MK II - Remove hosted counter to ETR, check this works in 4.3
  (do-game
    (new-game (default-corp ["Nisei MK II"])
              (default-runner))
    (play-and-score state "Nisei MK II")
    (let [scored-nisei (get-scored state :corp 0)]
      (is (= 1 (get-counters (refresh scored-nisei) :agenda)) "Scored Nisei has one counter")
      (take-credits state :corp)
      (run-on state "HQ")
      (run-phase-43 state)
      (card-ability state :corp (refresh scored-nisei) 0)
      (prompt-choice :corp "Done") ; close 4.3 corp
      (is (not (:run @state)) "Run ended by using Nisei counter")
      (is (zero? (get-counters (refresh scored-nisei) :agenda)) "Scored Nisei has no counters"))))

(deftest oaktown-renovation
  ;; Oaktown Renovation
  (do-game
    (new-game (default-corp ["Oaktown Renovation" "Shipment from SanSan"])
              (default-runner))
    (core/gain state :corp :click 3)
    (play-from-hand state :corp "Oaktown Renovation" "New remote")
    (let [oak (get-content state :remote1 0)]
      (is (get-in (refresh oak) [:rezzed]) "Oaktown installed face up")
      (advance state oak)
      (is (= 6 (:credit (get-corp))) "Spent 1 credit to advance, gained 2 credits from Oaktown")
      (play-from-hand state :corp "Shipment from SanSan")
      (prompt-choice :corp "2")
      (prompt-select :corp oak)
      (is (= 3 (get-counters (refresh oak) :advancement)))
      (is (= 6 (:credit (get-corp))) "No credits gained due to advancements being placed")
      (advance state oak)
      (is (= 7 (:credit (get-corp))) "Spent 1 credit to advance, gained 2 credits from Oaktown")
      (advance state oak)
      (is (= 5 (get-counters (refresh oak) :advancement)))
      (is (= 9 (:credit (get-corp)))
          "Spent 1 credit to advance, gained 3 credits from Oaktown"))))

(deftest obokata-protocol
  ;; Obotaka Protocol
  (do-game
    (new-game (make-deck "Jinteki: Personal Evolution" [(qty "Obokata Protocol" 10)])
              (default-runner [(qty "Sure Gamble" 4)]))
    (play-from-hand state :corp "Obokata Protocol" "New remote")
    (take-credits state :corp)
    (core/gain state :runner :agenda-point 6)
    (run-empty-server state "Server 1")
    (prompt-choice-partial :runner "Pay")
    (is (= 4 (count (:discard (get-runner)))) "Runner paid 4 net damage")
    (is (= :runner (:winner @state)) "Runner wins")
    (is (= "Agenda" (:reason @state)) "Win condition reports agenda points")
    (is (last-log-contains? state "wins the game") "PE did not fire")))

(deftest paper-trail
  ;; Paper Trail
  (do-game
    (new-game (default-corp ["Paper Trail"])
              (default-runner ["Aeneas Informant" "Bank Job"
                               "Rosetta 2.0" "Magnum Opus"
                               "Astrolabe"]))
    (take-credits state :corp)
    (core/gain state :runner :click 10 :credit 10)
    (play-from-hand state :runner "Aeneas Informant")
    (play-from-hand state :runner "Bank Job")
    (play-from-hand state :runner "Rosetta 2.0")
    (play-from-hand state :runner "Magnum Opus")
    (play-from-hand state :runner "Astrolabe")
    (take-credits state :runner)
    (play-and-score state "Paper Trail")
    (prompt-choice :corp 0)
    (prompt-choice :runner 0)
    (is (= 2 (count (:discard (get-runner)))))
    (is (some? (get-resource state 0)))
    (is (= 1 (count (get-resource state))))
    (is (some? (get-program state 0)))
    (is (some? (get-hardware state 0)))))

(deftest personality-profiles
  ;; Personality Profiles
  (testing "basic test"
    (do-game
      (new-game (default-corp ["Personality Profiles"])
                (default-runner ["Self-modifying Code" "Clone Chip"
                                 "Corroder" (qty "Patron" 2)]))
      (starting-hand state :runner ["Self-modifying Code" "Clone Chip" "Patron" "Patron"])
      (play-and-score state "Personality Profiles")
      (take-credits state :corp)
      (play-from-hand state :runner "Self-modifying Code")
      (play-from-hand state :runner "Clone Chip")
      (let [smc (get-program state 0)]
        (card-ability state :runner smc 0)
        (prompt-card :runner (find-card "Corroder" (:deck (get-runner))))
        (is (= 2 (count (:discard (get-runner))))))
      (let [chip (get-hardware state 0)]
        (card-ability state :runner chip 0)
        (prompt-select :runner (find-card "Self-modifying Code" (:discard (get-runner))))
        (is (second-last-log-contains? state "Patron")
            "Personality Profiles trashed card name is in log")
        (is (= 3 (count (:discard (get-runner))))))))
  (testing "Ensure effects still fire with an empty hand, #1840"
    (do-game
      (new-game (default-corp ["Personality Profiles"])
                (default-runner ["Self-modifying Code" "Clone Chip"
                                 "Corroder"]))
      (starting-hand state :runner ["Self-modifying Code" "Clone Chip"])
      (play-and-score state "Personality Profiles")
      (take-credits state :corp)
      (play-from-hand state :runner "Self-modifying Code")
      (play-from-hand state :runner "Clone Chip")
      (let [smc (get-program state 0)]
        (card-ability state :runner smc 0)
        (prompt-card :runner (find-card "Corroder" (:deck (get-runner)))))
      (let [cor (get-program state 0)]
        (is (some? cor))
        (is (= (:title cor) "Corroder"))
        (is (= "Self-modifying Code" (:title (first (:discard (get-runner)))))))
      (let [chip (get-hardware state 0)]
        (card-ability state :runner chip 0)
        (prompt-select :runner (find-card "Self-modifying Code" (:discard (get-runner)))))
      (let [smc (get-in @state [:runner :rig :program 1])]
        (is (some? smc))
        (is (= (:title smc) "Self-modifying Code"))
        (is (= "Clone Chip" (:title (first (:discard (get-runner))))))))))

(deftest philotic-entanglement
  ;; Philotic Entanglement
  (do-game
    (new-game (default-corp ["Philotic Entanglement" (qty "House of Knives" 3)])
              (default-runner [(qty "Sure Gamble" 3) (qty "Cache" 2)]))
    (play-from-hand state :corp "House of Knives" "New remote")
    (play-from-hand state :corp "House of Knives" "New remote")
    (play-from-hand state :corp "House of Knives" "New remote")
    (take-credits state :corp)
    (run-empty-server state :remote1)
    (prompt-choice :runner "Steal")
    (run-empty-server state :remote2)
    (prompt-choice :runner "Steal")
    (run-empty-server state :remote3)
    (prompt-choice :runner "Steal")
    (is (= 3 (count (:scored (get-runner)))))
    (take-credits state :runner)
    (play-and-score state "Philotic Entanglement")
    (is (= 2 (:agenda-point (get-corp))))
    (is (= 3 (count (:discard (get-runner)))) "Dealt 3 net damage upon scoring")))

(deftest posted-bounty
  ;; Posted Bounty
  (testing "Forfeiting takes 1 bad publicity"
    (do-game
      (new-game (default-corp ["Posted Bounty"])
                (default-runner))
      (play-and-score state "Posted Bounty")
      (prompt-choice :corp "Yes")
      (is (zero? (:agenda-point (get-corp))) "Forfeiting Posted Bounty nullifies agenda points")
      (is (= 1 (:bad-publicity (get-corp))) "Forfeiting takes 1 bad publicity")
      (is (= 1 (:tag (get-runner))) "Runner receives 1 tag forfeiting Posted Bounty")))
  (testing "Choosing not to forfeit scores normally"
    (do-game
      (new-game (default-corp ["Posted Bounty"])
                (default-runner))
      (play-and-score state "Posted Bounty")
      (prompt-choice :corp "No")
      (is (= 1 (:agenda-point (get-corp))))
      (is (zero? (:bad-publicity (get-corp))))
      (is (zero? (:tag (get-runner)))))))

(deftest priority-requisition
  ;; Priority Requisition
  (do-game
    (new-game (default-corp ["Priority Requisition" "Archer"])
              (default-runner))
    (play-from-hand state :corp "Archer" "HQ")
    (let [arc (get-ice state :hq 0)]
      (play-and-score state "Priority Requisition")
      (prompt-select :corp arc)
      (is (get-in (refresh arc) [:rezzed])))))

(deftest private-security-force
  ;; Private Security Force
  (do-game
    (new-game (default-corp [(qty "Private Security Force" 10)])
              (default-runner))
    (core/gain state :runner :tag 1)
    (play-and-score state "Private Security Force")
    (let [psf-scored (get-scored state :corp 0)]
      (card-ability state :corp psf-scored 0)
      (is (= 1 (count (:discard (get-runner)))))
      (take-credits state :runner)
      (dotimes [n 3]
        (card-ability state :corp psf-scored 0))
      (is (= 3 (count (:discard (get-runner)))))
      (is (= :corp (:winner @state)) "Corp wins")
      (is (= "Flatline" (:reason @state)) "Win condition reports flatline"))))

(deftest profiteering
  ;; Profiteering
  (do-game
    (new-game (default-corp ["Profiteering"])
              (default-runner))
    (play-and-score state "Profiteering")
    (prompt-choice :corp "3")
    (is (= 1 (:agenda-point (get-corp))))
    (is (= 3 (:bad-publicity (get-corp))) "Took 3 bad publicity")
    (is (= 20 (:credit (get-corp))) "Gained 15 credits")))

(deftest project-ares
  ;; Project Ares
  (do-game
    (new-game (default-corp [(qty "Project Ares" 2)])
              (default-runner ["Clone Chip"]))
    (take-credits state :corp)
    (play-from-hand state :runner "Clone Chip")
    (take-credits state :runner)
    (play-and-score state "Project Ares")
    (is (empty? (get-in @state [:runner :prompt])) "No prompt for Runner if scored with 4 advancement tokens")
    (core/gain state :corp :click 5)
    (play-from-hand state :corp "Project Ares" "New remote")
    (let [ares (get-content state :remote2 0)]
      (advance state ares 6)
      (is (= 6 (get-counters (refresh ares) :advancement)))
      (core/score state :corp {:card (refresh ares)})
      (is (prompt-is-card? :runner ares) "Runner has Ares prompt to trash installed cards"))
    (prompt-select :runner (find-card "Clone Chip" (:hardware (:rig (get-runner)))))
    (is (empty? (get-in @state [:runner :prompt])) "Runner must trash 2 cards but only has 1 card in rig, prompt ended")
    (is (= 1 (count (:discard (get-runner)))))
    (is (= 1 (:bad-publicity (get-corp))))))

(deftest project-atlas
  ;; Project Atlas
  (testing "basic test"
    (do-game
      (new-game (default-runner ["Project Atlas"
                                 "Beanstalk Royalties"])
                (default-runner))
      ;; Set up
      (starting-hand state :corp ["Project Atlas"])
      (is (= 1 (count (:hand (get-corp)))) "Corp should have 1 cards in hand")
      (core/gain state :corp :click 10 :credit 10)
      ;; Should gain 1 counter
      (play-from-hand state :corp "Project Atlas" "New remote")
      (let [atlas (get-content state :remote1 0)]
        (advance state atlas 4)
        (is (= 4 (get-counters (refresh atlas) :advancement)) "Atlas should have 4 advancement tokens")
        (core/score state :corp {:card (refresh atlas)}))
      (let [atlas-scored (get-scored state :corp 0)]
        (is (= 1 (get-counters (refresh atlas-scored) :agenda)) "Atlas should have 1 agenda counter")
        (card-ability state :corp atlas-scored 0)
        (prompt-card :corp (find-card "Beanstalk Royalties" (:deck (get-corp))))
        (is (zero? (get-counters (refresh atlas-scored) :agenda)) "Atlas should have 0 agenda counters")
        (is (= 1 (count (:hand (get-corp)))) "Corp should have 1 cards in hand"))))
  (testing "test with Titan"
    (do-game
      (new-game (make-deck "Titan Transnational: Investing In Your Future"
                           [(qty "Project Atlas" 2) "Beanstalk Royalties" "Hedge Fund"])
                (default-runner))
      ;; Set up
      (starting-hand state :corp ["Project Atlas" "Project Atlas"])
      (is (= 2 (count (:hand (get-corp)))) "Corp should have 2 cards in hand")
      (core/gain state :corp :click 10 :credit 10)
      ;; Should gain 1 counter
      (play-from-hand state :corp "Project Atlas" "New remote")
      (let [atlas (get-content state :remote1 0)]
        (advance state atlas 3)
        (is (= 3 (get-counters (refresh atlas) :advancement)) "Atlas should have 3 advancement tokens")
        (core/score state :corp {:card (refresh atlas)}))
      (let [atlas-scored (get-scored state :corp 0)]
        (is (= 1 (get-counters (refresh atlas-scored) :agenda)) "Atlas should have 1 agenda counter")
        (card-ability state :corp atlas-scored 0)
        (prompt-card :corp (find-card "Beanstalk Royalties" (:deck (get-corp))))
        (is (zero? (get-counters (refresh atlas-scored) :agenda)) "Atlas should have 0 agenda counters")
        (is (= 2 (count (:hand (get-corp)))) "Corp should have 2 card in hand"))
      ;; Should gain 2 counters
      (play-from-hand state :corp "Project Atlas" "New remote")
      (let [atlas (get-content state :remote2 0)]
        (advance state atlas 4)
        (is (= 4 (get-counters (refresh atlas) :advancement)) "Atlas should have 4 advancement tokens")
        (core/score state :corp {:card (refresh atlas)}))
      (let [atlas-scored (get-scored state :corp 1)]
        (is (= 2 (get-counters (refresh atlas-scored) :agenda)) "Atlas should have 2 agenda counter")
        (card-ability state :corp atlas-scored 0)
        (prompt-card :corp (find-card "Hedge Fund" (:deck (get-corp))))
        (is (= 1 (get-counters (refresh atlas-scored) :agenda)) "Atlas should have 1 agenda counters")
        (is (= 2 (count (:hand (get-corp)))) "Corp should have 2 cards in hand")))))

(deftest project-beale
  ;; Project Beale
  (do-game
    (new-game (default-corp [(qty "Project Beale" 2)])
              (default-runner))
    (core/gain state :corp :click 8 :credit 8)
    (play-from-hand state :corp "Project Beale" "New remote")
    (let [pb1 (get-content state :remote1 0)]
      (advance state pb1 4)
      (core/score state :corp {:card (refresh pb1)})
      (is (= 2 (:agenda-point (get-corp))) "Only 4 advancements: scored for standard 2 points")
      (play-from-hand state :corp "Project Beale" "New remote"))
    (let [pb2 (get-content state :remote2 0)]
      (advance state pb2 5)
      (core/score state :corp {:card (refresh pb2)})
      (is (= 5 (:agenda-point (get-corp))) "5 advancements: scored for 3 points"))))

(deftest project-kusanagi
  ;; Project Kusanagi
  (do-game
    (new-game (default-corp [(qty "Project Kusanagi" 2) "Ice Wall"])
              (default-runner))
    (play-from-hand state :corp "Ice Wall" "HQ")
    (core/gain state :corp :click 10 :credit 10)
    (testing "Should gain 0 counters"
      (play-and-score state "Project Kusanagi")
      (let [pk-scored (get-scored state :corp 0)]
        (is (zero? (get-counters (refresh pk-scored) :agenda)) "Kusanagi should start with 0 agenda counters")))
    (testing "Should gain 1 counter"
      (play-from-hand state :corp "Project Kusanagi" "New remote")
      (let [pk (get-content state :remote2 0)]
        (advance state pk 3)
        (is (= 3 (get-counters (refresh pk) :advancement)) "Kusanagi should have 3 advancement tokens")
        (core/score state :corp {:card (refresh pk)}))
      (let [pk-scored (get-scored state :corp 1)]
        (is (= 1 (get-counters (refresh pk-scored) :agenda)) "Kusanagi should have 1 agenda counter")
        (run-empty-server state :hq)
        (card-ability state :corp pk-scored 0)
        (is (last-log-contains? state "Do 1 net damage"))
        (is (zero? (get-counters (refresh pk-scored) :agenda)) "Kusanagi should have 0 agenda counters")))))

(deftest project-vitruvius
  ;; Project Vitruvius
  (do-game
    (new-game (default-corp ["Project Vitruvius"
                             "Hedge Fund"])
              (default-runner))
    ;; Set up
    (core/move state :corp (find-card "Hedge Fund" (:hand (get-corp))) :discard)
    (is (= 1 (count (:discard (get-corp)))) "Corp should have 1 cards in hand")
    (is (= 1 (count (:hand (get-corp)))) "Corp should have 1 cards in hand")
    (core/gain state :corp :click 10 :credit 10)
    ;; Should gain 1 counter
    (play-from-hand state :corp "Project Vitruvius" "New remote")
    (let [vit (get-content state :remote1 0)]
      (advance state vit 4)
      (is (= 4 (get-counters (refresh vit) :advancement)) "Vitruvius should have 4 advancement tokens")
      (core/score state :corp {:card (refresh vit)}))
    (let [vit-scored (get-scored state :corp 0)]
      (is (= 1 (get-counters (refresh vit-scored) :agenda)) "Vitruvius should have 1 agenda counter")
      (card-ability state :corp vit-scored 0)
      (prompt-select :corp (find-card "Hedge Fund" (:discard (get-corp))))
      (is (zero? (get-counters (refresh vit-scored) :agenda)) "Vitruvius should have 0 agenda counters")
      (is (= 1 (count (:hand (get-corp)))) "Corp should have 1 cards in hand"))))

(deftest project-wotan
  ;; Project Wotan - Only checks if agenda counter is spent
  (do-game
    (new-game (default-corp ["Project Wotan"
                             "Eli 1.0"
                             (qty "Hedge Fund" 3)])
              (default-runner))
    (starting-hand state :corp ["Project Wotan" "Eli 1.0"])
    (play-from-hand state :corp "Eli 1.0" "HQ")
    (let [eli (get-ice state :hq 0)]
      (core/rez state :corp eli))
    (play-and-score state "Project Wotan")
    (take-credits state :corp)
    (let [wot-scored (get-scored state :corp 0)]
      (is (= 3 (get-counters (refresh wot-scored) :agenda)) "Wotan should start with 3 agenda counters")
      (run-on state "HQ")
      (card-ability state :corp wot-scored 0)
      (is (= 2 (get-counters (refresh wot-scored) :agenda))) "Wotan should only have 2 agenda counters")))

(deftest puppet-master
  ;; Puppet Master - game progresses if no valid targets. Issue #1661.
  (do-game
    (new-game (default-corp ["Puppet Master"])
              (default-runner))
    (play-and-score state "Puppet Master")
    (take-credits state :corp)
    (run-empty-server state :archives)
    (prompt-choice :corp "Done")
    (is (empty? (:prompt (get-runner))) "Runner's waiting prompt resolved")))

(deftest quantum-predictive-model
  ;; Quantum Predictive Model
  (do-game
    (new-game (default-corp [(qty "Quantum Predictive Model" 4)])
              (default-runner))
    (testing "Set up"
      (starting-hand state :corp ["Quantum Predictive Model" "Quantum Predictive Model"])
      (play-from-hand state :corp "Quantum Predictive Model" "New remote")
      (play-from-hand state :corp "Quantum Predictive Model" "New remote")
      (take-credits state :corp))
    (testing "Access installed with no tag"
      (run-on state :remote1)
      (run-successful state)
      (prompt-choice :runner "Steal")
      (is (= 1 (:agenda-point (get-runner))) "Runner should steal"))
    (testing "Access R&D with no tag"
      (run-on state :rd)
      (run-successful state)
      (prompt-choice :runner "Steal")
      (is (= 2 (:agenda-point (get-runner))) "Runner should steal"))
    (core/gain state :runner :tag 1)
    (testing "Access intalled with tag"
      (run-on state :remote2)
      (run-successful state)
      (prompt-choice :runner "No action") ;; this is now a prompt that QPM was added to Corp score area
      (is (= 2 (:agenda-point (get-runner))) "Runner should not steal")
      (is (= 1 (:agenda-point (get-corp))) "Corp should score"))
    (testing "Access R&D with tag"
      (run-on state :rd)
      (run-successful state)
      (prompt-choice :runner "No action")
      (is (= 2 (:agenda-point (get-runner))) "Runner should not steal")
      (is (= 2 (:agenda-point (get-corp))) "Corp should score"))
    (is (zero? (count (:deck (get-corp)))))))

(deftest rebranding-team
  ;; Rebranding Team
  (do-game
    (new-game (default-corp ["Rebranding Team" "Launch Campaign" "City Surveillance"
                             "Jackson Howard" "Museum of History" "Advanced Assembly Lines"])
              (default-runner))
    (play-and-score state "Rebranding Team")
    (core/click-draw state :runner 1)
    (is (core/has-subtype? (find-card "Advanced Assembly Lines" (:hand (get-corp))) "Advertisement"))
    ; #2608 part 2 - retain Advertisement always
    (trash-from-hand state :corp "Advanced Assembly Lines")
    (is (core/has-subtype? (find-card "Advanced Assembly Lines" (:discard (get-corp))) "Advertisement"))
    (is (core/has-subtype? (find-card "Launch Campaign" (:hand (get-corp))) "Advertisement"))
    (is (core/has-subtype? (find-card "City Surveillance" (:hand (get-corp))) "Advertisement"))
    (is (core/has-subtype? (find-card "Jackson Howard" (:hand (get-corp))) "Advertisement"))
    (is (core/has-subtype? (find-card "Jackson Howard" (:hand (get-corp))) "Executive"))
    (is (core/has-subtype? (find-card "Museum of History" (:hand (get-corp))) "Advertisement"))
    (is (core/has-subtype? (find-card "Museum of History" (:hand (get-corp))) "Alliance"))
    (is (core/has-subtype? (find-card "Museum of History" (:hand (get-corp))) "Ritzy"))
    (core/move state :corp (find-card "Rebranding Team" (:scored (get-corp))) :deck)
    (is (core/has-subtype? (find-card "Launch Campaign" (:hand (get-corp))) "Advertisement"))
    (is (not (core/has-subtype? (find-card "Advanced Assembly Lines" (:discard (get-corp))) "Advertisement")))
    (is (not (core/has-subtype? (find-card "City Surveillance" (:hand (get-corp))) "Advertisement")))
    (is (not (core/has-subtype? (find-card "Jackson Howard" (:hand (get-corp))) "Advertisement")))
    (is (core/has-subtype? (find-card "Jackson Howard" (:hand (get-corp))) "Executive"))
    (is (not (core/has-subtype? (find-card "Museum of History" (:hand (get-corp))) "Advertisement")))
    (is (core/has-subtype? (find-card "Museum of History" (:hand (get-corp))) "Alliance"))
    (is (core/has-subtype? (find-card "Museum of History" (:hand (get-corp))) "Ritzy"))))

(deftest reeducation
  ;; Reeducation
  (testing "Simple test"
    (do-game
      (new-game (default-corp ["Reeducation" "Sweeps Week" "Hedge Fund"
                               "Jackson Howard" "Gutenberg"])
                (default-runner ["Self-modifying Code" "Clone Chip"
                                 "Corroder" "Sure Gamble" "Desperado"]))
      (starting-hand state :corp ["Reeducation" "Sweeps Week"])
      (starting-hand state :runner ["Self-modifying Code"])
      (play-and-score state "Reeducation")
      (is (prompt-is-type? :runner :waiting) "Runner has wait prompt")
      (is (= 1 (count (get-in @state [:corp :hand]))))
      (is (= 1 (count (get-in @state [:runner :hand]))))
      (prompt-card :corp (find-card "Sweeps Week" (:hand (get-corp)))) ; put Sweeps Week at bottom of R&D
      (prompt-choice :corp "Done") ; finished selecting cards
      (prompt-choice :corp "Done") ; corp prompt for Done/Start Over
      (is (= "Sweeps Week" (:title (last (:deck (get-corp))))))
      (is (= "Self-modifying Code" (:title (last (:deck (get-runner))))))
      (is (= 1 (count (get-in @state [:corp :hand]))))
      (is (zero? (count (get-in @state [:runner :hand]))))))
  (testing "Extra cards"
    ;; If Corp is adding more cards in HQ than Runner has in their Grip, Runner
    ;; is not 'able' to resolve the effect and doesn't have to add to bottom of Stack
    (do-game
      (new-game (default-corp ["Reeducation" "Sweeps Week" "Hedge Fund"
                               "Jackson Howard" "Gutenberg"])
                (default-runner ["Self-modifying Code" "Clone Chip"
                                 "Corroder" "Sure Gamble" "Desperado"]))
      (starting-hand state :corp ["Reeducation" "Sweeps Week" "Hedge Fund"])
      (starting-hand state :runner ["Self-modifying Code"])
      (play-and-score state "Reeducation")
      (is (prompt-is-type? :runner :waiting) "Runner has wait prompt")
      (is (= 2 (count (:hand (get-corp)))))
      (is (= 1 (count (:hand (get-runner)))))
      (prompt-card :corp (find-card "Sweeps Week" (:hand (get-corp))))
      (prompt-card :corp (find-card "Hedge Fund" (:hand (get-corp)))) ; this is the bottom card of R&D
      (prompt-choice :corp "Done") ; finished selecting cards
      (prompt-choice :corp "Done") ; corp prompt for Done/Start Over
      (is (= "Hedge Fund" (:title (last (:deck (get-corp))))))
      (is (= "Sweeps Week" (:title (last (butlast (:deck (get-corp)))))))
      (is (= "Self-modifying Code" (:title (first (:hand (get-runner))))))
      (is (= 2 (count (:hand (get-corp)))))
      (is (= 1 (count (:hand (get-runner))))))))

(deftest remote-data-farm
  ;; Remote Data Farm
  (do-game
    (new-game (default-corp ["Remote Data Farm"])
              (default-runner))
    (is (= 5 (get-hand-size :corp)))
    (play-and-score state "Remote Data Farm")
    (is (= 7 (get-hand-size :corp)))))

(deftest remote-enforcement
  ;; Remote Enforcement - Search R&D for a piece of ice and install it on a remote at no rez cost
  (do-game
   (new-game (default-corp [(qty "Remote Enforcement" 2)
                            "Archer"
                            "Chiyashi"])
             (make-deck "Reina Roja: Freedom Fighter" []))
   (starting-hand state :corp ["Remote Enforcement" "Remote Enforcement"])
   (is (= 2 (count (:deck (get-corp)))))
   (play-and-score state "Remote Enforcement")
   (let [N (:credit (get-corp))]
     (prompt-choice :corp "Yes")
     (prompt-choice :corp (find-card "Chiyashi" (:deck (get-corp))))
     (prompt-choice :corp "New remote")
     (is (core/rezzed? (get-ice state :remote2 0)) "Chiyashi was installed rezzed")
     (is (= N (:credit (get-corp))) "Rezzing Chiyashi was free"))
   (play-and-score state "Remote Enforcement")
   (let [N (:credit (get-corp))]
     (prompt-choice :corp "Yes")
     (prompt-card :corp (find-card "Archer" (:deck (get-corp))))
     (prompt-choice :corp "Server 2")
     (is (= (dec N) (:credit (get-corp))) "Installing Archer cost a credit")
     (is (not-empty (:prompt (get-corp))) "Corp prompted to forfeit an agenda for Archer")
     (is (= (dec N) (:credit (get-corp))) "Rezzing Archer didn't cost any credits"))))

(deftest research-grant
  ;; Research Grant
  (testing "Basic test"
    (do-game
      (new-game (default-corp [(qty "Research Grant" 2)])
                (default-runner))
      (play-from-hand state :corp "Research Grant" "New remote")
      (play-and-score state "Research Grant")
      (prompt-select :corp (get-content state :remote1 0))
      (is (= 2 (count (:scored (get-corp)))) "2 copies of Research Grant scored")))
  (testing "vs Leela"
    ;; Issue #3069
    (do-game
      (new-game (default-corp [(qty "Research Grant" 2) (qty "Ice Wall" 2)])
                (make-deck "Leela Patel: Trained Pragmatist" ["Sure Gamble"]))
      (core/gain state :corp :click 1)
      (play-from-hand state :corp "Ice Wall" "HQ")
      (play-from-hand state :corp "Ice Wall" "R&D")
      (play-from-hand state :corp "Research Grant" "New remote")
      (play-and-score state "Research Grant")
      (prompt-select :corp (get-content state :remote1 0))
      (is (= 2 (count (:scored (get-corp)))) "2 copies of Research Grant scored")
      (prompt-select :runner (get-ice state :hq 0))
      (prompt-select :runner (get-ice state :rd 0))
      (is (empty? (:effect-completed @state)) "All score and Leela effects resolved"))))

(deftest restructured-datapool
  ;; Restructured Datapool
  (do-game
    (new-game (default-corp ["Restructured Datapool"])
              (default-runner))
    (is (zero? (:tag (get-runner))) "Runner should start with no tags")
    (play-and-score state "Restructured Datapool")
    (let [rd-scored (get-scored state :corp 0)]
      (card-ability state :corp rd-scored 0)
      (prompt-choice :corp 0)
      (prompt-choice :runner 0)
      (is (= 1 (:tag (get-runner))) "Runner should gain a tag from Restructured Datapool ability"))))

(deftest ssl-endorsement
  ;; SSL Endorsement
  (testing "gain credits when in corp score area before turn begins"
    (do-game
      (new-game (default-corp ["SSL Endorsement"])
                (default-runner))
      (play-and-score state "SSL Endorsement")
      (take-credits state :runner)
      (is (not-empty (:prompt (get-corp))) "Corp prompted to take credits")
      (is (= 5 (:credit (get-corp))) "Corp starts with 5 credits")
      (prompt-choice :corp "Yes")
      (is (= 8 (:credit (get-corp))) "Corp gains 3 credits")
      (take-credits state :runner)
      (is (= 8 (:credit (get-corp))) "Corp starts with 8 credits")
      (prompt-choice :corp "No")
      (is (= 8 (:credit (get-corp))) "Corp doesn't gain 3 credits")
      (take-credits state :runner)
      (is (= 8 (:credit (get-corp))) "Corp starts with 8 credits")
      (prompt-choice :corp "Yes")
      (is (= 11 (:credit (get-corp))) "Corp gains 3 credits")
      (take-credits state :runner)
      (is (= 11 (:credit (get-corp))) "Corp starts with 11 credits")
      (prompt-choice :corp "Yes")
      (is (= 14 (:credit (get-corp))) "Corp gains 3 credits")
      (take-credits state :runner)
      (is (empty? (:prompt (get-corp))) "Not prompted when out of money")))
  (testing "gain credits when in runner score area before turn begins"
    (do-game
      (new-game (default-corp ["SSL Endorsement"])
                (default-runner))
      (play-from-hand state :corp "SSL Endorsement" "New remote")
      (take-credits state :corp)
      (run-on state "Server 1")
      (run-successful state)
      (prompt-choice :runner "Steal")
      (take-credits state :runner)
      (is (not-empty (:prompt (get-corp))) "Corp prompted to take credits")
      (is (= 7 (:credit (get-corp))) "Corp starts with 7 credits")
      (prompt-choice :corp "Yes")
      (is (= 10 (:credit (get-corp))) "Corp gains 3 credits")
      (take-credits state :runner)
      (is (= 10 (:credit (get-corp))) "Corp starts with 10 credits")
      (prompt-choice :corp "No")
      (is (= 10 (:credit (get-corp))) "Corp doesn't gain 3 credits")
      (take-credits state :runner)
      (is (= 10 (:credit (get-corp))) "Corp starts with 10 credits")
      (prompt-choice :corp "Yes")
      (is (= 13 (:credit (get-corp))) "Corp gains 3 credits")
      (take-credits state :runner)
      (is (= 13 (:credit (get-corp))) "Corp starts with 13 credits")
      (prompt-choice :corp "Yes")
      (is (= 16 (:credit (get-corp))) "Corp gains 3 credits")
      (take-credits state :runner)
      (is (empty? (:prompt (get-corp))) "Not prompted when out of money")))
  (testing "register event when agenda swapped with Turntable"
    ;; Regression test for #3114
    (do-game
      (new-game (default-corp ["SSL Endorsement" "Breaking News"])
                (default-runner ["Turntable"]))
      (play-from-hand state :corp "Breaking News" "New remote")
      (play-and-score state "SSL Endorsement")
      (take-credits state :corp)
      (play-from-hand state :runner "Turntable")
      (run-on state "Server 1")
      (run-successful state)
      (prompt-choice :runner "Steal")
      (prompt-choice :runner "Yes")
      (prompt-select :runner (find-card "SSL Endorsement" (:scored (get-corp))))  ;; Swap BN with SSL
      (take-credits state :runner)
      (is (not-empty (:prompt (get-corp))) "Corp prompted to take credits")
      (is (= 6 (:credit (get-corp))) "Corp starts with 7 credits")
      (prompt-choice :corp "Yes")
      (is (= 9 (:credit (get-corp))) "Corp gains 3 credits from Turntable'd SSL Endorsement")))
  (testing "don't double register event when agenda is swapped"
    (do-game
      (new-game (default-corp ["SSL Endorsement" "Breaking News"
                               "Exchange of Information"])
                (default-runner))
      (play-from-hand state :corp "SSL Endorsement" "New remote")
      (play-and-score state "Breaking News")
      (take-credits state :corp)
      (run-on state "Server 1")
      (run-successful state)
      (prompt-choice :runner "Steal")
      (take-credits state :runner)
      (is (not-empty (:prompt (get-corp))) "Corp prompted to take credits")
      (is (= 6 (:credit (get-corp))) "Corp starts with 6 credits")
      (prompt-choice :corp "Yes")
      (is (= 9 (:credit (get-corp))) "Corp gains 3 credits")
      (core/gain state :runner :tag 1)
      (play-from-hand state :corp "Exchange of Information")
      (prompt-select :corp (find-card "SSL Endorsement" (:scored (get-runner))))
      (prompt-select :corp (find-card "Breaking News" (:scored (get-corp))))
      (take-credits state :runner)
      (is (= 9 (:credit (get-corp))) "Corp starts with 9 credits")
      (prompt-choice :corp "No")
      (is (empty? (:prompt (get-corp))) "Not double prompted for credits")
      (is (= 9 (:credit (get-corp))) "Corp doesn't gain 3 credits")
      (take-credits state :runner)
      (is (= 9 (:credit (get-corp))) "Corp starts with 9 credits")
      (prompt-choice :corp "Yes")
      (is (= 12 (:credit (get-corp))) "Corp gains 3 credits")
      (take-credits state :runner)
      (is (= 12 (:credit (get-corp))) "Corp starts with 12 credits")
      (prompt-choice :corp "Yes")
      (is (= 15 (:credit (get-corp))) "Corp gains 3 credits")
      (take-credits state :runner)
      (is (empty? (:prompt (get-corp))) "Not prompted when out of money"))))

(deftest sentinel-defense-program
  ;; Sentinel Defense Program - Doesn't fire if brain damage is prevented
  (do-game
    (new-game (default-corp ["Sentinel Defense Program" "Viktor 1.0"])
              (default-runner ["Feedback Filter" (qty "Sure Gamble" 3)]))
    (play-and-score state "Sentinel Defense Program")
    (play-from-hand state :corp "Viktor 1.0" "HQ")
    (take-credits state :corp)
    (play-from-hand state :runner "Feedback Filter")
    (let [viktor (get-ice state :hq 0)
          ff (get-hardware state 0)]
      (run-on state "HQ")
      (core/rez state :corp viktor)
      (card-subroutine state :corp viktor 0)
      (prompt-choice :runner "Done")  ;; Don't prevent the brain damage
      (is (= 1 (count (:discard (get-runner)))))
      (is (= 1 (:brain-damage (get-runner))))
      (prompt-choice :runner "Done")  ;; So we take the net, but don't prevent it either
      (is (= 2 (count (:discard (get-runner)))))
      (card-subroutine state :corp viktor 0)
      (card-ability state :runner ff 1)  ;; Prevent the brain damage this time
      (prompt-choice :runner "Done")
      (is (= 3 (count (:discard (get-runner)))) "Feedback filter trashed, didn't take another net damage")
      (is (= 1 (:brain-damage (get-runner)))))))

(deftest sensor-net-activation
  ;; Sensor Net Activation
  (do-game
    (new-game (default-corp [(qty "Sensor Net Activation" 2) "Enforcer 1.0" "Ash 2X3ZB9CY"])
              (default-runner))
    (play-from-hand state :corp "Enforcer 1.0" "HQ")
    (play-and-score state "Sensor Net Activation")
    (let [sna-scored (get-scored state :corp 0)
          enf (get-ice state :hq 0)]
      (is (= 1 (get-counters (refresh sna-scored) :agenda)) "Should start with 1 agenda counter")
      (is (not (get-in (refresh enf) [:rezzed])) "Enforcer 1.0 should start derezzed")
      (card-ability state :corp (refresh sna-scored) 0)
      (prompt-select :corp enf)
      (is (get-in (refresh enf) [:rezzed]) "Enforcer 1.0 should be rezzed")
      (is (= 1 (count (:scored (get-corp)))) "Enforcer 1.0 should be rezzed without forfeiting agenda")
      (take-credits state :corp)
      (is (not (get-in (refresh enf) [:rezzed])) "Enforcer 1.0 should be derezzed"))
    (take-credits state :corp)
    (take-credits state :runner)
    (play-from-hand state :corp "Ash 2X3ZB9CY" "New remote")
    (play-and-score state "Sensor Net Activation")
    (let [sna-scored (get-scored state :corp 1)
          ash (get-content state :remote2 0)]
      (is (= 1 (get-counters (refresh sna-scored) :agenda)) "Should start with 1 agenda counter")
      (is (not (get-in (refresh ash) [:rezzed])) "Ash should start derezzed")
      (card-ability state :corp (refresh sna-scored) 0)
      (prompt-select :corp ash)
      (is (get-in (refresh ash) [:rezzed]) "Ash should be rezzed")
      (take-credits state :corp)
      (is (not (get-in (refresh ash) [:rezzed])) "Ash should be derezzed"))))

(deftest show-of-force
  ;; Show of Force
  (do-game
    (new-game (default-corp ["Show of Force"])
              (default-runner))
    (is (= 3 (count (:hand (get-runner)))) "Runner should start with 3 cards in hand")
    (play-and-score state "Show of Force")
    (is (= 1 (count (:hand (get-runner)))) "Runner should have 1 card in hand")
    (is (= 2 (count (:discard (get-runner)))) "Runner should have discarded 2 cards")))

(deftest successful-field-test
  ;; Successful Field Test
  (do-game
    (new-game (default-corp ["Successful Field Test" (qty "Ice Wall" 10)])
              (default-runner))
    (starting-hand state :corp (vec (cons "Successful Field Test" (repeat 10 "Ice Wall"))))
    (is (= 5 (:credit (get-corp))) "Should start with 5 credits")
    (play-and-score state "Successful Field Test")
    (dotimes [n 10]
      (prompt-select :corp (find-card "Ice Wall" (:hand (get-corp))))
      (prompt-choice :corp "HQ"))
    (is (= 5 (:credit (get-corp))) "Should still have 5 credits")
    (is (some? (get-ice state :hq 9)))))

(deftest superior-cyberwalls
  ;; Superior Cyberwalls
  (do-game
    (new-game (default-corp ["Superior Cyberwalls" "Ice Wall"])
              (default-runner))
    (play-from-hand state :corp "Ice Wall" "HQ")
    (let [iw (get-ice state :hq 0)]
      (core/rez state :corp iw)
      (is (= 1 (:current-strength (refresh iw))) "Should start with base strength of 1")
      (is (= 4 (:credit (get-corp))) "Should have 4 credits after rez")
      (play-and-score state "Superior Cyberwalls")
      (is (= 2 (:current-strength (refresh iw))) "Should gain 1 strength from 1 to 2")
      (is (= 5 (:credit (get-corp))) "Should gain 1 credit for rezzed barrier"))))

(deftest tgtbt
  ;; TGTBT - Give the Runner 1 tag when they access
  ;; OHG still not working...
  (do-game
    (new-game (default-corp [(qty "TGTBT" 2) "Old Hollywood Grid"])
              (default-runner))
    (play-from-hand state :corp "TGTBT" "New remote")
    (play-from-hand state :corp "Old Hollywood Grid" "Server 1")
    (play-from-hand state :corp "TGTBT" "New remote")
    (take-credits state :corp)
    (let [tg1 (get-content state :remote1 0)
          ohg (get-content state :remote1 1)]
      (run-on state "Server 1")
      (core/rez state :corp ohg)
      (run-successful state)
      (prompt-select :runner tg1)
      ;; Accesses TGTBT but can't steal
      (is (= 1 (:tag (get-runner))) "Runner took 1 tag from accessing without stealing")
      (prompt-choice :runner "No action")
      (prompt-select :runner ohg))

    (prompt-choice :runner "Yes") ;; Trashes OHG
    (run-empty-server state "Server 2")
    ;; Accesses TGTBT and can steal
    (prompt-choice :runner "Steal")

    (is (= 2 (:tag (get-runner))) "Runner took 1 tag from accessing and stealing")))

(deftest the-cleaners
  ;; The Cleaners
  (testing "Basic test"
    (do-game
      (new-game (default-corp ["The Cleaners" "Scorched Earth"])
                (default-runner [(qty "Sure Gamble" 3) (qty "Diesel" 3)]))
      (play-and-score state "The Cleaners")
      (core/gain state :runner :tag 1)
      (play-from-hand state :corp "Scorched Earth")
      (is (zero? (count (:hand (get-runner)))) "5 damage dealt to Runner")))
  (testing "No bonus damage when runner 'suffers' damage, ie Cybernetics"
    (do-game
      (new-game (default-corp ["The Cleaners"])
                (default-runner [(qty "Respirocytes" 3)]))
      (play-and-score state "The Cleaners")
      (take-credits state :corp)
      (play-from-hand state :runner "Respirocytes")
      (is (= 1 (count (:hand (get-runner)))) "Only 1 damage dealt to Runner from Cybernetics"))))

(deftest the-future-is-now
  ;; The Future is Now
  (testing "With at least one card in deck"
    (do-game
      (new-game (default-corp ["The Future is Now" "Ice Wall"])
                (default-runner))
      (starting-hand state :corp ["The Future is Now"])
      (is (= 1 (count (:hand (get-corp)))))
      (is (= 1 (count (:deck (get-corp)))))
      (play-and-score state "The Future is Now")
      (prompt-card :corp (find-card "Ice Wall" (:deck (get-corp))))
      (is (= 1 (count (:hand (get-corp)))))
      (is (zero? (count (:deck (get-corp)))))))
  (testing "With an empty deck"
    (do-game
      (new-game (default-corp ["The Future is Now"])
                (default-runner))
      (is (= 1 (count (:hand (get-corp)))))
      (is (zero? (count (:deck (get-corp)))))
      (play-and-score state "The Future is Now")
      (is (empty? (:prompt (get-corp))) "Ability shouldn't fire if deck is empty")
      (is (zero? (count (:hand (get-corp)))))
      (is (zero? (count (:deck (get-corp))))))))

(deftest the-future-perfect
  ;; The Future Perfect
  (do-game
    (new-game (default-corp [(qty "The Future Perfect" 2)])
              (default-runner))
    (play-from-hand state :corp "The Future Perfect" "New remote")
    (take-credits state :corp)
    (testing "No steal on not-equal Psi game"
      (run-empty-server state "HQ")
      (prompt-choice :corp "1 [Credits]")
      (prompt-choice :runner "0 [Credits]")
      ;; Cannot steal prompt
      (prompt-choice :runner "No action")
      (is (zero? (:agenda-point (get-runner))) "Runner did not steal TFP"))
    (testing "Successful steal on equal Psi game"
      (run-empty-server state "HQ")
      (prompt-choice :corp "1 [Credits]")
      (prompt-choice :runner "1 [Credits]")
      (prompt-choice :runner "Steal")
      (is (= 3 (:agenda-point (get-runner))) "Runner stole TFP"))
    (testing "No Psi game and successful steal when installed"
      (run-empty-server state "Server 1")
      (prompt-choice :runner "Steal")
      (is (= 6 (:agenda-point (get-runner))) "Runner stole TFP - no Psi game on installed TFP"))))

(deftest underway-renovation
  ;; Underway Renovation
  (do-game
    (new-game (default-corp ["Underway Renovation" "Shipment from SanSan"])
              (default-runner))
    (core/gain state :corp :click 2)
    (starting-hand state :runner [])
    (play-from-hand state :corp "Underway Renovation" "New remote")
    (let [ur (get-content state :remote1 0)]
      (advance state ur)
      (is (last-log-contains? state "Sure Gamble")
          "Underway Renovation trashed card name is in log")
      ; check for #2370
      (is (not (last-log-contains? state "Sure Gamble, Sure Gamble"))
          "Underway Renovation trashed card name is in log")
      (is (= 1 (count (:discard (get-runner)))) "1 card milled from Runner Stack")
      (play-from-hand state :corp "Shipment from SanSan")
      (prompt-choice :corp "2")
      (prompt-select :corp ur)
      (is (= 3 (get-counters (refresh ur) :advancement)))
      (is (= 1 (count (:discard (get-runner)))) "No Runner mills; advancements were placed")
      (advance state ur)
      (is (= 4 (get-counters (refresh ur) :advancement)))
      (is (last-log-contains? state "Sure Gamble, Sure Gamble")
          "Underway Renovation trashed card name is in log")
      (is (= 3 (count (:discard (get-runner)))) "2 cards milled from Runner Stack; 4+ advancements"))))

(deftest unorthodox-predictions
  ;; Unorthodox Predictions
  (do-game
    (new-game (default-corp ["Unorthodox Predictions"])
              (default-runner))
    (play-and-score state "Unorthodox Predictions")
    (prompt-choice :corp "Barrier")
    (is (last-log-contains? state "Barrier"))))

(deftest utopia-fragment
  ;; Utopia Fragment
  (do-game
    (new-game (default-corp ["Utopia Fragment"
                             "Hostile Takeover"])
              (default-runner))
    (play-and-score state "Utopia Fragment")
    (play-from-hand state :corp "Hostile Takeover" "New remote")
    (advance state (get-content state :remote2 0))
    (take-credits state :corp)
    (run-on state :remote2)
    (run-successful state)
    (prompt-choice-partial :runner "Pay")
    (is (= 1 (:agenda-point (get-runner))))
    (is (= 3 (:credit (get-runner))))))

(deftest vanity-project
  ;; Vanity Project
  (do-game
    (new-game (default-corp ["Vanity Project"])
              (default-runner))
    (play-and-score state "Vanity Project")
    (is (= 4 (:agenda-point (get-corp))))))

(deftest veterans-program
  ;; Veterans Program
  (testing "Veterans Program basic test"
    (do-game
      (new-game (default-corp [(qty "Hostile Takeover" 2) "Veterans Program"])
                (default-runner))
      (play-and-score state "Hostile Takeover")
      (play-and-score state "Hostile Takeover")
      (is (= 19 (:credit (get-corp))) "Should gain 14 credits from 5 to 19")
      (is (= 2 (:bad-publicity (get-corp))) "Should gain 2 bad publicity")
      (play-and-score state "Veterans Program")
      (is (zero? (:bad-publicity (get-corp))) "Should lose 2 bad publicity")))
  (testing "Removes _up to 2_ bad publicity"
    (do-game
      (new-game (default-corp ["Hostile Takeover" "Veterans Program"])
                (default-runner))
      (play-and-score state "Hostile Takeover")
      (is (= 12 (:credit (get-corp))) "Should gain 7 credits from 5 to 12")
      (is (= 1 (:bad-publicity (get-corp))) "Should gain 1 bad publicity")
      (play-and-score state "Veterans Program")
      (is (zero? (:bad-publicity (get-corp))) "Should lose 1 bad publicity"))))

(deftest viral-weaponization
  ;; Viral Weaponization - at the end of turn scored, do 1 net damage for each card in grip
<<<<<<< HEAD
  (do-game
    (new-game (default-corp [(qty "Viral Weaponization" 2)])
              (default-runner [(qty "Sure Gamble" 3)]))
    (starting-hand state :runner ["Sure Gamble" "Sure Gamble"])
    (play-and-score state "Viral Weaponization")
    (is (= 2 (count (:hand (get-runner)))) "Runner doesn't take damage when scored")
    (take-credits state :corp)
    (is (zero? (count (:hand (get-runner)))) "Runner takes damage at end of turn")
    (core/click-draw state :runner 1)
    (take-credits state :runner)
    (take-credits state :corp)
    (is (= 1 (count (:hand (get-runner)))) "Runner doesn't take damage in future turns")
    (play-from-hand state :runner "Sure Gamble")
    (take-credits state :runner)
    (is (zero? (count (:hand (get-runner)))) "Runner's hand is empty")
    (play-and-score state "Viral Weaponization")
    (take-credits state :corp)
    (is (zero? (count (:hand (get-runner)))) "Runner's hand is empty")))

=======
  (testing "Score on corp turn"
    (do-game
      (new-game (default-corp [(qty "Viral Weaponization" 2)])
                (default-runner [(qty "Sure Gamble" 3)]))
      (starting-hand state :runner ["Sure Gamble" "Sure Gamble"])
      (play-and-score state "Viral Weaponization")
      (is (= 2 (count (:hand (get-runner)))) "Runner doesn't take damage when scored")
      (take-credits state :corp)
      (is (= 0 (count (:hand (get-runner)))) "Runner takes damage at end of turn")
      (core/click-draw state :runner 1)
      (take-credits state :runner)
      (take-credits state :corp)
      (is (= 1 (count (:hand (get-runner)))) "Runner doesn't take damage in future turns")
      (play-from-hand state :runner "Sure Gamble")
      (take-credits state :runner)
      (is (= 0 (count (:hand (get-runner)))) "Runner's hand is empty")
      (play-and-score state "Viral Weaponization")
      (take-credits state :corp)
      (is (= 0 (count (:hand (get-runner)))) "Runner's hand is empty")))
  (testing "Score on runners turn"
    (do-game
      (new-game (default-corp ["Viral Weaponization" "Plan B"])
                (default-runner [(qty "Sure Gamble" 3)]))
      (starting-hand state :runner ["Sure Gamble" "Sure Gamble"])
      (play-from-hand state :corp "Plan B" "New remote")
      (core/add-prop state :corp (get-content state :remote1 0) :advance-counter 4)
      (take-credits state :corp)
      (run-on state "Server 1")
      (run-successful state)
      (prompt-choice :corp "Yes")
      (prompt-select :corp (find-card "Viral Weaponization" (:hand (get-corp))))
      (prompt-choice-partial :runner "No")
      (is (= 2 (count (:hand (get-runner)))) "Runner doesn't take damage when scored")
      (take-credits state :runner)
      (is (= 0 (count (:hand (get-runner)))) "Runner takes damage at end of turn"))))
>>>>>>> e2241b43

(deftest voting-machine-initiative
  ;; Voting Machine Initiative
  (testing "Voting Machine Initiative"
    (do-game
      (new-game (default-corp ["Voting Machine Initiative"])
                (default-runner))
      (letfn [(vmi-test [vmi choice counter]
                (let [diff (if (= "Yes" choice) 1 0)]
                  (is (= counter (get-counters (refresh vmi) :agenda)))
                  (is (= 4 (:click (get-runner))))
                  (prompt-choice :corp choice)
                  (is (= (- 4 diff) (:click (get-runner))))
                  (is (= (- counter diff) (get-counters (refresh vmi) :agenda)))
                  (take-credits state :runner)
                  (take-credits state :corp)))]
        (play-and-score state "Voting Machine Initiative")
        (take-credits state :corp)
        (let [vmi-scored (get-scored state :corp 0)]
          (vmi-test vmi-scored "Yes" 3)
          (vmi-test vmi-scored "No" 2)
          (vmi-test vmi-scored "Yes" 2)
          (vmi-test vmi-scored "Yes" 1)
          (is (empty (:prompt (get-corp))) "No prompt as there are no agenda counters left"))))))

(deftest vulcan-coverup
  ;; Vulcan Coverup
  (do-game
    (new-game (default-corp [(qty "Vulcan Coverup" 2)])
              (default-runner))
    (play-from-hand state :corp "Vulcan Coverup" "New remote")
    (take-credits state :corp)
    (run-empty-server state :remote1)
    (prompt-choice :runner "Steal")
    (is (= 1 (:bad-publicity (get-corp))) "Took 1 bad pub from stolen agenda")
    (take-credits state :runner)
    (play-and-score state "Vulcan Coverup")
    (is (= 2 (count (:discard (get-runner)))) "Did 2 meat damage upon scoring")))

(deftest water-monopoly
  ;; Water Monopoly
  (do-game
    (new-game (default-corp ["Water Monopoly"])
              (default-runner ["Fan Site" "Levy Advanced Research Lab"]))
    (play-and-score state "Water Monopoly")
    (take-credits state :corp)
    (is (= 5 (:credit (get-runner))) "Runner should start with 5 credits")
    (play-from-hand state :runner "Fan Site")
    (is (= 5 (:credit (get-runner))) "Shouldn't lose any credits")
    (play-from-hand state :runner "Levy Advanced Research Lab")
    (is (zero? (:credit (get-runner))) "Should cost an extra credit to play")))<|MERGE_RESOLUTION|>--- conflicted
+++ resolved
@@ -917,11 +917,10 @@
 (deftest graft
   ;; Graft
   (letfn [(graft-test [[number-of-picks deck-size]]
-<<<<<<< HEAD
             (let [cards ["Ice Wall" "Fire Wall" "Orion"]]
               (do-game
-                (new-game (default-corp [(qty "Graft" 1) (qty "Ice Wall" 1)
-                                         (qty "Fire Wall" 1) (qty "Orion" 1)])
+                (new-game (default-corp ["Graft" "Ice Wall"
+                                         "Fire Wall" "Orion"])
                           (default-runner))
                 (starting-hand state :corp ["Graft"])
                 (play-and-score state "Graft")
@@ -929,19 +928,6 @@
                   (prompt-card :corp (find-card (nth cards current-pick) (:deck (get-corp)))))
                 (is (= number-of-picks (count (:hand (get-corp)))))
                 (is (= deck-size (count (:deck (get-corp))))))))]
-=======
-    (let [cards ["Ice Wall" "Fire Wall" "Orion"]]
-      (do-game
-        (new-game (default-corp ["Graft" "Ice Wall"
-                                 "Fire Wall" "Orion"])
-                  (default-runner))
-        (starting-hand state :corp ["Graft"])
-        (play-and-score state "Graft")
-          (dotimes [current-pick number-of-picks]
-            (prompt-card :corp (find-card (nth cards current-pick) (:deck (get-corp)))))
-        (is (= number-of-picks (count (:hand (get-corp)))))
-        (is (= deck-size (count (:deck (get-corp))))))))]
->>>>>>> e2241b43
     (doall (map graft-test
                 [[0 3]
                  [1 2]
@@ -2452,27 +2438,6 @@
 
 (deftest viral-weaponization
   ;; Viral Weaponization - at the end of turn scored, do 1 net damage for each card in grip
-<<<<<<< HEAD
-  (do-game
-    (new-game (default-corp [(qty "Viral Weaponization" 2)])
-              (default-runner [(qty "Sure Gamble" 3)]))
-    (starting-hand state :runner ["Sure Gamble" "Sure Gamble"])
-    (play-and-score state "Viral Weaponization")
-    (is (= 2 (count (:hand (get-runner)))) "Runner doesn't take damage when scored")
-    (take-credits state :corp)
-    (is (zero? (count (:hand (get-runner)))) "Runner takes damage at end of turn")
-    (core/click-draw state :runner 1)
-    (take-credits state :runner)
-    (take-credits state :corp)
-    (is (= 1 (count (:hand (get-runner)))) "Runner doesn't take damage in future turns")
-    (play-from-hand state :runner "Sure Gamble")
-    (take-credits state :runner)
-    (is (zero? (count (:hand (get-runner)))) "Runner's hand is empty")
-    (play-and-score state "Viral Weaponization")
-    (take-credits state :corp)
-    (is (zero? (count (:hand (get-runner)))) "Runner's hand is empty")))
-
-=======
   (testing "Score on corp turn"
     (do-game
       (new-game (default-corp [(qty "Viral Weaponization" 2)])
@@ -2481,17 +2446,17 @@
       (play-and-score state "Viral Weaponization")
       (is (= 2 (count (:hand (get-runner)))) "Runner doesn't take damage when scored")
       (take-credits state :corp)
-      (is (= 0 (count (:hand (get-runner)))) "Runner takes damage at end of turn")
+      (is (zero? (count (:hand (get-runner)))) "Runner takes damage at end of turn")
       (core/click-draw state :runner 1)
       (take-credits state :runner)
       (take-credits state :corp)
       (is (= 1 (count (:hand (get-runner)))) "Runner doesn't take damage in future turns")
       (play-from-hand state :runner "Sure Gamble")
       (take-credits state :runner)
-      (is (= 0 (count (:hand (get-runner)))) "Runner's hand is empty")
+      (is (zero? (count (:hand (get-runner)))) "Runner's hand is empty")
       (play-and-score state "Viral Weaponization")
       (take-credits state :corp)
-      (is (= 0 (count (:hand (get-runner)))) "Runner's hand is empty")))
+      (is (zero? (count (:hand (get-runner)))) "Runner's hand is empty")))
   (testing "Score on runners turn"
     (do-game
       (new-game (default-corp ["Viral Weaponization" "Plan B"])
@@ -2507,8 +2472,7 @@
       (prompt-choice-partial :runner "No")
       (is (= 2 (count (:hand (get-runner)))) "Runner doesn't take damage when scored")
       (take-credits state :runner)
-      (is (= 0 (count (:hand (get-runner)))) "Runner takes damage at end of turn"))))
->>>>>>> e2241b43
+      (is (zero? (count (:hand (get-runner)))) "Runner takes damage at end of turn"))))
 
 (deftest voting-machine-initiative
   ;; Voting Machine Initiative
