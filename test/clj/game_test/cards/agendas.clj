(ns game-test.cards.agendas
  (:require [game.core :as core]
            [game-test.core :refer :all]
            [game-test.utils :refer :all]
            [game-test.macros :refer :all]
            [clojure.test :refer :all]))

(use-fixtures :once load-all-cards (partial reset-card-defs "agendas"))

(deftest ^{:card-title "15-minutes"}
  fifteen-minutes
  ;; 15 Minutes - check if it works correctly from both sides
  (do-game
    (new-game (default-corp ["15 Minutes"])
              (default-runner))
    (play-from-hand state :corp "15 Minutes" "New remote")
    (take-credits state :corp)
    ;; use 15 minutes to take it away from runner
    (run-empty-server state "Server 1")
    (prompt-choice :runner "Steal")
    (take-credits state :runner)
    (is (= 1 (:agenda-point (get-runner))))
    (is (= 1 (count (:scored (get-runner)))))
    (let [fifm (first (:scored (get-runner)))]
      (is (= 3 (:click (get-corp))))
      (is (= 1 (count (:abilities (refresh fifm)))))
      (card-ability state :corp (refresh fifm) 0)
      (is (zero? (:agenda-point (get-runner))))
      (is (zero? (count (:scored (get-runner))))))
    (is (= "15 Minutes" (:title (first (:deck (get-corp))))))
    ;; TODO: could also check for deck shuffle
    (is (= 2 (:click (get-corp))))
    ;; use 15 minutes to take it away from corp (hey, maybe some obscure case happens where corp would want that)
    (core/click-draw state :corp 1)
    (play-from-hand state :corp "15 Minutes" "New remote")
    (take-credits state :runner)
    (score-agenda state :corp (get-content state :remote2 0))
    (is (= 1 (:agenda-point (get-corp))))
    (is (= 1 (count (:scored (get-corp)))))
    (let [fifm (first (:scored (get-corp)))]
      (is (= 1 (count (:abilities (refresh fifm)))))
      (card-ability state :corp (refresh fifm) 0)
      (is (zero? (:agenda-point (get-corp))))
      (is (zero? (count (:scored (get-corp))))))
    (is (= "15 Minutes" (:title (first (:deck (get-corp))))))))

(deftest accelerated-beta-test
  ;; Accelerated Beta Test
  (do-game
    (new-game (default-corp ["Accelerated Beta Test" "Enigma" (qty "Hedge Fund" 2)])
              (default-runner))
    ;; Set up
    (starting-hand state :corp ["Accelerated Beta Test"])
    (play-and-score state "Accelerated Beta Test")
    (prompt-choice :corp "Yes")
    (prompt-select :corp (find-card "Enigma" (get-in @state [:corp :play-area])))
    (prompt-choice :corp "HQ")
    (is (some? (get-ice state :hq 0)))
    (is (= 2 (count (:discard (get-corp)))))
    (core/move state :corp (find-card "Accelerated Beta Test" (:scored (get-corp))) :hand)
    (core/move state :corp (find-card "Hedge Fund" (:discard (get-corp))) :deck)
    (core/move state :corp (find-card "Hedge Fund" (:discard (get-corp))) :deck)
    (play-and-score state "Accelerated Beta Test")
    (prompt-choice :corp "Yes")
    (prompt-choice :corp "I have no regrets")
    (is (= 2 (count (:discard (get-corp)))))))

(deftest advanced-concept-hopper
  ;; Advanced Concept Hopper
  (do-game
    (new-game (default-corp ["Advanced Concept Hopper" (qty "Hedge Fund" 4)])
              (default-runner))
    (starting-hand state :corp ["Advanced Concept Hopper"])
    (play-and-score state "Advanced Concept Hopper")
    (take-credits state :corp)
    (testing "Corp draws 1 card, only once per turn"
      (let [cards (count (:hand (get-corp)))]
        (is (= cards (count (:hand (get-corp)))) (str "Corp should have " cards " cards in hand"))
        (run-on state :archives)
        (prompt-choice :corp "Draw 1 card")
        (is (= (inc cards) (count (:hand (get-corp)))) (str "Corp should have " (inc cards) " card in hand"))
        (run-successful state)
        (run-on state :archives)
        (is (empty (:prompt (get-corp))) "No prompt as it's once per turn")))
    (take-credits state :runner)
    (take-credits state :corp)
    (testing "Corp gains 1 credit, only once per turn"
      (let [credits (:credit (get-corp))]
        (is (= credits (:credit (get-corp))) (str "Corp should have " credits " credits"))
        (run-on state :archives)
        (prompt-choice :corp "Gain 1 [Credits]")
        (is (= (inc credits) (:credit (get-corp))) (str "Corp should have " (inc credits) " credits"))
        (run-successful state)
        (run-on state :archives)
        (is (empty (:prompt (get-corp))) "No prompt as it's once per turn")))))

(deftest ancestral-imager
  ;; Ancestral Imager
  (do-game
    (new-game (default-corp [(qty "Ancestral Imager" 3)])
              (default-runner))
    (play-and-score state "Ancestral Imager")
    (take-credits state :corp)
    (let [grip (count (:hand (get-runner)))]
      (is (= grip (count (:hand (get-runner)))) (str "Runner has " grip " cards in hand"))
      (run-on state :hq)
      (run-jack-out state)
      (is (= (dec grip) (count (:hand (get-runner)))) "Runner took 1 net damage"))))

(deftest ar-enhanced-security
  ;; AR-Enhanced Security
  (do-game
    (new-game (default-corp ["AR-Enhanced Security" (qty "NGO Front" 3)])
              (default-runner))
    (testing "set up"
      (core/gain state :corp :click 10 :credit 10)
      (core/gain state :runner :credit 10)
      (dotimes [_ 3]
        (play-from-hand state :corp "NGO Front" "New remote"))
      (take-credits state :corp))
    (testing "don't take a tag from trashing normally"
      (run-on state :remote1)
      (run-successful state)
      (prompt-choice-partial :runner "Pay")
      (is (= 1 (count (:discard (get-corp)))) "trashed")
      (is (zero? (:tag (get-runner))) "Runner took 0 tags")
      (take-credits state :runner)
      (play-and-score state "AR-Enhanced Security")
      (take-credits state :corp))
    (testing "gain a tag from first trash"
      (run-on state :remote2)
      (run-successful state)
      (prompt-choice-partial :runner "Pay")
      (is (= 2 (count (:discard (get-corp)))) "trashed")
      (is (= 1 (:tag (get-runner))) "Runner took 1 tag"))
    (testing "don't gain a tag from second trash"
      (run-on state :remote3)
      (run-successful state)
      (prompt-choice-partial :runner "Pay")
      (is (= 3 (count (:discard (get-corp)))) "trashed")
      (is (= 1 (:tag (get-runner))) "Runner took 0 tags"))))

(deftest armed-intimidation
  ;; Armed Intimidation
  (do-game
    (new-game (default-corp [(qty "Armed Intimidation" 2)])
              (default-runner [(qty "Sure Gamble" 3) (qty "Diesel" 2)]))
    (play-and-score state "Armed Intimidation")
    (prompt-choice :runner "Take 2 tags")
    (is (= 2 (:tag (get-runner))) "Runner took 2 tags from Armed Intimidation tag choice")
    (play-and-score state "Armed Intimidation")
    (is (= 5 (count (:hand (get-runner)))) "Runner has 5 cards before Armed Intimidation meat damage")
    (prompt-choice :runner "Suffer 5 meat damage")
    (is (zero? (count (:hand (get-runner)))) "Runner has 0 cards after Armed Intimidation meat damage")))

(deftest armored-servers
  ;; Armored Servers
  (do-game
    (new-game (default-corp ["Armored Servers"])
              (default-runner))
    (play-and-score state "Armored Servers")
    (let [as-scored (get-scored state :corp 0)]
      (is (= 1 (get-counters (refresh as-scored) :agenda)) "Should start with 1 agenda counters")
      (take-credits state :corp)
      (run-on state "HQ")
      (card-ability state :corp as-scored 0)
      (is (last-log-contains? state "make the Runner trash") "Should only write to log"))))

(deftest astroscript-pilot-program
  ;; AstroScript token placement
  (do-game
    (new-game (default-corp [(qty "AstroScript Pilot Program" 3) (qty "Ice Wall" 2)])
              (default-runner))
    (core/gain state :corp :click 3)
    (letfn [(try-place [from to]
              (card-ability state :corp (refresh from) 0)
              (prompt-select :corp (refresh to)))
            (should-not-place [from to msg]
              (try-place from to)
              (prompt-choice :corp "Done")
              (is (= 1 (get-counters (refresh from) :agenda))
                  (str (:title from)" token was not used on " (:title to) msg))
              (is (zero? (get-counters (refresh to) :advancement))
                  (str "Advancement token not placed on " (:title to) msg)))
            (should-place [from to msg]
              (try-place from to)
              (is (zero? (get-counters (refresh from) :agenda))
                  (str (:title from) " token was used on " (:title to) msg))
              (is (= 1 (get-counters (refresh to) :advancement))
                  (str "Advancement token placed on " (:title to) msg)))]
      (play-and-score state "AstroScript Pilot Program")
      (play-from-hand state :corp "AstroScript Pilot Program" "New remote")
      (let [scored-astro (get-scored state :corp 0)
            installed-astro (get-content state :remote2 0)
            hand-astro (find-card "AstroScript Pilot Program" (:hand get-corp))]
        (should-not-place scored-astro hand-astro " in hand")
        (should-place scored-astro installed-astro " that is installed")
        (advance state installed-astro 2)
        (core/score state :corp {:card (refresh installed-astro)}))
      (play-from-hand state :corp "Ice Wall" "HQ")
      (let [no-token-astro (get-scored state :corp 0)
            token-astro (get-scored state :corp 1)
            hand-ice-wall (find-card "Ice Wall" (:hand get-corp))
            installed-ice-wall (get-ice state :hq 0)]
        (should-not-place token-astro no-token-astro " that is scored")
        (should-not-place token-astro hand-ice-wall " in hand")
        (should-place token-astro installed-ice-wall " that is installed")))))

(deftest award-bait
  ;; Award Bait
  (do-game
    (new-game (default-corp [(qty "Award Bait" 2) "Ice Wall"])
              (default-runner))
    (core/move state :corp (find-card "Award Bait" (:hand (get-corp))) :deck)
    (play-from-hand state :corp "Ice Wall" "HQ")
    (let [iw (get-ice state :hq 0)]
      (is (zero? (get-counters (refresh iw) :advancement)) "Ice Wall should start with 0 advancement tokens")
      (play-from-hand state :corp "Award Bait" "New remote")
      (take-credits state :corp)
      (run-on state :remote1)
      (run-successful state)
      (prompt-choice :corp "2")
      (prompt-select :corp (refresh iw))
      (prompt-choice :runner "Steal")
      (is (= 2 (get-counters (refresh iw) :advancement)) "Ice Wall should gain 2 advancement tokens")
      (run-on state :rd)
      (run-successful state)
      (prompt-choice :runner "Access")
      (prompt-choice :corp "2")
      (prompt-select :corp (refresh iw))
      (prompt-choice :runner "Steal")
      (is (= 4 (get-counters (refresh iw) :advancement)) "Ice Wall should gain 2 advancement tokens"))))

(deftest bacterial-programming
  ;; Bacterial Programming
  (testing "Scoring should not cause a run to exist for runner."
    (do-game
      (new-game (default-corp ["Bacterial Programming" "Hedge Fund"])
                (default-runner))
      (starting-hand state :corp ["Bacterial Programming"])
      (play-and-score state "Bacterial Programming")
      (prompt-choice :corp "Yes")
      (prompt-choice :corp "Done")
      (prompt-choice :corp "Done")
      (prompt-card :corp (first (:deck (get-corp))))
      (prompt-choice :corp "Done")
      (is (empty (:prompt (get-corp))) "Bacterial Programming prompts finished")
      (is (not (:run @state)) "No run is active")))
  (testing "Removing all cards from R&D should not freeze for runner, nor give an extra access."
    (do-game
      (new-game (default-corp [(qty "Bacterial Programming" 8)])
                (default-runner)
                {:start-as :runner})
      (starting-hand state :corp [])
      (run-empty-server state :rd)
      (prompt-choice :runner "Steal")
      (prompt-choice :corp "Yes")
      ;; Move all 7 cards to trash
      (doseq [_ (range 7)
              ;; Get the first card listed in the prompt choice
              ;; TODO make this function
              :let [card (-> @state
                             (get-in [:corp :prompt])
                             first
                             (get-in [:choices 0]))]]
        (prompt-card :corp card))
      (prompt-choice :corp "Done")                          ; Finished with trashing
      (prompt-choice :corp "Done")                          ; Finished with move-to-hq (no cards to move)
      ;; Run and prompts should be over now
      (is (empty (:prompt (get-corp))) "Bacterial Programming prompts finished")
      (is (empty (:prompt (get-runner))) "Bacterial Programming prompts finished")
      (is (not (:run @state))))))

(deftest bifrost-array
  ;; Bifrost Array
  (do-game
    (new-game (default-corp ["Bifrost Array" "Hostile Takeover"])
              (default-runner))
    (play-and-score state "Hostile Takeover")
    (is (= 12 (:credit (get-corp))) "Should gain 7 credits from 5 to 12")
    (is (= 1 (:bad-publicity (get-corp))) "Should gain 1 bad publicity")
    (let [ht-scored (get-scored state :corp 0)]
      (play-and-score state "Bifrost Array")
      (prompt-choice :corp "Yes")
      (prompt-select :corp (refresh ht-scored))
      (is (= 19 (:credit (get-corp))) "Should gain 7 credits from 12 to 19")
      (is (= 2 (:bad-publicity (get-corp))) "Should gain 1 bad publicity"))))

(deftest brain-rewiring
  ;; Brain Rewiring
  (do-game
    (new-game (default-corp ["Brain Rewiring"])
              (default-runner))
    (starting-hand state :runner ["Sure Gamble" "Sure Gamble"])
    (play-and-score state "Brain Rewiring")
    (prompt-choice :corp "Yes")
    (prompt-choice :corp 2)
    (is (= 1 (count (:hand (get-runner)))))))

(deftest braintrust
  ;; Braintrust
  (do-game
    (new-game (default-corp ["Braintrust" "Ichi 1.0"])
              (default-runner))
    (play-from-hand state :corp "Braintrust" "New remote")
    (let [bt (get-content state :remote1 0)]
      (core/add-prop state :corp bt :advance-counter 7)
      (core/score state :corp {:card (refresh bt)})
      (let [scored-bt (get-scored state :corp 0)]
        (is (= 2 (get-counters (refresh scored-bt) :agenda))
            "Scored w/ 4 over-advancements; 2 agenda counters")
        (play-from-hand state :corp "Ichi 1.0" "HQ")
        (core/rez state :corp (get-ice state :hq 0))
        (is (= 2 (:credit (get-corp))) "2c discount to rez Ichi")))))

(deftest breaking-news
  ;; Breaking News
  (do-game
    (new-game (default-corp [(qty "Breaking News" 3)])
              (default-runner))
    (play-and-score state "Breaking News")
    (is (= 2 (get-in @state [:runner :tag])) "Runner receives 2 tags from Breaking News")
    (take-credits state :corp)
    (is (zero? (get-in @state [:runner :tag]))) "Two tags removed at the end of the turn"))

(deftest cfc-excavation-contract
  ;; CFC Excavation Contract
  (dotimes [n 5]
    (do-game
      (new-game (default-corp ["CFC Excavation Contract" (qty "Eli 1.0" n)])
                (default-runner))
      (core/gain state :corp :click 10 :credit 10)
      (is (= 15 (:credit (get-corp))) "Should start with 5 credits")
      (dotimes [_ n]
        (play-from-hand state :corp "Eli 1.0" "New remote")
        (core/rez state :corp (get-ice state (keyword (str "remote" (:rid @state))) 0)))
      (let [credit (:credit (get-corp))]
        (play-and-score state "CFC Excavation Contract")
        (is (= (+ credit (* 2 n)) (:credit (get-corp)))
            (str "Should now have with " (+ credit (* 2 n)) " credits"))))))

(deftest character-assassination
  ;; Character Assassination
  (do-game
    (new-game (default-corp ["Character Assassination"])
              (default-runner ["Fall Guy" "Kati Jones"]))
    (take-credits state :corp)
    (play-from-hand state :runner "Kati Jones")
    (play-from-hand state :runner "Fall Guy")
    (take-credits state :runner)
    (play-and-score state "Character Assassination")
    (let [kati (get-resource state 0)]
      (prompt-select :corp kati)
      (is (empty? (:prompt (get-runner))) "Fall Guy prevention didn't occur")
      (is (= 1 (count (:discard (get-runner)))) "Kati Jones trashed"))))

(deftest chronos-project
  ;; Chronos Project
  (do-game
    (new-game (default-corp ["Chronos Project"])
              (default-runner))
    (dotimes [_ 3]
      (core/move state :runner (find-card "Sure Gamble" (:hand (get-runner))) :discard))
    (is (= 3 (count (:discard (get-runner)))) "Runner should have 3 cards in heap")
    (play-and-score state "Chronos Project")
    (is (zero? (count (:discard (get-runner)))) "Runner should have 0 cards in heap")))

(deftest city-works-project
  ;; City Works Project
  (do-game
    (new-game (default-corp ["City Works Project"])
              (default-runner [(qty "Sure Gamble" 4)]))
    (play-from-hand state :corp "City Works Project" "New remote")
    (let [cwp (get-content state :remote1 0)]
      (core/advance state :corp {:card (refresh cwp)})
      (core/advance state :corp {:card (refresh cwp)}))
    (take-credits state :corp)
    (run-empty-server state "Server 1")
    (prompt-choice :runner "Yes")
    (is (= 4 (count (:discard (get-runner)))) "Runner paid 4 meat damage")))

(deftest clone-retirement
  ;; Clone Retirement
  (do-game
    (new-game (default-corp [(qty "Clone Retirement" 2) "Hostile Takeover"])
              (default-runner))
    (play-and-score state "Hostile Takeover")
    (is (= 12 (:credit (get-corp))))
    (is (= 1 (:bad-publicity (get-corp))))
    (play-and-score state "Clone Retirement")
    (is (zero? (:bad-publicity (get-corp))))
    (play-from-hand state :corp "Clone Retirement" "New remote")
    (take-credits state :corp)
    (run-on state "Server 3")
    (run-successful state)
    (prompt-choice :runner "Steal")
    (is (= 1 (:bad-publicity (get-corp))))))

(deftest corporate-sales-team
  ;; Corporate Sales Team
  (do-game
    (new-game (default-corp [(qty "Corporate Sales Team" 2)])
              (default-runner))
    (is (= 5 (:credit (get-corp))))
    (play-and-score state "Corporate Sales Team")
    (let [scored-cst (get-scored state :corp 0)]
      (core/end-turn state :corp nil)
      (core/start-turn state :runner nil)
      (is (= 6 (:credit (get-corp))) "Increments at runner's start of turn")
      (is (= 9 (get-counters (refresh scored-cst) :credit)))
      (core/end-turn state :runner nil)
      (core/start-turn state :corp nil)
      (is (= 7 (:credit (get-corp))) "Increments at corp's start of turn")
      (is (= 8 (get-counters (refresh scored-cst) :credit))))))

(deftest corporate-war
  ;; Corporate War
  (do-game
    (new-game (default-corp [(qty "Corporate War" 2)])
              (default-runner))
    (is (= 5 (:credit (get-corp))))
    (play-and-score state "Corporate War")
    (is (zero? (:credit (get-corp))) "Lost all credits")
    (core/gain state :corp :credit 7)
    (play-and-score state "Corporate War")
    (is (= 14 (:credit (get-corp))) "Had 7 credits when scoring, gained another 7")))

(deftest crisis-management
  ;; Crisis Management
  (do-game
    (new-game (default-corp ["Crisis Management"])
              (default-runner))
    (play-and-score state "Crisis Management")
    (take-credits state :corp)
    (take-credits state :runner)
    (is (= 3 (count (:hand (get-runner)))) "No damage done, Runner not tagged")
    (take-credits state :corp)
    (core/gain state :runner :tag 1)
    (take-credits state :runner)
    (is (= 2 (count (:hand (get-runner)))) "Crisis Management dealt 1 meat damage")))

(deftest dedicated-neural-net
  ;; Dedicated Neural Net
  (do-game
    (new-game (default-corp ["Dedicated Neural Net" (qty "Scorched Earth" 2)
                             "Hedge Fund" "Caprice Nisei"])
              (default-runner ["HQ Interface"]))
    (play-from-hand state :corp "Caprice Nisei" "HQ")
    (play-and-score state "Dedicated Neural Net")
    (take-credits state :corp)
    (run-empty-server state :hq)
    (prompt-choice :runner "0")
    (prompt-choice :corp "1")
    (is (-> @state :run :run-effect :replace-access) "Replace-access tiggered")
    (prompt-select :corp (find-card "Hedge Fund" (:hand (get-corp))))
    (prompt-choice :runner "Card from hand")
    (is (accessing state "Hedge Fund") "Runner accessing Hedge Fund")
    (prompt-choice :runner "No action")
    ;; test for #2376
    (prompt-choice :runner "Unrezzed upgrade in HQ")
    (is (accessing state "Caprice Nisei") "Runner accessing Caprice")
    (prompt-choice :runner "No")
    (is (not (:run @state)) "Run completed")
    (run-empty-server state :hq)
    (prompt-choice :runner "No action")
    (take-credits state :runner)
    (take-credits state :corp)
    (play-from-hand state :runner "HQ Interface")
    (run-empty-server state :hq)
    (prompt-choice :runner "0")
    (prompt-choice :corp "1")
    (is (= 2 (-> (get-corp) :selected first :max)) "Corp chooses 2 cards for Runner to access")))

(deftest degree-mill
  ;; Degree Mill
<<<<<<< HEAD
  (testing "Basic behavior"
    (do-game
      (new-game (default-corp [(qty "Degree Mill" 2)])
                (default-runner ["Ice Analyzer" "All-nighter" "Hunting Grounds"]))
      (play-from-hand state :corp "Degree Mill" "New remote")
      (take-credits state :corp)
      (is (= 0 (count (:deck (get-runner)))) "Runner starts with empty deck")
      (run-on state "Server 1")
      (run-successful state)
=======
  (do-game
    (new-game (default-corp [(qty "Degree Mill" 2)])
              (default-runner ["Ice Analyzer" "All-nighter" "Hunting Grounds"]))
    (play-from-hand state :corp "Degree Mill" "New remote")
    (take-credits state :corp)
    (is (zero? (count (:deck (get-runner)))) "Runner starts with empty deck")
    (run-on state "Server 1")
    (run-successful state)
    (prompt-choice :runner "No action")
    (is (zero? (:agenda-point (get-runner))) "Runner stole Degree Mill with no installed cards")
    (play-from-hand state :runner "Ice Analyzer")
    (play-from-hand state :runner "All-nighter")
    (let [ia (get-resource state 0)
          an (get-resource state 1)]
      (run-on state "Server 1")
      (run-successful state)
      (prompt-choice-partial :runner "Pay")
      (prompt-select :runner ia)
      (prompt-select :runner an)
      (is (= 3 (:agenda-point (get-runner))) "Runner failed to steal Degree Mill")
      (is (empty? (get-resource state)) "Degree Mill didn't remove installed cards")
      (is (= 2 (count (:deck (get-runner)))) "Degree Mill didn't put cards back in deck"))
    (take-credits state :runner)
    ;; Checking if facedowns work as well
    (play-from-hand state :corp "Degree Mill" "New remote")
    (take-credits state :corp)
    (play-from-hand state :runner "Hunting Grounds")
    (let [hg (get-resource state 0)]
      (run-on state "Server 2")
      (run-successful state)
>>>>>>> bf4a46d5
      (prompt-choice :runner "No action")
      (is (= 0 (:agenda-point (get-runner))) "Runner stole Degree Mill with no installed cards")
      (play-from-hand state :runner "Ice Analyzer")
      (play-from-hand state :runner "All-nighter")
      (let [ia (get-resource state 0)
            an (get-resource state 1)]
        (run-on state "Server 1")
        (run-successful state)
        (prompt-choice-partial :runner "Pay")
        (prompt-select :runner ia)
        (prompt-select :runner an)
        (is (= 3 (:agenda-point (get-runner))) "Runner failed to steal Degree Mill")
        (is (empty? (get-in @state [:runner :rig :resource])) "Degree Mill didn't remove installed cards")
        (is (= 2 (count (:deck (get-runner)))) "Degree Mill didn't put cards back in deck"))
      (take-credits state :runner)
      ;; Checking if facedowns work as well
      (play-from-hand state :corp "Degree Mill" "New remote")
      (take-credits state :corp)
      (play-from-hand state :runner "Hunting Grounds")
      (let [hg (get-resource state 0)]
        (run-on state "Server 2")
        (run-successful state)
        (prompt-choice :runner "No action")
        (is (= 3 (:agenda-point (get-runner))) "Runner stole Degree Mill with single card")
        (card-ability state :runner hg 1)
        (is (= 2 (count (get-in (get-runner) [:rig :facedown]))) "Hunting Ground did not install cards facedown")
        (is (empty? (:deck (get-runner))) "Hunting Grounds did not remove cards from deck")
        (let [fd1 (get-runner-facedown state 0)
              fd2 (get-runner-facedown state 1)]
          (run-on state "Server 2")
          (run-successful state)
          (prompt-choice-partial :runner "Pay")
          (prompt-select :runner fd1)
          (prompt-select :runner fd2)
          (is (= 6 (:agenda-point (get-runner))) "Runner failed to steal Degree Mill with facedown cards")
          (is (empty? (get-in (get-runner)  [:rig :facedown])) "Degree Mill didn't remove facedown cards")
          (is (= 2 (count (:deck (get-runner)))) "Degree Mill didn't put cards back in deck")))))
  (testing "Multiple steal costs"
    (do-game
      (new-game (default-corp [(qty "Degree Mill" 1) (qty "Strongbox" 1)])
                (default-runner [(qty "Ice Analyzer" 3) (qty "All-nighter" 3)]))
      (play-from-hand state :corp "Degree Mill" "New remote")
      (play-from-hand state :corp "Strongbox" "Server 1")
      (let [dm (get-content state :remote1 0)
            sb (get-content state :remote1 1)]
        (core/rez state :corp sb)
        (take-credits state :corp)
        (play-from-hand state :runner "Ice Analyzer")
        (play-from-hand state :runner "All-nighter")
        (run-empty-server state :remote1)
        (prompt-select :runner (refresh dm))
        (prompt-choice-partial :runner "Pay")
        (is (= 1 (:click (get-runner))) "Runner should start with 1 remaining click")
        (prompt-choice-partial :runner "Click")
        (is (zero? (:click (get-runner))) "Runner should have spent a click")
        (is (= 2 (count (get-in @state [:runner :rig :resource]))) "Runner starts with 2 resources")
        (prompt-choice-partial :runner "shuffling")
        (prompt-select :runner (get-resource state 1))
        (prompt-select :runner (get-resource state 0))
        (is (empty? (get-resource state)) "Degree Mill removed installed cards")
        (is (not-empty (get-scored state :runner)) "Runner stole an agenda")))))

(deftest director-haas'-pet-project
  ;; Director Haas' Pet Project
  (do-game
    (new-game (default-corp ["Director Haas' Pet Project"
                             "Adonis Campaign"
                             "Strongbox"
                             "Eli 1.0"
                             (qty "Hedge Fund" 5)])
              (default-runner))
    (starting-hand state :corp ["Director Haas' Pet Project" "Adonis Campaign" "Strongbox"])
    (core/move state :corp (find-card "Eli 1.0" (:deck (get-corp))) :discard)
    (play-and-score state "Director Haas' Pet Project")
    (prompt-choice :corp "Yes")
    (prompt-select :corp (find-card "Adonis Campaign" (:hand (get-corp))))
    (prompt-select :corp (find-card "Strongbox" (:hand (get-corp))))
    (prompt-select :corp (find-card "Eli 1.0" (:discard (get-corp))))))

(deftest domestic-sleepers
  ;; Domestic Sleepers
  (do-game
    (new-game (default-corp ["Domestic Sleepers"])
              (default-runner))
    (play-and-score state "Domestic Sleepers")
    (core/gain state :corp :click 3)
    (let [ds_scored (get-scored state :corp 0)]
      (is (zero? (get-counters (refresh ds_scored) :agenda)) "Should start with 0 agenda counters")
      (is (zero? (:agenda-point (get-corp))) "Should provide 0 agenda points initially")
      (card-ability state :corp ds_scored 0)
      (is (= 1 (get-counters (refresh ds_scored) :agenda)) "Should gain 1 agenda counter")
      (is (= 1 (:agenda-point (get-corp))) "Should provide 1 agenda point after ability use"))))

(deftest eden-fragment
  ;; Test that Eden Fragment ignores the install cost of the first ice
  (do-game
    (new-game (default-corp [(qty "Eden Fragment" 3) (qty "Ice Wall" 3)])
              (default-runner))
    (play-from-hand state :corp "Ice Wall" "HQ")
    (play-and-score state "Eden Fragment")
    (take-credits state :corp)
    (take-credits state :runner)
    (play-from-hand state :corp "Ice Wall" "HQ")
    (is (some? (get-ice state :hq 1)) "Corp has two ice installed on HQ")
    (is (= 6 (:credit (get-corp))) "Corp does not pay for installing the first ICE of the turn")
    (play-from-hand state :corp "Ice Wall" "HQ")
    (is (some? (get-ice state :hq 2)) "Corp has three ice installed on HQ")
    (is (= 4 (:credit (get-corp))) "Corp pays for installing the second ICE of the turn")))

(deftest efficiency-committee
  ;; Efficiency Committee
  (do-game
    (new-game (default-corp [(qty "Efficiency Committee" 3) (qty "Shipment from SanSan" 2)
                             "Ice Wall"])
              (default-runner))
    (core/gain state :corp :click 4)
    (play-from-hand state :corp "Efficiency Committee" "New remote")
    (play-from-hand state :corp "Efficiency Committee" "New remote")
    (play-from-hand state :corp "Efficiency Committee" "New remote")
    (play-from-hand state :corp "Ice Wall" "HQ")
    (let [ec1 (get-content state :remote1 0)
          ec2 (get-content state :remote2 0)
          ec3 (get-content state :remote3 0)
          iw (get-ice state :hq 0)]
      (score-agenda state :corp ec1)
      (let [ec1_scored (get-scored state :corp 0)]
        (is (= 3 (get-counters (refresh ec1_scored) :agenda)))
        (is (= 2 (:agenda-point (get-corp))))
        ;; use token
        (is (= 3 (:click (get-corp))))
        (card-ability state :corp ec1_scored 0)
        (is (= 4 (:click (get-corp))))
        ;; try to advance Ice Wall
        (advance state iw)
        (is (= 4 (:click (get-corp))))
        (is (zero? (get-counters (refresh iw) :advancement)))
        ;; try to advance Efficiency Committee
        (advance state ec2)
        (is (= 4 (:click (get-corp))))
        (is (zero? (get-counters (refresh ec2) :advancement)))
        ;; advance with Shipment from SanSan
        (play-from-hand state :corp "Shipment from SanSan")
        (prompt-choice :corp "2")
        (prompt-select :corp ec2)
        (is (= 2 (get-counters (refresh ec2) :advancement)))
        (play-from-hand state :corp "Shipment from SanSan")
        (prompt-choice :corp "2")
        (prompt-select :corp ec2)
        (is (= 4 (get-counters (refresh ec2) :advancement)))
        (core/score state :corp {:card (refresh ec2)})
        (is (= 4 (:agenda-point (get-corp))))
        (take-credits state :corp)
        (take-credits state :runner)
        ;; can advance again
        (advance state iw)
        (is (= 1 (get-counters (refresh iw) :advancement)))
        (advance state ec3)
        (is (= 1 (get-counters (refresh ec3) :advancement)))))))

(deftest elective-upgrade
  ;; Elective Upgrade
  (do-game
    (new-game (default-corp ["Elective Upgrade"])
              (default-runner))
    (play-and-score state "Elective Upgrade")
    (let [eu-scored (get-scored state :corp 0)]
      (is (= 2 (get-counters (refresh eu-scored) :agenda)) "Should start with 2 agenda counters")
      (take-credits state :corp)
      (take-credits state :runner)
      (is (= 3 (:click (get-corp))) "Should start with 4 clicks")
      (card-ability state :corp eu-scored 0)
      (card-ability state :corp eu-scored 0)
      (is (= 4 (:click (get-corp))) "Should gain 2 clicks, not 3")
      (is (= 1 (get-counters (refresh eu-scored) :agenda)) "Should still have 1 agenda counter"))))

(deftest encrypted-portals
  ;; Encrypted Portals
  (do-game
    (new-game (default-corp ["Encrypted Portals" "Lotus Field"])
              (default-runner))
    (play-from-hand state :corp "Lotus Field" "HQ")
    (let [lf (get-ice state :hq 0)]
      (core/rez state :corp lf)
      (is (= 4 (:current-strength (refresh lf))) "Should start with base strength of 4")
      (is (zero? (:credit (get-corp))) "Should have 0 credits after rez")
      (play-and-score state "Encrypted Portals")
      (is (= 5 (:current-strength (refresh lf))) "Should gain 1 strength from 4 to 5")
      (is (= 1 (:credit (get-corp))) "Should gain 1 credit for rezzed code gate"))))

(deftest escalate-vitriol
  ;; Escalate Vitriol
  (do-game
    (new-game (default-corp ["Escalate Vitriol"])
              (default-runner))
    (core/lose state :corp :credit 5)
    (play-and-score state "Escalate Vitriol")
    (let [ev-scored (get-scored state :corp 0)]
      (dotimes [tag 10]
        (is (zero? (:tag (get-runner))) "Should start with 0 tags")
        (is (zero? (:credit (get-corp))) "Should start with 0 credits")
        (core/gain state :runner :tag tag)
        (card-ability state :corp ev-scored 0)
        (is (= tag (:credit (get-corp))) (str "Should gain " tag " credits"))
        (take-credits state :corp)
        (take-credits state :runner)
        (core/lose state :corp :credit (:credit (get-corp)))
        (core/lose state :runner :tag tag)))))

(deftest executive-retreat
  ;; Executive Retreat
  (do-game
    (new-game (default-corp ["Executive Retreat" (qty "Hedge Fund" 5)])
              (default-runner))
    (starting-hand state :corp ["Executive Retreat" "Hedge Fund"])
    (is (= 2 (count (:hand (get-corp)))) "Corp should start with 1 card in HQ")
    (play-and-score state "Executive Retreat")
    (is (zero? (count (:hand (get-corp)))) "Corp should have 0 cards in HQ after shuffling HQ back into R&D")
    (let [er-scored (get-scored state :corp 0)]
      (card-ability state :corp er-scored 0)
      (is (= 5 (count (:hand (get-corp)))) "Corp should have 5 cards in hand")
      (is (zero? (get-counters (refresh er-scored) :agenda)) "Executive Retreat should have 0 agenda counters")))
  (testing "Overdraw"
    (do-game
      (new-game (default-corp ["Executive Retreat" (qty "Hedge Fund" 4)])
                (default-runner))
      (starting-hand state :corp ["Executive Retreat" "Hedge Fund"])
      (is (= 2 (count (:hand (get-corp)))) "Corp should start with 1 card in HQ")
      (play-and-score state "Executive Retreat")
      (is (zero? (count (:hand (get-corp)))) "Corp should have 0 cards in HQ after shuffling HQ back into R&D")
      (let [er-scored (get-scored state :corp 0)]
        (card-ability state :corp er-scored 0)
        (is (= 4 (count (:hand (get-corp)))) "Corp should have 5 cards in hand")
        (is (zero? (get-counters (refresh er-scored) :agenda)) "Executive Retreat should have 0 agenda counters")
        (is (= :runner (:winner @state)) "Runner wins")
        (is (= "Decked" (:reason @state)) "Win condition reports decked")))))

(deftest explode-a-palooza
  ;; Explode-a-palooza
  (testing "Basic test"
    (do-game
      (new-game (default-corp ["Explode-a-palooza"])
                (default-runner))
      (play-from-hand state :corp "Explode-a-palooza" "New remote")
      (take-credits state :corp)
      (run-empty-server state :remote1)
      (prompt-choice :runner "Access")
      (prompt-choice :runner "Steal")
      (prompt-choice :corp "Yes")
      (is (= 12 (:credit (get-corp))) "Gained 5 credits")))
  (testing "Interaction with The Turning Wheel. Issue #1717."
    (do-game
      (new-game (default-corp [(qty "Explode-a-palooza" 3)])
                (default-runner ["The Turning Wheel"]))
      (starting-hand state :corp ["Explode-a-palooza" "Explode-a-palooza"])
      (play-from-hand state :corp "Explode-a-palooza" "New remote")
      (take-credits state :corp)
      (play-from-hand state :runner "The Turning Wheel")
      (run-empty-server state :remote1)
      (prompt-choice :runner "Access")
      (prompt-choice :corp "Yes")
      (prompt-choice :runner "Steal")
      (let [ttw (get-resource state 0)]
        (is (zero? (get-counters (refresh ttw) :power)) "TTW did not gain counters")
        (is (= 1 (count (:scored (get-runner)))) "Runner stole Explodapalooza")
        (is (= 12 (:credit (get-corp))) "Gained 5 credits")
        (run-empty-server state :rd)
        (prompt-choice :runner "Access")
        (prompt-choice :corp "Yes")
        (prompt-choice :runner "Steal")
        (is (zero? (get-counters (refresh ttw) :power)) "TTW did not gain counters")
        (is (= 2 (count (:scored (get-runner)))) "Runner stole Explodapalooza")
        (is (= 17 (:credit (get-corp))) "Gained 5 credits")))))

(deftest false-lead
  ;; False Lead
  (do-game
    (new-game (default-corp ["False Lead"])
              (default-runner))
    (play-and-score state "False Lead")
    (is (= 1 (count (:scored (get-corp)))) "Corp should have 1 agenda point")
    (take-credits state :corp)
    (is (= 4 (:click (get-runner))) "Runner should start turn with 4 clicks")
    (card-ability state :corp (get-scored state :corp 0) 0)
    (is (= 2 (:click (get-runner))) "Runner should lose 2 clicks from False Lead")))

(deftest fetal-ai
  ;; Fetal AI
  (testing "basic test"
    (do-game
      (new-game (default-corp [(qty "Fetal AI" 3)])
                (default-runner [(qty "Sure Gamble" 3) (qty "Diesel" 3) (qty "Quality Time" 3)]))
      (play-from-hand state :corp "Fetal AI" "New remote")
      (take-credits state :corp 2)
      (run-empty-server state "Server 1")
      (prompt-choice-partial :runner "Pay")
      (is (= 3 (count (:hand (get-runner)))) "Runner took 2 net damage from Fetal AI")
      (is (= 3 (:credit (get-runner))) "Runner paid 2cr to steal Fetal AI")
      (is (= 1 (count (:scored (get-runner)))) "Runner stole Fetal AI"))
    (testing "can't afford to steal"
      (do-game
        (new-game (default-corp [(qty "Fetal AI" 3)])
                  (default-runner [(qty "Sure Gamble" 3) (qty "Diesel" 3) (qty "Quality Time" 3)]))
        (play-from-hand state :corp "Fetal AI" "New remote")
        (take-credits state :corp 2)
        (core/lose state :runner :credit 5)
        (run-empty-server state "Server 1")
        (prompt-choice :runner "Yes")
        (is (= 3 (count (:hand (get-runner)))) "Runner took 2 net damage from Fetal AI")
        (is (zero? (count (:scored (get-runner)))) "Runner could not steal Fetal AI")))))

(deftest firmware-updates
  ;; Firmware Updates
  (do-game
    (new-game (default-corp ["Firmware Updates"
                             "Ice Wall"])
              (default-runner))
    (play-and-score state "Firmware Updates")
    (play-from-hand state :corp "Ice Wall" "HQ")
    (let [fu (get-scored state :corp 0)
          iw (get-ice state :hq 0)]
      (is (= 3 (get-counters (refresh fu) :agenda)) "Firmware Updates should start with 3 agenda counters")
      (core/rez state :corp iw)
      (is (zero? (get-counters (refresh iw) :advancement)) "Ice Wall should start with 0 advancement tokens")
      (card-ability state :corp fu 0)
      (prompt-select :corp (refresh iw))
      (is (= 2 (get-counters (refresh fu) :agenda)) "Firmware Updates should now have 2 agenda counters")
      (is (= 1 (get-counters (refresh iw) :advancement)) "Ice Wall should have 1 advancement token"))))

(deftest geothermal-fracking
  ;; Geothermal Fracking
  (testing "basic test"
    (do-game
      (new-game (default-corp ["Geothermal Fracking"])
                (default-runner))
      (play-and-score state "Geothermal Fracking")
      (is (= 2 (:click (get-corp))) "Should have 2 clicks left")
      (is (= 5 (:credit (get-corp))) "Should start with 5 credits")
      (is (zero? (:bad-publicity (get-corp))) "Should start with 0 bad publicity")
      (let [gf-scored (get-scored state :corp 0)]
        (is (= 2 (get-counters (refresh gf-scored) :agenda)) "Should start with 2 agenda counters")
        (card-ability state :corp gf-scored 0)
        (is (= 1 (:click (get-corp))) "Should have 1 click left")
        (is (= 12 (:credit (get-corp))) "Should gain 7 credits from 5 to 12")
        (is (= 1 (:bad-publicity (get-corp))) "Should gain 1 bad publicity"))))
  (testing "prevented bad publicity shouldn't block credit gain"
    (do-game
      (new-game (default-corp ["Geothermal Fracking" "Broadcast Square"])
                (default-runner))
      (play-and-score state "Geothermal Fracking")
      (is (= 2 (:click (get-corp))) "Should have 2 clicks left")
      (is (= 5 (:credit (get-corp))) "Should start with 5 credits")
      (is (zero? (:bad-publicity (get-corp))) "Should start with 0 bad publicity")
      (play-from-hand state :corp "Broadcast Square" "New remote")
      (let [gf-scored (get-scored state :corp 0)
            bs (get-content state :remote2 0)]
        (core/rez state :corp bs)
        (is (= 2 (get-counters (refresh gf-scored) :agenda)) "Should start with 2 agenda counters")
        (card-ability state :corp gf-scored 0)
        (prompt-choice :corp 0)
        (prompt-choice :runner 0)
        (is (zero? (:click (get-corp))) "Should have 0 click left")
        (is (= 10 (:credit (get-corp))) "Should gain 7 credits from 3 to 10")
        (is (zero? (:bad-publicity (get-corp))) "Should gain 0 bad publicity from prevention")))))

(deftest genetic-resequencing
  ;; Genetic Resequencing
  (do-game
    (new-game (default-corp ["Genetic Resequencing" (qty "Braintrust" 2)])
              (default-runner))
    (play-from-hand state :corp "Braintrust" "New remote")
    (play-from-hand state :corp "Braintrust" "New remote")
    (play-from-hand state :corp "Genetic Resequencing" "New remote")
    (let [bt1 (get-content state :remote1 0)
          bt2 (get-content state :remote2 0)
          gr (get-content state :remote3 0)]
      (score-agenda state :corp bt1)
      (let [btscored (get-scored state :corp 0)]
        (is (zero? (get-counters (refresh btscored) :agenda)) "No agenda counters on scored Braintrust")
        (score-agenda state :corp gr)
        (prompt-select :corp bt2)
        (is (zero? (get-counters (refresh bt2) :agenda))
            "No agenda counters on installed Braintrust; not a valid target")
        (prompt-select :corp btscored)
        (is (= 1 (get-counters (refresh btscored) :agenda))
            "1 agenda counter placed on scored Braintrust")))))

(deftest gila-hands-arcology
  ;; Gila Hands Arcology
  (do-game
    (new-game (default-corp ["Gila Hands Arcology"])
              (default-runner))
    (play-and-score state "Gila Hands Arcology")
    (is (= 2 (:click (get-corp))) "Should have 2 clicks left")
    (is (= 5 (:credit (get-corp))) "Should start with 5 credits")
    (core/gain state :corp :click 2)
    (let [gha-scored (get-scored state :corp 0)]
      (card-ability state :corp gha-scored 0)
      (is (= 2 (:click (get-corp))) "Should spend 2 clicks on Gila Hands")
      (is (= 8 (:credit (get-corp))) "Should gain 3 credits from 5 to 8")
      (card-ability state :corp gha-scored 0)
      (is (zero? (:click (get-corp))) "Should spend 2 clicks on Gila Hands")
      (is (= 11 (:credit (get-corp))) "Should gain 3 credits from 8 to 11"))))

(deftest glenn-station
  ;; Glenn Station
  (do-game
    (new-game (default-corp ["Glenn Station" "Ice Wall"])
              (default-runner))
    (play-and-score state "Glenn Station")
    (let [gs-scored (get-scored state :corp 0)]
      (card-ability state :corp gs-scored 0)
      (prompt-card :corp (find-card "Ice Wall" (:hand (get-corp))))
      (is (= 1 (count (:hosted (refresh gs-scored)))))
      (card-ability state :corp gs-scored 1)
      (prompt-card :corp (find-card "Ice Wall" (:hosted (refresh gs-scored))))
      (is (zero? (count (:hosted (refresh gs-scored))))))))

(deftest global-food-initiative
  ;; Global Food Initiative
  (do-game
    (new-game (default-corp [(qty "Global Food Initiative" 2)])
              (default-runner))
    (testing "Corp scores"
      (is (zero? (:agenda-point (get-runner))) "Runner should start with 0 agenda points")
      (is (zero? (:agenda-point (get-corp))) "Corp should start with 0 agenda points")
      (play-and-score state "Global Food Initiative")
      (is (= 3 (:agenda-point (get-corp))) "Corp should gain 3 agenda points"))
    (testing "Runner steals"
      (play-from-hand state :corp "Global Food Initiative" "New remote")
      (take-credits state :corp)
      (run-on state :remote2)
      (run-successful state)
      (prompt-choice :runner "Steal")
      (is (= 2 (:agenda-point (get-runner))) "Runner should gain 2 agenda points, not 3"))))

(deftest government-contracts
  ;; Government Contracts
  (do-game
    (new-game (default-corp ["Government Contracts"])
              (default-runner))
    (play-and-score state "Government Contracts")
    (is (= 2 (:click (get-corp))))
    (card-ability state :corp (get-scored state :corp 0) 0)
    (is (zero? (:click (get-corp))) "Spent 2 clicks")
    (is (= 9 (:credit (get-corp))) "Gained 4 credits")))

(deftest government-takeover
  ;; Government Takeover
  (do-game
    (new-game (default-corp ["Government Takeover"])
              (default-runner))
    (play-and-score state "Government Takeover")
    (is (= 5 (:credit (get-corp))) "Should start with 5 credits")
    (let [gt-scored (get-scored state :corp 0)]
      (card-ability state :corp gt-scored 0)
      (is (= 8 (:credit (get-corp))) "Should gain 3 credits from 5 to 8"))))

(deftest graft
  ;; Graft
  (letfn [(graft-test [[number-of-picks deck-size]]
            (let [cards ["Ice Wall" "Fire Wall" "Orion"]]
              (do-game
                (new-game (default-corp ["Graft" "Ice Wall"
                                         "Fire Wall" "Orion"])
                          (default-runner))
                (starting-hand state :corp ["Graft"])
                (play-and-score state "Graft")
                (dotimes [current-pick number-of-picks]
                  (prompt-card :corp (find-card (nth cards current-pick) (:deck (get-corp)))))
                (is (= number-of-picks (count (:hand (get-corp)))))
                (is (= deck-size (count (:deck (get-corp))))))))]
    (doall (map graft-test
                [[0 3]
                 [1 2]
                 [2 1]
                 [3 0]]))))

(deftest hades-fragment
  ;; Hades Fragment
  (do-game
    (new-game (default-corp ["Hades Fragment" (qty "Hedge Fund" 2)])
              (default-runner))
    (starting-hand state :corp ["Hades Fragment"])
    (play-and-score state "Hades Fragment")
    (take-credits state :corp)
    (take-credits state :runner)
    (is (= 1 (count (:hand (get-corp)))) "Corp should have no opportunity to use Hades Shard")
    (core/move state :corp (find-card "Hedge Fund" (:hand (get-corp))) :discard)
    (take-credits state :corp)
    (take-credits state :runner)
    (let [hf-scored (get-scored state :corp 0)]
      (card-ability state :corp hf-scored 0)
      (prompt-select :corp (find-card "Hedge Fund" (:discard (get-corp))))
      (is (= 2 (count (:deck (get-corp)))) "R&D should have 2 cards in it after Hades Fragment use"))))

(deftest helium-3-deposit
  ;; Helium-3 Deposit
  (do-game
    (new-game (default-corp ["Helium-3 Deposit"
                             "Chief Slee"
                             "Ice Wall"])
              (default-runner))
    (play-from-hand state :corp "Chief Slee" "New remote")
    (play-from-hand state :corp "Ice Wall" "HQ")
    (take-credits state :corp)
    (let [cs (get-content state :remote1 0)
          iw (get-ice state :hq 0)]
      (is (zero? (get-counters (refresh cs) :power)) "Chief Slee should start with 0 power counters")
      (core/rez state :corp iw)
      (run-on state "HQ")
      (card-ability state :corp cs 0)
      (is (= 1 (get-counters (refresh cs) :power)) "Chief Slee should gain 1 power counter")
      (take-credits state :runner)
      (play-and-score state "Helium-3 Deposit")
      (prompt-choice :corp "2")
      (prompt-select :corp cs)
      (is (= 3 (get-counters (refresh cs) :power)) "Chief Slee should gain 2 power counters from 1 to 3"))))

(deftest high-risk-investment
  ;; High-Risk Investment
  (do-game
    (new-game (default-corp ["High-Risk Investment"])
              (default-runner))
    (play-and-score state "High-Risk Investment")
    (let [hri-scored (get-scored state :corp 0)]
      (is (= 1 (get-counters (refresh hri-scored) :agenda)) "Has 1 agenda counter")
      (take-credits state :corp)
      (is (= 7 (:credit (get-corp))))
      (take-credits state :runner)
      (is (= 9 (:credit (get-runner))))
      (card-ability state :corp hri-scored 0)
      (is (= 16 (:credit (get-corp))) "Gained 9 credits")
      (is (= 2 (:click (get-corp))) "Spent 1 click")
      (is (zero? (get-counters (refresh hri-scored) :agenda)) "Spent agenda counter"))))

(deftest hollywood-renovation
  ;; Hollywood Renovation
  (do-game
    (new-game (default-corp ["Hollywood Renovation" "Ice Wall"])
              (default-runner))
    (core/gain state :corp :click 10 :credit 10)
    (play-from-hand state :corp "Ice Wall" "HQ")
    (play-from-hand state :corp "Hollywood Renovation" "New remote")
    (let [hr (get-content state :remote1 0)
          iw (get-ice state :hq 0)]
      (is (zero? (get-counters (refresh hr) :advancement)) "Hollywood Renovation should start with 0 advancement tokens")
      (is (zero? (get-counters (refresh iw) :advancement)) "Ice Wall should start with 0 advancement tokens")
      (dotimes [n 5]
        (advance state (refresh hr))
        (prompt-select :corp (refresh iw)))
      (is (= 5 (get-counters (refresh hr) :advancement)) "Hollywood Renovation should gain 5 advancement tokens")
      (is (= 5 (get-counters (refresh iw) :advancement)) "Ice Wall should gain 5 advancement tokens")
      (advance state (refresh hr))
      (prompt-select :corp (refresh iw))
      (is (= 6 (get-counters (refresh hr) :advancement)) "Hollywood Renovation should gain 1 from 5 to 6 advancement tokens")
      (is (= 7 (get-counters (refresh iw) :advancement)) "Ice Wall should gain 2 from 5 to 7 advancement tokens"))))

(deftest hostile-takeover
  ;; Hostile Takeover
  (do-game
    (new-game (default-corp ["Hostile Takeover"])
              (default-runner))
    (play-and-score state "Hostile Takeover")
    (is (= 12 (:credit (get-corp))) "Gain 7 credits")
    (is (= 1 (:bad-publicity (get-corp))) "Take 1 bad publicity")))

(deftest house-of-knives
  ;; House of Knives
  (do-game
    (new-game (default-corp ["House of Knives"])
              (default-runner))
    (play-and-score state "House of Knives")
    (let [hok-scored (get-scored state :corp 0)]
      (is (= 3 (get-counters (refresh hok-scored) :agenda)) "House of Knives should start with 3 counters")
      (take-credits state :corp)
      (run-empty-server state "R&D")
      (run-phase-43 state)
      (card-ability state :corp hok-scored 0)
      (is (= 1 (count (:discard (get-runner)))) "Runner should pay 1 net damage")
      (run-empty-server state "R&D")
      (run-phase-43 state)
      (card-ability state :corp hok-scored 0)
      (card-ability state :corp hok-scored 0)
      (is (= 2 (count (:discard (get-runner)))) "Runner should pay 1 net damage"))))

(deftest ikawah-project
  ;; Ikawah Project
  (testing "Basic test"
    (do-game
      (new-game (default-corp ["Ikawah Project"])
                (default-runner))
      (play-from-hand state :corp "Ikawah Project" "New remote")
      (testing "No credits"
        (take-credits state :corp)
        (core/lose state :runner :credit (:credit (get-runner)) :click 3)
        (run-empty-server state :remote1)
        (prompt-choice :runner "No action")
        (is (zero? (:credit (get-runner))) "Runner couldn't afford to steal, so no credits spent")
        (is (zero? (count (:scored (get-runner)))) "Runner could not steal Ikawah Project"))
      (testing "No clicks"
        (take-credits state :runner)
        (take-credits state :corp)
        (core/lose state :runner :credit (:credit (get-runner)) :click 3)
        (run-empty-server state :remote1)
        (prompt-choice :runner "No action")
        (is (zero? (:click (get-runner))) "Runner couldn't afford to steal, so no clicks spent")
        (is (zero? (count (:scored (get-runner)))) "Runner could not steal Ikawah Project"))
      (testing "Enough of both"
        (take-credits state :runner)
        (take-credits state :corp)
        (core/lose state :runner :credit (:credit (get-runner)) :click (:click (get-runner)))
        (core/gain state :runner :credit 5 :click 4)
        (is (= 5 (:credit (get-runner))) "Runner should be reset to 5 credits")
        (is (= 4 (:click (get-runner))) "Runner should be reset to 4 clicks")
        (run-empty-server state :remote1)
        (prompt-choice-partial :runner "Pay")
        (prompt-choice :runner "[Click]")
        (prompt-choice :runner "2 [Credits]")
        (is (= 2 (:click (get-runner))) "Runner should lose 1 click to steal")
        (is (= 3 (:credit (get-runner))) "Runner should lose 2 credits to steal")
        (is (= 3 (:agenda-point (get-runner))))
        (is (= 1 (count (:scored (get-runner)))) "Runner should steal Ikawah Project"))))
  (testing "Not stealing"
    ;; do not reveal when the Runner does not steal from R&D
    (do-game
      (new-game (default-corp [(qty "Ikawah Project" 2)])
                (default-runner))
      (take-credits state :corp)
      (starting-hand state :corp ["Ikawah Project"])
      (run-empty-server state "R&D")
      (prompt-choice :runner "No action")
      (is (not (last-log-contains? state "Ikawah Project")) "Ikawah Project should not be mentioned")
      (run-empty-server state "HQ")
      (prompt-choice :runner "No action")
      (is (last-log-contains? state "Ikawah Project") "Ikawah Project should be mentioned"))))

(deftest illicit-sales
  ;; Illicit Sales
  (letfn [(illicit-sales-test [[starting-bp answer credits-gained]]
            (testing (str "starting with " starting-bp " and answering " answer " and gaining " credits-gained)
              (do-game
                (new-game (default-corp ["Illicit Sales"])
                          (default-runner))
                (let [credits (:credit (get-corp))]
                  (core/gain state :corp :bad-publicity starting-bp)
                  (play-and-score state "Illicit Sales")
                  (prompt-choice :corp answer)
                  (is (= (:credit (get-corp)) (+ credits credits-gained)))))))]
    (doall (map illicit-sales-test
                [[0 "No" 0]
                 [0 "Yes" 3]
                 [1 "No" 3]
                 [1 "Yes" 6]
                 [2 "No" 6]
                 [2 "Yes" 9]
                 [3 "No" 9]
                 [3 "Yes" 12]]))))

(deftest improved-protein-source
  ;; Improved Protein Source
  (do-game
    (new-game (default-corp [(qty "Improved Protein Source" 2)])
              (default-runner))
    (is (= 5 (:credit (get-runner))) "Runner starts with 5 credits")
    (play-and-score state "Improved Protein Source")
    (is (= 9 (:credit (get-runner))) "Runner should gain 4 credits from Corp scoring")
    (play-from-hand state :corp "Improved Protein Source" "New remote")
    (take-credits state :corp)
    (run-empty-server state :remote2)
    (prompt-choice :runner "Steal")
    (is (= 13 (:credit (get-runner))) "Runner should gain 4 credits from Corp scoring")))

(deftest improved-tracers
  ;; Improved Tracers
  (do-game
    (new-game (default-corp ["Improved Tracers" "News Hound"])
              (default-runner))
    (play-from-hand state :corp "News Hound" "HQ")
    (let [nh (get-ice state :hq 0)]
      (core/rez state :corp nh)
      (is (= 4 (:current-strength (refresh nh))) "Should start with base strength of 4")
      (is (= 3 (:credit (get-corp))) "Should have 2 credits after rez")
      (play-and-score state "Improved Tracers")
      (is (= 5 (:current-strength (refresh nh))) "Should gain 1 strength from 4 to 5")
      (take-credits state :corp)
      (run-on state "HQ")
      (run-phase-43 state)
      (card-subroutine state :corp nh 0)
      (is (= 1 (get-in @state [:bonus :trace])) "Should gain 1 bonus trace strength")
      (prompt-choice :corp 0)
      (prompt-choice :runner 0)
      (is (= 1 (:tag (get-runner)))))))

(deftest labyrinthine-servers
  ;; Labyrinthine Servers
  (do-game
    (new-game (default-corp [(qty "Labyrinthine Servers" 2)])
              (default-runner))
    (play-and-score state "Labyrinthine Servers")
    (play-and-score state "Labyrinthine Servers")
    (take-credits state :corp)
    (let [ls1 (get-scored state :corp 0)
          ls2 (get-scored state :corp 1)]
      (is (= 2 (get-counters (refresh ls1) :power)))
      (is (= 2 (get-counters (refresh ls2) :power)))
      (testing "Don't use token"
        (run-on state "HQ")
        (run-jack-out state)
        (is (:run @state) "Jack out prevent prompt")
        (prompt-choice :corp "Done")
        (is (not (:run @state)) "Corp does not prevent the jack out, run ends"))
      (testing "Use token"
        (run-on state "HQ")
        (run-jack-out state)
        (card-ability state :corp ls1 0)
        (card-ability state :corp ls2 0)
        (card-ability state :corp ls1 0)
        (prompt-choice :corp "Done")
        (is (:run @state) "Jack out prevented, run is still ongoing")
        (is (true? (get-in @state [:run :cannot-jack-out])) "Cannot jack out flag is in effect")
        (run-successful state)
        (is (not (:run @state))))
      (testing "one Labyrinthine is empty but the other still has one token, ensure prompt still occurs"
        (is (zero? (get-counters (refresh ls1) :power)))
        (is (= 1 (get-counters (refresh ls2) :power)))
        (run-on state "HQ")
        (run-jack-out state)
        (is (:run @state))
        (card-ability state :corp ls2 0)
        (prompt-choice :corp "Done")
        (is (true? (get-in @state [:run :cannot-jack-out])))
        (run-successful state)
        (is (not (:run @state))))
      (testing "No more tokens"
        (run-on state "HQ")
        (run-jack-out state)
        (is (not (:run @state)) "No jack out prevent prompt")))))

(deftest license-acquisition
  ;; License Acquisition
  (do-game
    (new-game (default-corp [(qty "License Acquisition" 4)
                             "Adonis Campaign" "Eve Campaign"
                             "Strongbox" "Corporate Troubleshooter"])
              (default-runner))
    (testing "Set up"
      (starting-hand state :corp ["License Acquisition" "License Acquisition" "License Acquisition" "License Acquisition"
                                  "Adonis Campaign" "Strongbox"])
      (core/move state :corp (find-card "Eve Campaign" (:deck (get-corp))) :discard)
      (core/move state :corp (find-card "Corporate Troubleshooter" (:deck (get-corp))) :discard)
      (core/gain state :corp :click 4))
    (testing "Asset & HQ"
      (play-and-score state "License Acquisition")
      (prompt-select :corp (find-card "Adonis Campaign" (:hand (get-corp))))
      (prompt-choice :corp "New remote")
      (is (some? (get-content state :remote2 0))))
    (testing "Upgrade & HQ"
      (play-and-score state "License Acquisition")
      (prompt-select :corp (find-card "Strongbox" (:hand (get-corp))))
      (prompt-choice :corp "New remote")
      (is (some? (get-content state :remote4 0))))
    (testing "Asset & Archives"
      (play-and-score state "License Acquisition")
      (prompt-select :corp (find-card "Eve Campaign" (:discard (get-corp))))
      (prompt-choice :corp "New remote")
      (is (some? (get-content state :remote6 0))))
    (testing "Upgrade & Archives"
      (play-and-score state "License Acquisition")
      (prompt-select :corp (find-card "Corporate Troubleshooter" (:discard (get-corp))))
      (prompt-choice :corp "New remote")
      (is (some? (get-content state :remote8 0))))))

(deftest mandatory-seed-replacement
  ;; Mandatory Seed Replacement
  (do-game
    (new-game (default-corp ["Mandatory Seed Replacement"
                             "Ice Wall" "Fire Wall"
                             "Kakugo" "Chum"
                             "RSVP" "Sensei"])
              (default-runner))
    (core/click-draw state :corp 2)
    (core/gain state :corp :click 10 :credit 10)
    (play-from-hand state :corp "Ice Wall" "Archives")
    (play-from-hand state :corp "Fire Wall" "R&D")
    (play-from-hand state :corp "Kakugo" "HQ")
    (play-from-hand state :corp "Chum" "Archives")
    (play-from-hand state :corp "RSVP" "R&D")
    (play-from-hand state :corp "Sensei" "HQ")
    (let [iw (get-ice state :archives 0)
          fw (get-ice state :rd 0)
          kk (get-ice state :hq 0)
          ch (get-ice state :archives 1)
          rs (get-ice state :rd 1)
          sn (get-ice state :hq 1)]
      (core/rez state :corp iw)
      (core/rez state :corp fw)
      (core/rez state :corp kk)
      (core/rez state :corp ch)
      (core/rez state :corp rs)
      (core/rez state :corp sn)
      (play-and-score state "Mandatory Seed Replacement")
      (prompt-select :corp (refresh iw))
      (prompt-select :corp (refresh fw))
      (prompt-select :corp (refresh kk))
      (prompt-select :corp (refresh ch))
      (prompt-select :corp (refresh rs))
      (prompt-select :corp (refresh sn)))))

(deftest mandatory-upgrades
  ;; Mandatory Upgrades
  (testing "Gain an additional click"
    (do-game
      (new-game (default-corp ["Mandatory Upgrades"
                               "Melange Mining Corp."])
                (default-runner))
      (play-and-score state "Mandatory Upgrades")
      (is (= 2 (:agenda-point (get-corp))))
      (play-from-hand state :corp "Melange Mining Corp." "New remote")
      (let [mmc (get-content state :remote2 0)]
        (core/rez state :corp mmc)
        (take-credits state :corp)
        (take-credits state :runner)
        (is (= 4 (:click (get-corp))))
        (card-ability state :corp mmc 0)
        (is (= 1 (:click (get-corp)))))))
  (testing "Lose additional click if sacrificed"
    (do-game
      (new-game (default-corp ["Mandatory Upgrades"
                               "Archer"])
                (default-runner))
      (play-and-score state "Mandatory Upgrades")
      (is (= 2 (:agenda-point (get-corp))))
      (play-from-hand state :corp "Archer" "HQ")
      (take-credits state :corp)
      (take-credits state :runner)
      (let [arc (get-ice state :hq 0)
            mu (get-scored state :corp 0)]
        (is (= 4 (:click (get-corp))) "Corp should start turn with 4 clicks")
        (core/rez state :corp arc)
        (prompt-select :corp (refresh mu))
        (is (= 3 (:click (get-corp))) "Corp should lose 1 click on agenda sacrifice")))))

(deftest market-research
  ;; Market Research
  (do-game
    (new-game (default-corp [(qty "Market Research" 2)])
              (default-runner))
    (testing "Runner is not tagged"
      (play-and-score state "Market Research")
      (is (= 2 (:agenda-point (get-corp))) "Only 4 advancements: scored for standard 2 points"))
    (testing "Runner is tagged"
      (core/gain state :runner :tag 1)
      (play-and-score state "Market Research")
      (is (= 5 (:agenda-point (get-corp))) "5 advancements: scored for 3 points"))))

(deftest medical-breakthrough
  ;; Medical Breakthrough
  (do-game
    (new-game (default-corp [(qty "Medical Breakthrough" 3) (qty "Hedge Fund" 3)])
              (default-runner))
    (play-from-hand state :corp "Medical Breakthrough" "New remote")
    (play-from-hand state :corp "Medical Breakthrough" "New remote")
    (play-from-hand state :corp "Hedge Fund")
    (take-credits state :corp)
    (run-empty-server state :remote1)
    (prompt-choice :runner "Steal")
    (take-credits state :runner)
    (let [mb2 (get-content state :remote2 0)]
      (advance state mb2 3)
      (core/score state :corp {:card (refresh mb2)})
      (is (= 2 (:agenda-point (get-corp))) "Only needed 3 advancements to score"))
    (take-credits state :corp)
    (take-credits state :runner)
    (play-from-hand state :corp "Medical Breakthrough" "New remote")
    (let [mb3 (get-content state :remote3 0)]
      (advance state mb3 2)
      (core/score state :corp {:card (refresh mb3)})
      (is (= 4 (:agenda-point (get-corp))) "Only needed 2 advancements to score"))))

(deftest merger
  ;; Merger
  (do-game
    (new-game (default-corp [(qty "Merger" 2)])
              (default-runner))
    (play-and-score state "Merger")
    (is (= 2 (:agenda-point (get-corp))) "Corp should score 2 points")
    (play-from-hand state :corp "Merger" "New remote")
    (take-credits state :corp)
    (run-empty-server state :remote2)
    (prompt-choice :runner "Steal")
    (is (= 3 (:agenda-point (get-runner))) "Runner should score 3 points")))

(deftest meteor-mining
  ;; Meteor Mining
  (testing "when Meteor Mining is stolen"
    (do-game
      (new-game (default-corp ["Meteor Mining"])
                (default-runner))
      (play-from-hand state :corp "Meteor Mining" "New remote")
      (take-credits state :corp)
      (run-empty-server state :remote1)
      (prompt-choice :runner "Steal")
      (is (= 2 (:agenda-point (get-runner))) "Runner should score 2 points")))
  (testing "when Meteor Mining is scored"
    (letfn [(meteor-mining-test [[tags num-choices pick creds dmg]]
              (do-game
                (new-game (default-corp ["Meteor Mining"])
                          (default-runner [(qty "Sure Gamble" 7)]))
                (starting-hand state :runner (repeat 7 "Sure Gamble"))
                (let [credits (:credit (get-corp))
                      grip (count (:hand (get-runner)))]
                  (core/gain state :runner :tag tags)
                  (play-and-score state "Meteor Mining")
                  (is (= num-choices (count (:choices (first (get-in @state [:corp :prompt]))))))
                  (prompt-choice :corp pick)
                  (is (= (+ credits creds) (:credit (get-corp)))
                      (str "Corp should have " (+ credits creds) " credits"))
                  (is (= (- grip dmg) (count (:hand (get-runner))))
                      (str "Runner should have " (- grip dmg) " cards in hand")))))]
      (doall (map meteor-mining-test
                  [[0 2 "No action" 0 0]
                   [0 2 "Gain 7 [Credits]" 7 0]
                   [1 2 "No action" 0 0]
                   [1 2 "Gain 7 [Credits]" 7 0]
                   [2 3 "No action" 0 0]
                   [2 3 "Gain 7 [Credits]" 7 0]
                   [2 3 "Do 7 meat damage" 0 7]
                   [3 3 "No action" 0 0]
                   [3 3 "Gain 7 [Credits]" 7 0]
                   [3 3 "Do 7 meat damage" 0 7]])))))

(deftest napd-contract
  ;; NAPD Contract
  (testing "basic test"
    (do-game
      (new-game (default-corp ["NAPD Contract"])
                (default-runner))
      (play-from-hand state :corp "NAPD Contract" "New remote")
      (let [napd (get-content state :remote1 0)]
        (advance state napd 2)
        (take-credits state :corp)
        (core/lose state :runner :credit 2)
        (run-empty-server state "Server 1")
        (prompt-choice :runner "Yes")
        (is (zero? (count (:scored (get-runner)))) "Runner could not steal NAPD Contract")
        (is (= 3 (:credit (get-runner))) "Runner couldn't afford to steal, so no credits spent")
        (take-credits state :runner)
        (core/gain state :corp :bad-publicity 1)
        (advance state napd 2)
        (core/score state :corp {:card (refresh napd)})
        (is (some? (get-content state :remote1 0))
            "Corp can't score with 4 advancements because of BP")
        (advance state napd)
        (core/score state :corp {:card (refresh napd)})
        (is (= 2 (:agenda-point (get-corp))) "Scored NAPD for 2 points after 5 advancements"))))
  (testing "scoring requirement increases with bad publicity from Corporate Scandal"
    (do-game
      (new-game (default-corp ["NAPD Contract"])
                (default-runner ["Corporate Scandal"]))
      (play-from-hand state :corp "NAPD Contract" "New remote")
      (let [napd (get-content state :remote1 0)]
        (advance state napd 2)
        (take-credits state :corp)
        (play-from-hand state :runner "Corporate Scandal")
        (take-credits state :runner)
        (advance state napd 2)
        (core/score state :corp {:card (refresh napd)})
        (is (some? (get-content state :remote1 0))
            "Corp can't score with 4 advancements because of BP")
        (advance state napd)
        (core/score state :corp {:card (refresh napd)})
        (is (= 2 (:agenda-point (get-corp))) "Scored NAPD for 2 points after 5 advancements")))))

(deftest net-quarantine
  ;; Net Quarantine
  (do-game
    (new-game (default-corp ["Net Quarantine"])
              (default-runner))
    (core/gain state :runner :link 1)
    (core/gain state :corp :click 3)
    (play-and-score state "Net Quarantine")
    (is (= 5 (:credit (get-corp))) "Corp has 5 credits")
    (is (= 1 (:link (get-runner))) "Runner has 1 link")
    (core/init-trace state :corp {:title "/trace command" :side :corp} {:base 1})
    (prompt-choice :corp 0)
    (is (zero? (:link (get-runner))) "Runner has 0 link")
    (prompt-choice :runner 3)
    (is (= 1 (:link (get-runner))) "Runner has 1 link again")
    (is (= 6 (:credit (get-corp))) "Corp gained a credit from NQ")
    ; second trace of turn - no link reduction
    (core/init-trace state :corp {:title "/trace command" :side :corp} {:base 1})
    (prompt-choice :corp 0)
    (is (= 1 (:link (get-runner))) "Runner has 1 link")
    (prompt-choice :runner 2)
    (is (= 7 (:credit (get-corp))) "Corp gained a credit from NQ")))

(deftest new-construction
  ;; New Construction
  (do-game
    (new-game (default-corp ["New Construction" (qty "Commercial Bankers Group" 10)])
              (default-runner))
    (starting-hand state :corp (vec (cons "New Construction" (repeat 10 "Commercial Bankers Group"))))
    (core/gain state :corp :click 10 :credit 10)
    (play-from-hand state :corp "New Construction" "New remote")
    (let [nc (get-content state :remote1 0)]
      (is (zero? (get-counters (refresh nc) :advancement)))
      (dotimes [n 4]
        (advance state (refresh nc))
        (prompt-choice :corp "Yes")
        (prompt-select :corp (find-card "Commercial Bankers Group" (:hand (get-corp)))))
      (is (= 4 (get-counters (refresh nc) :advancement)))
      (is (not= :this-turn (:rezzed (get-content state :remote5 0))))
      (let [credits (:credit (get-corp))]
        (advance state (refresh nc))
        (prompt-choice :corp "Yes")
        (prompt-select :corp (find-card "Commercial Bankers Group" (:hand (get-corp))))
        (is (= 5 (get-counters (refresh nc) :advancement)))
        (is (= :this-turn (:rezzed (get-content state :remote6 0))))
        (is (= (dec credits) (:credit (get-corp))))))))

(deftest next-wave-2
  ;; NEXT Wave 2
  (do-game
    (new-game (default-corp [(qty "NEXT Wave 2" 2) "NEXT Bronze"])
              (default-runner))
    (is (zero? (:brain-damage (get-runner))) "Runner should start with 0 brain damage")
    (play-from-hand state :corp "NEXT Bronze" "HQ")
    (let [nxbr (get-ice state :hq 0)]
      (core/rez state :corp nxbr))
    (play-and-score state "NEXT Wave 2")
    (prompt-choice :corp "No")
    (is (zero? (:brain-damage (get-runner))) "Runner should stay at 0 brain damage")
    (play-and-score state "NEXT Wave 2")
    (prompt-choice :corp "Yes")
    (is (= 1 (:brain-damage (get-runner))) "Runner should gain 1 brain damage")))

(deftest nisei-mk-ii
  ;; Nisei MK II - Remove hosted counter to ETR, check this works in 4.3
  (do-game
    (new-game (default-corp ["Nisei MK II"])
              (default-runner))
    (play-and-score state "Nisei MK II")
    (let [scored-nisei (get-scored state :corp 0)]
      (is (= 1 (get-counters (refresh scored-nisei) :agenda)) "Scored Nisei has one counter")
      (take-credits state :corp)
      (run-on state "HQ")
      (run-phase-43 state)
      (card-ability state :corp (refresh scored-nisei) 0)
      (prompt-choice :corp "Done") ; close 4.3 corp
      (is (not (:run @state)) "Run ended by using Nisei counter")
      (is (zero? (get-counters (refresh scored-nisei) :agenda)) "Scored Nisei has no counters"))))

(deftest oaktown-renovation
  ;; Oaktown Renovation
  (do-game
    (new-game (default-corp ["Oaktown Renovation" "Shipment from SanSan"])
              (default-runner))
    (core/gain state :corp :click 3)
    (play-from-hand state :corp "Oaktown Renovation" "New remote")
    (let [oak (get-content state :remote1 0)]
      (is (:rezzed (refresh oak)) "Oaktown installed face up")
      (advance state oak)
      (is (= 6 (:credit (get-corp))) "Spent 1 credit to advance, gained 2 credits from Oaktown")
      (play-from-hand state :corp "Shipment from SanSan")
      (prompt-choice :corp "2")
      (prompt-select :corp oak)
      (is (= 3 (get-counters (refresh oak) :advancement)))
      (is (= 6 (:credit (get-corp))) "No credits gained due to advancements being placed")
      (advance state oak)
      (is (= 7 (:credit (get-corp))) "Spent 1 credit to advance, gained 2 credits from Oaktown")
      (advance state oak)
      (is (= 5 (get-counters (refresh oak) :advancement)))
      (is (= 9 (:credit (get-corp)))
          "Spent 1 credit to advance, gained 3 credits from Oaktown"))))

(deftest obokata-protocol
  ;; Obotaka Protocol
  (do-game
    (new-game (make-deck "Jinteki: Personal Evolution" [(qty "Obokata Protocol" 10)])
              (default-runner [(qty "Sure Gamble" 4)]))
    (play-from-hand state :corp "Obokata Protocol" "New remote")
    (take-credits state :corp)
    (core/gain state :runner :agenda-point 6)
    (run-empty-server state "Server 1")
    (prompt-choice-partial :runner "Pay")
    (is (= 4 (count (:discard (get-runner)))) "Runner paid 4 net damage")
    (is (= :runner (:winner @state)) "Runner wins")
    (is (= "Agenda" (:reason @state)) "Win condition reports agenda points")
    (is (last-log-contains? state "wins the game") "PE did not fire")))

(deftest paper-trail
  ;; Paper Trail
  (do-game
    (new-game (default-corp ["Paper Trail"])
              (default-runner ["Aeneas Informant" "Bank Job"
                               "Rosetta 2.0" "Magnum Opus"
                               "Astrolabe"]))
    (take-credits state :corp)
    (core/gain state :runner :click 10 :credit 10)
    (play-from-hand state :runner "Aeneas Informant")
    (play-from-hand state :runner "Bank Job")
    (play-from-hand state :runner "Rosetta 2.0")
    (play-from-hand state :runner "Magnum Opus")
    (play-from-hand state :runner "Astrolabe")
    (take-credits state :runner)
    (play-and-score state "Paper Trail")
    (prompt-choice :corp 0)
    (prompt-choice :runner 0)
    (is (= 2 (count (:discard (get-runner)))))
    (is (some? (get-resource state 0)))
    (is (= 1 (count (get-resource state))))
    (is (some? (get-program state 0)))
    (is (some? (get-hardware state 0)))))

(deftest personality-profiles
  ;; Personality Profiles
  (testing "basic test"
    (do-game
      (new-game (default-corp ["Personality Profiles"])
                (default-runner ["Self-modifying Code" "Clone Chip"
                                 "Corroder" (qty "Patron" 2)]))
      (starting-hand state :runner ["Self-modifying Code" "Clone Chip" "Patron" "Patron"])
      (play-and-score state "Personality Profiles")
      (take-credits state :corp)
      (play-from-hand state :runner "Self-modifying Code")
      (play-from-hand state :runner "Clone Chip")
      (let [smc (get-program state 0)]
        (card-ability state :runner smc 0)
        (prompt-card :runner (find-card "Corroder" (:deck (get-runner))))
        (is (= 2 (count (:discard (get-runner))))))
      (let [chip (get-hardware state 0)]
        (card-ability state :runner chip 0)
        (prompt-select :runner (find-card "Self-modifying Code" (:discard (get-runner))))
        (is (second-last-log-contains? state "Patron")
            "Personality Profiles trashed card name is in log")
        (is (= 3 (count (:discard (get-runner))))))))
  (testing "Ensure effects still fire with an empty hand, #1840"
    (do-game
      (new-game (default-corp ["Personality Profiles"])
                (default-runner ["Self-modifying Code" "Clone Chip"
                                 "Corroder"]))
      (starting-hand state :runner ["Self-modifying Code" "Clone Chip"])
      (play-and-score state "Personality Profiles")
      (take-credits state :corp)
      (play-from-hand state :runner "Self-modifying Code")
      (play-from-hand state :runner "Clone Chip")
      (let [smc (get-program state 0)]
        (card-ability state :runner smc 0)
        (prompt-card :runner (find-card "Corroder" (:deck (get-runner)))))
      (let [cor (get-program state 0)]
        (is (some? cor))
        (is (= (:title cor) "Corroder"))
        (is (= "Self-modifying Code" (:title (first (:discard (get-runner)))))))
      (let [chip (get-hardware state 0)]
        (card-ability state :runner chip 0)
        (prompt-select :runner (find-card "Self-modifying Code" (:discard (get-runner)))))
      (let [smc (get-program state 1)]
        (is (some? smc))
        (is (= (:title smc) "Self-modifying Code"))
        (is (= "Clone Chip" (:title (first (:discard (get-runner))))))))))

(deftest philotic-entanglement
  ;; Philotic Entanglement
  (do-game
    (new-game (default-corp ["Philotic Entanglement" (qty "House of Knives" 3)])
              (default-runner [(qty "Sure Gamble" 3) (qty "Cache" 2)]))
    (play-from-hand state :corp "House of Knives" "New remote")
    (play-from-hand state :corp "House of Knives" "New remote")
    (play-from-hand state :corp "House of Knives" "New remote")
    (take-credits state :corp)
    (run-empty-server state :remote1)
    (prompt-choice :runner "Steal")
    (run-empty-server state :remote2)
    (prompt-choice :runner "Steal")
    (run-empty-server state :remote3)
    (prompt-choice :runner "Steal")
    (is (= 3 (count (:scored (get-runner)))))
    (take-credits state :runner)
    (play-and-score state "Philotic Entanglement")
    (is (= 2 (:agenda-point (get-corp))))
    (is (= 3 (count (:discard (get-runner)))) "Dealt 3 net damage upon scoring")))

(deftest posted-bounty
  ;; Posted Bounty
  (testing "Forfeiting takes 1 bad publicity"
    (do-game
      (new-game (default-corp ["Posted Bounty"])
                (default-runner))
      (play-and-score state "Posted Bounty")
      (prompt-choice :corp "Yes")
      (is (zero? (:agenda-point (get-corp))) "Forfeiting Posted Bounty nullifies agenda points")
      (is (= 1 (:bad-publicity (get-corp))) "Forfeiting takes 1 bad publicity")
      (is (= 1 (:tag (get-runner))) "Runner receives 1 tag forfeiting Posted Bounty")))
  (testing "Choosing not to forfeit scores normally"
    (do-game
      (new-game (default-corp ["Posted Bounty"])
                (default-runner))
      (play-and-score state "Posted Bounty")
      (prompt-choice :corp "No")
      (is (= 1 (:agenda-point (get-corp))))
      (is (zero? (:bad-publicity (get-corp))))
      (is (zero? (:tag (get-runner)))))))

(deftest priority-requisition
  ;; Priority Requisition
  (do-game
    (new-game (default-corp ["Priority Requisition" "Archer"])
              (default-runner))
    (play-from-hand state :corp "Archer" "HQ")
    (let [arc (get-ice state :hq 0)]
      (play-and-score state "Priority Requisition")
      (prompt-select :corp arc)
      (is (:rezzed (refresh arc))))))

(deftest private-security-force
  ;; Private Security Force
  (do-game
    (new-game (default-corp [(qty "Private Security Force" 10)])
              (default-runner))
    (core/gain state :runner :tag 1)
    (play-and-score state "Private Security Force")
    (let [psf-scored (get-scored state :corp 0)]
      (card-ability state :corp psf-scored 0)
      (is (= 1 (count (:discard (get-runner)))))
      (take-credits state :runner)
      (dotimes [n 3]
        (card-ability state :corp psf-scored 0))
      (is (= 3 (count (:discard (get-runner)))))
      (is (= :corp (:winner @state)) "Corp wins")
      (is (= "Flatline" (:reason @state)) "Win condition reports flatline"))))

(deftest profiteering
  ;; Profiteering
  (do-game
    (new-game (default-corp ["Profiteering"])
              (default-runner))
    (play-and-score state "Profiteering")
    (prompt-choice :corp "3")
    (is (= 1 (:agenda-point (get-corp))))
    (is (= 3 (:bad-publicity (get-corp))) "Took 3 bad publicity")
    (is (= 20 (:credit (get-corp))) "Gained 15 credits")))

(deftest project-ares
  ;; Project Ares
  (do-game
    (new-game (default-corp [(qty "Project Ares" 2)])
              (default-runner ["Clone Chip"]))
    (take-credits state :corp)
    (play-from-hand state :runner "Clone Chip")
    (take-credits state :runner)
    (play-and-score state "Project Ares")
    (is (empty? (get-in @state [:runner :prompt])) "No prompt for Runner if scored with 4 advancement tokens")
    (core/gain state :corp :click 5)
    (play-from-hand state :corp "Project Ares" "New remote")
    (let [ares (get-content state :remote2 0)]
      (advance state ares 6)
      (is (= 6 (get-counters (refresh ares) :advancement)))
      (core/score state :corp {:card (refresh ares)})
      (is (prompt-is-card? :runner ares) "Runner has Ares prompt to trash installed cards"))
    (prompt-select :runner (find-card "Clone Chip" (:hardware (:rig (get-runner)))))
    (is (empty? (get-in @state [:runner :prompt])) "Runner must trash 2 cards but only has 1 card in rig, prompt ended")
    (is (= 1 (count (:discard (get-runner)))))
    (is (= 1 (:bad-publicity (get-corp))))))

(deftest project-atlas
  ;; Project Atlas
  (testing "basic test"
    (do-game
      (new-game (default-runner ["Project Atlas"
                                 "Beanstalk Royalties"])
                (default-runner))
      ;; Set up
      (starting-hand state :corp ["Project Atlas"])
      (is (= 1 (count (:hand (get-corp)))) "Corp should have 1 cards in hand")
      (core/gain state :corp :click 10 :credit 10)
      ;; Should gain 1 counter
      (play-from-hand state :corp "Project Atlas" "New remote")
      (let [atlas (get-content state :remote1 0)]
        (advance state atlas 4)
        (is (= 4 (get-counters (refresh atlas) :advancement)) "Atlas should have 4 advancement tokens")
        (core/score state :corp {:card (refresh atlas)}))
      (let [atlas-scored (get-scored state :corp 0)]
        (is (= 1 (get-counters (refresh atlas-scored) :agenda)) "Atlas should have 1 agenda counter")
        (card-ability state :corp atlas-scored 0)
        (prompt-card :corp (find-card "Beanstalk Royalties" (:deck (get-corp))))
        (is (zero? (get-counters (refresh atlas-scored) :agenda)) "Atlas should have 0 agenda counters")
        (is (= 1 (count (:hand (get-corp)))) "Corp should have 1 cards in hand"))))
  (testing "test with Titan"
    (do-game
      (new-game (make-deck "Titan Transnational: Investing In Your Future"
                           [(qty "Project Atlas" 2) "Beanstalk Royalties" "Hedge Fund"])
                (default-runner))
      ;; Set up
      (starting-hand state :corp ["Project Atlas" "Project Atlas"])
      (is (= 2 (count (:hand (get-corp)))) "Corp should have 2 cards in hand")
      (core/gain state :corp :click 10 :credit 10)
      ;; Should gain 1 counter
      (play-from-hand state :corp "Project Atlas" "New remote")
      (let [atlas (get-content state :remote1 0)]
        (advance state atlas 3)
        (is (= 3 (get-counters (refresh atlas) :advancement)) "Atlas should have 3 advancement tokens")
        (core/score state :corp {:card (refresh atlas)}))
      (let [atlas-scored (get-scored state :corp 0)]
        (is (= 1 (get-counters (refresh atlas-scored) :agenda)) "Atlas should have 1 agenda counter")
        (card-ability state :corp atlas-scored 0)
        (prompt-card :corp (find-card "Beanstalk Royalties" (:deck (get-corp))))
        (is (zero? (get-counters (refresh atlas-scored) :agenda)) "Atlas should have 0 agenda counters")
        (is (= 2 (count (:hand (get-corp)))) "Corp should have 2 card in hand"))
      ;; Should gain 2 counters
      (play-from-hand state :corp "Project Atlas" "New remote")
      (let [atlas (get-content state :remote2 0)]
        (advance state atlas 4)
        (is (= 4 (get-counters (refresh atlas) :advancement)) "Atlas should have 4 advancement tokens")
        (core/score state :corp {:card (refresh atlas)}))
      (let [atlas-scored (get-scored state :corp 1)]
        (is (= 2 (get-counters (refresh atlas-scored) :agenda)) "Atlas should have 2 agenda counter")
        (card-ability state :corp atlas-scored 0)
        (prompt-card :corp (find-card "Hedge Fund" (:deck (get-corp))))
        (is (= 1 (get-counters (refresh atlas-scored) :agenda)) "Atlas should have 1 agenda counters")
        (is (= 2 (count (:hand (get-corp)))) "Corp should have 2 cards in hand")))))

(deftest project-beale
  ;; Project Beale
  (do-game
    (new-game (default-corp [(qty "Project Beale" 2)])
              (default-runner))
    (core/gain state :corp :click 8 :credit 8)
    (play-from-hand state :corp "Project Beale" "New remote")
    (let [pb1 (get-content state :remote1 0)]
      (advance state pb1 4)
      (core/score state :corp {:card (refresh pb1)})
      (is (= 2 (:agenda-point (get-corp))) "Only 4 advancements: scored for standard 2 points")
      (play-from-hand state :corp "Project Beale" "New remote"))
    (let [pb2 (get-content state :remote2 0)]
      (advance state pb2 5)
      (core/score state :corp {:card (refresh pb2)})
      (is (= 5 (:agenda-point (get-corp))) "5 advancements: scored for 3 points"))))

(deftest project-kusanagi
  ;; Project Kusanagi
  (do-game
    (new-game (default-corp [(qty "Project Kusanagi" 2) "Ice Wall"])
              (default-runner))
    (play-from-hand state :corp "Ice Wall" "HQ")
    (core/gain state :corp :click 10 :credit 10)
    (testing "Should gain 0 counters"
      (play-and-score state "Project Kusanagi")
      (let [pk-scored (get-scored state :corp 0)]
        (is (zero? (get-counters (refresh pk-scored) :agenda)) "Kusanagi should start with 0 agenda counters")))
    (testing "Should gain 1 counter"
      (play-from-hand state :corp "Project Kusanagi" "New remote")
      (let [pk (get-content state :remote2 0)]
        (advance state pk 3)
        (is (= 3 (get-counters (refresh pk) :advancement)) "Kusanagi should have 3 advancement tokens")
        (core/score state :corp {:card (refresh pk)}))
      (let [pk-scored (get-scored state :corp 1)]
        (is (= 1 (get-counters (refresh pk-scored) :agenda)) "Kusanagi should have 1 agenda counter")
        (run-empty-server state :hq)
        (card-ability state :corp pk-scored 0)
        (is (last-log-contains? state "Do 1 net damage"))
        (is (zero? (get-counters (refresh pk-scored) :agenda)) "Kusanagi should have 0 agenda counters")))))

(deftest project-vitruvius
  ;; Project Vitruvius
  (do-game
    (new-game (default-corp ["Project Vitruvius"
                             "Hedge Fund"])
              (default-runner))
    ;; Set up
    (core/move state :corp (find-card "Hedge Fund" (:hand (get-corp))) :discard)
    (is (= 1 (count (:discard (get-corp)))) "Corp should have 1 cards in hand")
    (is (= 1 (count (:hand (get-corp)))) "Corp should have 1 cards in hand")
    (core/gain state :corp :click 10 :credit 10)
    ;; Should gain 1 counter
    (play-from-hand state :corp "Project Vitruvius" "New remote")
    (let [vit (get-content state :remote1 0)]
      (advance state vit 4)
      (is (= 4 (get-counters (refresh vit) :advancement)) "Vitruvius should have 4 advancement tokens")
      (core/score state :corp {:card (refresh vit)}))
    (let [vit-scored (get-scored state :corp 0)]
      (is (= 1 (get-counters (refresh vit-scored) :agenda)) "Vitruvius should have 1 agenda counter")
      (card-ability state :corp vit-scored 0)
      (prompt-select :corp (find-card "Hedge Fund" (:discard (get-corp))))
      (is (zero? (get-counters (refresh vit-scored) :agenda)) "Vitruvius should have 0 agenda counters")
      (is (= 1 (count (:hand (get-corp)))) "Corp should have 1 cards in hand"))))

(deftest project-wotan
  ;; Project Wotan - Only checks if agenda counter is spent
  (do-game
    (new-game (default-corp ["Project Wotan"
                             "Eli 1.0"
                             (qty "Hedge Fund" 3)])
              (default-runner))
    (starting-hand state :corp ["Project Wotan" "Eli 1.0"])
    (play-from-hand state :corp "Eli 1.0" "HQ")
    (let [eli (get-ice state :hq 0)]
      (core/rez state :corp eli))
    (play-and-score state "Project Wotan")
    (take-credits state :corp)
    (let [wot-scored (get-scored state :corp 0)]
      (is (= 3 (get-counters (refresh wot-scored) :agenda)) "Wotan should start with 3 agenda counters")
      (run-on state "HQ")
      (card-ability state :corp wot-scored 0)
      (is (= 2 (get-counters (refresh wot-scored) :agenda))) "Wotan should only have 2 agenda counters")))

(deftest puppet-master
  ;; Puppet Master - game progresses if no valid targets. Issue #1661.
  (do-game
    (new-game (default-corp ["Puppet Master"])
              (default-runner))
    (play-and-score state "Puppet Master")
    (take-credits state :corp)
    (run-empty-server state :archives)
    (prompt-choice :corp "Done")
    (is (empty? (:prompt (get-runner))) "Runner's waiting prompt resolved")))

(deftest quantum-predictive-model
  ;; Quantum Predictive Model
  (do-game
    (new-game (default-corp [(qty "Quantum Predictive Model" 4)])
              (default-runner))
    (testing "Set up"
      (starting-hand state :corp ["Quantum Predictive Model" "Quantum Predictive Model"])
      (play-from-hand state :corp "Quantum Predictive Model" "New remote")
      (play-from-hand state :corp "Quantum Predictive Model" "New remote")
      (take-credits state :corp))
    (testing "Access installed with no tag"
      (run-on state :remote1)
      (run-successful state)
      (prompt-choice :runner "Steal")
      (is (= 1 (:agenda-point (get-runner))) "Runner should steal"))
    (testing "Access R&D with no tag"
      (run-on state :rd)
      (run-successful state)
      (prompt-choice :runner "Steal")
      (is (= 2 (:agenda-point (get-runner))) "Runner should steal"))
    (core/gain state :runner :tag 1)
    (testing "Access intalled with tag"
      (run-on state :remote2)
      (run-successful state)
      (prompt-choice :runner "No action") ;; this is now a prompt that QPM was added to Corp score area
      (is (= 2 (:agenda-point (get-runner))) "Runner should not steal")
      (is (= 1 (:agenda-point (get-corp))) "Corp should score"))
    (testing "Access R&D with tag"
      (run-on state :rd)
      (run-successful state)
      (prompt-choice :runner "No action")
      (is (= 2 (:agenda-point (get-runner))) "Runner should not steal")
      (is (= 2 (:agenda-point (get-corp))) "Corp should score"))
    (is (zero? (count (:deck (get-corp)))))))

(deftest rebranding-team
  ;; Rebranding Team
  (do-game
    (new-game (default-corp ["Rebranding Team" "Launch Campaign" "City Surveillance"
                             "Jackson Howard" "Museum of History" "Advanced Assembly Lines"])
              (default-runner))
    (play-and-score state "Rebranding Team")
    (core/click-draw state :runner 1)
    (is (core/has-subtype? (find-card "Advanced Assembly Lines" (:hand (get-corp))) "Advertisement"))
    ; #2608 part 2 - retain Advertisement always
    (trash-from-hand state :corp "Advanced Assembly Lines")
    (is (core/has-subtype? (find-card "Advanced Assembly Lines" (:discard (get-corp))) "Advertisement"))
    (is (core/has-subtype? (find-card "Launch Campaign" (:hand (get-corp))) "Advertisement"))
    (is (core/has-subtype? (find-card "City Surveillance" (:hand (get-corp))) "Advertisement"))
    (is (core/has-subtype? (find-card "Jackson Howard" (:hand (get-corp))) "Advertisement"))
    (is (core/has-subtype? (find-card "Jackson Howard" (:hand (get-corp))) "Executive"))
    (is (core/has-subtype? (find-card "Museum of History" (:hand (get-corp))) "Advertisement"))
    (is (core/has-subtype? (find-card "Museum of History" (:hand (get-corp))) "Alliance"))
    (is (core/has-subtype? (find-card "Museum of History" (:hand (get-corp))) "Ritzy"))
    (core/move state :corp (find-card "Rebranding Team" (:scored (get-corp))) :deck)
    (is (core/has-subtype? (find-card "Launch Campaign" (:hand (get-corp))) "Advertisement"))
    (is (not (core/has-subtype? (find-card "Advanced Assembly Lines" (:discard (get-corp))) "Advertisement")))
    (is (not (core/has-subtype? (find-card "City Surveillance" (:hand (get-corp))) "Advertisement")))
    (is (not (core/has-subtype? (find-card "Jackson Howard" (:hand (get-corp))) "Advertisement")))
    (is (core/has-subtype? (find-card "Jackson Howard" (:hand (get-corp))) "Executive"))
    (is (not (core/has-subtype? (find-card "Museum of History" (:hand (get-corp))) "Advertisement")))
    (is (core/has-subtype? (find-card "Museum of History" (:hand (get-corp))) "Alliance"))
    (is (core/has-subtype? (find-card "Museum of History" (:hand (get-corp))) "Ritzy"))))

(deftest reeducation
  ;; Reeducation
  (testing "Simple test"
    (do-game
      (new-game (default-corp ["Reeducation" "Sweeps Week" "Hedge Fund"
                               "Jackson Howard" "Gutenberg"])
                (default-runner ["Self-modifying Code" "Clone Chip"
                                 "Corroder" "Sure Gamble" "Desperado"]))
      (starting-hand state :corp ["Reeducation" "Sweeps Week"])
      (starting-hand state :runner ["Self-modifying Code"])
      (play-and-score state "Reeducation")
      (is (prompt-is-type? :runner :waiting) "Runner has wait prompt")
      (is (= 1 (count (get-in @state [:corp :hand]))))
      (is (= 1 (count (get-in @state [:runner :hand]))))
      (prompt-card :corp (find-card "Sweeps Week" (:hand (get-corp)))) ; put Sweeps Week at bottom of R&D
      (prompt-choice :corp "Done") ; finished selecting cards
      (prompt-choice :corp "Done") ; corp prompt for Done/Start Over
      (is (= "Sweeps Week" (:title (last (:deck (get-corp))))))
      (is (= "Self-modifying Code" (:title (last (:deck (get-runner))))))
      (is (= 1 (count (get-in @state [:corp :hand]))))
      (is (zero? (count (get-in @state [:runner :hand]))))))
  (testing "Extra cards"
    ;; If Corp is adding more cards in HQ than Runner has in their Grip, Runner
    ;; is not 'able' to resolve the effect and doesn't have to add to bottom of Stack
    (do-game
      (new-game (default-corp ["Reeducation" "Sweeps Week" "Hedge Fund"
                               "Jackson Howard" "Gutenberg"])
                (default-runner ["Self-modifying Code" "Clone Chip"
                                 "Corroder" "Sure Gamble" "Desperado"]))
      (starting-hand state :corp ["Reeducation" "Sweeps Week" "Hedge Fund"])
      (starting-hand state :runner ["Self-modifying Code"])
      (play-and-score state "Reeducation")
      (is (prompt-is-type? :runner :waiting) "Runner has wait prompt")
      (is (= 2 (count (:hand (get-corp)))))
      (is (= 1 (count (:hand (get-runner)))))
      (prompt-card :corp (find-card "Sweeps Week" (:hand (get-corp))))
      (prompt-card :corp (find-card "Hedge Fund" (:hand (get-corp)))) ; this is the bottom card of R&D
      (prompt-choice :corp "Done") ; finished selecting cards
      (prompt-choice :corp "Done") ; corp prompt for Done/Start Over
      (is (= "Hedge Fund" (:title (last (:deck (get-corp))))))
      (is (= "Sweeps Week" (:title (last (butlast (:deck (get-corp)))))))
      (is (= "Self-modifying Code" (:title (first (:hand (get-runner))))))
      (is (= 2 (count (:hand (get-corp)))))
      (is (= 1 (count (:hand (get-runner))))))))

(deftest remote-data-farm
  ;; Remote Data Farm
  (do-game
    (new-game (default-corp ["Remote Data Farm"])
              (default-runner))
    (is (= 5 (get-hand-size :corp)))
    (play-and-score state "Remote Data Farm")
    (is (= 7 (get-hand-size :corp)))))

(deftest remote-enforcement
  ;; Remote Enforcement - Search R&D for a piece of ice and install it on a remote at no rez cost
  (do-game
   (new-game (default-corp [(qty "Remote Enforcement" 2)
                            "Archer"
                            "Chiyashi"])
             (make-deck "Reina Roja: Freedom Fighter" []))
   (starting-hand state :corp ["Remote Enforcement" "Remote Enforcement"])
   (is (= 2 (count (:deck (get-corp)))))
   (play-and-score state "Remote Enforcement")
   (let [N (:credit (get-corp))]
     (prompt-choice :corp "Yes")
     (prompt-choice :corp (find-card "Chiyashi" (:deck (get-corp))))
     (prompt-choice :corp "New remote")
     (is (core/rezzed? (get-ice state :remote2 0)) "Chiyashi was installed rezzed")
     (is (= N (:credit (get-corp))) "Rezzing Chiyashi was free"))
   (play-and-score state "Remote Enforcement")
   (let [N (:credit (get-corp))]
     (prompt-choice :corp "Yes")
     (prompt-card :corp (find-card "Archer" (:deck (get-corp))))
     (prompt-choice :corp "Server 2")
     (is (= (dec N) (:credit (get-corp))) "Installing Archer cost a credit")
     (is (not-empty (:prompt (get-corp))) "Corp prompted to forfeit an agenda for Archer")
     (is (= (dec N) (:credit (get-corp))) "Rezzing Archer didn't cost any credits"))))

(deftest research-grant
  ;; Research Grant
  (testing "Basic test"
    (do-game
      (new-game (default-corp [(qty "Research Grant" 2)])
                (default-runner))
      (play-from-hand state :corp "Research Grant" "New remote")
      (play-and-score state "Research Grant")
      (prompt-select :corp (get-content state :remote1 0))
      (is (= 2 (count (:scored (get-corp)))) "2 copies of Research Grant scored")))
  (testing "vs Leela"
    ;; Issue #3069
    (do-game
      (new-game (default-corp [(qty "Research Grant" 2) (qty "Ice Wall" 2)])
                (make-deck "Leela Patel: Trained Pragmatist" ["Sure Gamble"]))
      (core/gain state :corp :click 1)
      (play-from-hand state :corp "Ice Wall" "HQ")
      (play-from-hand state :corp "Ice Wall" "R&D")
      (play-from-hand state :corp "Research Grant" "New remote")
      (play-and-score state "Research Grant")
      (prompt-select :corp (get-content state :remote1 0))
      (is (= 2 (count (:scored (get-corp)))) "2 copies of Research Grant scored")
      (prompt-select :runner (get-ice state :hq 0))
      (prompt-select :runner (get-ice state :rd 0))
      (is (empty? (:effect-completed @state)) "All score and Leela effects resolved"))))

(deftest restructured-datapool
  ;; Restructured Datapool
  (do-game
    (new-game (default-corp ["Restructured Datapool"])
              (default-runner))
    (is (zero? (:tag (get-runner))) "Runner should start with no tags")
    (play-and-score state "Restructured Datapool")
    (let [rd-scored (get-scored state :corp 0)]
      (card-ability state :corp rd-scored 0)
      (prompt-choice :corp 0)
      (prompt-choice :runner 0)
      (is (= 1 (:tag (get-runner))) "Runner should gain a tag from Restructured Datapool ability"))))

(deftest self-destruct-chips
  ;; Self-Destruct Chips
  (do-game
    (new-game (default-corp ["Self-Destruct Chips"])
              (default-runner))
    (is (= 5 (get-hand-size :runner)) "Runner's hand size starts at 5")
    (play-and-score state "Self-Destruct Chips")
    (is (= 4 (get-hand-size :runner)) "By scoring Self-Destruct Chips, Runner's hand size is reduced by 1")))

(deftest sensor-net-activation
  ;; Sensor Net Activation
  (do-game
    (new-game (default-corp [(qty "Sensor Net Activation" 2) "Enforcer 1.0" "Ash 2X3ZB9CY"])
              (default-runner))
    (play-from-hand state :corp "Enforcer 1.0" "HQ")
    (play-and-score state "Sensor Net Activation")
    (let [sna-scored (get-scored state :corp 0)
          enf (get-ice state :hq 0)]
      (is (= 1 (get-counters (refresh sna-scored) :agenda)) "Should start with 1 agenda counter")
      (is (not (:rezzed (refresh enf))) "Enforcer 1.0 should start derezzed")
      (card-ability state :corp (refresh sna-scored) 0)
      (prompt-select :corp enf)
      (is (:rezzed (refresh enf)) "Enforcer 1.0 should be rezzed")
      (is (= 1 (count (:scored (get-corp)))) "Enforcer 1.0 should be rezzed without forfeiting agenda")
      (take-credits state :corp)
      (is (not (:rezzed (refresh enf))) "Enforcer 1.0 should be derezzed"))
    (take-credits state :corp)
    (take-credits state :runner)
    (play-from-hand state :corp "Ash 2X3ZB9CY" "New remote")
    (play-and-score state "Sensor Net Activation")
    (let [sna-scored (get-scored state :corp 1)
          ash (get-content state :remote2 0)]
      (is (= 1 (get-counters (refresh sna-scored) :agenda)) "Should start with 1 agenda counter")
      (is (not (:rezzed (refresh ash))) "Ash should start derezzed")
      (card-ability state :corp (refresh sna-scored) 0)
      (prompt-select :corp ash)
      (is (:rezzed (refresh ash)) "Ash should be rezzed")
      (take-credits state :corp)
      (is (not (:rezzed (refresh ash))) "Ash should be derezzed"))))

(deftest sentinel-defense-program
  ;; Sentinel Defense Program - Doesn't fire if brain damage is prevented
  (do-game
    (new-game (default-corp ["Sentinel Defense Program" "Viktor 1.0"])
              (default-runner ["Feedback Filter" (qty "Sure Gamble" 3)]))
    (play-and-score state "Sentinel Defense Program")
    (play-from-hand state :corp "Viktor 1.0" "HQ")
    (take-credits state :corp)
    (play-from-hand state :runner "Feedback Filter")
    (let [viktor (get-ice state :hq 0)
          ff (get-hardware state 0)]
      (run-on state "HQ")
      (core/rez state :corp viktor)
      (card-subroutine state :corp viktor 0)
      (prompt-choice :runner "Done")  ;; Don't prevent the brain damage
      (is (= 1 (count (:discard (get-runner)))))
      (is (= 1 (:brain-damage (get-runner))))
      (prompt-choice :runner "Done")  ;; So we take the net, but don't prevent it either
      (is (= 2 (count (:discard (get-runner)))))
      (card-subroutine state :corp viktor 0)
      (card-ability state :runner ff 1)  ;; Prevent the brain damage this time
      (prompt-choice :runner "Done")
      (is (= 3 (count (:discard (get-runner)))) "Feedback filter trashed, didn't take another net damage")
      (is (= 1 (:brain-damage (get-runner)))))))

(deftest show-of-force
  ;; Show of Force
  (do-game
    (new-game (default-corp ["Show of Force"])
              (default-runner))
    (is (= 3 (count (:hand (get-runner)))) "Runner should start with 3 cards in hand")
    (play-and-score state "Show of Force")
    (is (= 1 (count (:hand (get-runner)))) "Runner should have 1 card in hand")
    (is (= 2 (count (:discard (get-runner)))) "Runner should have discarded 2 cards")))

(deftest ssl-endorsement
  ;; SSL Endorsement
  (testing "gain credits when in corp score area before turn begins"
    (do-game
      (new-game (default-corp ["SSL Endorsement"])
                (default-runner))
      (play-and-score state "SSL Endorsement")
      (take-credits state :runner)
      (is (not-empty (:prompt (get-corp))) "Corp prompted to take credits")
      (is (= 5 (:credit (get-corp))) "Corp starts with 5 credits")
      (prompt-choice :corp "Yes")
      (is (= 8 (:credit (get-corp))) "Corp gains 3 credits")
      (take-credits state :runner)
      (is (= 8 (:credit (get-corp))) "Corp starts with 8 credits")
      (prompt-choice :corp "No")
      (is (= 8 (:credit (get-corp))) "Corp doesn't gain 3 credits")
      (take-credits state :runner)
      (is (= 8 (:credit (get-corp))) "Corp starts with 8 credits")
      (prompt-choice :corp "Yes")
      (is (= 11 (:credit (get-corp))) "Corp gains 3 credits")
      (take-credits state :runner)
      (is (= 11 (:credit (get-corp))) "Corp starts with 11 credits")
      (prompt-choice :corp "Yes")
      (is (= 14 (:credit (get-corp))) "Corp gains 3 credits")
      (take-credits state :runner)
      (is (empty? (:prompt (get-corp))) "Not prompted when out of money")))
  (testing "gain credits when in runner score area before turn begins"
    (do-game
      (new-game (default-corp ["SSL Endorsement"])
                (default-runner))
      (play-from-hand state :corp "SSL Endorsement" "New remote")
      (take-credits state :corp)
      (run-on state "Server 1")
      (run-successful state)
      (prompt-choice :runner "Steal")
      (take-credits state :runner)
      (is (not-empty (:prompt (get-corp))) "Corp prompted to take credits")
      (is (= 7 (:credit (get-corp))) "Corp starts with 7 credits")
      (prompt-choice :corp "Yes")
      (is (= 10 (:credit (get-corp))) "Corp gains 3 credits")
      (take-credits state :runner)
      (is (= 10 (:credit (get-corp))) "Corp starts with 10 credits")
      (prompt-choice :corp "No")
      (is (= 10 (:credit (get-corp))) "Corp doesn't gain 3 credits")
      (take-credits state :runner)
      (is (= 10 (:credit (get-corp))) "Corp starts with 10 credits")
      (prompt-choice :corp "Yes")
      (is (= 13 (:credit (get-corp))) "Corp gains 3 credits")
      (take-credits state :runner)
      (is (= 13 (:credit (get-corp))) "Corp starts with 13 credits")
      (prompt-choice :corp "Yes")
      (is (= 16 (:credit (get-corp))) "Corp gains 3 credits")
      (take-credits state :runner)
      (is (empty? (:prompt (get-corp))) "Not prompted when out of money")))
  (testing "register event when agenda swapped with Turntable"
    ;; Regression test for #3114
    (do-game
      (new-game (default-corp ["SSL Endorsement" "Breaking News"])
                (default-runner ["Turntable"]))
      (play-from-hand state :corp "Breaking News" "New remote")
      (play-and-score state "SSL Endorsement")
      (take-credits state :corp)
      (play-from-hand state :runner "Turntable")
      (run-on state "Server 1")
      (run-successful state)
      (prompt-choice :runner "Steal")
      (prompt-choice :runner "Yes")
      (prompt-select :runner (find-card "SSL Endorsement" (:scored (get-corp))))  ;; Swap BN with SSL
      (take-credits state :runner)
      (is (not-empty (:prompt (get-corp))) "Corp prompted to take credits")
      (is (= 6 (:credit (get-corp))) "Corp starts with 7 credits")
      (prompt-choice :corp "Yes")
      (is (= 9 (:credit (get-corp))) "Corp gains 3 credits from Turntable'd SSL Endorsement")))
  (testing "don't double register event when agenda is swapped"
    (do-game
      (new-game (default-corp ["SSL Endorsement" "Breaking News"
                               "Exchange of Information"])
                (default-runner))
      (play-from-hand state :corp "SSL Endorsement" "New remote")
      (play-and-score state "Breaking News")
      (take-credits state :corp)
      (run-on state "Server 1")
      (run-successful state)
      (prompt-choice :runner "Steal")
      (take-credits state :runner)
      (is (not-empty (:prompt (get-corp))) "Corp prompted to take credits")
      (is (= 6 (:credit (get-corp))) "Corp starts with 6 credits")
      (prompt-choice :corp "Yes")
      (is (= 9 (:credit (get-corp))) "Corp gains 3 credits")
      (core/gain state :runner :tag 1)
      (play-from-hand state :corp "Exchange of Information")
      (prompt-select :corp (find-card "SSL Endorsement" (:scored (get-runner))))
      (prompt-select :corp (find-card "Breaking News" (:scored (get-corp))))
      (take-credits state :runner)
      (is (= 9 (:credit (get-corp))) "Corp starts with 9 credits")
      (prompt-choice :corp "No")
      (is (empty? (:prompt (get-corp))) "Not double prompted for credits")
      (is (= 9 (:credit (get-corp))) "Corp doesn't gain 3 credits")
      (take-credits state :runner)
      (is (= 9 (:credit (get-corp))) "Corp starts with 9 credits")
      (prompt-choice :corp "Yes")
      (is (= 12 (:credit (get-corp))) "Corp gains 3 credits")
      (take-credits state :runner)
      (is (= 12 (:credit (get-corp))) "Corp starts with 12 credits")
      (prompt-choice :corp "Yes")
      (is (= 15 (:credit (get-corp))) "Corp gains 3 credits")
      (take-credits state :runner)
      (is (empty? (:prompt (get-corp))) "Not prompted when out of money"))))

(deftest standoff
  ;; Standoff
  (testing "Runner declines first"
    (do-game
      (new-game (default-corp ["Standoff" "Ice Wall" "News Team"])
                (default-runner ["Cache"]))
      (starting-hand state :corp ["Standoff" "Ice Wall"])
      (play-from-hand state :corp "Ice Wall" "HQ")
      (take-credits state :corp)
      (play-from-hand state :runner "Cache")
      (take-credits state :runner)
      (play-and-score state "Standoff")
      (starting-hand state :corp [])
      (is (zero? (-> (get-runner) :discard count)) "Runner should have no cards in Heap")
      (prompt-select :runner (get-program state 0))
      (is (= 1 (-> (get-runner) :discard count)) "Runner should now have 1 card in Heap")
      (is (zero? (-> (get-corp) :discard count)) "Corp should have no cards in Archives")
      (prompt-select :corp (get-ice state :hq 0))
      (is (= 1 (-> (get-corp) :discard count)) "Corp should now have 1 card in Archives")
      (is (zero? (-> (get-corp) :hand count)) "Corp should have no cards in hand")
      (let [credits (:credit (get-corp))]
        (prompt-choice :runner "Done")
        (is (= (+ credits 5) (:credit (get-corp))) "Corp should gain 5 credits from Runner declining to trash an installed card")
        (is (= 1 (-> (get-corp) :hand count)) "Corp should draw a card from Runner declining to trash an installed card"))))
  (testing "Corp declines first"
    (do-game
      (new-game (default-corp ["Standoff" "Ice Wall" "News Team"])
                (default-runner ["Cache" "Cache"]))
      (starting-hand state :corp ["Standoff" "Ice Wall"])
      (play-from-hand state :corp "Ice Wall" "HQ")
      (take-credits state :corp)
      (play-from-hand state :runner "Cache")
      (play-from-hand state :runner "Cache")
      (take-credits state :runner)
      (play-and-score state "Standoff")
      (starting-hand state :corp [])
      (is (zero? (-> (get-runner) :discard count)) "Runner should have no cards in Heap")
      (prompt-select :runner (get-program state 0))
      (is (= 1 (-> (get-runner) :discard count)) "Runner should now have 1 card in Heap")
      (is (zero? (-> (get-corp) :discard count)) "Corp should have no cards in Archives")
      (prompt-select :corp (get-ice state :hq 0))
      (is (= 1 (-> (get-corp) :discard count)) "Corp should now have 1 card in Archives")
      (is (zero? (-> (get-corp) :hand count)) "Corp should have no cards in hand")
      (prompt-select :runner (get-program state 0))
      (is (= 2 (-> (get-runner) :discard count)) "Runner should now have 2 cards in Heap")
      (let [credits (:credit (get-corp))]
        (prompt-choice :corp "Done")
        (is (= credits (:credit (get-corp))) "Corp should gain no credits from declining to trash an installed card")
        (is (zero? (-> (get-corp) :hand count)) "Corp should draw no cards from declining to trash an installed card")))))

(deftest successful-field-test
  ;; Successful Field Test
  (do-game
    (new-game (default-corp ["Successful Field Test" (qty "Ice Wall" 10)])
              (default-runner))
    (starting-hand state :corp (vec (cons "Successful Field Test" (repeat 10 "Ice Wall"))))
    (is (= 5 (:credit (get-corp))) "Should start with 5 credits")
    (play-and-score state "Successful Field Test")
    (dotimes [n 10]
      (prompt-select :corp (find-card "Ice Wall" (:hand (get-corp))))
      (prompt-choice :corp "HQ"))
    (is (= 5 (:credit (get-corp))) "Should still have 5 credits")
    (is (some? (get-ice state :hq 9)))))

(deftest superior-cyberwalls
  ;; Superior Cyberwalls
  (do-game
    (new-game (default-corp ["Superior Cyberwalls" "Ice Wall"])
              (default-runner))
    (play-from-hand state :corp "Ice Wall" "HQ")
    (let [iw (get-ice state :hq 0)]
      (core/rez state :corp iw)
      (is (= 1 (:current-strength (refresh iw))) "Should start with base strength of 1")
      (is (= 4 (:credit (get-corp))) "Should have 4 credits after rez")
      (play-and-score state "Superior Cyberwalls")
      (is (= 2 (:current-strength (refresh iw))) "Should gain 1 strength from 1 to 2")
      (is (= 5 (:credit (get-corp))) "Should gain 1 credit for rezzed barrier"))))

(deftest tgtbt
  ;; TGTBT - Give the Runner 1 tag when they access
  ;; OHG still not working...
  (do-game
    (new-game (default-corp [(qty "TGTBT" 2) "Old Hollywood Grid"])
              (default-runner))
    (play-from-hand state :corp "TGTBT" "New remote")
    (play-from-hand state :corp "Old Hollywood Grid" "Server 1")
    (play-from-hand state :corp "TGTBT" "New remote")
    (take-credits state :corp)
    (let [tg1 (get-content state :remote1 0)
          ohg (get-content state :remote1 1)]
      (run-on state "Server 1")
      (core/rez state :corp ohg)
      (run-successful state)
      (prompt-select :runner tg1)
      ;; Accesses TGTBT but can't steal
      (is (= 1 (:tag (get-runner))) "Runner took 1 tag from accessing without stealing")
      (prompt-choice :runner "No action")
      (prompt-select :runner ohg))

    (prompt-choice :runner "Yes") ;; Trashes OHG
    (run-empty-server state "Server 2")
    ;; Accesses TGTBT and can steal
    (prompt-choice :runner "Steal")

    (is (= 2 (:tag (get-runner))) "Runner took 1 tag from accessing and stealing")))

(deftest the-cleaners
  ;; The Cleaners
  (testing "Basic test"
    (do-game
      (new-game (default-corp ["The Cleaners" "Scorched Earth"])
                (default-runner [(qty "Sure Gamble" 3) (qty "Diesel" 3)]))
      (play-and-score state "The Cleaners")
      (core/gain state :runner :tag 1)
      (play-from-hand state :corp "Scorched Earth")
      (is (zero? (count (:hand (get-runner)))) "5 damage dealt to Runner")))
  (testing "No bonus damage when runner 'suffers' damage, ie Cybernetics"
    (do-game
      (new-game (default-corp ["The Cleaners"])
                (default-runner [(qty "Respirocytes" 3)]))
      (play-and-score state "The Cleaners")
      (take-credits state :corp)
      (play-from-hand state :runner "Respirocytes")
      (is (= 1 (count (:hand (get-runner)))) "Only 1 damage dealt to Runner from Cybernetics"))))

(deftest the-future-is-now
  ;; The Future is Now
  (testing "With at least one card in deck"
    (do-game
      (new-game (default-corp ["The Future is Now" "Ice Wall"])
                (default-runner))
      (starting-hand state :corp ["The Future is Now"])
      (is (= 1 (count (:hand (get-corp)))))
      (is (= 1 (count (:deck (get-corp)))))
      (play-and-score state "The Future is Now")
      (prompt-card :corp (find-card "Ice Wall" (:deck (get-corp))))
      (is (= 1 (count (:hand (get-corp)))))
      (is (zero? (count (:deck (get-corp)))))))
  (testing "With an empty deck"
    (do-game
      (new-game (default-corp ["The Future is Now"])
                (default-runner))
      (is (= 1 (count (:hand (get-corp)))))
      (is (zero? (count (:deck (get-corp)))))
      (play-and-score state "The Future is Now")
      (is (empty? (:prompt (get-corp))) "Ability shouldn't fire if deck is empty")
      (is (zero? (count (:hand (get-corp)))))
      (is (zero? (count (:deck (get-corp))))))))

(deftest the-future-perfect
  ;; The Future Perfect
  (do-game
    (new-game (default-corp [(qty "The Future Perfect" 2)])
              (default-runner))
    (play-from-hand state :corp "The Future Perfect" "New remote")
    (take-credits state :corp)
    (testing "No steal on not-equal Psi game"
      (run-empty-server state "HQ")
      (prompt-choice :corp "1 [Credits]")
      (prompt-choice :runner "0 [Credits]")
      ;; Cannot steal prompt
      (prompt-choice :runner "No action")
      (is (zero? (:agenda-point (get-runner))) "Runner did not steal TFP"))
    (testing "Successful steal on equal Psi game"
      (run-empty-server state "HQ")
      (prompt-choice :corp "1 [Credits]")
      (prompt-choice :runner "1 [Credits]")
      (prompt-choice :runner "Steal")
      (is (= 3 (:agenda-point (get-runner))) "Runner stole TFP"))
    (testing "No Psi game and successful steal when installed"
      (run-empty-server state "Server 1")
      (prompt-choice :runner "Steal")
      (is (= 6 (:agenda-point (get-runner))) "Runner stole TFP - no Psi game on installed TFP"))))

(deftest underway-renovation
  ;; Underway Renovation
  (do-game
    (new-game (default-corp ["Underway Renovation" "Shipment from SanSan"])
              (default-runner))
    (core/gain state :corp :click 2)
    (starting-hand state :runner [])
    (play-from-hand state :corp "Underway Renovation" "New remote")
    (let [ur (get-content state :remote1 0)]
      (advance state ur)
      (is (last-log-contains? state "Sure Gamble")
          "Underway Renovation trashed card name is in log")
      ; check for #2370
      (is (not (last-log-contains? state "Sure Gamble, Sure Gamble"))
          "Underway Renovation trashed card name is in log")
      (is (= 1 (count (:discard (get-runner)))) "1 card milled from Runner Stack")
      (play-from-hand state :corp "Shipment from SanSan")
      (prompt-choice :corp "2")
      (prompt-select :corp ur)
      (is (= 3 (get-counters (refresh ur) :advancement)))
      (is (= 1 (count (:discard (get-runner)))) "No Runner mills; advancements were placed")
      (advance state ur)
      (is (= 4 (get-counters (refresh ur) :advancement)))
      (is (last-log-contains? state "Sure Gamble, Sure Gamble")
          "Underway Renovation trashed card name is in log")
      (is (= 3 (count (:discard (get-runner)))) "2 cards milled from Runner Stack; 4+ advancements"))))

(deftest unorthodox-predictions
  ;; Unorthodox Predictions
  (do-game
    (new-game (default-corp ["Unorthodox Predictions"])
              (default-runner))
    (play-and-score state "Unorthodox Predictions")
    (prompt-choice :corp "Barrier")
    (is (last-log-contains? state "Barrier"))))

(deftest utopia-fragment
  ;; Utopia Fragment
  (do-game
    (new-game (default-corp ["Utopia Fragment"
                             "Hostile Takeover"])
              (default-runner))
    (play-and-score state "Utopia Fragment")
    (play-from-hand state :corp "Hostile Takeover" "New remote")
    (advance state (get-content state :remote2 0))
    (take-credits state :corp)
    (run-on state :remote2)
    (run-successful state)
    (prompt-choice-partial :runner "Pay")
    (is (= 1 (:agenda-point (get-runner))))
    (is (= 3 (:credit (get-runner))))))

(deftest vanity-project
  ;; Vanity Project
  (do-game
    (new-game (default-corp ["Vanity Project"])
              (default-runner))
    (play-and-score state "Vanity Project")
    (is (= 4 (:agenda-point (get-corp))))))

(deftest veterans-program
  ;; Veterans Program
  (testing "Veterans Program basic test"
    (do-game
      (new-game (default-corp [(qty "Hostile Takeover" 2) "Veterans Program"])
                (default-runner))
      (play-and-score state "Hostile Takeover")
      (play-and-score state "Hostile Takeover")
      (is (= 19 (:credit (get-corp))) "Should gain 14 credits from 5 to 19")
      (is (= 2 (:bad-publicity (get-corp))) "Should gain 2 bad publicity")
      (play-and-score state "Veterans Program")
      (is (zero? (:bad-publicity (get-corp))) "Should lose 2 bad publicity")))
  (testing "Removes _up to 2_ bad publicity"
    (do-game
      (new-game (default-corp ["Hostile Takeover" "Veterans Program"])
                (default-runner))
      (play-and-score state "Hostile Takeover")
      (is (= 12 (:credit (get-corp))) "Should gain 7 credits from 5 to 12")
      (is (= 1 (:bad-publicity (get-corp))) "Should gain 1 bad publicity")
      (play-and-score state "Veterans Program")
      (is (zero? (:bad-publicity (get-corp))) "Should lose 1 bad publicity"))))

(deftest viral-weaponization
  ;; Viral Weaponization - at the end of turn scored, do 1 net damage for each card in grip
  (testing "Score on corp turn"
    (do-game
      (new-game (default-corp [(qty "Viral Weaponization" 2)])
                (default-runner [(qty "Sure Gamble" 3)]))
      (starting-hand state :runner ["Sure Gamble" "Sure Gamble"])
      (play-and-score state "Viral Weaponization")
      (is (= 2 (count (:hand (get-runner)))) "Runner doesn't take damage when scored")
      (take-credits state :corp)
      (is (zero? (count (:hand (get-runner)))) "Runner takes damage at end of turn")
      (core/click-draw state :runner 1)
      (take-credits state :runner)
      (take-credits state :corp)
      (is (= 1 (count (:hand (get-runner)))) "Runner doesn't take damage in future turns")
      (play-from-hand state :runner "Sure Gamble")
      (take-credits state :runner)
      (is (zero? (count (:hand (get-runner)))) "Runner's hand is empty")
      (play-and-score state "Viral Weaponization")
      (take-credits state :corp)
      (is (zero? (count (:hand (get-runner)))) "Runner's hand is empty")))
  (testing "Score on runners turn"
    (do-game
      (new-game (default-corp ["Viral Weaponization" "Plan B"])
                (default-runner [(qty "Sure Gamble" 3)]))
      (starting-hand state :runner ["Sure Gamble" "Sure Gamble"])
      (play-from-hand state :corp "Plan B" "New remote")
      (core/add-prop state :corp (get-content state :remote1 0) :advance-counter 4)
      (take-credits state :corp)
      (run-on state "Server 1")
      (run-successful state)
      (prompt-choice :corp "Yes")
      (prompt-select :corp (find-card "Viral Weaponization" (:hand (get-corp))))
      (prompt-choice-partial :runner "No")
      (is (= 2 (count (:hand (get-runner)))) "Runner doesn't take damage when scored")
      (take-credits state :runner)
      (is (zero? (count (:hand (get-runner)))) "Runner takes damage at end of turn"))))

(deftest voting-machine-initiative
  ;; Voting Machine Initiative
  (testing "Voting Machine Initiative"
    (do-game
      (new-game (default-corp ["Voting Machine Initiative"])
                (default-runner))
      (letfn [(vmi-test [vmi choice counter]
                (let [diff (if (= "Yes" choice) 1 0)]
                  (is (= counter (get-counters (refresh vmi) :agenda)))
                  (is (= 4 (:click (get-runner))))
                  (prompt-choice :corp choice)
                  (is (= (- 4 diff) (:click (get-runner))))
                  (is (= (- counter diff) (get-counters (refresh vmi) :agenda)))
                  (take-credits state :runner)
                  (take-credits state :corp)))]
        (play-and-score state "Voting Machine Initiative")
        (take-credits state :corp)
        (let [vmi-scored (get-scored state :corp 0)]
          (vmi-test vmi-scored "Yes" 3)
          (vmi-test vmi-scored "No" 2)
          (vmi-test vmi-scored "Yes" 2)
          (vmi-test vmi-scored "Yes" 1)
          (is (empty (:prompt (get-corp))) "No prompt as there are no agenda counters left"))))))

(deftest vulcan-coverup
  ;; Vulcan Coverup
  (do-game
    (new-game (default-corp [(qty "Vulcan Coverup" 2)])
              (default-runner))
    (play-from-hand state :corp "Vulcan Coverup" "New remote")
    (take-credits state :corp)
    (run-empty-server state :remote1)
    (prompt-choice :runner "Steal")
    (is (= 1 (:bad-publicity (get-corp))) "Took 1 bad pub from stolen agenda")
    (take-credits state :runner)
    (play-and-score state "Vulcan Coverup")
    (is (= 2 (count (:discard (get-runner)))) "Did 2 meat damage upon scoring")))

(deftest water-monopoly
  ;; Water Monopoly
  (do-game
    (new-game (default-corp ["Water Monopoly"])
              (default-runner ["Fan Site" "Levy Advanced Research Lab"]))
    (play-and-score state "Water Monopoly")
    (take-credits state :corp)
    (is (= 5 (:credit (get-runner))) "Runner should start with 5 credits")
    (play-from-hand state :runner "Fan Site")
    (is (= 5 (:credit (get-runner))) "Shouldn't lose any credits")
    (play-from-hand state :runner "Levy Advanced Research Lab")
    (is (zero? (:credit (get-runner))) "Should cost an extra credit to play")))<|MERGE_RESOLUTION|>--- conflicted
+++ resolved
@@ -473,7 +473,6 @@
 
 (deftest degree-mill
   ;; Degree Mill
-<<<<<<< HEAD
   (testing "Basic behavior"
     (do-game
       (new-game (default-corp [(qty "Degree Mill" 2)])
@@ -483,38 +482,6 @@
       (is (= 0 (count (:deck (get-runner)))) "Runner starts with empty deck")
       (run-on state "Server 1")
       (run-successful state)
-=======
-  (do-game
-    (new-game (default-corp [(qty "Degree Mill" 2)])
-              (default-runner ["Ice Analyzer" "All-nighter" "Hunting Grounds"]))
-    (play-from-hand state :corp "Degree Mill" "New remote")
-    (take-credits state :corp)
-    (is (zero? (count (:deck (get-runner)))) "Runner starts with empty deck")
-    (run-on state "Server 1")
-    (run-successful state)
-    (prompt-choice :runner "No action")
-    (is (zero? (:agenda-point (get-runner))) "Runner stole Degree Mill with no installed cards")
-    (play-from-hand state :runner "Ice Analyzer")
-    (play-from-hand state :runner "All-nighter")
-    (let [ia (get-resource state 0)
-          an (get-resource state 1)]
-      (run-on state "Server 1")
-      (run-successful state)
-      (prompt-choice-partial :runner "Pay")
-      (prompt-select :runner ia)
-      (prompt-select :runner an)
-      (is (= 3 (:agenda-point (get-runner))) "Runner failed to steal Degree Mill")
-      (is (empty? (get-resource state)) "Degree Mill didn't remove installed cards")
-      (is (= 2 (count (:deck (get-runner)))) "Degree Mill didn't put cards back in deck"))
-    (take-credits state :runner)
-    ;; Checking if facedowns work as well
-    (play-from-hand state :corp "Degree Mill" "New remote")
-    (take-credits state :corp)
-    (play-from-hand state :runner "Hunting Grounds")
-    (let [hg (get-resource state 0)]
-      (run-on state "Server 2")
-      (run-successful state)
->>>>>>> bf4a46d5
       (prompt-choice :runner "No action")
       (is (= 0 (:agenda-point (get-runner))) "Runner stole Degree Mill with no installed cards")
       (play-from-hand state :runner "Ice Analyzer")
