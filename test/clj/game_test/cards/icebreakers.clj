--- conflicted
+++ resolved
@@ -47,12 +47,8 @@
       (is (= 2 (:current-strength atman)) "2 current strength"))))
 
 (deftest aumakua
-<<<<<<< HEAD
   ;; Aumakua - Gain credit on no-trash
-  (testing "Basic test"
-=======
   (testing "Gain counter on no trash"
->>>>>>> 00fac89d
     (do-game
       (new-game (default-corp [(qty "PAD Campaign" 3)])
                 (default-runner [(qty "Aumakua" 1)]))
@@ -60,21 +56,12 @@
       (take-credits state :corp)
       (play-from-hand state :runner "Aumakua")
       (run-empty-server state "Server 1")
-<<<<<<< HEAD
       (prompt-choice :runner "No action")
       (is (= 1 (get-counters (get-program state 0) :virus)) "Aumakua gains virus counter from no-trash")
       (core/gain state :runner :credit 5)
       (run-empty-server state "Server 1")
-      (prompt-choice :runner "Pay")
+      (prompt-choice-partial :runner "Pay")
       (is (= 1 (get-counters (get-program state 0) :virus)) "Aumakua does not gain virus counter from trash")))
-=======
-      (prompt-choice :runner "No")
-      (is (= 1 (get-counters (get-program state 0) :virus)) "Aumakua gains virus counter from no-trash")
-      (core/gain state :runner :credit 5)
-      (run-empty-server state "Server 1")
-      (prompt-choice :runner "Yes")
-      (is (= 1 (get-counters (get-program state 0) :virus)) "Aumakua does not gain virus counter from trash")))
-
   (testing "Gain counters on empty archives"
     (do-game
       (new-game (default-corp)
@@ -84,7 +71,6 @@
       (run-empty-server state :archives)
       (is (= 1 (get-counters (get-program state 0) :virus)) "Aumakua gains virus counter from accessing empty Archives")))
 
->>>>>>> 00fac89d
   (testing "Neutralize All Threats interaction"
     (do-game
       (new-game (default-corp [(qty "PAD Campaign" 3)])
@@ -268,7 +254,7 @@
     (core/gain state :runner :credit 10)
     (play-from-hand state :runner "Deus X")
     (run-empty-server state "Server 1")
-    (prompt-choice :runner "Pay")
+    (prompt-choice-partial :runner "Pay")
     (let [dx (get-program state 0)]
       (card-ability state :runner dx 1)
       (prompt-choice :runner "Done")
@@ -288,7 +274,7 @@
     (let [dx (get-program state 0)]
       (card-ability state :runner dx 1)
       (prompt-choice :runner "Done")
-      (prompt-choice :runner "Pay")
+      (prompt-choice-partial :runner "Pay")
       (is (= 3 (count (:hand (get-runner)))) "Deus X prevented net damage from accessing Fetal AI, but not from Personal Evolution")
       (is (= 1 (count (:scored (get-runner)))) "Fetal AI stolen"))))
 
