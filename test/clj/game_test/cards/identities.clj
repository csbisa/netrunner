--- conflicted
+++ resolved
@@ -129,7 +129,6 @@
       (is (= 2 (:brain-damage (get-runner))) "Runner took 2 brain damage")
       (is (= 1 (count (:discard (get-corp)))) "1 card in archives"))))
 
-<<<<<<< HEAD
 (deftest akiko-nisei:-head-case
   ;; Akiko Nisei
   (testing "Basic test"
@@ -170,7 +169,7 @@
         (prompt-choice :corp "1 [Credits]")
         (prompt-choice :runner "0 [Credits]")
         (is (= 1 (core/access-count state :runner :rd-access)) "Should only access 1 from missed psi game")))))
-=======
+
 (deftest alice-merchant:-clan-agitator
   ;; Alice Merchant
   (do-game
@@ -188,7 +187,6 @@
     (prompt-card :corp (find-card "Hedge Fund" (:hand (get-corp))))
     (is (= 1 (-> (get-corp) :discard count)) "Alice ability should trash 1 card from HQ")
     (is (-> (get-corp) :discard first :seen not) "Discarded card should be facedown when access is replaced")))
->>>>>>> e2d6907d
 
 (deftest andromeda:-dispossessed-ristie
   ;; Andromeda - 9 card starting hand, 1 link
