--- conflicted
+++ resolved
@@ -2782,7 +2782,6 @@
 (deftest the-artist
   ;; The Artist
   (do-game
-<<<<<<< HEAD
     (new-game {:runner {:deck ["The Artist" "Bankroll" "Bankroll"]}})
     (take-credits state :corp)
     (play-from-hand state :runner "The Artist")
@@ -2812,36 +2811,6 @@
       (is (= 2 (:click (get-runner))))
       (is (= 2 (count (get-program state))) "2 Programs installed")
       (is (= 6 (:credit (get-runner))) "Artist discount applied new turn"))))
-=======
-   (new-game {:runner {:deck ["The Artist","Bankroll","Bankroll"]}})
-   (take-credits state :corp)
-   (play-from-hand state :runner "The Artist")
-   (is (empty? (get-program state)) "No programs installed")
-   (is (= 1 (:credit (get-runner))))
-   (let [artist (get-resource state 0)]
-     (card-ability state :runner artist 0)
-     (is (= 2 (:click (get-runner))))
-     (is (= 3 (:credit (get-runner))) "Gain 2cr from Artist")
-     (card-ability state :runner artist 0)
-     (is (= 2 (:click (get-runner))))
-     (is (= 3 (:credit (get-runner))) "Second use of Artist for creds not allowed")
-     (card-ability state :runner artist 1)
-     (click-card state :runner (find-card "Bankroll" (:hand (get-runner))))
-     (is (= 1 (:click (get-runner))))
-     (is (= 1 (count (get-program state))) "1 Program installed")
-     (is (= 3 (:credit (get-runner))) "Artist discount applied")
-     (card-ability state :runner artist 1)
-     (is (empty? (:prompt (get-runner))) "Second use of Artist for install not allowed")
-     (take-credits state :runner)
-     (take-credits state :corp)
-     (card-ability state :runner artist 0)
-     (is (= 3 (:click (get-runner))))
-     (is (= 6 (:credit (get-runner))) "Gain 2cr from Artist new turn")
-     (card-ability state :runner artist 1)
-     (click-card state :runner (find-card "Bankroll" (:hand (get-runner))))
-     (is (= 2 (:click (get-runner))))
-     (is (= 2 (count (get-program state))) "2 Programs installed")
-     (is (= 6 (:credit (get-runner))) "Artist discount applied new turn"))))
 
 (deftest the-class-act
   ;; The Class Act
@@ -2922,7 +2891,6 @@
      (is (empty? (:prompt (get-runner))) "The Class Act is done prompting the runner to choose")
      (is (empty? (:prompt (get-corp))) "The Class Act is not insisting the corp waits")
      (is (= 2 (count (:deck (get-runner)))) "Deck still has 2 cards"))))
->>>>>>> 165ab62e
 
 (deftest the-black-file
   ;; The Black File - Prevent Corp from winning by agenda points
