(ns game-test.cards.hardware
  (:require [game.core :as core]
            [game-test.core :refer :all]
            [game-test.utils :refer :all]
            [game-test.macros :refer :all]
            [clojure.test :refer :all]))

(use-fixtures :once load-all-cards)

(deftest acacia
  ;; Acacia - Optionally gain credits for number of virus tokens then trash
  (do-game
    (new-game (default-corp)
              (default-runner ["Acacia" "Virus Breeding Ground" "Datasucker"]))
    (take-credits state :corp)
    (play-from-hand state :runner "Acacia")
    (play-from-hand state :runner "Virus Breeding Ground")
    (play-from-hand state :runner "Datasucker")
    (core/add-counter state :runner (get-resource state 0) :virus 4)
    (core/add-counter state :runner (get-program state 0) :virus 3)
    (take-credits state :runner)
    (is (= 2 (:credit (get-runner))) "Runner initial credits")
    (core/purge state :corp)
    (prompt-choice :runner "Yes")
    (is (= 9 (:credit (get-runner))) "Runner gained 9 credits")
    (is (= 1 (count (:discard (get-runner)))) "Acacia has trashed")))

(deftest akamatsu-mem
  ;; Akamatsu Mem Chip - Gain 1 memory
  (do-game
    (new-game (default-corp)
              (default-runner [(qty "Akamatsu Mem Chip" 3)]))
    (take-credits state :corp)
    (play-from-hand state :runner "Akamatsu Mem Chip")
    (is (= 5 (core/available-mu state)) "Gain 1 memory")))

(deftest archives-interface
  ;; Archives Interface - Remove 1 card in Archives from the game instead of accessing it
  (do-game
    (new-game (default-corp ["Shock!" "Launch Campaign"])
              (default-runner ["Archives Interface" "Imp"]))
    (take-credits state :corp)
    (core/move state :corp (find-card "Shock!" (:hand (get-corp))) :discard)
    (core/move state :corp (find-card "Launch Campaign" (:hand (get-corp))) :discard)
    (play-from-hand state :runner "Archives Interface")
    (run-empty-server state :archives)
    (prompt-choice :runner "Yes")
    (prompt-card :runner (find-card "Shock!" (:discard (get-corp))))
    (is (= "Shock!" (:title (first (:rfg (get-corp))))) "Shock! removed from game")
    (is (empty? (:discard (get-runner))) "Didn't access Shock!, no net damage taken")))

(deftest astrolabe-memory
  ;; Astrolabe - Gain 1 memory
  (do-game
    (new-game (default-corp)
              (default-runner [(qty "Astrolabe" 3)]))
    (take-credits state :corp)
    (play-from-hand state :runner "Astrolabe")
    (is (= 5 (core/available-mu state)) "Gain 1 memory")))

(deftest astrolabe-draw
  ;; Astrolabe - Draw on new server install
  (do-game
    (new-game (default-corp [(qty "Snare!" 3)])
              (default-runner [(qty "Astrolabe" 3) (qty "Sure Gamble" 3) "Cloak"]))
    (take-credits state :corp)
    (play-from-hand state :runner "Astrolabe")
    (take-credits state :runner 3)
    ;; corp's turn. install something from HQ to trigger Astrolabe draw
    (play-from-hand state :corp "Snare!" "New remote")
    (is (= 5 (count (:hand (get-runner)))) "Drew 1 card from server install")
    ;; install over the old server; make sure nothing is drawn
    (play-from-hand state :corp "Snare!" "Server 0")
    (is (= 5 (count (:hand (get-runner)))) "Did not draw")
    (is (= 1 (count (:deck (get-runner)))) "1 card left in deck")))

(deftest blackguard
  ;; Blackguard - +2 MU, forced rez of exposed ice
  (do-game
   (new-game (default-corp ["Ice Wall"])
             (default-runner ["Blackguard"
                              "Snitch"]))
   (play-from-hand state :corp "Ice Wall" "Archives")
   (take-credits state :corp)
   (core/gain state :runner :credit 100)
   (play-from-hand state :runner "Blackguard")
   (is (= 6 (core/available-mu state)) "Runner has 6 MU")
   (play-from-hand state :runner "Snitch")
   (let [snitch (get-in @state [:runner :rig :program 0])
         iwall (get-ice state :archives 0)]
     (run-on state :archives)
     (card-ability state :runner snitch 0)
     (is (:rezzed (refresh iwall)) "Ice Wall was rezzed"))))

(deftest box-e
  ;; Box-E - +2 MU, +2 max hand size
  (do-game
   (new-game (default-corp)
             (default-runner ["Box-E"]))
   (take-credits state :corp)
   (play-from-hand state :runner "Box-E")
   (is (= 6 (core/available-mu state)))
   (is (= 7 (core/hand-size state :runner)))))

(deftest brain-chip
  ;; Brain Chip handsize and memory limit
  (do-game
   (new-game (default-corp)
             (default-runner ["Brain Chip"]))
   (take-credits state :corp)
   (play-from-hand state :runner "Brain Chip")
   (swap! state assoc-in [:runner :agenda-point] -2) ; hard set ap
   (is (= 5 (core/hand-size state :runner)) "Hand size unaffected")
   (is (= 4 (core/available-mu state)) "Memory limit unaffected")
   (swap! state assoc-in [:runner :agenda-point] 2)
   (is (= 7 (core/hand-size state :runner)) "Hand size increased by 2")
   (is (= 6 (core/available-mu state)) "Memory limit increased by 2")
   (core/move state :runner (get-in @state [:runner :rig :hardware 0]) :discard)
   (is (= 5 (core/hand-size state :runner)) "Hand size reset")
   (is (= 4 (core/available-mu state)) "Memory limit reset")))

(deftest clone-chip
  ;; Test clone chip usage- outside and during run
  (do-game
    (new-game (default-corp)
              (default-runner ["Datasucker" (qty "Clone Chip" 2)]))
    (take-credits state :corp)
    (trash-from-hand state :runner "Datasucker")
    (play-from-hand state :runner "Clone Chip")
    (let [chip (get-in @state [:runner :rig :hardware 0])]
      (card-ability state :runner chip 0)
      (prompt-select :runner (find-card "Datasucker" (:discard (get-runner))))
      (let [ds (get-in @state [:runner :rig :program 0])]
        (is (not (nil? ds)))
        (is (= (:title ds) "Datasucker"))))))

(deftest clone-chip-dont-install-choices-runner-cant-afford
  ;; Test clone chip usage - dont show inavalid choices
  (do-game
    (new-game (default-corp)
              (default-runner ["Inti" "Magnum Opus" "Clone Chip"]))
    (take-credits state :corp)
    (trash-from-hand state :runner "Inti")
    (trash-from-hand state :runner "Magnum Opus")
    (play-from-hand state :runner "Clone Chip")
    (is (= (get-in @state [:runner :click]) 3) "Runner has 3 clicks left")
    (let [chip (get-in @state [:runner :rig :hardware 0])]
      (card-ability state :runner chip 0)
      (prompt-select :runner (find-card "Magnum Opus" (:discard (get-runner))))
      (is (nil? (get-in @state [:runner :rig :program 0])) "No program was installed"))
    (let [chip (get-in @state [:runner :rig :hardware 0])]
      (is (not (nil? chip)) "Clone Chip is still installed")
      (is (= (get-in @state [:runner :click]) 3) "Runner has 3 clicks left")
      (card-ability state :runner chip 0)
      (prompt-select :runner (find-card "Inti" (:discard (get-runner))))
      (let [inti (get-in @state [:runner :rig :program 0])]
        (is (not (nil? inti)) "Program was installed")
        (is (= (:title inti) "Inti") "Program is Inti")
        (is (= (get-in @state [:runner :click]) 3) "Runner has 3 clicks left")))))

(deftest comet-event-play
  ;; Comet - Play event without spending a click after first event played
  (do-game
    (new-game (default-corp)
              (default-runner [(qty "Comet" 3) (qty "Easy Mark" 2)]))
    (take-credits state :corp)
    (play-from-hand state :runner "Comet")
    (let [comet (get-in @state [:runner :rig :hardware 0])]
      (play-from-hand state :runner "Easy Mark")
      (is (= true (:comet-event (core/get-card state comet)))) ; Comet ability enabled
      (card-ability state :runner comet 0)
      (is (= (:cid comet) (-> @state :runner :prompt first :card :cid)))
      (prompt-select :runner (find-card "Easy Mark" (:hand (get-runner))))
      (is (= 7 (:credit (get-runner))))
      (is (= 2 (:click (get-runner))))
      (is (nil? (:comet-event (core/get-card state comet))) "Comet ability disabled"))))

(deftest cortez-chip
  ;; Cortez Chip - Trash to add 2 credits to rez cost of an ICE until end of turn
  (do-game
    (new-game (default-corp ["Quandary"])
              (default-runner ["Cortez Chip"]))
    (play-from-hand state :corp "Quandary" "R&D")
    (take-credits state :corp)
    (play-from-hand state :runner "Cortez Chip")
    (let [quan (get-ice state :rd 0)
          cortez (get-hardware state 0)]
      (card-ability state :runner cortez 0)
      (prompt-select :runner quan)
      (is (= 1 (count (:discard (get-runner)))) "Cortez Chip trashed")
      (core/rez state :corp quan)
      (is (= 4 (:credit (get-corp))) "Paid 3c instead of 1c to rez Quandary"))))

(deftest cybersolutions-mem-chip
  ;; CyberSolutions Mem Chip- Gain 2 memory
  (do-game
    (new-game (default-corp)
              (default-runner [(qty "CyberSolutions Mem Chip" 3)]))
    (take-credits state :corp)
    (play-from-hand state :runner "CyberSolutions Mem Chip")
    (is (= 6 (core/available-mu state)) "Gain 2 memory")))

(deftest daredevil
  ;; Daredevil
  (do-game
    (new-game (default-corp [(qty "Ice Wall" 2)])
              (default-runner ["Daredevil" (qty "Sure Gamble" 3) (qty "Easy Mark" 2)]))
    (starting-hand state :runner ["Daredevil"])
    (play-from-hand state :corp "Ice Wall" "Archives")
    (play-from-hand state :corp "Ice Wall" "Archives")
    (take-credits state :corp)
    (play-from-hand state :runner "Daredevil")
    (is (= 6 (core/available-mu state)) "Gained 2 MU")
    (run-on state "HQ")
    (is (empty? (:hand (get-runner))) "No cards drawn")
    (run-jack-out state)
    (run-on state "Archives")
    (is (= 2 (count (:hand (get-runner)))) "Drew 2 cards")
    (run-jack-out state)
    (run-on state "Archives")
    (is (= 2 (count (:hand (get-runner)))) "No cards drawn")))

(deftest desperado
  ;; Desperado - Gain 1 MU and gain 1 credit on successful run
  (do-game
    (new-game (default-corp)
              (default-runner [(qty "Desperado" 3)]))
    (take-credits state :corp)
    (play-from-hand state :runner "Desperado")
    (run-empty-server state :archives)
    (is (= 5 (core/available-mu state)) "Gain 1 memory")
    (is (= 3 (:credit (get-runner))) "Got 1c for successful run on Desperado")))

<<<<<<< HEAD
(deftest dinosaurus-adept
  ;; Dinosaurus - hosting a breaker with strength based on unused MU should calculate correctly
  (do-game
    (new-game (default-corp)
              (default-runner ["Adept"
                               "Dinosaurus"]))
    (take-credits state :corp)
    (core/gain state :runner :credit 5)
    (play-from-hand state :runner "Dinosaurus")
    (play-from-hand state :runner "Adept")
    (is (= 2 (:memory (get-runner))) "2 MU used")
    (let [dino (get-hardware state 0)
          adpt (get-program state 0)]
      (is (= 4 (:current-strength (refresh adpt))) "Adept at 4 strength individually")
      (card-ability state :runner dino 1)
      (prompt-select :runner (refresh adpt))
      (let [hosted-adpt (first (:hosted (refresh dino)))]
        (is (= 4 (:memory (get-runner))) "0 MU used")
        (is (= 8 (:current-strength (refresh hosted-adpt))) "Adept at 8 strength hosted")))))

(deftest dinosaurus-strength-boost-mu-savings
  ;; Dinosaurus - Boost strength of hosted icebreaker; keep MU the same when hosting or trashing hosted breaker
  (do-game
    (new-game (default-corp)
              (default-runner ["Dinosaurus" "Battering Ram"]))
    (take-credits state :corp)
    (core/gain state :runner :credit 5)
    (play-from-hand state :runner "Dinosaurus")
    (let [dino (get-in @state [:runner :rig :hardware 0])]
      (card-ability state :runner dino 0)
      (prompt-select :runner (find-card "Battering Ram" (:hand (get-runner))))
      (is (= 2 (:click (get-runner))))
      (is (= 0 (:credit (get-runner))))
      (is (= 4 (:memory (get-runner))) "Battering Ram 2 MU not deducted from available MU")
      (let [ram (first (:hosted (refresh dino)))]
        (is (= 5 (:current-strength (refresh ram)))
            "Dinosaurus giving +2 strength to Battering Ram")
        ;; Trash Battering Ram
        (core/move state :runner (find-card "Battering Ram" (:hosted (refresh dino))) :discard)
        (is (= 4 (:memory (get-runner))) "Battering Ram 2 MU not added to available MU")))))
=======
(deftest dinosaurus
  (testing "Hosting a breaker with strength based on unused MU should calculate correctly"
    (do-game
      (new-game (default-corp)
                (default-runner ["Adept" "Dinosaurus"]))
      (take-credits state :corp)
      (core/gain state :runner :credit 5)
      (play-from-hand state :runner "Dinosaurus")
      (play-from-hand state :runner "Adept")
      (is (= 2 (core/available-mu state)) "2 MU used")
      (let [dino (get-hardware state 0)
            adpt (get-program state 0)]
        (is (= 4 (:current-strength (refresh adpt))) "Adept at 4 strength individually")
        (card-ability state :runner dino 1)
        (prompt-select :runner (refresh adpt))
        (let [hosted-adpt (first (:hosted (refresh dino)))]
          (is (= 4 (core/available-mu state)) "0 MU used")
          (is (= 8 (:current-strength (refresh hosted-adpt))) "Adept at 8 strength hosted")))))
  (testing "Boost strength of hosted icebreaker; keep MU the same when hosting or trashing hosted breaker"
    (do-game
      (new-game (default-corp)
                (default-runner ["Dinosaurus" "Battering Ram"]))
      (take-credits state :corp)
      (core/gain state :runner :credit 5)
      (play-from-hand state :runner "Dinosaurus")
      (let [dino (get-in @state [:runner :rig :hardware 0])]
        (card-ability state :runner dino 0)
        (prompt-select :runner (find-card "Battering Ram" (:hand (get-runner))))
        (is (= 2 (:click (get-runner))))
        (is (= 0 (:credit (get-runner))))
        (is (= 4 (core/available-mu state)) "Battering Ram 2 MU not deducted from available MU")
        (let [ram (first (:hosted (refresh dino)))]
          (is (= 5 (:current-strength (refresh ram)))
              "Dinosaurus giving +2 strength to Battering Ram")
          ;; Trash Battering Ram
          (core/move state :runner (find-card "Battering Ram" (:hosted (refresh dino))) :discard)
          (is (= 4 (core/available-mu state))
              "Battering Ram 2 MU not added to available MU when Battering Ram was trashed"))))))
>>>>>>> f523ee99

(deftest doppelganger
  ;; Doppelgänger - run again when successful
  (do-game
    (new-game (default-corp)
              (default-runner ["Doppelgänger"]))
    (core/gain state :corp :bad-publicity 1)
    (take-credits state :corp)
    (play-from-hand state :runner "Doppelgänger")
    (run-empty-server state :hq)
    (prompt-choice :runner "No action")
    (is (= 0 (:run-credit (get-runner))) "Runner lost BP credits")
    (prompt-choice :runner "Yes")
    (prompt-choice :runner "R&D")
    (is (:run @state) "New run started")
    (is (= [:rd] (:server (:run @state))) "Running on R&D")
    (is (= 1 (:run-credit (get-runner))) "Runner has 1 BP credit")))

(deftest dorm-computer
  ;; make a run and avoid all tags for the remainder of the run
  (do-game
    (new-game (default-corp ["Snare!"])
              (default-runner ["Dorm Computer"]))
    (play-from-hand state :corp "Snare!" "New remote")
    (take-credits state :corp)
    (play-from-hand state :runner "Dorm Computer")
    (let [dorm (get-in @state [:runner :rig :hardware 0])]
      (card-ability state :runner dorm 0)
      (prompt-choice :runner "Server 1")
      (run-empty-server state "Server 1")
      (is (:run @state) "New run started")
      (is (= :waiting (-> @state :runner :prompt first :prompt-type))
          "Runner has prompt to wait for Snare!")
      (prompt-choice :corp "Yes")
      (is (= 0 (:tag (get-runner))) "Runner has 0 tags")
      (is (= 3 (get-counters (refresh dorm) :power))))
      ))

(deftest feedback-filter
  ;; Feedback Filter - Prevent net and brain damage
  (do-game
    (new-game (default-corp ["Data Mine"
                             "Cerebral Overwriter"
                             "Mushin No Shin"])
              (default-runner [(qty "Feedback Filter" 2) (qty "Sure Gamble" 3)]))
    (play-from-hand state :corp "Mushin No Shin")
    (prompt-select :corp (find-card "Cerebral Overwriter" (:hand (get-corp))))
    (play-from-hand state :corp "Data Mine" "Server 1")
    (let [co (get-content state :remote1 0)
          dm (get-ice state :remote1 0)]
      (is (= 3 (:advance-counter (refresh co))) "3 advancements on Overwriter")
      (take-credits state :corp)
      (play-from-hand state :runner "Sure Gamble")
      (play-from-hand state :runner "Feedback Filter")
      (is (= 7 (:credit (get-runner))))
      (let [ff (get-in @state [:runner :rig :hardware 0])]
        (run-on state "Server 1")
        (core/rez state :corp dm)
        (card-subroutine state :corp dm 0)
        (card-ability state :runner ff 0)
        (prompt-choice :runner "Done")
        (is (= 3 (count (:hand (get-runner)))) "1 net damage prevented")
        (is (= 4 (:credit (get-runner))))
        (run-successful state)
        (prompt-choice :corp "Yes") ; pay 3 to fire Overwriter
        (card-ability state :runner ff 1)
        (prompt-choice :runner "Done")
        (prompt-choice :runner "Yes") ; trash Overwriter for 0
        (is (= 1 (:brain-damage (get-runner))) "2 of the 3 brain damage prevented")
        (is (= 2 (count (:hand (get-runner)))))
        (is (empty? (get-in @state [:runner :rig :hardware])) "Feedback Filter trashed")))))

(deftest friday-chip
  ;; Friday Chip - gain counters for trashing cards, move a counter on turn start
  (do-game
    (new-game (default-corp ["Adonis Campaign" "Hedge Fund"])
              (default-runner ["Friday Chip" "Aumakua"]))
    (play-from-hand state :corp "Adonis Campaign" "New remote")
    (take-credits state :corp)
    (core/gain state :runner :credit 20)
    (play-from-hand state :runner "Friday Chip")
    (play-from-hand state :runner "Aumakua")
    (let [fc (get-in @state [:runner :rig :hardware 0])
          aum (get-in @state [:runner :rig :program 0])]
      (is (zero? (get-counters fc :virus)) "Friday Chip starts with 0 counters")
      (is (zero? (get-counters aum :virus)) "Auakua starts with 0 counters")
      (run-on state "Server 1")
      (run-successful state)
      (prompt-choice-partial :runner "Pay") ; trash Adonis Campaing
      (prompt-choice :runner "Yes") ; gain virus counter
      (is (= 1 (get-counters (refresh fc) :virus)) "Friday Chip gains a counter on trash")
      (is (zero? (get-counters (refresh aum) :virus)) "Aumakua doesn't gain a counter")
      (run-on state "HQ")
      (run-successful state)
      (prompt-choice :runner "No action")
      (is (= 1 (get-counters (refresh fc) :virus)) "Friday Chip doesn't gain a counter on non-trash")
      (is (= 1 (get-counters (refresh aum) :virus)) "Aumakua gains a counter on non-trash")
      (take-credits state :runner)
      (take-credits state :corp)
      (prompt-select :runner aum)
      (is (= 2 (get-counters (refresh aum) :virus)) "Aumakua gained 1 counter")
      (is (= 0 (get-counters (refresh fc) :virus)) "Friday Chip lost 1 counter"))))

(deftest grimoire
  ;; Grimoire - Gain 2 MU, add a free virus counter to installed virus programs
  (do-game
    (new-game (default-corp)
              (default-runner ["Grimoire" "Imp"]))
    (take-credits state :corp)
    (play-from-hand state :runner "Grimoire")
    (is (= 6 (core/available-mu state)) "Gained 2 MU")
    (play-from-hand state :runner "Imp")
    (let [imp (get-in @state [:runner :rig :program 0])]
      (is (= 3 (get-counters (refresh imp) :virus)) "Imp received an extra virus counter on install"))))

(deftest heartbeat
  ;; Heartbeat - +1 MU, trash installed card to prevent 1 damage
  (do-game
    (new-game (default-corp ["Pup" "Neural Katana"])
              (make-deck "Apex: Invasive Predator" [(qty "Heartbeat" 2) (qty "Sure Gamble" 2) "Cache"]))
    (play-from-hand state :corp "Pup" "HQ")
    (play-from-hand state :corp "Neural Katana" "R&D")
    (take-credits state :corp)
    (core/end-phase-12 state :runner nil)
    (prompt-select :runner (find-card "Heartbeat" (:hand (get-runner))))
    (play-from-hand state :runner "Heartbeat")
    (is (= 5 (core/available-mu state)) "Gained 1 MU")
    (play-from-hand state :runner "Cache")
    (let [hb (get-hardware state 0)
          cache (get-program state 0)
          hbdown (get-in @state [:runner :rig :facedown 0])
          pup (get-ice state :hq 0)
          nk (get-ice state :rd 0)]
      (core/rez state :corp pup)
      (core/rez state :corp nk)
      (card-subroutine state :corp (refresh pup) 0)
      (card-ability state :runner hb 0)
      (prompt-select :runner cache)
      (prompt-choice :runner "Done")
      (is (= 1 (count (:discard (get-runner)))) "Prevented 1 net damage")
      (is (= 2 (count (:hand (get-runner)))))
      (card-subroutine state :corp (refresh nk) 0)
      (card-ability state :runner hb 0)
      (prompt-select :runner hbdown)
      (prompt-choice :runner "Done")
      (is (= 4 (count (:discard (get-runner)))) "Prevented 1 of 3 net damage; used facedown card"))))

(deftest knobkierie
  ;; Knobkierie - first successful run, place a virus counter on a virus program
  (do-game
    (new-game (default-corp)
              (default-runner ["Knobkierie" "Hivemind" "Eater"]))
    (core/gain state :runner :credit 20)
    (take-credits state :corp)
    (play-from-hand state :runner "Knobkierie")
    (play-from-hand state :runner "Eater")
    (run-on state "HQ")
    (run-successful state)
    (prompt-choice :runner "No action")
    (is (empty? (:prompt (get-runner))) "No prompt if not virus program installed")
    (take-credits state :runner)

    (take-credits state :corp)
    (play-from-hand state :runner "Hivemind")
    (let [hv (find-card "Hivemind" (get-in @state [:runner :rig :program]))]
      (is (= 1 (get-counters (refresh hv) :virus)) "Hivemind starts with 1 virus counters")
      (run-on state "HQ")
      (run-successful state)
      (prompt-choice :runner "Yes") ; gain virus counter
      (prompt-select :runner (find-card "Hivemind" (get-in @state [:runner :rig :program])))
      (prompt-choice :runner "No action")
      (is (= 2 (get-counters (refresh hv) :virus)) "Hivemind gains a counter on successful run")
      (run-on state "HQ")
      (run-successful state)
      (prompt-choice :runner "No action")
      (is (empty? (:prompt (get-runner))) "No prompt after first run")
      (is (= 2 (get-counters (refresh hv) :virus)) "Hivemind doesn't gain a counter after first run"))))

(deftest llds-processor
  ;; LLDS Processor - Add 1 strength until end of turn to an icebreaker upon install
  (do-game
    (new-game (default-corp)
              (default-runner [(qty "LLDS Processor" 2) "Inti" "Passport"]))
    (take-credits state :corp)
    (play-from-hand state :runner "LLDS Processor")
    (play-from-hand state :runner "Inti")
    (play-from-hand state :runner "LLDS Processor")
    (play-from-hand state :runner "Passport")
    (let [inti (get-in @state [:runner :rig :program 0])
          pass (get-in @state [:runner :rig :program 1])]
      (is (= 2 (:current-strength (refresh inti))) "Strength boosted by 1; 1 copy of LLDS when installed")
      (is (= 4 (:current-strength (refresh pass))) "Strength boosted by 2; 2 copies of LLDS when installed")
      (take-credits state :runner)
      (is (= 1 (:current-strength (refresh inti))) "Strength reduced to default")
      (is (= 2 (:current-strength (refresh pass))) "Strength reduced to default"))))

(deftest maw
  ;; Maw - Once per turn, first time runner declines to steal or trash, trash a HQ card at random
  (testing "Basic test"
    (do-game
      (new-game (default-corp [(qty "BOOM!" 5)])
                (default-runner ["Maw"]))
      (take-credits state :corp)
      (core/gain state :runner :credit 20)
      (run-empty-server state :hq)
      (prompt-choice :runner "No action")
      (is (= 0 (count (:discard (get-corp)))) "No HQ card in discard before Maw installed")
      (play-from-hand state :runner "Maw")
      (run-empty-server state :hq)
      (prompt-choice :runner "No action")
      (is (= 0 (count (:discard (get-corp)))) "HQ card not trashed by Maw as first decline already happened")
      (take-credits state :runner)
      (take-credits state :corp)
      (run-empty-server state :hq)
      (prompt-choice :runner "No action")
      (is (= 1 (count (:discard (get-corp)))) "HQ card trashed by Maw")
      (run-empty-server state :hq)
      (prompt-choice :runner "No action")
      (is (= 1 (count (:discard (get-corp)))) "2nd HQ card on same turn not trashed by Maw")))
  (testing "Check trashed card is trashed face-up if it's the card that is accessed, issue #2695"
    ;; Also checks Maw auto-trashes on Operation with no trash cost
    (do-game
      (new-game (default-corp ["Hedge Fund"])
                (default-runner ["Maw"]))
      (take-credits state :corp)
      (core/gain state :runner :credit 20)
      (play-from-hand state :runner "Maw")
      (run-empty-server state :hq)
      (is (= 0 (count (:discard (get-corp)))) "HQ card not trashed by Maw yet")
      (prompt-choice :runner "No action")
      (is (= 1 (count (:discard (get-corp)))) "HQ card trashed by Maw now")
      (is (:seen (first (:discard (get-corp)))) "Trashed card is registered as seen since it was accessed")))
  (testing "with Hiro in hand - Hiro not moved to runner scored area on trash decline. #2638"
    (do-game
      (new-game (default-corp ["Chairman Hiro"])
                (default-runner ["Maw"]))
      (take-credits state :corp)
      (core/gain state :runner :credit 20)
      (play-from-hand state :runner "Maw")
      (run-empty-server state :hq)
      (prompt-choice :runner "No action")
      (is (= 0 (count (:scored (get-runner)))) "Hiro not scored")
      (is (= 1 (count (:discard (get-corp)))) "Hiro trashed by Maw")))
  (testing "Maw shouldn't trigger on stolen agenda. #3433"
    (do-game
      (new-game (default-corp ["Hostile Takeover"
                               (qty "Ice Wall" 5)])
                (default-runner ["Maw"]))
      (play-from-hand state :corp "Hostile Takeover" "New remote")
      (take-credits state :corp)
      (core/gain state :runner :credit 20)
      (play-from-hand state :runner "Maw")
      (run-empty-server state :remote1)
      (prompt-choice :runner "Steal")
      (is (= 0 (count (:discard (get-corp)))) "No HQ card in discard as agenda was stolen"))))

(deftest maya
  ;; Maya - Move accessed card to bottom of R&D
  (do-game
    (new-game (default-corp [(qty "Hedge Fund" 2) (qty "Scorched Earth" 2) (qty "Snare!" 2)])
              (default-runner ["Maya" (qty "Sure Gamble" 3)]))
    (core/move state :corp (find-card "Scorched Earth" (:hand (get-corp))) :deck)
    (core/move state :corp (find-card "Snare!" (:hand (get-corp))) :deck)
    (take-credits state :corp)
    (play-from-hand state :runner "Maya")
    (let [maya (get-in @state [:runner :rig :hardware 0])
          accessed (first (:deck (get-corp)))]
      (run-empty-server state :rd)
      (is (= (:cid accessed) (:cid (:card (first (:prompt (get-runner)))))) "Accessing the top card of R&D")
      (card-ability state :runner maya 0)
      (is (empty? (:prompt (get-runner))) "No more prompts for runner")
      (is (not (:run @state)) "Run is ended")
      (is (= (:cid accessed) (:cid (last (:deck (get-corp))))) "Maya moved the accessed card to the bottom of R&D")
      (take-credits state :runner)
      (core/draw state :corp)
      (take-credits state :corp)
      (core/move state :corp (find-card "Snare!" (:hand (get-corp))) :deck)
      (core/move state :corp (find-card "Scorched Earth" (:hand (get-corp))) :deck)
      (let [accessed (first (:deck (get-corp)))]
        (run-empty-server state :rd)
        (prompt-choice :corp "Yes")
        (is (= 0 (count (:hand (get-runner)))) "Runner took Snare! net damage")
        (is (= (:cid accessed) (:cid (:card (first (:prompt (get-runner)))))) "Accessing the top card of R&D")
        (card-ability state :runner maya 0)
        (is (empty? (:prompt (get-runner))) "No more prompts for runner")
        (is (not (:run @state)) "Run is ended")
        (is (= (:cid accessed) (:cid (last (:deck (get-corp))))) "Maya moved the accessed card to the bottom of R&D")))))

(deftest maya-multi-access
  ;; Maya - Does not interrupt multi-access.
  (do-game
    (new-game (default-corp [(qty "Hedge Fund" 2) (qty "Scorched Earth" 2) (qty "Snare!" 2)])
              (default-runner ["Maya" (qty "Sure Gamble" 3) "R&D Interface"]))
    (core/move state :corp (find-card "Scorched Earth" (:hand (get-corp))) :deck)
    (core/move state :corp (find-card "Snare!" (:hand (get-corp))) :deck)
    (take-credits state :corp)
    (core/gain state :runner :credit 10)
    (play-from-hand state :runner "Maya")
    (play-from-hand state :runner "R&D Interface")
    (let [maya (get-in @state [:runner :rig :hardware 0])
          accessed (first (:deck (get-corp)))]
      (run-empty-server state :rd)
      (prompt-choice :runner "Card from deck")
      (is (= (:cid accessed) (:cid (:card (first (:prompt (get-runner)))))) "Accessing the top card of R&D")
      (card-ability state :runner maya 0)
      (is (= (:cid accessed) (:cid (last (:deck (get-corp))))) "Maya moved the accessed card to the bottom of R&D")
      (is (:prompt (get-runner)) "Runner has next access prompt"))))

(deftest net-ready-eyes
  ;; Net-Ready Eyes
  (do-game
    (new-game (default-corp)
              (default-runner [(qty "Sure Gamble" 3) "Net-Ready Eyes" "Peacock"]))
    (take-credits state :corp)
    (play-from-hand state :runner "Sure Gamble")
    (play-from-hand state :runner "Peacock")
    (play-from-hand state :runner "Net-Ready Eyes")
    (is (= 3 (count (:discard (get-runner)))) "Took 2 damage on NRE install")
    (run-on state "HQ")
    (let [pea (get-program state 0)]
      (prompt-select :runner pea)
      (is (= 3 (:current-strength (refresh pea))) "Peacock strength boosted")
      (run-continue state)
      (run-successful state)
      (prompt-choice :runner "No action")
      (is (= 2 (:current-strength (refresh pea))) "Peacock strength back to default"))))

(deftest obelus
  ;; Obelus - Increase max hand size with tags, draw cards on first successful HQ/R&D run
  (do-game
    (new-game (default-corp)
              (default-runner ["Obelus" "Nerve Agent"
                               (qty "Sure Gamble" 3) (qty "Cache" 3)]))
    (take-credits state :corp)
    (starting-hand state :runner ["Obelus" "Nerve Agent"])
    (core/gain state :runner :credit 10 :click 3)
    (play-from-hand state :runner "Nerve Agent")
    (let [nerve (get-in @state [:runner :rig :program 0])]
      (run-empty-server state :hq)
      (is (= 1 (get-counters (refresh nerve) :virus)) "1 virus counter on Nerve Agent")
      (prompt-choice :runner "No action")
      (play-from-hand state :runner "Obelus")
      (core/gain state :runner :tag 1)
      (is (= 6 (core/hand-size state :runner)) "Max hand size is 6")
      (core/lose state :runner :tag 1)
      (is (= 5 (core/hand-size state :runner)) "Max hand size is 5")
      (run-empty-server state :hq)
      (is (= 2 (get-counters (refresh nerve) :virus)) "2 virus counters on Nerve Agent")
      (prompt-choice :runner 1)
      (prompt-choice :runner "Card from hand")
      (prompt-choice :runner "No action")
      (prompt-choice :runner "Card from hand")
      (prompt-choice :runner "No action")
      (is (empty? (:hand (get-runner))) "No cards drawn by Obelus, already had successful HQ run")
      (take-credits state :runner)
      (take-credits state :corp)
      (run-empty-server state :hq)
      (is (= 3 (get-counters (refresh nerve) :virus)) "3 virus counters on Nerve Agent")
      (prompt-choice :runner 2)
      (prompt-choice :runner "Card from hand")
      (prompt-choice :runner "No action")
      (prompt-choice :runner "Card from hand")
      (prompt-choice :runner "No action")
      (prompt-choice :runner "Card from hand")
      (prompt-choice :runner "No action")
      (is (= 3 (count (:hand (get-runner)))) "Obelus drew 3 cards"))))

(deftest obelus-crisium
  ;; Obelus - running and trashing Crisium Grid makes run neither successful/unsuccessful
  (do-game
    (new-game (default-corp ["Hedge Fund" "Crisium Grid"])
              (default-runner ["Obelus" (qty "Sure Gamble" 3)]))
    (starting-hand state :corp ["Crisium Grid"])
    (play-from-hand state :corp "Crisium Grid" "R&D")
    (core/rez state :corp (get-content state :rd 0))
    (take-credits state :corp)
    (starting-hand state :runner ["Obelus"])
    (core/gain state :runner :credit 5)
    (play-from-hand state :runner "Obelus")
    (is (empty? (:hand (get-runner))) "No cards in hand")
    (run-empty-server state "R&D")
    (prompt-choice :runner "Crisium Grid")
    (prompt-choice-partial :runner "Pay")
    (prompt-choice-partial :runner "Card")
    (prompt-choice-partial :runner "No")
    (is (empty? (:hand (get-runner))) "Crisium Grid blocked successful run")
    (run-empty-server state "R&D")
    (prompt-choice-partial :runner "No")
    (is (= 1 (count (:hand (get-runner)))) "Obelus drew a card on first successful run")))

(deftest obelus-hades-shard
  ;; Obelus - using Hades Shard during run to increase draw
  (do-game
    (new-game (default-corp [(qty "Hedge Fund" 3) (qty "Restructure" 3)])
              (default-runner ["Obelus" "Hades Shard"
                               (qty "Sure Gamble" 3) (qty "Cache" 3)]))
    (starting-hand state :corp ["Hedge Fund" "Hedge Fund"])
    (trash-from-hand state :corp "Hedge Fund")
    (trash-from-hand state :corp "Hedge Fund")
    (take-credits state :corp)
    (starting-hand state :runner ["Obelus" "Hades Shard"])
    (core/gain state :runner :credit 10)
    (play-from-hand state :runner "Obelus")
    (play-from-hand state :runner "Hades Shard")
    (run-empty-server state "R&D")
    (card-ability state :runner (get-resource state 0) 0)
    (prompt-choice :runner "No action")
    (is (= 3 (count (:hand (get-runner)))) "Obelus drew 3 cards")))

(deftest obelus-remote-server
  ;; Obelus - running a remote server first doesn't block card draw
  (do-game
    (new-game (default-corp ["Urban Renewal" "Hedge Fund"])
              (default-runner ["Obelus" (qty "Sure Gamble" 3)]))
    (starting-hand state :corp ["Urban Renewal"])
    (play-from-hand state :corp "Urban Renewal" "New remote")
    (take-credits state :corp)

    (starting-hand state :runner ["Obelus"])
    (play-from-hand state :runner "Obelus")
    (is (empty? (:hand (get-runner))) "No cards in hand")
    (run-empty-server state "Server 1")
    (prompt-choice-partial :runner "No")

    (run-empty-server state "R&D")
    (prompt-choice-partial :runner "No")
    (is (= 1 (count (:hand (get-runner)))) "Obelus drew a card on first successful run")))

(deftest plascrete
  ;; Plascrete Carapace - Prevent meat damage
  (do-game
    (new-game (default-corp ["Scorched Earth"])
              (default-runner ["Plascrete Carapace" "Sure Gamble"]))
    (take-credits state :corp)
    (play-from-hand state :runner "Plascrete Carapace")
    (let [plas (get-in @state [:runner :rig :hardware 0])]
      (is (= 4 (get-counters (refresh plas) :power)) "4 counters on install")
      (take-credits state :runner)
      (core/gain state :runner :tag 1)
      (play-from-hand state :corp "Scorched Earth")
      (card-ability state :runner plas 0)
      (card-ability state :runner plas 0)
      (card-ability state :runner plas 0)
      (card-ability state :runner plas 0)
      (prompt-choice :runner "Done")
      (is (= 1 (count (:hand (get-runner)))) "All meat damage prevented")
      (is (empty? (get-in @state [:runner :rig :hardware])) "Plascrete depleted and trashed"))))

(deftest rabbit-hole
  ;; Rabbit Hole - +1 link, optionally search Stack to install more copies
  (do-game
    (new-game (default-corp)
              (default-runner ["Sure Gamble" (qty "Rabbit Hole" 3)]))
    (take-credits state :corp)
    (core/move state :runner (find-card "Rabbit Hole" (:hand (get-runner))) :deck)
    (core/move state :runner (find-card "Rabbit Hole" (:hand (get-runner))) :deck)
    (play-from-hand state :runner "Sure Gamble")
    (play-from-hand state :runner "Rabbit Hole")
    (is (= 1 (:link (get-runner))))
    (prompt-choice :runner "Yes")
    (prompt-choice :runner "Yes")
    (is (= 3 (:link (get-runner))))
    (is (= 3 (count (get-in @state [:runner :rig :hardware]))))
    (is (= 2 (:click (get-runner))) "Clickless installs of extra 2 copies")
    (is (= 3 (:credit (get-runner))) "Paid 2c for each of 3 copies")))

(deftest ramujan-reliant
  ;; Prevent up to X net or brain damage.
  (do-game
    (new-game (default-corp ["Data Mine"
                             "Snare!"])
              (default-runner [(qty "Ramujan-reliant 550 BMI" 4) (qty "Sure Gamble" 6)]))
    (starting-hand state :runner
                   ["Ramujan-reliant 550 BMI" "Ramujan-reliant 550 BMI" "Ramujan-reliant 550 BMI" "Ramujan-reliant 550 BMI" "Sure Gamble"])
    (play-from-hand state :corp "Data Mine" "Server 1")
    (play-from-hand state :corp "Snare!" "Server 1")
    (let [sn (get-content state :remote1 0)
          dm (get-ice state :remote1 0)]
      (take-credits state :corp)
      (play-from-hand state :runner "Ramujan-reliant 550 BMI")
      (play-from-hand state :runner "Ramujan-reliant 550 BMI")
      (play-from-hand state :runner "Ramujan-reliant 550 BMI")
      (let [rr1 (get-in @state [:runner :rig :hardware 0])
            rr2 (get-in @state [:runner :rig :hardware 1])
            rr3 (get-in @state [:runner :rig :hardware 2])]
        (run-on state "Server 1")
        (core/rez state :corp dm)
        (card-subroutine state :corp dm 0)
        (card-ability state :runner rr1 0)
        (prompt-choice :runner 1)
        (is (last-log-contains? state "Sure Gamble")
            "Ramujan did log trashed card names")
        (is (= 2 (count (:hand (get-runner)))) "1 net damage prevented")
        (run-successful state)
        (take-credits state :runner)
        (take-credits state :corp)
        (play-from-hand state :runner "Ramujan-reliant 550 BMI")
        (run-empty-server state "Server 1")
        (prompt-choice :corp "Yes")
        (card-ability state :runner rr2 0)
        (prompt-choice :runner 3)
        (is (last-log-contains? state "Sure Gamble, Sure Gamble, Sure Gamble")
            "Ramujan did log trashed card names")
        (is (= 1 (count (:hand (get-runner)))) "3 net damage prevented")))))

(deftest ramujan-reliant-empty
  ;; Prevent up to X net or brain damage. Empty stack
  (do-game
    (new-game (default-corp ["Data Mine"])
              (default-runner ["Ramujan-reliant 550 BMI" "Sure Gamble"]))
    (play-from-hand state :corp "Data Mine" "Server 1")
    (let [dm (get-ice state :remote1 0)]
      (take-credits state :corp)
      (play-from-hand state :runner "Ramujan-reliant 550 BMI")
      (let [rr1 (get-in @state [:runner :rig :hardware 0])]
        (run-on state "Server 1")
        (core/rez state :corp dm)
        (card-subroutine state :corp dm 0)
        (card-ability state :runner rr1 0)
        (prompt-choice :runner 1)
        (is (= 0 (count (:hand (get-runner)))) "Not enough cards in Stack for Ramujan to work")))))

(deftest recon-drone
  ;; trash and pay X to prevent that much damage from a card you are accessing
  (do-game
    (new-game (default-corp ["Snare!" "House of Knives"
                             "Prisec" "Cerebral Overwriter"])
              (default-runner [(qty "Recon Drone" 10)]))
    (core/gain state :corp :click 10)
    (core/gain state :corp :credit 100)
    (play-from-hand state :corp "House of Knives" "New remote")
    (play-from-hand state :corp "Snare!" "New remote")
    (play-from-hand state :corp "Prisec" "New remote")
    (play-from-hand state :corp "Cerebral Overwriter" "New remote")
    (score-agenda state :corp (get-content state :remote1 0))
    (advance state (get-content state :remote4 0))
    (take-credits state :corp)
    (core/gain state :runner :click 100)
    (core/gain state :runner :credit 100)
    (core/draw state :runner)
    (core/draw state :runner)
    (core/draw state :runner)
    (core/draw state :runner)
    (play-from-hand state :runner "Recon Drone")
    (play-from-hand state :runner "Recon Drone")
    (play-from-hand state :runner "Recon Drone")
    (play-from-hand state :runner "Recon Drone")
    (let [rd1 (get-in @state [:runner :rig :hardware 0])
          rd2 (get-in @state [:runner :rig :hardware 1])
          rd3 (get-in @state [:runner :rig :hardware 2])
          rd4 (get-in @state [:runner :rig :hardware 3])
          hok (get-in @state [:corp :scored 0])]
      (run-empty-server state "Server 2")
      (is (= :waiting (-> @state :runner :prompt first :prompt-type)) "Runner has prompt to wait for Snare!")
      (prompt-choice :corp "Yes")
      (card-ability state :runner rd1 0)
      (prompt-choice :runner 3)
      (prompt-choice :runner "Done")
      (prompt-choice :runner "No action")
      (is (= 5 (count (:hand (get-runner)))) "Runner took no net damage")
      ; fire HOK while accessing Snare!
      (run-empty-server state "Server 2")
      (is (= :waiting (-> @state :runner :prompt first :prompt-type)) "Runner has prompt to wait for Snare!")
      (card-ability state :corp hok 0)
      ; Recon Drone ability won't fire as we are not accessing HOK
      (card-ability state :runner rd2 0)
      (is (nil? (:number (:choices (first (:prompt (get-runner)))))) "No choice to prevent damage from HOK")
      (prompt-choice :runner "Done")
      (is (= 4 (count (:hand (get-runner)))) "Runner took 1 net damage from HOK")
      (prompt-choice :corp "No")
      (prompt-choice :runner "No action")
      (core/lose state :runner :credit 100)
      ; can only stop 1 damage due to credits
      (core/gain state :runner :credit 1)
      (run-empty-server state "Server 2")
      (is (= :waiting (-> @state :runner :prompt first :prompt-type)) "Runner has prompt to wait for Snare!")
      (prompt-choice :corp "Yes")
      (card-ability state :runner rd2 0)
      (is (= 1 (:number (:choices (first (:prompt (get-runner)))))) "Recon Drone choice limited to runner credits")
      (prompt-choice :runner 1)
      (prompt-choice :runner "Done")
      (prompt-choice-partial :runner "Pay")
      (is (= 2 (count (:hand (get-runner)))) "Runner took 2 net damage from Snare!")
      (core/gain state :runner :credit 100)
      (run-empty-server state "Server 3")
      (is (= :waiting (-> @state :runner :prompt first :prompt-type)) "Runner has prompt to wait for Prisec")
      (prompt-choice :corp "Yes")
      (card-ability state :runner rd3 0)
      (is (= 1 (:number (:choices (first (:prompt (get-runner)))))) "Recon Drone choice limited to 1 meat")
      (prompt-choice :runner 1)
      (prompt-choice :runner "Done")
      (prompt-choice-partial :runner "Pay")
      (is (= 2 (count (:hand (get-runner)))) "Runner took no meat damage")
      (run-empty-server state "Server 4")
      (is (= :waiting (-> @state :runner :prompt first :prompt-type)) "Runner has prompt to wait for Cerebral Overwriter")
      (prompt-choice :corp "Yes")
      (card-ability state :runner rd4 0)
      (prompt-choice :runner 1)
      (prompt-choice :runner "Done")
      (is (= 2 (count (:hand (get-runner)))) "Runner took no brain damage"))))

(deftest replicator-bazaar
  ;; Replicator - interaction with Bazaar. Issue #1511.
  (do-game
    (new-game (default-corp)
              (default-runner ["Replicator" "Bazaar" (qty "Spy Camera" 6)]))
    (letfn [(count-spy [n] (= n (count (filter #(= "Spy Camera" (:title %)) (-> (get-runner) :rig :hardware)))))]
      (take-credits state :corp)
      (starting-hand state :runner ["Replicator" "Bazaar" "Spy Camera"])
      (play-from-hand state :runner "Replicator")
      (play-from-hand state :runner "Bazaar")
      (play-from-hand state :runner "Spy Camera") ; 1 installed
      (is (count-spy 1) "1 Spy Cameras installed")
      (prompt-choice :runner "Yes") ; for now, choosing Replicator then shows its optional Yes/No
      (prompt-choice :runner "Yes") ; Bazaar triggers, 2 installed
      (is (count-spy 2) "2 Spy Cameras installed")
      (prompt-choice :runner "Yes")
      (prompt-choice :runner "Yes")  ; 3 installed
      (is (count-spy 3) "3 Spy Cameras installed")

      (prompt-choice :runner "Yes")
      (prompt-choice :runner "Yes")  ; 4 installed
      (is (count-spy 4) "4 Spy Cameras installed")

      (prompt-choice :runner "Yes")
      (prompt-choice :runner "Yes")  ; 5 installed
      (is (count-spy 5) "5 Spy Cameras installed")

      (prompt-choice :runner "Yes")
      (prompt-choice :runner "Yes")  ; 6 installed
      (is (count-spy 6) "6 Spy Cameras installed"))))

(deftest respirocytes-multiple
  ;; Should draw multiple cards when multiple respirocytes are in play
  (do-game
   (new-game (default-corp)
             (default-runner [(qty "Respirocytes" 3) (qty "Sure Gamble" 3)]))
   (take-credits state :corp)
   (starting-hand state :runner ["Respirocytes" "Respirocytes" "Respirocytes" "Sure Gamble"])
   (dotimes [_ 2]
     (play-from-hand state :runner "Respirocytes"))
   (is (= 2 (count (:discard (get-runner)))) "2 damage done")
   (is (= 2 (count (:hand (get-runner)))) "Drew 2 cards")))

(deftest rubicon-switch
  ;; Rubicon Switch
  (do-game
   (new-game (default-corp ["Ice Wall" "Pachinko"])
             (default-runner ["Rubicon Switch"]))
   (play-from-hand state :corp "Ice Wall" "HQ")
   (play-from-hand state :corp "Pachinko" "R&D")
   (let [iw (get-ice state :hq 0)
         pach (get-ice state :rd 0)]
     (core/rez state :corp iw)
     (take-credits state :corp)
     (play-from-hand state :runner "Rubicon Switch")
     (core/rez state :corp pach)
     (let [rs (get-hardware state 0)]
       (card-ability state :runner rs 0)
       (prompt-choice :runner 1)
       (prompt-select :runner (refresh iw))
       (is (:rezzed (refresh iw)) "Ice Wall rezzed last turn can't be targeted")
       (prompt-select :runner (refresh pach))
       (is (not (:rezzed (refresh pach))) "Pachinko derezzed")
       (is (= 2 (:click (get-runner))) "Spent 1 click")
       (is (= 1 (:credit (get-runner))) "Spent 1c")))))

(deftest sifr
  ;; Once per turn drop encountered ICE to zero strenght
  ;; Also handle archangel then re-install sifr should not break the game #2576
  (do-game
    (new-game (default-corp ["Archangel" "IP Block" "Hedge Fund"])
              (default-runner ["Modded" "Clone Chip" "Şifr" "Parasite"]))
    (core/gain state :corp :credit 100)
    (core/gain state :runner :credit 100)
    (play-from-hand state :corp "Archangel" "HQ")
    (play-from-hand state :corp "IP Block" "HQ")
    (take-credits state :corp)
    (trash-from-hand state :runner "Parasite")
    (play-from-hand state :runner "Şifr")
    (is (= 2 (count (:hand (get-runner)))) "Modded and Clone Chip in hand")
    (let [arch (get-ice state :hq 0)
          ip (get-ice state :hq 1)
          sifr (get-hardware state 0)]
      (core/rez state :corp arch)
      (core/rez state :corp ip)
      (is (= 4 (:current-strength (refresh ip))))
      (run-on state :hq)
      (is (= 2 (:position (:run @state))))
      (card-ability state :runner sifr 0)
      (is (= 0 (:current-strength (refresh ip))))
      (run-continue state)
      (is (= 1 (:position (:run @state))))
      (is (= 2 (count (:hand (get-runner))))) ; pre archangel
      (card-subroutine state :corp arch 0) ; fire archangel
      (is (not (empty? (:prompt (get-corp)))) "Archangel trace prompt - corp")
      (prompt-choice :corp 0)
      (is (not (empty? (:prompt (get-runner)))) "Archangel trace prompt - runner")
      (prompt-choice :runner 0)
      (prompt-select :corp sifr)
      (is (= 3 (count (:hand (get-runner))))) ; sifr got lifted to hand
      (run-jack-out state)
      (is (= 4 (:current-strength (refresh ip))) "IP Block back to standard strength")
      (play-from-hand state :runner "Modded")
      (is (not (empty? (:prompt (get-runner)))) "Modded choice prompt exists")
      (prompt-select :runner (find-card "Şifr" (:hand (get-runner))))
      (is (= 4 (:current-strength (refresh ip))) "IP Block back to standard strength")
      (play-from-hand state :runner "Clone Chip")
      (take-credits state :runner)
      (take-credits state :corp 4)
      (let [chip (get-hardware state 1)]
        (is (nil? (:sifr-target (refresh sifr))) "Sifr cleaned up on leave play")
        (is (= 0 (count (:discard (get-corp)))) "No Corp cards trashed")
        (card-ability state :runner chip 0)
        (prompt-select :runner (find-card "Parasite" (:discard (get-runner))))
        (let [para (get-program state 0)]
          (prompt-select :runner ip)
          (is (= 0 (count (:discard (get-corp)))) "IP Block Not Trashed")
          (is (= 1 (count (:hosted (refresh ip)))) "Parasite is hosted"))))))

(deftest spinal-modem
  ;; Spinal Modem - +1 MU, 2 recurring credits, take 1 brain damage on successful trace during run
  (do-game
    (new-game (default-corp ["Caduceus"])
              (default-runner ["Spinal Modem" "Sure Gamble"]))
    (play-from-hand state :corp "Caduceus" "HQ")
    (take-credits state :corp)
    (play-from-hand state :runner "Spinal Modem")
    (let [cad (get-ice state :hq 0)
          sm (get-hardware state 0)]
      (is (= 5 (core/available-mu state)))
      (is (= 2 (:rec-counter (refresh sm))))
      (run-on state :hq)
      (core/rez state :corp cad)
      (card-subroutine state :corp cad 0)
      (prompt-choice :corp 0)
      (prompt-choice :runner 0)
      (is (= 1 (:brain-damage (get-runner))) "Took 1 brain damage")
      (is (= 1 (count (:discard (get-runner)))))
      (is (= 4 (core/hand-size state :runner)) "Reduced hand size"))))

(deftest sports-hopper
  ;; Sports Hopper
  (do-game
    (new-game (default-corp)
              (default-runner [(qty "Sports Hopper" 3) (qty "Sure Gamble" 3)]))
    (starting-hand state :runner ["Sports Hopper"])
    (take-credits state :corp)
    (play-from-hand state :runner "Sports Hopper")
    (is (= 1 (:link (get-runner))) "Gained 1 link")
    (card-ability state :runner (get-hardware state 0) 0)
    (is (= 1 (count (:discard (get-runner)))))
    (is (= 3 (count (:hand (get-runner)))) "Drew 3 cards")
    (is (= 0 (:link (get-runner))) "Lost link")))

(deftest spy-camera
  ;; Spy Camera - Full test
  (do-game
    (new-game (default-corp)
              (default-runner [(qty "Spy Camera" 6) "Sure Gamble" "Desperado"
                               "Diesel" "Corroder" "Patron" "Kati Jones"]))
    (starting-hand state :runner ["Spy Camera" "Spy Camera" "Spy Camera"
                                  "Spy Camera" "Spy Camera" "Spy Camera"])
    (is (= 6 (count (:hand (get-runner)))))
    (core/move state :corp (find-card "Hedge Fund" (:hand (get-corp))) :deck)
    (take-credits state :corp)
    (core/gain state :runner :click 3)
    (dotimes [_ 6] (play-from-hand state :runner "Spy Camera"))
    (let [spy (get-hardware state 5)]
      ;; look at top 6 cards
      (card-ability state :runner spy 0)
      (prompt-card :runner (find-card "Sure Gamble" (:deck (get-runner))))
      (prompt-card :runner (find-card "Desperado" (:deck (get-runner))))
      (prompt-card :runner (find-card "Diesel" (:deck (get-runner))))
      (prompt-card :runner (find-card "Corroder" (:deck (get-runner))))
      (prompt-card :runner (find-card "Patron" (:deck (get-runner))))
      (prompt-card :runner (find-card "Kati Jones" (:deck (get-runner))))
      ;; try starting over
      (prompt-choice :runner "Start over")
      (prompt-card :runner (find-card "Kati Jones" (:deck (get-runner))))
      (prompt-card :runner (find-card "Patron" (:deck (get-runner))))
      (prompt-card :runner (find-card "Corroder" (:deck (get-runner))))
      (prompt-card :runner (find-card "Diesel" (:deck (get-runner))))
      (prompt-card :runner (find-card "Desperado" (:deck (get-runner))))
      (prompt-card :runner (find-card "Sure Gamble" (:deck (get-runner)))) ;this is the top card on stack
      (prompt-choice :runner "Done")
      (is (= "Sure Gamble" (:title (first (:deck (get-runner))))))
      (is (= "Desperado" (:title (second (:deck (get-runner))))))
      (is (= "Diesel" (:title (second (rest (:deck (get-runner)))))))
      (is (= "Corroder" (:title (second (rest (rest (:deck (get-runner))))))))
      (is (= "Patron" (:title (second (rest (rest (rest (:deck (get-runner)))))))))
      (is (= "Kati Jones" (:title (second (rest (rest (rest (rest (:deck (get-runner))))))))))
      ;; look at top card of R&D
      (card-ability state :runner spy 1)
      (let [topcard (get-in (first (get-in @state [:runner :prompt])) [:msg])]
        (is (= "The top card of R&D is Hedge Fund" topcard)))
      (is (= 1 (count (:discard (get-runner))))))))

(deftest the-gauntlet-not-with-gang-sign
  ;; Access additional cards on run on HQ, not with Gang Sign
  ;; Issue #2749
  (do-game
    (new-game (default-corp ["Hostile Takeover"
                             (qty "Hedge Fund" 3)])
              (default-runner ["The Gauntlet"
                               "Gang Sign"]))
    (take-credits state :corp)
    (core/gain state :runner :credit 5)
    (play-from-hand state :runner "Gang Sign")
    (play-from-hand state :runner "The Gauntlet")
    (take-credits state :runner)
    (play-from-hand state :corp "Hostile Takeover" "New remote")
    (score-agenda state :corp (get-content state :remote1 0))
    ;; Gang Sign should trigger, without The Gauntlet pop-up
    (let [gs (get-resource state 0)]
      (prompt-is-card? :runner gs))
    ;; This will throw error if The Gauntlet triggers.
    (prompt-choice :runner "Card from hand")))

(deftest the-personal-touch
  ;; The Personal Touch - Give +1 strength to an icebreaker
  (do-game
    (new-game (default-corp)
              (default-runner ["The Personal Touch"
                               "Paricia"
                               "Faerie"]))
    (take-credits state :corp)
    (play-from-hand state :runner "Paricia")
    (play-from-hand state :runner "Faerie")
    (let [par (get-in @state [:runner :rig :program 0])
          fae (get-in @state [:runner :rig :program 1])]
      (is (= 2 (:current-strength (refresh fae))))
      (play-from-hand state :runner "The Personal Touch")
      (prompt-select :runner par)
      (is (nil? (:hosted (refresh par))) "TPT can't be hosted on a non-icebreaker")
      (prompt-select :runner fae)
      (is (= 1 (count (:hosted (refresh fae)))) "TPT hosted on Faerie")
      (is (= 3 (:current-strength (refresh fae))) "Faerie receiving +1 strength from TPT"))))

(deftest titanium-ribs
  ;; Titanium Ribs - Choose cards lost to damage, but not on Corp turn against Chronos Protocol
  (do-game
    (new-game (make-deck "Chronos Protocol: Selective Mind-mapping" ["Pup" "Viktor 1.0"
                                                                     "Neural EMP"])
              (default-runner [(qty "Titanium Ribs" 2) "Sure Gamble"
                               "Fall Guy" "Kati Jones"]))
    (play-from-hand state :corp "Pup" "HQ")
    (play-from-hand state :corp "Viktor 1.0" "R&D")
    (take-credits state :corp)
    (play-from-hand state :runner "Fall Guy")
    (play-from-hand state :runner "Titanium Ribs")
    (prompt-select :runner (find-card "Titanium Ribs" (:hand (get-runner))))
    (prompt-select :runner (find-card "Kati Jones" (:hand (get-runner))))
    (is (empty? (:prompt (get-runner))) "Fall Guy didn't try to prevent trashing of Kati")
    (is (= 2 (count (:discard (get-runner)))) "2 cards trashed for Ribs installation meat damage")
    (run-on state "HQ")
    (let [pup (get-ice state :hq 0)]
      (core/rez state :corp pup)
      (card-subroutine state :corp pup 0)
      (prompt-select :runner (find-card "Sure Gamble" (:hand (get-runner)))) ; Ribs takes precedence over CP on Runner turn
      (is (= 3 (count (:discard (get-runner)))) "Chose card lost from 1 net damage")
      (run-jack-out state)
      (take-credits state :runner)
      (core/move state :runner (find-card "Sure Gamble" (:discard (get-runner))) :hand)
      (core/move state :runner (find-card "Kati Jones" (:discard (get-runner))) :hand)
      (play-from-hand state :corp "Neural EMP")
      (prompt-choice :corp "Yes")
      (let [kati (find-card "Kati Jones" (:hand (get-runner)))]
        (prompt-choice :corp kati) ; Chronos Protocol takes precedence over Ribs on Corp turn
        (is (= 2 (count (:discard (get-runner)))) "Card chosen by Corp for first net damage")))))

(deftest turntable-swap
  ;; Turntable - Swap a stolen agenda for a scored agenda
  (do-game
    (new-game (default-corp ["Domestic Sleepers" "Project Vitruvius"])
              (default-runner ["Turntable"]))
    (play-from-hand state :corp "Project Vitruvius" "New remote")
    (let [ag1 (get-content state :remote1 0)]
      (score-agenda state :corp ag1)
      (take-credits state :corp)
      (play-from-hand state :runner "Turntable")
      (is (= 3 (:credit (get-runner))))
      (let [tt (get-in @state [:runner :rig :hardware 0])]
        (run-empty-server state "HQ")
        (prompt-choice :runner "Steal")
        (is (= 0 (:agenda-point (get-runner))) "Stole Domestic Sleepers")
        (is (prompt-is-card? :runner tt))
        (prompt-choice :runner "Yes")
        (prompt-select :runner (find-card "Project Vitruvius" (:scored (get-corp))))
        (is (= 2 (:agenda-point (get-runner))) "Took Project Vitruvius from Corp")
        (is (= 0 (:agenda-point (get-corp))) "Swapped Domestic Sleepers to Corp")))))

(deftest turntable-mandatory-upgrades
  ;; Turntable - Swap a Mandatory Upgrades away from the Corp reduces Corp clicks per turn
  ;;           - Corp doesn't gain a click on the Runner's turn when it receives a Mandatory Upgrades
  (do-game
    (new-game (default-corp [(qty "Mandatory Upgrades" 2) "Project Vitruvius"])
              (default-runner ["Turntable"]))
    (score-agenda state :corp (find-card "Mandatory Upgrades" (:hand (get-corp))))
    (is (= 4 (:click-per-turn (get-corp))) "Up to 4 clicks per turn")
    (take-credits state :corp)
    (play-from-hand state :runner "Turntable")
    (let [tt (get-in @state [:runner :rig :hardware 0])]
      ;; steal Project Vitruvius and swap for Mandatory Upgrades
      (core/steal state :runner (find-card "Project Vitruvius" (:hand (get-corp))))
      (is (prompt-is-card? :runner tt))
      (prompt-choice :runner "Yes")
      (prompt-select :runner (find-card "Mandatory Upgrades" (:scored (get-corp))))
      (is (= 3 (:click-per-turn (get-corp))) "Back down to 3 clicks per turn")
      ;; steal second Mandatory Upgrades and swap for Project Vitruvius
      (core/steal state :runner (find-card "Mandatory Upgrades" (:hand (get-corp))))
      (is (prompt-is-card? :runner tt))
      (prompt-choice :runner "Yes")
      (prompt-select :runner (find-card "Project Vitruvius" (:scored (get-corp))))
      (is (= 0 (:click (get-corp))) "Corp doesn't gain a click on Runner's turn")
      (is (= 4 (:click-per-turn (get-corp)))))))

(deftest vigil
  ;; Vigil - Draw 1 card when turn begins if Corp HQ is filled to max hand size
  (do-game
    (new-game (default-corp [(qty "Hedge Fund" 3) (qty "PAD Campaign" 2)])
              (default-runner ["Vigil" (qty "Sure Gamble" 2)]))
    (take-credits state :corp)
    (play-from-hand state :runner "Vigil")
    (is (= 5 (core/available-mu state)))
    (core/move state :runner (find-card "Sure Gamble" (:hand (get-runner))) :deck)
    (core/move state :runner (find-card "Sure Gamble" (:hand (get-runner))) :deck)
    (is (empty? (:hand (get-runner))))
    (take-credits state :runner)
    (is (= (count (:hand (get-corp))) (core/hand-size state :corp)) "Corp hand filled to max")
    (take-credits state :corp)
    (is (= 1 (count (:hand (get-runner)))) "Drew 1 card")
    (take-credits state :runner)
    (play-from-hand state :corp "Hedge Fund")
    (take-credits state :corp)
    (is (not= (count (:hand (get-corp))) (core/hand-size state :corp)) "Corp hand below max")
    (is (= 1 (count (:hand (get-runner)))) "No card drawn")))

(deftest zamba
  ;; Zamba - Whenever corp card is exposed you may gain 1 credit
  (do-game
   (new-game (default-corp ["Ice Wall"])
             (default-runner ["Zamba" (qty "Infiltration" 2)]))
   (play-from-hand state :corp "Ice Wall" "Archives")
   (take-credits state :corp)
   (play-from-hand state :runner "Zamba")
   (is (= 6 (core/available-mu state)) "Gain 2 memory")
   (is (= 1 (:credit (get-runner))) "At 1 credit")
   (play-from-hand state :runner "Infiltration")
   (prompt-choice :runner "Expose a card")
   (prompt-select :runner (get-ice state :archives 0))
   (is (= 2 (:credit (get-runner))) "Gained 1 credit from exposing")
   (play-from-hand state :runner "Infiltration")
   (prompt-choice :runner "Expose a card")
   (prompt-select :runner (get-ice state :archives 0))
   (is (= 3 (:credit (get-runner))) "Gained 1 more credit from exposing")))<|MERGE_RESOLUTION|>--- conflicted
+++ resolved
@@ -231,48 +231,6 @@
     (is (= 5 (core/available-mu state)) "Gain 1 memory")
     (is (= 3 (:credit (get-runner))) "Got 1c for successful run on Desperado")))
 
-<<<<<<< HEAD
-(deftest dinosaurus-adept
-  ;; Dinosaurus - hosting a breaker with strength based on unused MU should calculate correctly
-  (do-game
-    (new-game (default-corp)
-              (default-runner ["Adept"
-                               "Dinosaurus"]))
-    (take-credits state :corp)
-    (core/gain state :runner :credit 5)
-    (play-from-hand state :runner "Dinosaurus")
-    (play-from-hand state :runner "Adept")
-    (is (= 2 (:memory (get-runner))) "2 MU used")
-    (let [dino (get-hardware state 0)
-          adpt (get-program state 0)]
-      (is (= 4 (:current-strength (refresh adpt))) "Adept at 4 strength individually")
-      (card-ability state :runner dino 1)
-      (prompt-select :runner (refresh adpt))
-      (let [hosted-adpt (first (:hosted (refresh dino)))]
-        (is (= 4 (:memory (get-runner))) "0 MU used")
-        (is (= 8 (:current-strength (refresh hosted-adpt))) "Adept at 8 strength hosted")))))
-
-(deftest dinosaurus-strength-boost-mu-savings
-  ;; Dinosaurus - Boost strength of hosted icebreaker; keep MU the same when hosting or trashing hosted breaker
-  (do-game
-    (new-game (default-corp)
-              (default-runner ["Dinosaurus" "Battering Ram"]))
-    (take-credits state :corp)
-    (core/gain state :runner :credit 5)
-    (play-from-hand state :runner "Dinosaurus")
-    (let [dino (get-in @state [:runner :rig :hardware 0])]
-      (card-ability state :runner dino 0)
-      (prompt-select :runner (find-card "Battering Ram" (:hand (get-runner))))
-      (is (= 2 (:click (get-runner))))
-      (is (= 0 (:credit (get-runner))))
-      (is (= 4 (:memory (get-runner))) "Battering Ram 2 MU not deducted from available MU")
-      (let [ram (first (:hosted (refresh dino)))]
-        (is (= 5 (:current-strength (refresh ram)))
-            "Dinosaurus giving +2 strength to Battering Ram")
-        ;; Trash Battering Ram
-        (core/move state :runner (find-card "Battering Ram" (:hosted (refresh dino))) :discard)
-        (is (= 4 (:memory (get-runner))) "Battering Ram 2 MU not added to available MU")))))
-=======
 (deftest dinosaurus
   (testing "Hosting a breaker with strength based on unused MU should calculate correctly"
     (do-game
@@ -311,7 +269,6 @@
           (core/move state :runner (find-card "Battering Ram" (:hosted (refresh dino))) :discard)
           (is (= 4 (core/available-mu state))
               "Battering Ram 2 MU not added to available MU when Battering Ram was trashed"))))))
->>>>>>> f523ee99
 
 (deftest doppelganger
   ;; Doppelgänger - run again when successful
