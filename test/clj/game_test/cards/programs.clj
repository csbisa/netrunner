--- conflicted
+++ resolved
@@ -862,23 +862,13 @@
 
 (deftest rng-key
   ;; RNG Key - first successful run on RD/HQ, guess a number, gain credits or cards if number matches card cost
-<<<<<<< HEAD
-  (do-game
-    (new-game (default-corp [(qty "Enigma" 5) "Hedge Fund"])
-              (default-runner ["RNG Key" (qty "Paperclip" 2)]))
-    (starting-hand state :corp ["Hedge Fund"])
-    (starting-hand state :runner ["RNG Key"])
-    (take-credits state :corp)
-=======
   (testing "Basic behaviour - first successful run on RD/HQ, guess a number, gain credits or cards if number matches card cost"
     (do-game
-      (new-game (default-corp [(qty "Enigma" 5) (qty "Hedge Fund" 1)])
-                (default-runner [(qty "RNG Key" 1) (qty "Paperclip" 2)]))
+      (new-game (default-corp [(qty "Enigma" 5) "Hedge Fund"])
+                (default-runner ["RNG Key" (qty "Paperclip" 2)]))
       (starting-hand state :corp ["Hedge Fund"])
       (starting-hand state :runner ["RNG Key"])
       (take-credits state :corp)
->>>>>>> b781f101
-
       (testing "Gain 3 credits"
         (play-from-hand state :runner "RNG Key")
         (is (= 5 (:credit (get-runner))) "Starts at 5 credits")
