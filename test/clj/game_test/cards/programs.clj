(ns game-test.cards.programs
  (:require [game.core :as core]
            [game.utils :refer [has?]]
            [game-test.core :refer :all]
            [game-test.utils :refer :all]
            [game-test.macros :refer :all]
            [clojure.test :refer :all]))

(use-fixtures :once load-all-cards (partial reset-card-defs "programs"))

(deftest au-revoir
  ;; Au Revoir - Gain 1 credit every time you jack out
  (do-game
    (new-game (default-corp)
              (default-runner [(qty "Au Revoir" 2)]))
    (take-credits state :corp)
    (play-from-hand state :runner "Au Revoir")
    (run-on state "Archives")
    (core/no-action state :corp nil)
    (core/jack-out state :runner nil)
    (is (= 5 (:credit (get-runner))) "Gained 1 credit from jacking out")
    (play-from-hand state :runner "Au Revoir")
    (run-on state "Archives")
    (core/no-action state :corp nil)
    (core/jack-out state :runner nil)
    (is (= 6 (:credit (get-runner))) "Gained 1 credit from each copy of Au Revoir")))

(deftest consume
  ;; Consume - gain virus counter for trashing corp card. click to get 2c per counter.
  (testing "Trash and cash out"
    (do-game
      (new-game (default-corp ["Adonis Campaign"])
                (default-runner ["Consume"]))
      (play-from-hand state :corp "Adonis Campaign" "New remote")
      (take-credits state :corp)
      (play-from-hand state :runner "Consume")
      (let [c (get-in @state [:runner :rig :program 0])]
        (is (zero? (get-counters (refresh c) :virus)) "Consume starts with no counters")
        (run-empty-server state "Server 1")
        (prompt-choice-partial :runner "Pay")
        (prompt-choice-partial :runner "Yes")
        (is (= 1 (count (:discard (get-corp)))) "Adonis Campaign trashed")
        (is (= 1 (get-counters (refresh c) :virus)) "Consume gains a counter")
        (is (zero? (:credit (get-runner))) "Runner starts with no credits")
        (card-ability state :runner c 0)
        (is (= 2 (:credit (get-runner))) "Runner gains 2 credits")
        (is (zero? (get-counters (refresh c) :virus)) "Consume loses counters"))))
  (testing "Hivemind interaction"
    (do-game
      (new-game (default-corp ["Adonis Campaign"])
                (default-runner ["Consume" "Hivemind"]))
      (play-from-hand state :corp "Adonis Campaign" "New remote")
      (take-credits state :corp)
      (core/gain state :runner :credit 3)
      (play-from-hand state :runner "Consume")
      (play-from-hand state :runner "Hivemind")
      (let [c (get-in @state [:runner :rig :program 0])
            h (get-in @state [:runner :rig :program 1])]
        (is (zero? (get-counters (refresh c) :virus)) "Consume starts with no counters")
        (is (= 1 (get-counters (refresh h) :virus)) "Hivemind starts with a counter")
        (run-empty-server state "Server 1")
        (prompt-choice-partial :runner "Pay")
        (prompt-choice-partial :runner "Yes")
        (is (= 1 (count (:discard (get-corp)))) "Adonis Campaign trashed")
        (is (= 1 (get-counters (refresh c) :virus)) "Consume gains a counter")
        (is (= 1 (get-counters (refresh h) :virus)) "Hivemind retains counter")
        (is (zero? (:credit (get-runner))) "Runner starts with no credits")
        (card-ability state :runner c 0)
        (is (= 4 (:credit (get-runner))) "Runner gains 4 credits")
        (is (zero? (get-counters (refresh c) :virus)) "Consume loses counters")
        (is (zero? (get-counters (refresh h) :virus)) "Hivemind loses counters"))))
  (testing "Hivemind counters only"
    (do-game
      (new-game (default-corp)
                (default-runner ["Consume" "Hivemind"]))
      (take-credits state :corp)
      (play-from-hand state :runner "Consume")
      (play-from-hand state :runner "Hivemind")
      (let [c (get-in @state [:runner :rig :program 0])
            h (get-in @state [:runner :rig :program 1])]
        (is (zero? (get-counters (refresh c) :virus)) "Consume starts with no counters")
        (is (= 1 (get-counters (refresh h) :virus)) "Hivemind starts with a counter")
        (is (zero? (:credit (get-runner))) "Runner starts with no credits")
        (card-ability state :runner c 0)
        (is (= 2 (:credit (get-runner))) "Runner gains 2 credits")
        (is (zero? (get-counters (refresh c) :virus)) "Consume loses counters")
        (is (zero? (get-counters (refresh h) :virus)) "Hivemind loses counters")))))

(deftest crescentus
  ;; Crescentus should only work on rezzed ice
  (do-game
    (new-game (default-corp ["Quandary"])
              (default-runner ["Crescentus"]))
    (play-from-hand state :corp "Quandary" "HQ")
    (take-credits state :corp)
    (play-from-hand state :runner "Crescentus")
    (run-on state "HQ")
    (let [cres (get-in @state [:runner :rig :program 0])
          q (get-ice state :hq 0)]
      (card-ability state :runner cres 0)
      (is (not (nil? (get-in @state [:runner :rig :program 0]))) "Crescentus could not be used because the ICE is not rezzed")
      (core/rez state :corp q)
      (is (get-in (refresh q) [:rezzed]) "Quandary is now rezzed")
      (card-ability state :runner cres 0)
      (is (nil? (get-in @state [:runner :rig :program 0])) "Crescentus could be used because the ICE is rezzed")
      (is (not (get-in (refresh q) [:rezzed])) "Quandary is no longer rezzed"))))

(deftest datasucker
  ;; Datasucker - Reduce strength of encountered ICE
  (testing "Basic test"
    (do-game
      (new-game (default-corp ["Fire Wall"])
                (default-runner ["Datasucker"]))
      (play-from-hand state :corp "Fire Wall" "New remote")
      (take-credits state :corp)
      (core/gain state :runner :click 3)
      (play-from-hand state :runner "Datasucker")
      (let [ds (get-in @state [:runner :rig :program 0])
            fw (get-ice state :remote1 0)]
        (run-empty-server state "Archives")
        (is (= 1 (get-counters (refresh ds) :virus)))
        (run-empty-server state "Archives")
        (is (= 2 (get-counters (refresh ds) :virus)))
        (run-on state "Server 1")
        (run-continue state)
        (run-successful state)
        (is (= 2 (get-counters (refresh ds) :virus)) "No counter gained, not a central server")
        (run-on state "Server 1")
        (core/rez state :corp fw)
        (is (= 5 (:current-strength (refresh fw))))
        (card-ability state :runner ds 0)
        (is (= 1 (get-counters (refresh ds) :virus)) "1 counter spent from Datasucker")
        (is (= 4 (:current-strength (refresh fw))) "Fire Wall strength lowered by 1"))))
  (testing "does not affect next ice when current is trashed. Issue #1788"
    (do-game
      (new-game
        (default-corp ["Wraparound" "Spiderweb"])
        (default-corp ["Datasucker" "Parasite"]))
      (play-from-hand state :corp "Spiderweb" "HQ")
      (play-from-hand state :corp "Wraparound" "HQ")
      (take-credits state :corp)
      (core/gain state :corp :credit 10)
      (play-from-hand state :runner "Datasucker")
      (let [sucker (get-program state 0)
            spider (get-ice state :hq 0)
            wrap (get-ice state :hq 1)]
        (core/add-counter state :runner sucker :virus 2)
        (core/rez state :corp spider)
        (core/rez state :corp wrap)
        (play-from-hand state :runner "Parasite")
        (prompt-select :runner (refresh spider))
        (run-on state "HQ")
        (run-continue state)
        (card-ability state :runner (refresh sucker) 0)
        (card-ability state :runner (refresh sucker) 0)
        (is (find-card "Spiderweb" (:discard (get-corp))) "Spiderweb trashed by Parasite + Datasucker")
        (is (= 7 (:current-strength (refresh wrap))) "Wraparound not reduced by Datasucker")))))

(deftest dhegdheer
  ;; Dheghdheer - hosting a breaker with strength based on unused MU should calculate correctly
  (do-game
    (new-game (default-corp)
              (default-runner ["Adept" "Dhegdheer"]))
    (take-credits state :corp)
    (core/gain state :runner :credit 5)
    (play-from-hand state :runner "Dhegdheer")
    (play-from-hand state :runner "Adept")
    (is (= 3 (:credit (get-runner))) "3 credits left after individual installs")
    (is (= 2 (core/available-mu state)) "2 MU used")
    (let [dheg (get-program state 0)
          adpt (get-program state 1)]
      (is (= 4 (:current-strength (refresh adpt))) "Adept at 4 strength individually")
      (card-ability state :runner dheg 1)
      (prompt-select :runner (refresh adpt))
      (let [hosted-adpt (first (:hosted (refresh dheg)))]
        (is (= 4 (:credit (get-runner))) "4 credits left after hosting")
        (is (= 4 (core/available-mu state)) "0 MU used")
        (is (= 6 (:current-strength (refresh hosted-adpt))) "Adept at 6 strength hosted")))))

(deftest disrupter
  ;; Disrupter
  (do-game
    (new-game (default-corp [(qty "SEA Source" 2)])
              (default-runner ["Disrupter"]))
    (take-credits state :corp)
    (run-empty-server state "Archives")
    (play-from-hand state :runner "Disrupter")
    (take-credits state :runner)
    (play-from-hand state :corp "SEA Source")
    (prompt-choice :runner "Yes")
    (is (zero? (-> (get-corp) :prompt first :base)) "Base trace should now be 0")
    (is (= 1 (-> (get-runner) :discard count)) "Disrupter should be in Heap")
    (prompt-choice :corp 0)
    (prompt-choice :runner 0)
    (is (zero? (:tag (get-runner))) "Runner should gain no tag from beating trace")
    (play-from-hand state :corp "SEA Source")
    (is (= 3 (-> (get-corp) :prompt first :base)) "Base trace should be reset to 3")))

(deftest diwan
  ;; Diwan - Full test
  (do-game
    (new-game (default-corp [(qty "Ice Wall" 3) (qty "Fire Wall" 3) (qty "Crisium Grid" 2)])
              (default-runner ["Diwan"]))
    (take-credits state :corp)
    (play-from-hand state :runner "Diwan")
    (prompt-choice :runner "HQ")
    (take-credits state :runner)
    (is (= 8 (:credit (get-corp))) "8 credits for corp at start of second turn")
    (play-from-hand state :corp "Ice Wall" "R&D")
    (is (= 8 (:credit (get-corp))) "Diwan did not charge extra for install on another server")
    (play-from-hand state :corp "Ice Wall" "HQ")
    (is (= 7 (:credit (get-corp))) "Diwan charged 1cr to install ice protecting the named server")
    (play-from-hand state :corp "Crisium Grid" "HQ")
    (is (= 7 (:credit (get-corp))) "Diwan didn't charge to install another upgrade in root of HQ")
    (take-credits state :corp)
    (take-credits state :runner)
    (play-from-hand state :corp "Ice Wall" "HQ")
    (is (= 5 (:credit (get-corp))) "Diwan charged 1cr + 1cr to install a second ice protecting the named server")
    (core/gain state :corp :click 1)
    (core/purge state :corp)
    (play-from-hand state :corp "Fire Wall" "HQ") ; 2cr cost from normal install cost
    (is (= "Diwan" (-> (get-runner) :discard first :title)) "Diwan was trashed from purge")
    (is (= 3 (:credit (get-corp))) "No charge for installs after Diwan purged")))

<<<<<<< HEAD
(deftest djinn-host-chakana
  ;; Djinn - Hosted Chakana does not disable advancing agendas. Issue #750
  (do-game
    (new-game (default-corp ["Priority Requisition"])
              (default-runner ["Djinn" "Chakana"]))
    (play-from-hand state :corp "Priority Requisition" "New remote")
    (take-credits state :corp 2)
    (play-from-hand state :runner "Djinn")
    (let [djinn (get-in @state [:runner :rig :program 0])
          agenda (get-content state :remote1 0)]
      (is agenda "Agenda was installed")
      (card-ability state :runner djinn 1)
      (prompt-select :runner (find-card "Chakana" (:hand (get-runner))))
      (let [chak (first (:hosted (refresh djinn)))]
        (is (= "Chakana" (:title chak)) "Djinn has a hosted Chakana")
        ;; manually add 3 counters
        (core/add-counter state :runner (first (:hosted (refresh djinn))) :virus 3)
        (take-credits state :runner 2)
        (core/advance state :corp {:card agenda})
        (is (= 1 (get-counters (refresh agenda) :advancement)) "Agenda was advanced")))))

(deftest djinn-host-program
  ;; Djinn - Host a non-icebreaker program
  (do-game
    (new-game (default-corp)
              (default-runner ["Djinn" "Chakana"]))
    (take-credits state :corp)
    (play-from-hand state :runner "Djinn")
    (is (= 3 (core/available-mu state)))
    (let [djinn (get-in @state [:runner :rig :program 0])]
      (card-ability state :runner djinn 1)
      (prompt-select :runner (find-card "Chakana" (:hand (get-runner))))
      (is (= 3 (core/available-mu state)) "No memory used to host on Djinn")
      (is (= "Chakana" (:title (first (:hosted (refresh djinn))))) "Djinn has a hosted Chakana")
      (is (= 1 (:credit (get-runner))) "Full cost to host on Djinn"))))

(deftest djinn-tutor-virus
  ;; Djinn - Tutor a virus program
  (do-game
    (new-game (default-corp)
              (default-runner ["Djinn" "Parasite"]))
    (take-credits state :corp)
    (play-from-hand state :runner "Djinn")
    (core/move state :runner (find-card "Parasite" (:hand (get-runner))) :deck)
    (is (zero? (count (:hand (get-runner)))) "No cards in hand after moving Parasite to deck")
    (let [djinn (get-in @state [:runner :rig :program 0])]
      (card-ability state :runner djinn 0)
      (prompt-card :runner (find-card "Parasite" (:deck (get-runner))))
      (is (= "Parasite" (:title (first (:hand (get-runner))))) "Djinn moved Parasite to hand")
      (is (= 2 (:credit (get-runner))) "1cr to use Djinn ability")
      (is (= 2 (:click (get-runner))) "1click to use Djinn ability"))))
=======
(deftest djinn
  ;; Djinn
  (testing "Hosted Chakana does not disable advancing agendas. Issue #750"
    (do-game
      (new-game (default-corp ["Priority Requisition"])
                (default-runner ["Djinn" "Chakana"]))
      (play-from-hand state :corp "Priority Requisition" "New remote")
      (take-credits state :corp 2)
      (play-from-hand state :runner "Djinn")
      (let [djinn (get-in @state [:runner :rig :program 0])
            agenda (get-content state :remote1 0)]
        (is agenda "Agenda was installed")
        (card-ability state :runner djinn 1)
        (prompt-select :runner (find-card "Chakana" (:hand (get-runner))))
        (let [chak (first (:hosted (refresh djinn)))]
          (is (= "Chakana" (:title chak)) "Djinn has a hosted Chakana")
          ;; manually add 3 counters
          (core/add-counter state :runner (first (:hosted (refresh djinn))) :virus 3)
          (take-credits state :runner 2)
          (core/advance state :corp {:card agenda})
          (is (= 1 (:advance-counter (refresh agenda))) "Agenda was advanced")))))
  (testing "Host a non-icebreaker program"
    (do-game
      (new-game (default-corp)
                (default-runner ["Djinn" "Chakana"]))
      (take-credits state :corp)
      (play-from-hand state :runner "Djinn")
      (is (= 3 (core/available-mu state)))
      (let [djinn (get-in @state [:runner :rig :program 0])]
        (card-ability state :runner djinn 1)
        (prompt-select :runner (find-card "Chakana" (:hand (get-runner))))
        (is (= 3 (core/available-mu state)) "No memory used to host on Djinn")
        (is (= "Chakana" (:title (first (:hosted (refresh djinn))))) "Djinn has a hosted Chakana")
        (is (= 1 (:credit (get-runner))) "Full cost to host on Djinn"))))
  (testing "Tutor a virus program"
    (do-game
      (new-game (default-corp)
                (default-runner ["Djinn" "Parasite"]))
      (take-credits state :corp)
      (play-from-hand state :runner "Djinn")
      (core/move state :runner (find-card "Parasite" (:hand (get-runner))) :deck)
      (is (zero? (count (:hand (get-runner)))) "No cards in hand after moving Parasite to deck")
      (let [djinn (get-in @state [:runner :rig :program 0])]
        (card-ability state :runner djinn 0)
        (prompt-card :runner (find-card "Parasite" (:deck (get-runner))))
        (is (= "Parasite" (:title (first (:hand (get-runner))))) "Djinn moved Parasite to hand")
        (is (= 2 (:credit (get-runner))) "1cr to use Djinn ability")
        (is (= 2 (:click (get-runner))) "1click to use Djinn ability")))))
>>>>>>> bfbecb9c

(deftest equivocation
  ;; Equivocation - interactions with other successful-run events.
  (do-game
    (new-game
      (default-corp [(qty "Restructure" 3) (qty "Hedge Fund" 3)])
      (make-deck "Laramy Fisk: Savvy Investor" ["Equivocation" "Desperado"]))
    (starting-hand state :corp ["Hedge Fund"])
    (take-credits state :corp)
    (play-from-hand state :runner "Equivocation")
    (play-from-hand state :runner "Desperado")
    (run-empty-server state :rd)
    (prompt-choice :runner "Laramy Fisk: Savvy Investor")
    (prompt-choice :runner "Yes")
    (is (= 2 (count (:hand (get-corp)))) "Corp forced to draw by Fisk")
    (prompt-choice :runner "Yes") ; Equivocation prompt
    (prompt-choice :runner "Yes") ; force the draw
    (is (= 1 (:credit (get-runner))) "Runner gained 1cr from Desperado")
    (is (= 3 (count (:hand (get-corp)))) "Corp forced to draw by Equivocation")
    (prompt-choice :runner "No action")
    (is (not (:run @state)) "Run ended")))

(deftest false-echo
  ;; False Echo - choice for Corp
  (do-game
    (new-game (default-corp [(qty "Ice Wall" 3)])
              (default-runner [(qty "False Echo" 3)]))
    (play-from-hand state :corp "Ice Wall" "Archives")
    (play-from-hand state :corp "Ice Wall" "Archives")
    (take-credits state :corp)
    (play-from-hand state :runner "False Echo")
    (play-from-hand state :runner "False Echo")
    (run-on state "Archives")
    (run-continue state)
    (let [echo1 (get-program state 0)
          echo2 (get-program state 1)]
      (card-ability state :runner echo1 0)
      (prompt-choice :corp "Add to HQ")
      (is (= 2 (count (:hand (get-corp)))) "Ice Wall added to HQ")
      (is (= 1 (count (:discard (get-runner)))) "False Echo trashed")
      (run-continue state)
      (card-ability state :runner echo2 0)
      (prompt-choice :corp "Rez")
      (is (:rezzed (get-ice state :archives 0)) "Ice Wall rezzed")
      (is (= 2 (count (:discard (get-runner)))) "False Echo trashed"))))

(deftest gravedigger
  ;; Gravedigger - Gain counters when Corp cards are trashed, spend click-counter to mill Corp
  (do-game
    (new-game (default-corp [(qty "Launch Campaign" 2) (qty "Enigma" 2)])
              (default-runner ["Gravedigger"]))
    (play-from-hand state :corp "Launch Campaign" "New remote")
    (play-from-hand state :corp "Launch Campaign" "New remote")
    (take-credits state :corp)
    (play-from-hand state :runner "Gravedigger")
    (let [gd (get-in @state [:runner :rig :program 0])]
      (core/trash state :corp (get-content state :remote1 0))
      (is (= 1 (get-counters (refresh gd) :virus)) "Gravedigger gained 1 counter")
      (core/trash state :corp (get-content state :remote2 0))
      (is (= 2 (get-counters (refresh gd) :virus)) "Gravedigger gained 1 counter")
      (core/move state :corp (find-card "Enigma" (:hand (get-corp))) :deck)
      (core/move state :corp (find-card "Enigma" (:hand (get-corp))) :deck)
      (is (= 2 (count (:deck (get-corp)))))
      (card-ability state :runner gd 0)
      (is (= 1 (get-counters (refresh gd) :virus)) "Spent 1 counter from Gravedigger")
      (is (= 2 (:click (get-runner))) "Spent 1 click")
      (is (= 1 (count (:deck (get-corp)))))
      (is (= 3 (count (:discard (get-corp)))) "Milled 1 card from R&D"))))

<<<<<<< HEAD
(deftest harbinger-blacklist
  ;; Harbinger - install facedown when Blacklist installed
  (do-game
    (new-game (default-corp ["Blacklist"])
              (default-runner ["Harbinger"]))
    (play-from-hand state :corp "Blacklist" "New remote")
    (core/rez state :corp (get-content state :remote1 0))
    (take-credits state :corp)
    (play-from-hand state :runner "Harbinger")
    (core/trash state :runner (-> (get-runner) :rig :program first))
    (is (zero? (count (:discard (get-runner)))) "Harbinger not in heap")
    (is (-> (get-runner) :rig :facedown first :facedown) "Harbinger installed facedown")))
=======
(deftest harbinger
  ;; Harbinger
  (testing "install facedown when Blacklist installed"
    (do-game
      (new-game (default-corp ["Blacklist"])
                (default-runner ["Harbinger"]))
      (play-from-hand state :corp "Blacklist" "New remote")
      (core/rez state :corp (get-content state :remote1 0))
      (take-credits state :corp)
      (play-from-hand state :runner "Harbinger")
      (core/trash state :runner (-> (get-runner) :rig :program first))
      (is (= 0 (count (:discard (get-runner)))) "Harbinger not in heap")
      (is (-> (get-runner) :rig :facedown first :facedown) "Harbinger installed facedown"))))
>>>>>>> bfbecb9c

(deftest hyperdriver
  ;; Hyperdriver - Remove from game to gain 3 clicks
  (testing "Basic test"
    (do-game
      (new-game (default-corp)
                (default-runner ["Hyperdriver"]))
      (take-credits state :corp)
      (play-from-hand state :runner "Hyperdriver")
      (is (= 1 (core/available-mu state)) "3 MU used")
      (take-credits state :runner)
      (take-credits state :corp)
      (is (:runner-phase-12 @state) "Runner in Step 1.2")
      (let [hyp (get-in @state [:runner :rig :program 0])]
        (card-ability state :runner hyp 0)
        (core/end-phase-12 state :runner nil)
        (is (= 7 (:click (get-runner))) "Gained 3 clicks")
        (is (= 1 (count (:rfg (get-runner)))) "Hyperdriver removed from game"))))
  (testing "triggering a Dhegdeered Hyperdriver should not grant +3 MU"
    (do-game
      (new-game (default-corp)
                (default-runner ["Hyperdriver" "Dhegdheer"]))
      (take-credits state :corp)
      (play-from-hand state :runner "Dhegdheer")
      (let [dheg (get-in @state [:runner :rig :program 0])]
        (card-ability state :runner dheg 0)
        (prompt-select :runner (find-card "Hyperdriver" (:hand (get-runner))))
        (is (= 4 (core/available-mu state)) "0 MU used by Hyperdriver hosted on Dhegdheer")
        (is (= 2 (:click (get-runner))) "2 clicks used")
        (is (= 3 (:credit (get-runner))) "2 credits used")
        (take-credits state :runner)
        (take-credits state :corp)
        (is (:runner-phase-12 @state) "Runner in Step 1.2")
        (let [hyp (first (:hosted (refresh dheg)))]
          (card-ability state :runner hyp 0)
          (core/end-phase-12 state :runner nil)
          (is (= 7 (:click (get-runner))) "Used Hyperdriver")
          (is (= 4 (core/available-mu state)) "Still 0 MU used after Hyperdriver removed from game"))))))

(deftest imp
  ;; Imp
  (testing "Full test"
    (letfn [(imp-test [card]
              (do-game
                (new-game (default-corp [card])
                          (default-runner ["Imp"]))
                (take-credits state :corp)
                (play-from-hand state :runner "Imp")
                (run-empty-server state "HQ")
                (prompt-choice-partial :runner "Imp")
                (is (= 1 (count (:discard (get-corp)))))))]
      (doall (map imp-test
                  ["Hostile Takeover"
                   "Dedicated Response Team"
                   "Beanstalk Royalties"
                   "Ice Wall"
                   "Oberth Protocol"]))))
  (testing "vs an ambush"
    (do-game
      (new-game (default-corp ["Prisec"])
                (default-runner ["Imp" (qty "Sure Gamble" 3)]))
      (play-from-hand state :corp "Prisec" "New remote")
      (take-credits state :corp)
      (let [credits (:credit (get-corp))
            tags (:tag (get-runner))
            grip (count (:hand (get-runner)))
            archives (count (:discard (get-corp)))]
        (play-from-hand state :runner "Imp")
        (run-empty-server state :remote1)
        (prompt-choice :corp "Yes")
        (prompt-choice-partial :runner "Imp")
        (is (= 2 (- credits (:credit (get-corp)))) "Corp paid 2 for Prisec")
        (is (= 1 (- (:tag (get-runner)) tags)) "Runner has 1 tag")
        (is (= 2 (- grip (count (:hand (get-runner))))) "Runner took 1 meat damage")
        (is (= 1 (- (count (:discard (get-corp))) archives)) "Used Imp to trash Prisec"))))
  (testing "vs The Future Perfect"
    ;; Psi-game happens on access [5.5.1], Imp is a trash ability [5.5.2]
    (do-game
      (new-game (default-corp ["The Future Perfect"])
                (default-runner ["Imp"]))
      (take-credits state :corp)
      (play-from-hand state :runner "Imp")
      (testing "Access, corp wins psi-game"
        (run-empty-server state "HQ")
        ;; Should access TFP at this point
        (prompt-choice :corp "1 [Credits]")
        (prompt-choice :runner "0 [Credits]")
        (prompt-choice-partial :runner "Imp")
        (take-credits state :runner)
        (is (= "The Future Perfect" (get-in @state [:corp :discard 0 :title])) "TFP trashed")
        (is (zero? (:agenda-point (get-runner))) "Runner did not steal TFP")
        (core/move state :corp (find-card "The Future Perfect" (:discard (get-corp))) :hand))
      (take-credits state :runner)
      (take-credits state :corp)
      (testing "Access, runner wins psi-game"
        (run-empty-server state "HQ")
        ;; Access prompt for TFP
        (prompt-choice :corp "0 [Credits]")
        (prompt-choice :runner "0 [Credits]")
        ;; Fail psi game
        (prompt-choice-partial :runner "Imp")
        (is (= "The Future Perfect" (get-in @state [:corp :discard 0 :title])) "TFP trashed")
        (is (zero? (:agenda-point (get-runner))) "Runner did not steal TFP"))))
  (testing "vs cards in Archives"
    (do-game
      (new-game (default-corp ["Hostile Takeover"])
                (default-runner ["Imp"]))
      (core/move state :corp (find-card "Hostile Takeover" (:hand (get-corp))) :discard)
      (take-credits state :corp)
      (play-from-hand state :runner "Imp")
      (run-empty-server state "Archives")
      (is (= ["Steal"] (->> (get-runner) :prompt first :choices)) "Should only get the option to steal Hostile on access in Archives"))))

(deftest incubator
  ;; Incubator - Gain 1 virus counter per turn; trash to move them to an installed virus program
  (do-game
    (new-game (default-corp)
              (default-runner ["Incubator" "Datasucker"]))
    (take-credits state :corp)
    (play-from-hand state :runner "Datasucker")
    (play-from-hand state :runner "Incubator")
    (take-credits state :runner)
    (take-credits state :corp)
    (let [ds (get-in @state [:runner :rig :program 0])
          incub (get-in @state [:runner :rig :program 1])]
      (is (= 1 (get-counters (refresh incub) :virus)) "Incubator gained 1 virus counter")
      (take-credits state :runner)
      (take-credits state :corp)
      (is (= 2 (get-counters (refresh incub) :virus)) "Incubator has 2 virus counters")
      (card-ability state :runner incub 0)
      (prompt-select :runner ds)
      (is (= 2 (get-counters (refresh ds) :virus)) "Datasucker has 2 virus counters moved from Incubator")
      (is (= 1 (count (get-in @state [:runner :rig :program]))))
      (is (= 1 (count (:discard (get-runner)))) "Incubator trashed")
      (is (= 3 (:click (get-runner)))))))

(deftest ixodidae
  ;; Ixodidae should not trigger on psi-games
  (do-game
    (new-game (default-corp ["Snowflake"])
              (default-runner ["Ixodidae" "Lamprey"]))
    (play-from-hand state :corp "Snowflake" "HQ")
    (take-credits state :corp)
    (is (= 7 (:credit (get-corp))) "Corp at 7 credits")
    (play-from-hand state :runner "Ixodidae")
    (play-from-hand state :runner "Lamprey")
    (is (= 3 (:credit (get-runner))) "Runner paid 3 credits to install Ixodidae and Lamprey")
    (run-on state :hq)
    (let [s (get-ice state :hq 0)]
      (core/rez state :corp s)
      (card-subroutine state :corp s 0)
      (is (prompt-is-card? :corp s) "Corp prompt is on Snowflake")
      (is (prompt-is-card? :runner s) "Runner prompt is on Snowflake")
      (is (= 6 (:credit (get-corp))) "Corp paid 1 credit to rezz Snowflake")
      (prompt-choice :corp "1")
      (prompt-choice :runner "1")
      (is (= 5 (:credit (get-corp))) "Corp paid 1 credit to psi game")
      (is (= 2 (:credit (get-runner))) "Runner did not gain 1 credit from Ixodidae when corp spent on psi game")
      (run-continue state)
      (run-successful state)
      (is (= 4 (:credit (get-corp))) "Corp lost 1 credit to Lamprey")
      (is (= 3 (:credit (get-runner))) "Runner gains 1 credit from Ixodidae due to Lamprey"))))

(deftest lamprey
  ;; Lamprey - Corp loses 1 credit for each successful HQ run; trashed on purge
  (do-game
    (new-game (default-corp)
              (default-runner ["Lamprey"]))
    (take-credits state :corp)
    (play-from-hand state :runner "Lamprey")
    (let [lamp (get-in @state [:runner :rig :program 0])]
      (run-empty-server state :hq)
      (is (= 7 (:credit (get-corp))) "Corp lost 1 credit")
      (run-empty-server state :hq)
      (is (= 6 (:credit (get-corp))) "Corp lost 1 credit")
      (run-empty-server state :hq)
      (is (= 5 (:credit (get-corp))) "Corp lost 1 credit")
      (take-credits state :runner)
      (core/purge state :corp)
      (is (empty? (get-in @state [:runner :rig :program])) "Lamprey trashed by purge"))))

(deftest leprechaun
  ;; Leprechaun - hosting a breaker with strength based on unused MU should calculate correctly
<<<<<<< HEAD
  (do-game
    (new-game (default-corp)
              (default-runner ["Adept"
                               "Leprechaun"]))
    (take-credits state :corp)
    (core/gain state :runner :credit 5)
    (play-from-hand state :runner "Leprechaun")
    (play-from-hand state :runner "Adept")
    (is (= 1 (core/available-mu state)) "3 MU used")
    (let [lep (get-program state 0)
          adpt (get-program state 1)]
      (is (= 3 (:current-strength (refresh adpt))) "Adept at 3 strength individually")
      (card-ability state :runner lep 1)
      (prompt-select :runner (refresh adpt))
      (let [hosted-adpt (first (:hosted (refresh lep)))]
        (is (= 3 (core/available-mu state)) "1 MU used")
        (is (= 5 (:current-strength (refresh hosted-adpt))) "Adept at 5 strength hosted")))))

(deftest leprechaun-mu-savings
  ;; Leprechaun - Keep MU the same when hosting or trashing hosted programs
  (do-game
    (new-game (default-corp)
              (default-runner ["Leprechaun" "Hyperdriver" "Imp"]))
    (take-credits state :corp)
    (play-from-hand state :runner "Leprechaun")
    (let [lep (get-in @state [:runner :rig :program 0])]
      (card-ability state :runner lep 0)
      (prompt-select :runner (find-card "Hyperdriver" (:hand (get-runner))))
      (is (= 2 (:click (get-runner))))
      (is (= 2 (:credit (get-runner))))
      (is (= 3 (core/available-mu state)) "Hyperdriver 3 MU not deducted from available MU")
      (card-ability state :runner lep 0)
      (prompt-select :runner (find-card "Imp" (:hand (get-runner))))
      (is (= 1 (:click (get-runner))))
      (is (zero? (:credit (get-runner))))
      (is (= 3 (core/available-mu state)) "Imp 1 MU not deducted from available MU")
      ;; Trash Hyperdriver
      (core/move state :runner (find-card "Hyperdriver" (:hosted (refresh lep))) :discard)
      (is (= 3 (core/available-mu state)) "Hyperdriver 3 MU not added to available MU")
      (core/move state :runner (find-card "Imp" (:hosted (refresh lep))) :discard) ; trash Imp
      (is (= 3 (core/available-mu state)) "Imp 1 MU not added to available MU"))))
=======
  (testing "Basic test"
    (do-game
      (new-game (default-corp)
                (default-runner ["Adept" "Leprechaun"]))
      (take-credits state :corp)
      (core/gain state :runner :credit 5)
      (play-from-hand state :runner "Leprechaun")
      (play-from-hand state :runner "Adept")
      (is (= 1 (core/available-mu state)) "3 MU used")
      (let [lep (get-program state 0)
            adpt (get-program state 1)]
        (is (= 3 (:current-strength (refresh adpt))) "Adept at 3 strength individually")
        (card-ability state :runner lep 1)
        (prompt-select :runner (refresh adpt))
        (let [hosted-adpt (first (:hosted (refresh lep)))]
          (is (= 3 (core/available-mu state)) "1 MU used")
          (is (= 5 (:current-strength (refresh hosted-adpt))) "Adept at 5 strength hosted")))))
  (testing "Keep MU the same when hosting or trashing hosted programs"
    (do-game
      (new-game (default-corp)
                (default-runner ["Leprechaun" "Hyperdriver" "Imp"]))
      (take-credits state :corp)
      (play-from-hand state :runner "Leprechaun")
      (let [lep (get-in @state [:runner :rig :program 0])]
        (card-ability state :runner lep 0)
        (prompt-select :runner (find-card "Hyperdriver" (:hand (get-runner))))
        (is (= 2 (:click (get-runner))))
        (is (= 2 (:credit (get-runner))))
        (is (= 3 (core/available-mu state)) "Hyperdriver 3 MU not deducted from available MU")
        (card-ability state :runner lep 0)
        (prompt-select :runner (find-card "Imp" (:hand (get-runner))))
        (is (= 1 (:click (get-runner))))
        (is (= 0 (:credit (get-runner))))
        (is (= 3 (core/available-mu state)) "Imp 1 MU not deducted from available MU")
        ;; Trash Hyperdriver
        (core/move state :runner (find-card "Hyperdriver" (:hosted (refresh lep))) :discard)
        (is (= 3 (core/available-mu state)) "Hyperdriver 3 MU not added to available MU")
        (core/move state :runner (find-card "Imp" (:hosted (refresh lep))) :discard) ; trash Imp
        (is (= 3 (core/available-mu state)) "Imp 1 MU not added to available MU")))))
>>>>>>> bfbecb9c

(deftest magnum-opus
  ;; Magnum Opus - Gain 2 cr
  (do-game
    (new-game (default-corp)
              (default-runner ["Magnum Opus"]))
    (take-credits state :corp)
    (play-from-hand state :runner "Magnum Opus")
    (is (= 2 (core/available-mu state)))
    (is (zero? (:credit (get-runner))))
    (let [mopus (get-in @state [:runner :rig :program 0])]
      (card-ability state :runner mopus 0)
      (is (= 2 (:credit (get-runner))) "Gain 2cr"))))

(deftest nyashia
  ;; Nyashia
  (do-game
    (new-game (default-corp [(qty "Hedge Fund" 10)])
              (default-runner ["Nyashia"]))
    (take-credits state :corp)
    (play-from-hand state :runner "Nyashia")
    (run-on state "R&D")
    (run-successful state)
    (prompt-choice :runner "Yes")
    (is (= 2 (+ (get-in @state [:runner :rd-access]) (:access-bonus (:run @state) 0))))))

(deftest origami
  ;; Origami - Increases Runner max hand size
  (do-game
    (new-game (default-corp)
              (default-runner [(qty "Origami" 2)]))
    (take-credits state :corp)
    (play-from-hand state :runner "Origami")
    (is (= 6 (core/hand-size state :runner)))
    (play-from-hand state :runner "Origami")
    (is (= 9 (core/hand-size state :runner)) "Max hand size increased by 2 for each copy installed")))

(deftest paintbrush
  ;; Paintbrush - Give rezzed ICE a chosen subtype until the end of the next run
  (do-game
    (new-game (default-corp ["Ice Wall"])
              (default-runner ["Paintbrush"]))
    (play-from-hand state :corp "Ice Wall" "HQ")
    (take-credits state :corp)
    (play-from-hand state :runner "Paintbrush")
    (is (= 2 (core/available-mu state)))
    (let [iwall (get-ice state :hq 0)
          pb (get-in @state [:runner :rig :program 0])]
      (card-ability state :runner pb 0)
      (prompt-select :runner iwall)
      (is (= 3 (:click (get-runner))) "Ice Wall not rezzed, so no click charged")
      (prompt-choice :runner "Done") ; cancel out
      (core/rez state :corp iwall)
      (card-ability state :runner pb 0)
      (prompt-select :runner iwall)
      (prompt-choice :runner "Code Gate")
      (is (= 2 (:click (get-runner))) "Click charged")
      (is (= true (has? (refresh iwall) :subtype "Code Gate")) "Ice Wall gained Code Gate")
      (run-empty-server state "Archives")
      (is (= false (has? (refresh iwall) :subtype "Code Gate")) "Ice Wall lost Code Gate at the end of the run"))))

(deftest parasite
  (testing "Basic functionality: Gain 1 counter every Runner turn"
    (do-game
      (new-game (default-corp [(qty "Wraparound" 3) (qty "Hedge Fund" 3)])
                (default-runner [(qty "Parasite" 3) (qty "Sure Gamble" 3)]))
      (play-from-hand state :corp "Wraparound" "HQ")
      (let [wrap (get-ice state :hq 0)]
        (core/rez state :corp wrap)
        (take-credits state :corp)
        (play-from-hand state :runner "Parasite")
        (prompt-select :runner wrap)
        (is (= 3 (core/available-mu state)) "Parasite consumes 1 MU")
        (let [psite (first (:hosted (refresh wrap)))]
          (is (zero? (get-counters psite :virus)) "Parasite has no counters yet")
          (take-credits state :runner)
          (take-credits state :corp)
          (is (= 1 (get-counters (refresh psite) :virus))
              "Parasite gained 1 virus counter at start of Runner turn")
          (is (= 6 (:current-strength (refresh wrap))) "Wraparound reduced to 6 strength")))))
  (testing "Installed facedown w/ Apex"
    (do-game
      (new-game (default-corp)
                (make-deck "Apex: Invasive Predator" ["Parasite"]))
      (take-credits state :corp)
      (core/end-phase-12 state :runner nil)
      (prompt-select :runner (find-card "Parasite" (:hand (get-runner))))
      (is (empty? (:prompt (get-runner))) "No prompt to host Parasite")
      (is (= 1 (count (get-in @state [:runner :rig :facedown]))) "Parasite installed face down")))
  (testing "Installed on untrashable Architect should keep gaining counters past 3 and make strength go negative"
    (do-game
      (new-game (default-corp [(qty "Architect" 3) (qty "Hedge Fund" 3)])
                (default-runner [(qty "Parasite" 3) "Grimoire"]))
      (play-from-hand state :corp "Architect" "HQ")
      (let [arch (get-ice state :hq 0)]
        (core/rez state :corp arch)
        (take-credits state :corp)
        (play-from-hand state :runner "Grimoire")
        (play-from-hand state :runner "Parasite")
        (prompt-select :runner arch)
        (let [psite (first (:hosted (refresh arch)))]
          (is (= 1 (get-counters (refresh psite) :virus)) "Parasite has 1 counter")
          (take-credits state :runner)
          (take-credits state :corp)
          (take-credits state :runner)
          (take-credits state :corp)
          (take-credits state :runner)
          (take-credits state :corp)
          (is (= 4 (get-counters (refresh psite) :virus)) "Parasite has 4 counters")
          (is (= -1 (:current-strength (refresh arch))) "Architect at -1 strength")))))
  (testing "Should stay on hosted card moved by Builder"
    (do-game
      (new-game (default-corp [(qty "Builder" 3) "Ice Wall"])
                (default-runner [(qty "Parasite" 3)]))
      (play-from-hand state :corp "Ice Wall" "HQ")
      (play-from-hand state :corp "Builder" "Archives")
      (let [builder (get-ice state :archives 0)]
        (core/rez state :corp builder)
        (take-credits state :corp)
        (play-from-hand state :runner "Parasite")
        (prompt-select :runner builder)
        (let [psite (first (:hosted (refresh builder)))]
          (take-credits state :runner)
          (take-credits state :corp)
          (is (= 3 (:current-strength (refresh builder))) "Builder reduced to 3 strength")
          (is (= 1 (get-counters (refresh psite) :virus)) "Parasite has 1 counter")
          (take-credits state :runner))
        (let [orig-builder (refresh builder)]
          (card-ability state :corp builder 0)
          (prompt-choice :corp "HQ")
          (let [moved-builder (get-ice state :hq 1)]
            (is (= (:current-strength orig-builder) (:current-strength moved-builder)) "Builder's state is maintained")
            (let [orig-psite (dissoc (first (:hosted orig-builder)) :host)
                  moved-psite (dissoc (first (:hosted moved-builder)) :host)]
              (is (= orig-psite moved-psite) "Hosted Parasite is maintained"))
            (take-credits state :corp)
            (let [updated-builder (refresh moved-builder)
                  updated-psite (first (:hosted updated-builder))]
              (is (= 2 (:current-strength updated-builder)) "Builder strength still reduced")
              (is (= 2 (get-counters (refresh updated-psite) :virus)) "Parasite counters still incremented")))))))
  (testing "Use Hivemind counters when installed; instantly trash ICE if counters >= ICE strength"
    (do-game
      (new-game (default-corp [(qty "Enigma" 3) (qty "Hedge Fund" 3)])
                (default-runner ["Parasite"
                                 "Grimoire"
                                 "Hivemind"
                                 "Sure Gamble"]))
      (play-from-hand state :corp "Enigma" "HQ")
      (let [enig (get-ice state :hq 0)]
        (core/rez state :corp enig)
        (take-credits state :corp)
        (play-from-hand state :runner "Sure Gamble")
        (play-from-hand state :runner "Grimoire")
        (play-from-hand state :runner "Hivemind")
        (let [hive (get-in @state [:runner :rig :program 0])]
          (is (= 2 (get-counters (refresh hive) :virus)) "Hivemind has 2 counters")
          (play-from-hand state :runner "Parasite")
          (prompt-select :runner enig)
          (is (= 1 (count (:discard (get-corp)))) "Enigma trashed instantly")
          (is (= 4 (core/available-mu state)))
          (is (= 2 (count (:discard (get-runner)))) "Parasite trashed when Enigma was trashed")))))
  (testing "Trashed along with host ICE when its strength has been reduced to 0"
    (do-game
      (new-game (default-corp [(qty "Enigma" 3) (qty "Hedge Fund" 3)])
                (default-runner [(qty "Parasite" 3) "Grimoire"]))
      (play-from-hand state :corp "Enigma" "HQ")
      (let [enig (get-ice state :hq 0)]
        (core/rez state :corp enig)
        (take-credits state :corp)
        (play-from-hand state :runner "Grimoire")
        (play-from-hand state :runner "Parasite")
        (prompt-select :runner enig)
        (let [psite (first (:hosted (refresh enig)))]
          (is (= 1 (get-counters (refresh psite) :virus)) "Parasite has 1 counter")
          (is (= 1 (:current-strength (refresh enig))) "Enigma reduced to 1 strength")
          (take-credits state :runner)
          (take-credits state :corp)
          (is (= 1 (count (:discard (get-corp)))) "Enigma trashed")
          (is (= 1 (count (:discard (get-runner)))) "Parasite trashed when Enigma was trashed"))))))

(deftest pheromones
  ;; Pheromones ability shouldn't have a NullPointerException when fired with 0 virus counter
  (do-game
    (new-game (default-corp)
              (default-runner ["Pheromones"]))
    (take-credits state :corp)
    (play-from-hand state :runner "Pheromones")
    (let [ph (get-in @state [:runner :rig :program 0])]
      (card-ability state :runner (refresh ph) 0)
      (run-on state "HQ")
      (run-successful state)
      (prompt-choice :runner "No action")
      (is (= 1 (get-counters (refresh ph) :virus)) "Pheromones gained 1 counter")
      (card-ability state :runner (refresh ph) 0)))) ; this doesn't do anything, but shouldn't crash

(deftest plague
  ;; Plague
  (do-game
    (new-game (default-corp ["Mark Yale"])
              (default-runner ["Plague"]))
    (play-from-hand state :corp "Mark Yale" "New remote")
    (take-credits state :corp)
    (play-from-hand state :runner "Plague")
    (prompt-choice :runner "Server 1")
    (let [plague (get-in @state [:runner :rig :program 0])]
      (run-empty-server state "Server 1")
      (is (= 2 (get-counters (refresh plague) :virus)) "Plague gained 2 counters")
      (run-empty-server state "Server 1")
      (is (= 4 (get-counters (refresh plague) :virus)) "Plague gained 2 counters")
      (run-empty-server state "Archives")
      (is (= 4 (get-counters (refresh plague) :virus)) "Plague did not gain counters"))))

<<<<<<< HEAD
(deftest progenitor-host-hivemind
  ;; Progenitor - Hosting Hivemind, using Virus Breeding Ground. Issue #738
  (do-game
    (new-game (default-corp)
              (default-runner ["Progenitor" "Virus Breeding Ground" "Hivemind"]))
    (take-credits state :corp)
    (play-from-hand state :runner "Progenitor")
    (play-from-hand state :runner "Virus Breeding Ground")
    (is (= 4 (core/available-mu state)))
    (let [prog (get-in @state [:runner :rig :program 0])
          vbg (get-in @state [:runner :rig :resource 0])]
      (card-ability state :runner prog 0)
      (prompt-select :runner (find-card "Hivemind" (:hand (get-runner))))
      (is (= 4 (core/available-mu state)) "No memory used to host on Progenitor")
      (let [hive (first (:hosted (refresh prog)))]
        (is (= "Hivemind" (:title hive)) "Hivemind is hosted on Progenitor")
        (is (= 1 (get-counters hive :virus)) "Hivemind has 1 counter")
        (is (zero? (:credit (get-runner))) "Full cost to host on Progenitor")
        (take-credits state :runner 1)
        (take-credits state :corp)
        (card-ability state :runner vbg 0) ; use VBG to transfer 1 token to Hivemind
        (prompt-select :runner hive)
        (is (= 2 (get-counters (refresh hive) :virus)) "Hivemind gained 1 counter")
        (is (zero? (get-counters (refresh vbg) :virus)) "Virus Breeding Ground lost 1 counter")))))

(deftest progenitor-mu-savings
  ;; Progenitor - Keep MU the same when hosting or trashing hosted programs
  (do-game
    (new-game (default-corp)
              (default-runner ["Progenitor" "Hivemind"]))
    (take-credits state :corp)
    (play-from-hand state :runner "Progenitor")
    (let [pro (get-in @state [:runner :rig :program 0])]
      (card-ability state :runner pro 0)
      (prompt-select :runner (find-card "Hivemind" (:hand (get-runner))))
      (is (= 2 (:click (get-runner))))
      (is (= 2 (:credit (get-runner))))
      (is (= 4 (core/available-mu state)) "Hivemind 2 MU not deducted from available MU")
      ;; Trash Hivemind
      (core/move state :runner (find-card "Hivemind" (:hosted (refresh pro))) :discard)
      (is (= 4 (core/available-mu state)) "Hivemind 2 MU not added to available MU"))))

(deftest reaver
  ;; Reaver - Draw a card the first time you trash an installed card each turn
  (do-game
    (new-game (default-corp ["PAD Campaign"])
              (default-runner ["Reaver" (qty "Fall Guy" 5)]))
    (starting-hand state :runner ["Reaver" "Fall Guy"])
    (play-from-hand state :corp "PAD Campaign" "New remote")
    (take-credits state :corp)
    (core/gain state :runner :credit 10)
    (core/gain state :runner :click 1)
    (play-from-hand state :runner "Reaver")
    (is (= 1 (count (:hand (get-runner)))) "One card in hand")
    (run-empty-server state "Server 1")
    (prompt-choice-partial :runner "Pay") ; Trash PAD campaign
    (is (= 2 (count (:hand (get-runner)))) "Drew a card from trash of corp card")
    (play-from-hand state :runner "Fall Guy")
    (play-from-hand state :runner "Fall Guy")
    (is (zero? (count (:hand (get-runner)))) "No cards in hand")
    ; No draw from Fall Guy trash as Reaver already fired this turn
    (card-ability state :runner (get-resource state 0) 1)
    (is (zero? (count (:hand (get-runner)))) "No cards in hand")
    (take-credits state :runner)
    ; Draw from Fall Guy trash on corp turn
    (card-ability state :runner (get-resource state 0) 1)
    (is (= 1 (count (:hand (get-runner)))) "One card in hand")))

(deftest reaver-fcc
  ;; Reaver / Freelance Coding Construct - should not draw when trash from hand #2671
  (do-game
    (new-game (default-corp)
              (default-runner [(qty "Reaver" 9) "Imp" "Snitch" "Freelance Coding Contract"]))
    (starting-hand state :runner ["Reaver" "Imp" "Snitch" "Freelance Coding Contract"])
    (take-credits state :corp)
    (play-from-hand state :runner "Reaver")
    (is (= 3 (count (:hand (get-runner)))) "Four cards in hand")
    (is (= 3 (:credit (get-runner))) "3 credits")
    (play-from-hand state :runner "Freelance Coding Contract")
    (prompt-select :runner (find-card "Snitch" (:hand (get-runner))))
    (prompt-select :runner (find-card "Imp" (:hand (get-runner))))
    (prompt-choice :runner "Done")
    (is (= 7 (:credit (get-runner))) "7 credits - FCC fired")
    (is (zero? (count (:hand (get-runner)))) "No cards in hand")))
=======
(deftest progenitor
  ;; Progenitor
  (testing "Hosting Hivemind, using Virus Breeding Ground. Issue #738"
    (do-game
      (new-game (default-corp)
                (default-runner ["Progenitor" "Virus Breeding Ground" "Hivemind"]))
      (take-credits state :corp)
      (play-from-hand state :runner "Progenitor")
      (play-from-hand state :runner "Virus Breeding Ground")
      (is (= 4 (core/available-mu state)))
      (let [prog (get-in @state [:runner :rig :program 0])
            vbg (get-in @state [:runner :rig :resource 0])]
        (card-ability state :runner prog 0)
        (prompt-select :runner (find-card "Hivemind" (:hand (get-runner))))
        (is (= 4 (core/available-mu state)) "No memory used to host on Progenitor")
        (let [hive (first (:hosted (refresh prog)))]
          (is (= "Hivemind" (:title hive)) "Hivemind is hosted on Progenitor")
          (is (= 1 (get-counters hive :virus)) "Hivemind has 1 counter")
          (is (= 0 (:credit (get-runner))) "Full cost to host on Progenitor")
          (take-credits state :runner 1)
          (take-credits state :corp)
          (card-ability state :runner vbg 0) ; use VBG to transfer 1 token to Hivemind
          (prompt-select :runner hive)
          (is (= 2 (get-counters (refresh hive) :virus)) "Hivemind gained 1 counter")
          (is (= 0 (get-counters (refresh vbg) :virus)) "Virus Breeding Ground lost 1 counter")))))
  (testing "Keep MU the same when hosting or trashing hosted programs"
    (do-game
      (new-game (default-corp)
                (default-runner ["Progenitor" "Hivemind"]))
      (take-credits state :corp)
      (play-from-hand state :runner "Progenitor")
      (let [pro (get-in @state [:runner :rig :program 0])]
        (card-ability state :runner pro 0)
        (prompt-select :runner (find-card "Hivemind" (:hand (get-runner))))
        (is (= 2 (:click (get-runner))))
        (is (= 2 (:credit (get-runner))))
        (is (= 4 (core/available-mu state)) "Hivemind 2 MU not deducted from available MU")
        ;; Trash Hivemind
        (core/move state :runner (find-card "Hivemind" (:hosted (refresh pro))) :discard)
        (is (= 4 (core/available-mu state)) "Hivemind 2 MU not added to available MU")))))

(deftest reaver
  ;; Reaver - Draw a card the first time you trash an installed card each turn
  (testing "Basic test"
    (do-game
      (new-game (default-corp ["PAD Campaign"])
                (default-runner ["Reaver" (qty "Fall Guy" 5)]))
      (starting-hand state :runner ["Reaver" "Fall Guy"])
      (play-from-hand state :corp "PAD Campaign" "New remote")
      (take-credits state :corp)
      (core/gain state :runner :credit 10)
      (core/gain state :runner :click 1)
      (play-from-hand state :runner "Reaver")
      (is (= 1 (count (:hand (get-runner)))) "One card in hand")
      (run-empty-server state "Server 1")
      (prompt-choice-partial :runner "Pay") ; Trash PAD campaign
      (is (= 2 (count (:hand (get-runner)))) "Drew a card from trash of corp card")
      (play-from-hand state :runner "Fall Guy")
      (play-from-hand state :runner "Fall Guy")
      (is (= 0 (count (:hand (get-runner)))) "No cards in hand")
      ; No draw from Fall Guy trash as Reaver already fired this turn
      (card-ability state :runner (get-resource state 0) 1)
      (is (= 0 (count (:hand (get-runner)))) "No cards in hand")
      (take-credits state :runner)
      ; Draw from Fall Guy trash on corp turn
      (card-ability state :runner (get-resource state 0) 1)
      (is (= 1 (count (:hand (get-runner)))) "One card in hand")))
  (testing "with Freelance Coding Construct - should not draw when trash from hand #2671"
    (do-game
      (new-game (default-corp)
                (default-runner [(qty "Reaver" 9) "Imp" "Snitch" "Freelance Coding Contract"]))
      (starting-hand state :runner ["Reaver" "Imp" "Snitch" "Freelance Coding Contract"])
      (take-credits state :corp)
      (play-from-hand state :runner "Reaver")
      (is (= 3 (count (:hand (get-runner)))) "Four cards in hand")
      (is (= 3 (:credit (get-runner))) "3 credits")
      (play-from-hand state :runner "Freelance Coding Contract")
      (prompt-select :runner (find-card "Snitch" (:hand (get-runner))))
      (prompt-select :runner (find-card "Imp" (:hand (get-runner))))
      (prompt-choice :runner "Done")
      (is (= 7 (:credit (get-runner))) "7 credits - FCC fired")
      (is (= 0 (count (:hand (get-runner)))) "No cards in hand"))))
>>>>>>> bfbecb9c

(deftest rng-key
  ;; RNG Key - first successful run on RD/HQ, guess a number, gain credits or cards if number matches card cost
  (testing "Basic behaviour - first successful run on RD/HQ, guess a number, gain credits or cards if number matches card cost"
    (do-game
      (new-game (default-corp [(qty "Enigma" 5) "Hedge Fund"])
                (default-runner ["RNG Key" (qty "Paperclip" 2)]))
      (starting-hand state :corp ["Hedge Fund"])
      (starting-hand state :runner ["RNG Key"])
      (take-credits state :corp)
      (testing "Gain 3 credits"
        (play-from-hand state :runner "RNG Key")
        (is (= 5 (:credit (get-runner))) "Starts at 5 credits")
        (run-on state "HQ")
        (run-successful state)
        (prompt-choice :runner "Yes")
        (prompt-choice :runner 5)
        (prompt-choice :runner "Gain 3 [Credits]")
        (is (= 8 (:credit (get-runner))) "Gained 3 credits")
        (prompt-choice :runner "No action"))
      (testing "Do not trigger on second successful run"
        (run-on state "R&D")
        (run-successful state)
        (prompt-choice :runner "No action")
        (take-credits state :runner)
        (take-credits state :corp))
      (testing "Do not trigger on archives"
        (run-on state "Archives")
        (run-successful state))
      (testing "Do not get choice if trigger declined"
        (run-on state "R&D")
        (run-successful state)
        (prompt-choice :runner "No")
        (prompt-choice :runner "No action"))
      (run-on state "HQ")
      (run-successful state)
      (prompt-choice :runner "No action")
      (take-credits state :runner)
      (take-credits state :corp)
      (testing "Do not gain credits / cards if guess incorrect"
        (run-on state "R&D")
        (run-successful state)
        (prompt-choice :runner "Yes")
        (prompt-choice :runner 2)
        (prompt-choice :runner "No action"))
      (take-credits state :runner)
      (take-credits state :corp)
      (testing "Gain 2 cards"
        (is (zero? (count (:hand (get-runner)))) "Started with 0 cards")
        (run-on state "R&D")
        (run-successful state)
        (prompt-choice :runner "Yes")
        (prompt-choice :runner 3)
        (prompt-choice :runner "Draw 2 cards")
        (prompt-choice :runner "No action")
        (is (= 2 (count (:hand (get-runner)))) "Gained 2 cards")
<<<<<<< HEAD
        (is (zero? (count (:deck (get-runner)))) "Cards came from stack"))))
=======
        (is (= 0 (count (:deck (get-runner)))) "Cards came from stack"))))
>>>>>>> bfbecb9c
  (testing "Do not pay out if accessing an upgrade first -- regression test for #3150"
    (do-game
      (new-game (default-corp ["Hokusai Grid" "Hedge Fund"])
                (default-runner ["RNG Key"]))
      (play-from-hand state :corp "Hokusai Grid" "HQ")
      (take-credits state :corp)
      (testing "Gain 3 credits"
        (play-from-hand state :runner "RNG Key")
        (is (= 5 (:credit (get-runner))) "Starts at 5 credits")
        (run-on state "HQ")
        (run-successful state)
        (prompt-choice :runner "Yes")
        (prompt-choice :runner 2)
        (prompt-choice :runner "Unrezzed upgrade in HQ")
        (is (= "You accessed Hokusai Grid." (-> (get-runner) :prompt first :msg))
            "No RNG Key prompt, straight to access prompt")
        (is (= 5 (:credit (get-runner))) "Gained no credits")))))

(deftest scheherazade
  ;; Scheherazade - Gain 1 credit when it hosts a program
  (do-game
    (new-game (default-corp)
              (default-runner ["Scheherazade" "Cache"
                               "Inti" "Fall Guy"]))
    (take-credits state :corp)
    (play-from-hand state :runner "Scheherazade")
    (let [sch (get-in @state [:runner :rig :program 0])]
      (card-ability state :runner sch 0)
      (prompt-select :runner (find-card "Inti" (:hand (get-runner))))
      (is (= 1 (count (:hosted (refresh sch)))))
      (is (= 2 (:click (get-runner))) "Spent 1 click to install and host")
      (is (= 6 (:credit (get-runner))) "Gained 1 credit")
      (is (= 3 (core/available-mu state)) "Programs hosted on Scheh consume MU")
      (card-ability state :runner sch 0)
      (prompt-select :runner (find-card "Cache" (:hand (get-runner))))
      (is (= 2 (count (:hosted (refresh sch)))))
      (is (= 6 (:credit (get-runner))) "Gained 1 credit")
      (card-ability state :runner sch 0)
      (prompt-select :runner (find-card "Fall Guy" (:hand (get-runner))))
      (is (= 2 (count (:hosted (refresh sch)))) "Can't host non-program")
      (is (= 1 (count (:hand (get-runner))))))))

(deftest self-modifying-code
  ;; Trash & pay 2 to search deck for a program and install it. Shuffle.
  (do-game
    (new-game (default-corp)
              (default-runner [(qty "Self-modifying Code" 3) "Reaver"]))
    (starting-hand state :runner ["Self-modifying Code" "Self-modifying Code"])
    (core/gain state :runner :credit 5)
    (take-credits state :corp)
    (play-from-hand state :runner "Self-modifying Code")
    (play-from-hand state :runner "Self-modifying Code")
    (let [smc1 (get-in @state [:runner :rig :program 0])
          smc2 (get-in @state [:runner :rig :program 1])]
      (card-ability state :runner smc1 0)
      (prompt-card :runner (find-card "Reaver" (:deck (get-runner))))
      (is (= 6 (:credit (get-runner))) "Paid 2 for SMC, 2 for install - 6 credits left")
      (is (= 1 (core/available-mu state)) "SMC MU refunded")
      (take-credits state :runner)
      (take-credits state :corp)
      (card-ability state :runner smc2 0)
      (is (= 1 (count (:hand (get-runner)))) "1 card drawn due to Reaver before SMC program selection")
      (is (zero? (count (:deck (get-runner)))) "Deck empty"))))

(deftest sneakdoor-beta
  (testing "Gabriel Santiago, Ash on HQ should prevent Sneakdoor HQ access but still give Gabe credits. Issue #1138."
    (do-game
      (new-game (default-corp ["Ash 2X3ZB9CY"])
                (make-deck "Gabriel Santiago: Consummate Professional" ["Sneakdoor Beta"]))
      (play-from-hand state :corp "Ash 2X3ZB9CY" "HQ")
      (take-credits state :corp)
      (play-from-hand state :runner "Sneakdoor Beta")
      (is (= 1 (:credit (get-runner))) "Sneakdoor cost 4 credits")
      (let [sb (get-in @state [:runner :rig :program 0])
            ash (get-content state :hq 0)]
        (core/rez state :corp ash)
        (card-ability state :runner sb 0)
        (run-successful state)
        (prompt-choice :corp 0)
        (prompt-choice :runner 0)
        (is (= 3 (:credit (get-runner))) "Gained 2 credits from Gabe's ability")
        (is (= (:cid ash) (-> (get-runner) :prompt first :card :cid)) "Ash interrupted HQ access after Sneakdoor run")
        (is (= :hq (-> (get-runner) :register :successful-run first)) "Successful Run on HQ recorded"))))
  (testing "do not switch to HQ if Archives has Crisium Grid. Issue #1229."
    (do-game
      (new-game (default-corp ["Crisium Grid" "Priority Requisition" "Private Security Force"])
                (default-runner ["Sneakdoor Beta"]))
      (play-from-hand state :corp "Crisium Grid" "Archives")
      (trash-from-hand state :corp "Priority Requisition")
      (take-credits state :corp)
      (play-from-hand state :runner "Sneakdoor Beta")
      (let [sb (get-program state 0)
            cr (get-content state :archives 0)]
        (core/rez state :corp cr)
        (card-ability state :runner sb 0)
        (run-successful state)
        (is (= :archives (get-in @state [:run :server 0])) "Crisium Grid stopped Sneakdoor Beta from switching to HQ"))))
  (testing "Allow Nerve Agent to gain counters. Issue #1158/#955"
    (do-game
      (new-game (default-corp)
                (default-runner ["Sneakdoor Beta" "Nerve Agent"]))
      (take-credits state :corp)
      (core/gain state :runner :credit 10)
      (play-from-hand state :runner "Nerve Agent")
      (play-from-hand state :runner "Sneakdoor Beta")
      (let [nerve (get-in @state [:runner :rig :program 0])
            sb (get-in @state [:runner :rig :program 1])]
        (card-ability state :runner sb 0)
        (run-successful state)
        (is (= 1 (get-counters (refresh nerve) :virus)))
        (card-ability state :runner sb 0)
        (run-successful state)
        (is (= 2 (get-counters (refresh nerve) :virus))))))
  (testing "Grant Security Testing credits on HQ."
    (do-game
      (new-game (default-corp)
                (default-runner ["Security Testing" "Sneakdoor Beta"]))
      (take-credits state :corp)
      (play-from-hand state :runner "Sneakdoor Beta")
      (play-from-hand state :runner "Security Testing")
      (take-credits state :runner)
      (is (= 3 (:credit (get-runner))))
      (take-credits state :corp)
      (let [sb (get-in @state [:runner :rig :program 0])]
        (prompt-choice :runner "HQ")
        (card-ability state :runner sb 0)
        (run-successful state)
        (is (not (:run @state)) "Switched to HQ and ended the run from Security Testing")
        (is (= 5 (:credit (get-runner))) "Sneakdoor switched to HQ and earned Security Testing credits")))))

(deftest snitch
  ;; Snitch - Only works on unrezzed ice
  (do-game
    (new-game (default-corp [(qty "Quandary" 2)])
              (default-runner ["Snitch"]))
    (play-from-hand state :corp "Quandary" "R&D")
    (play-from-hand state :corp "Quandary" "HQ")
    (let [hqice (get-ice state :hq 0)]
      (core/rez state :corp hqice))
    (take-credits state :corp)
    (play-from-hand state :runner "Snitch")
    (let [snitch (get-in @state [:runner :rig :program 0])]
      ;; unrezzed ice scenario
      (run-on state "R&D")
      (card-ability state :runner snitch 0)
      (is (prompt-is-card? :runner snitch) "Option to jack out")
      (prompt-choice :runner "Yes")
      ;; rezzed ice scenario
      (run-on state "HQ")
      (card-ability state :runner snitch 0)
      (is (empty? (get-in @state [:runner :prompt])) "No option to jack out")
      ;; no ice scenario
      (run-on state "Archives")
      (card-ability state :runner snitch 0)
      (is (empty? (get-in @state [:runner :prompt])) "No option to jack out"))))

(deftest surfer
  ;; Surfer - Swap position with ice before or after when encountering a Barrier ICE
  (do-game
   (new-game (default-corp ["Ice Wall" "Quandary"])
             (default-runner ["Surfer"]))
   (play-from-hand state :corp "Quandary" "HQ")
   (play-from-hand state :corp "Ice Wall" "HQ")
   (take-credits state :corp)
   (play-from-hand state :runner "Surfer")
   (is (= 3 (:credit (get-runner))) "Paid 2 credits to install Surfer")
   (core/rez state :corp (get-ice state :hq 1))
   (run-on state "HQ")
   (is (= 2 (get-in @state [:run :position])) "Starting run at position 2")
   (let [surf (get-in @state [:runner :rig :program 0])]
     (card-ability state :runner surf 0)
     (prompt-select :runner (get-ice state :hq 0))
     (is (= 1 (:credit (get-runner))) "Paid 2 credits to use Surfer")
     (is (= 1 (get-in @state [:run :position])) "Now at next position (1)")
     (is (= "Ice Wall" (:title (get-ice state :hq 0))) "Ice Wall now at position 1"))))

(deftest takobi
  ;; Takobi - 2 power counter to add +3 strength to a non-AI icebreaker for encounter
  (do-game
    (new-game (default-corp ["Enigma"])
              (default-runner ["Takobi" "Corroder" "Faust"]))
    (play-from-hand state :corp "Enigma" "HQ")
    (take-credits state :corp)
    (core/gain state :runner :credit 10)
    (play-from-hand state :runner "Takobi")
    (play-from-hand state :runner "Corroder")
    (play-from-hand state :runner "Faust")
    (let [tako (get-in @state [:runner :rig :program 0])
          corr (get-in @state [:runner :rig :program 1])
          faus (get-in @state [:runner :rig :program 2])]
      (dotimes [_ 3]
        (card-ability state :runner tako 0))
      (is (= 3 (get-counters (refresh tako) :power)) "3 counters on Takobi")
      (run-on state "HQ")
      (card-ability state :runner tako 1)
      (is (empty? (:prompt (get-runner))) "No prompt for un-rezzed ice")
      (core/rez state :corp (get-ice state :hq 0))
      (card-ability state :runner tako 1)
      (prompt-select :runner (refresh faus))
      (is (not-empty (:prompt (get-runner))) "Can't select AI breakers")
      (prompt-select :runner (refresh corr))
      (is (empty? (:prompt (get-runner))) "Can select non-AI breakers")
      (is (= 5 (:current-strength (refresh corr))) "Corroder at +3 strength")
      (is (= 1 (get-counters (refresh tako) :power)) "1 counter on Takobi")
      (card-ability state :runner tako 1)
      (is (empty? (:prompt (get-runner))) "No prompt when too few power counters")
      (core/no-action state :corp nil)
      (run-continue state)
      (is (= 2 (:current-strength (refresh corr))) "Corroder returned to normal strength"))))

(deftest trypano
  (testing "Hivemind and Architect interactions"
    (do-game
      (new-game (default-corp [(qty "Architect" 2)])
                (default-runner [(qty "Trypano" 2) "Hivemind"]))
      (play-from-hand state :corp "Architect" "HQ")
      (play-from-hand state :corp "Architect" "R&D")
      (let [architect-rezzed (get-ice state :hq 0)
            architect-unrezzed (get-ice state :rd 0)]
        (core/rez state :corp architect-rezzed)
        (take-credits state :corp)
        (play-from-hand state :runner "Trypano")
        (prompt-select :runner (game.core/get-card state architect-rezzed))
        (play-from-hand state :runner "Trypano")
        (prompt-select :runner architect-unrezzed)
        (is (= 2 (core/available-mu state)) "Trypano consumes 1 MU"))
      ;; wait 4 turns to make both Trypanos have 4 counters on them
      (dotimes [n 4]
        (take-credits state :runner)
        (take-credits state :corp)
        (prompt-choice :runner "Yes")
        (prompt-choice :runner "Yes"))
      (is (zero? (count (:discard (get-runner)))) "Trypano not in discard yet")
      (is (= 1 (count (get-in @state [:corp :servers :rd :ices]))) "Unrezzed Archiect is not trashed")
      (is (= 1 (count (get-in @state [:corp :servers :hq :ices]))) "Rezzed Archiect is not trashed")
      (play-from-hand state :runner "Hivemind") ; now Hivemind makes both Trypanos have 5 counters
      (is (zero? (count (get-in @state [:corp :servers :rd :ices]))) "Unrezzed Archiect was trashed")
      (is (= 1 (count (get-in @state [:corp :servers :hq :ices]))) "Rezzed Archiect was not trashed")
      (is (= 1 (count (:discard (get-runner)))) "Trypano went to discard")))
  (testing "Fire when Hivemind gains counters"
    (do-game
      (new-game (default-corp ["Architect"])
                (default-runner ["Trypano" "Hivemind" (qty "Surge" 2)]))
      (play-from-hand state :corp "Architect" "R&D")
      (let [architect-unrezzed (get-ice state :rd 0)]
        (take-credits state :corp)
        (play-from-hand state :runner "Trypano")
        (prompt-select :runner architect-unrezzed)
        (is (zero? (count (:discard (get-runner)))) "Trypano not in discard yet")
        (is (= 1 (count (get-ice state :rd))) "Unrezzed Architect is not trashed")
        (play-from-hand state :runner "Hivemind")
        (let [hive (get-program state 0)]
          (is (= 1 (get-counters (refresh hive) :virus)) "Hivemind starts with 1 virus counter")
          (play-from-hand state :runner "Surge")
          (prompt-select :runner (refresh hive))
          (is (= 3 (get-counters (refresh hive) :virus)) "Hivemind gains 2 virus counters")
          (play-from-hand state :runner "Surge")
          (prompt-select :runner (refresh hive))
          (is (= 5 (get-counters (refresh hive) :virus)) "Hivemind gains 2 virus counters (now at 5)")
          (is (zero? (count (get-ice state :rd))) "Unrezzed Architect was trashed")
          (is (= 3 (count (:discard (get-runner)))) "Trypano went to discard"))))))

(deftest upya
  (do-game
    (new-game (default-corp)
              (default-runner ["Upya"]))
    (take-credits state :corp)
    (play-from-hand state :runner "Upya")
    (dotimes [_ 3]
      (run-empty-server state "R&D"))
    (is (= 3 (get-counters (get-program state 0) :power)) "3 counters on Upya")
    (take-credits state :corp)
    (dotimes [_ 3]
      (run-empty-server state "R&D"))
    (is (= 6 (get-counters (get-program state 0) :power)) "6 counters on Upya")
    (let [upya (get-program state 0)]
      (card-ability state :runner upya 0)
      (is (= 3 (get-counters (refresh upya) :power)) "3 counters spent")
      (is (= 2 (:click (get-runner))) "Gained 2 clicks")
      (card-ability state :runner upya 0)
      (is (= 3 (get-counters (refresh upya) :power)) "Upya not used more than once a turn")
      (is (= 2 (:click (get-runner))) "Still at 2 clicks"))
    (take-credits state :runner)
    (take-credits state :corp)
    (let [upya (get-program state 0)]
      (card-ability state :runner upya 0)
      (is (zero? (get-counters (refresh upya) :power)) "3 counters spent")
      (is (= 5 (:click (get-runner))) "Gained 2 clicks"))))

(deftest wari
  (do-game
    (new-game (default-corp ["Ice Wall"])
              (default-runner ["Wari"]))
    (play-from-hand state :corp "Ice Wall" "R&D")
    (take-credits state :corp)
    (play-from-hand state :runner "Wari")
    (run-empty-server state "HQ")
    (prompt-choice :runner "Yes")
    (prompt-choice :runner "Barrier")
    (prompt-select :runner (get-ice state :rd 0))
    (is (= 1 (count (:discard (get-runner)))) "Wari in heap")
    (is (not (empty? (get-in @state [:runner :prompt]))) "Runner is currently accessing Ice Wall")))<|MERGE_RESOLUTION|>--- conflicted
+++ resolved
@@ -34,7 +34,7 @@
       (play-from-hand state :corp "Adonis Campaign" "New remote")
       (take-credits state :corp)
       (play-from-hand state :runner "Consume")
-      (let [c (get-in @state [:runner :rig :program 0])]
+      (let [c (get-program state 0)]
         (is (zero? (get-counters (refresh c) :virus)) "Consume starts with no counters")
         (run-empty-server state "Server 1")
         (prompt-choice-partial :runner "Pay")
@@ -54,8 +54,8 @@
       (core/gain state :runner :credit 3)
       (play-from-hand state :runner "Consume")
       (play-from-hand state :runner "Hivemind")
-      (let [c (get-in @state [:runner :rig :program 0])
-            h (get-in @state [:runner :rig :program 1])]
+      (let [c (get-program state 0)
+            h (get-program state 1)]
         (is (zero? (get-counters (refresh c) :virus)) "Consume starts with no counters")
         (is (= 1 (get-counters (refresh h) :virus)) "Hivemind starts with a counter")
         (run-empty-server state "Server 1")
@@ -76,8 +76,8 @@
       (take-credits state :corp)
       (play-from-hand state :runner "Consume")
       (play-from-hand state :runner "Hivemind")
-      (let [c (get-in @state [:runner :rig :program 0])
-            h (get-in @state [:runner :rig :program 1])]
+      (let [c (get-program state 0)
+            h (get-program state 1)]
         (is (zero? (get-counters (refresh c) :virus)) "Consume starts with no counters")
         (is (= 1 (get-counters (refresh h) :virus)) "Hivemind starts with a counter")
         (is (zero? (:credit (get-runner))) "Runner starts with no credits")
@@ -95,15 +95,15 @@
     (take-credits state :corp)
     (play-from-hand state :runner "Crescentus")
     (run-on state "HQ")
-    (let [cres (get-in @state [:runner :rig :program 0])
+    (let [cres (get-program state 0)
           q (get-ice state :hq 0)]
       (card-ability state :runner cres 0)
-      (is (not (nil? (get-in @state [:runner :rig :program 0]))) "Crescentus could not be used because the ICE is not rezzed")
+      (is (not (nil? (get-program state 0))) "Crescentus could not be used because the ICE is not rezzed")
       (core/rez state :corp q)
-      (is (get-in (refresh q) [:rezzed]) "Quandary is now rezzed")
+      (is (:rezzed (refresh q)) "Quandary is now rezzed")
       (card-ability state :runner cres 0)
-      (is (nil? (get-in @state [:runner :rig :program 0])) "Crescentus could be used because the ICE is rezzed")
-      (is (not (get-in (refresh q) [:rezzed])) "Quandary is no longer rezzed"))))
+      (is (nil? (get-program state 0)) "Crescentus could be used because the ICE is rezzed")
+      (is (not (:rezzed (refresh q))) "Quandary is no longer rezzed"))))
 
 (deftest datasucker
   ;; Datasucker - Reduce strength of encountered ICE
@@ -115,7 +115,7 @@
       (take-credits state :corp)
       (core/gain state :runner :click 3)
       (play-from-hand state :runner "Datasucker")
-      (let [ds (get-in @state [:runner :rig :program 0])
+      (let [ds (get-program state 0)
             fw (get-ice state :remote1 0)]
         (run-empty-server state "Archives")
         (is (= 1 (get-counters (refresh ds) :virus)))
@@ -222,59 +222,6 @@
     (is (= "Diwan" (-> (get-runner) :discard first :title)) "Diwan was trashed from purge")
     (is (= 3 (:credit (get-corp))) "No charge for installs after Diwan purged")))
 
-<<<<<<< HEAD
-(deftest djinn-host-chakana
-  ;; Djinn - Hosted Chakana does not disable advancing agendas. Issue #750
-  (do-game
-    (new-game (default-corp ["Priority Requisition"])
-              (default-runner ["Djinn" "Chakana"]))
-    (play-from-hand state :corp "Priority Requisition" "New remote")
-    (take-credits state :corp 2)
-    (play-from-hand state :runner "Djinn")
-    (let [djinn (get-in @state [:runner :rig :program 0])
-          agenda (get-content state :remote1 0)]
-      (is agenda "Agenda was installed")
-      (card-ability state :runner djinn 1)
-      (prompt-select :runner (find-card "Chakana" (:hand (get-runner))))
-      (let [chak (first (:hosted (refresh djinn)))]
-        (is (= "Chakana" (:title chak)) "Djinn has a hosted Chakana")
-        ;; manually add 3 counters
-        (core/add-counter state :runner (first (:hosted (refresh djinn))) :virus 3)
-        (take-credits state :runner 2)
-        (core/advance state :corp {:card agenda})
-        (is (= 1 (get-counters (refresh agenda) :advancement)) "Agenda was advanced")))))
-
-(deftest djinn-host-program
-  ;; Djinn - Host a non-icebreaker program
-  (do-game
-    (new-game (default-corp)
-              (default-runner ["Djinn" "Chakana"]))
-    (take-credits state :corp)
-    (play-from-hand state :runner "Djinn")
-    (is (= 3 (core/available-mu state)))
-    (let [djinn (get-in @state [:runner :rig :program 0])]
-      (card-ability state :runner djinn 1)
-      (prompt-select :runner (find-card "Chakana" (:hand (get-runner))))
-      (is (= 3 (core/available-mu state)) "No memory used to host on Djinn")
-      (is (= "Chakana" (:title (first (:hosted (refresh djinn))))) "Djinn has a hosted Chakana")
-      (is (= 1 (:credit (get-runner))) "Full cost to host on Djinn"))))
-
-(deftest djinn-tutor-virus
-  ;; Djinn - Tutor a virus program
-  (do-game
-    (new-game (default-corp)
-              (default-runner ["Djinn" "Parasite"]))
-    (take-credits state :corp)
-    (play-from-hand state :runner "Djinn")
-    (core/move state :runner (find-card "Parasite" (:hand (get-runner))) :deck)
-    (is (zero? (count (:hand (get-runner)))) "No cards in hand after moving Parasite to deck")
-    (let [djinn (get-in @state [:runner :rig :program 0])]
-      (card-ability state :runner djinn 0)
-      (prompt-card :runner (find-card "Parasite" (:deck (get-runner))))
-      (is (= "Parasite" (:title (first (:hand (get-runner))))) "Djinn moved Parasite to hand")
-      (is (= 2 (:credit (get-runner))) "1cr to use Djinn ability")
-      (is (= 2 (:click (get-runner))) "1click to use Djinn ability"))))
-=======
 (deftest djinn
   ;; Djinn
   (testing "Hosted Chakana does not disable advancing agendas. Issue #750"
@@ -284,7 +231,7 @@
       (play-from-hand state :corp "Priority Requisition" "New remote")
       (take-credits state :corp 2)
       (play-from-hand state :runner "Djinn")
-      (let [djinn (get-in @state [:runner :rig :program 0])
+      (let [djinn (get-program state 0)
             agenda (get-content state :remote1 0)]
         (is agenda "Agenda was installed")
         (card-ability state :runner djinn 1)
@@ -303,7 +250,7 @@
       (take-credits state :corp)
       (play-from-hand state :runner "Djinn")
       (is (= 3 (core/available-mu state)))
-      (let [djinn (get-in @state [:runner :rig :program 0])]
+      (let [djinn (get-program state 0)]
         (card-ability state :runner djinn 1)
         (prompt-select :runner (find-card "Chakana" (:hand (get-runner))))
         (is (= 3 (core/available-mu state)) "No memory used to host on Djinn")
@@ -317,13 +264,12 @@
       (play-from-hand state :runner "Djinn")
       (core/move state :runner (find-card "Parasite" (:hand (get-runner))) :deck)
       (is (zero? (count (:hand (get-runner)))) "No cards in hand after moving Parasite to deck")
-      (let [djinn (get-in @state [:runner :rig :program 0])]
+      (let [djinn (get-program state 0)]
         (card-ability state :runner djinn 0)
         (prompt-card :runner (find-card "Parasite" (:deck (get-runner))))
         (is (= "Parasite" (:title (first (:hand (get-runner))))) "Djinn moved Parasite to hand")
         (is (= 2 (:credit (get-runner))) "1cr to use Djinn ability")
         (is (= 2 (:click (get-runner))) "1click to use Djinn ability")))))
->>>>>>> bfbecb9c
 
 (deftest equivocation
   ;; Equivocation - interactions with other successful-run events.
@@ -379,7 +325,7 @@
     (play-from-hand state :corp "Launch Campaign" "New remote")
     (take-credits state :corp)
     (play-from-hand state :runner "Gravedigger")
-    (let [gd (get-in @state [:runner :rig :program 0])]
+    (let [gd (get-program state 0)]
       (core/trash state :corp (get-content state :remote1 0))
       (is (= 1 (get-counters (refresh gd) :virus)) "Gravedigger gained 1 counter")
       (core/trash state :corp (get-content state :remote2 0))
@@ -393,20 +339,6 @@
       (is (= 1 (count (:deck (get-corp)))))
       (is (= 3 (count (:discard (get-corp)))) "Milled 1 card from R&D"))))
 
-<<<<<<< HEAD
-(deftest harbinger-blacklist
-  ;; Harbinger - install facedown when Blacklist installed
-  (do-game
-    (new-game (default-corp ["Blacklist"])
-              (default-runner ["Harbinger"]))
-    (play-from-hand state :corp "Blacklist" "New remote")
-    (core/rez state :corp (get-content state :remote1 0))
-    (take-credits state :corp)
-    (play-from-hand state :runner "Harbinger")
-    (core/trash state :runner (-> (get-runner) :rig :program first))
-    (is (zero? (count (:discard (get-runner)))) "Harbinger not in heap")
-    (is (-> (get-runner) :rig :facedown first :facedown) "Harbinger installed facedown")))
-=======
 (deftest harbinger
   ;; Harbinger
   (testing "install facedown when Blacklist installed"
@@ -418,9 +350,8 @@
       (take-credits state :corp)
       (play-from-hand state :runner "Harbinger")
       (core/trash state :runner (-> (get-runner) :rig :program first))
-      (is (= 0 (count (:discard (get-runner)))) "Harbinger not in heap")
+      (is (zero? (count (:discard (get-runner)))) "Harbinger not in heap")
       (is (-> (get-runner) :rig :facedown first :facedown) "Harbinger installed facedown"))))
->>>>>>> bfbecb9c
 
 (deftest hyperdriver
   ;; Hyperdriver - Remove from game to gain 3 clicks
@@ -434,7 +365,7 @@
       (take-credits state :runner)
       (take-credits state :corp)
       (is (:runner-phase-12 @state) "Runner in Step 1.2")
-      (let [hyp (get-in @state [:runner :rig :program 0])]
+      (let [hyp (get-program state 0)]
         (card-ability state :runner hyp 0)
         (core/end-phase-12 state :runner nil)
         (is (= 7 (:click (get-runner))) "Gained 3 clicks")
@@ -445,7 +376,7 @@
                 (default-runner ["Hyperdriver" "Dhegdheer"]))
       (take-credits state :corp)
       (play-from-hand state :runner "Dhegdheer")
-      (let [dheg (get-in @state [:runner :rig :program 0])]
+      (let [dheg (get-program state 0)]
         (card-ability state :runner dheg 0)
         (prompt-select :runner (find-card "Hyperdriver" (:hand (get-runner))))
         (is (= 4 (core/available-mu state)) "0 MU used by Hyperdriver hosted on Dhegdheer")
@@ -544,8 +475,8 @@
     (play-from-hand state :runner "Incubator")
     (take-credits state :runner)
     (take-credits state :corp)
-    (let [ds (get-in @state [:runner :rig :program 0])
-          incub (get-in @state [:runner :rig :program 1])]
+    (let [ds (get-program state 0)
+          incub (get-program state 1)]
       (is (= 1 (get-counters (refresh incub) :virus)) "Incubator gained 1 virus counter")
       (take-credits state :runner)
       (take-credits state :corp)
@@ -553,7 +484,7 @@
       (card-ability state :runner incub 0)
       (prompt-select :runner ds)
       (is (= 2 (get-counters (refresh ds) :virus)) "Datasucker has 2 virus counters moved from Incubator")
-      (is (= 1 (count (get-in @state [:runner :rig :program]))))
+      (is (= 1 (count (get-program state))))
       (is (= 1 (count (:discard (get-runner)))) "Incubator trashed")
       (is (= 3 (:click (get-runner)))))))
 
@@ -591,7 +522,7 @@
               (default-runner ["Lamprey"]))
     (take-credits state :corp)
     (play-from-hand state :runner "Lamprey")
-    (let [lamp (get-in @state [:runner :rig :program 0])]
+    (let [lamp (get-program state 0)]
       (run-empty-server state :hq)
       (is (= 7 (:credit (get-corp))) "Corp lost 1 credit")
       (run-empty-server state :hq)
@@ -600,53 +531,10 @@
       (is (= 5 (:credit (get-corp))) "Corp lost 1 credit")
       (take-credits state :runner)
       (core/purge state :corp)
-      (is (empty? (get-in @state [:runner :rig :program])) "Lamprey trashed by purge"))))
+      (is (empty? (get-program state)) "Lamprey trashed by purge"))))
 
 (deftest leprechaun
   ;; Leprechaun - hosting a breaker with strength based on unused MU should calculate correctly
-<<<<<<< HEAD
-  (do-game
-    (new-game (default-corp)
-              (default-runner ["Adept"
-                               "Leprechaun"]))
-    (take-credits state :corp)
-    (core/gain state :runner :credit 5)
-    (play-from-hand state :runner "Leprechaun")
-    (play-from-hand state :runner "Adept")
-    (is (= 1 (core/available-mu state)) "3 MU used")
-    (let [lep (get-program state 0)
-          adpt (get-program state 1)]
-      (is (= 3 (:current-strength (refresh adpt))) "Adept at 3 strength individually")
-      (card-ability state :runner lep 1)
-      (prompt-select :runner (refresh adpt))
-      (let [hosted-adpt (first (:hosted (refresh lep)))]
-        (is (= 3 (core/available-mu state)) "1 MU used")
-        (is (= 5 (:current-strength (refresh hosted-adpt))) "Adept at 5 strength hosted")))))
-
-(deftest leprechaun-mu-savings
-  ;; Leprechaun - Keep MU the same when hosting or trashing hosted programs
-  (do-game
-    (new-game (default-corp)
-              (default-runner ["Leprechaun" "Hyperdriver" "Imp"]))
-    (take-credits state :corp)
-    (play-from-hand state :runner "Leprechaun")
-    (let [lep (get-in @state [:runner :rig :program 0])]
-      (card-ability state :runner lep 0)
-      (prompt-select :runner (find-card "Hyperdriver" (:hand (get-runner))))
-      (is (= 2 (:click (get-runner))))
-      (is (= 2 (:credit (get-runner))))
-      (is (= 3 (core/available-mu state)) "Hyperdriver 3 MU not deducted from available MU")
-      (card-ability state :runner lep 0)
-      (prompt-select :runner (find-card "Imp" (:hand (get-runner))))
-      (is (= 1 (:click (get-runner))))
-      (is (zero? (:credit (get-runner))))
-      (is (= 3 (core/available-mu state)) "Imp 1 MU not deducted from available MU")
-      ;; Trash Hyperdriver
-      (core/move state :runner (find-card "Hyperdriver" (:hosted (refresh lep))) :discard)
-      (is (= 3 (core/available-mu state)) "Hyperdriver 3 MU not added to available MU")
-      (core/move state :runner (find-card "Imp" (:hosted (refresh lep))) :discard) ; trash Imp
-      (is (= 3 (core/available-mu state)) "Imp 1 MU not added to available MU"))))
-=======
   (testing "Basic test"
     (do-game
       (new-game (default-corp)
@@ -670,7 +558,7 @@
                 (default-runner ["Leprechaun" "Hyperdriver" "Imp"]))
       (take-credits state :corp)
       (play-from-hand state :runner "Leprechaun")
-      (let [lep (get-in @state [:runner :rig :program 0])]
+      (let [lep (get-program state 0)]
         (card-ability state :runner lep 0)
         (prompt-select :runner (find-card "Hyperdriver" (:hand (get-runner))))
         (is (= 2 (:click (get-runner))))
@@ -679,14 +567,13 @@
         (card-ability state :runner lep 0)
         (prompt-select :runner (find-card "Imp" (:hand (get-runner))))
         (is (= 1 (:click (get-runner))))
-        (is (= 0 (:credit (get-runner))))
+        (is (zero? (:credit (get-runner))))
         (is (= 3 (core/available-mu state)) "Imp 1 MU not deducted from available MU")
         ;; Trash Hyperdriver
         (core/move state :runner (find-card "Hyperdriver" (:hosted (refresh lep))) :discard)
         (is (= 3 (core/available-mu state)) "Hyperdriver 3 MU not added to available MU")
         (core/move state :runner (find-card "Imp" (:hosted (refresh lep))) :discard) ; trash Imp
         (is (= 3 (core/available-mu state)) "Imp 1 MU not added to available MU")))))
->>>>>>> bfbecb9c
 
 (deftest magnum-opus
   ;; Magnum Opus - Gain 2 cr
@@ -697,7 +584,7 @@
     (play-from-hand state :runner "Magnum Opus")
     (is (= 2 (core/available-mu state)))
     (is (zero? (:credit (get-runner))))
-    (let [mopus (get-in @state [:runner :rig :program 0])]
+    (let [mopus (get-program state 0)]
       (card-ability state :runner mopus 0)
       (is (= 2 (:credit (get-runner))) "Gain 2cr"))))
 
@@ -734,7 +621,7 @@
     (play-from-hand state :runner "Paintbrush")
     (is (= 2 (core/available-mu state)))
     (let [iwall (get-ice state :hq 0)
-          pb (get-in @state [:runner :rig :program 0])]
+          pb (get-program state 0)]
       (card-ability state :runner pb 0)
       (prompt-select :runner iwall)
       (is (= 3 (:click (get-runner))) "Ice Wall not rezzed, so no click charged")
@@ -775,7 +662,7 @@
       (core/end-phase-12 state :runner nil)
       (prompt-select :runner (find-card "Parasite" (:hand (get-runner))))
       (is (empty? (:prompt (get-runner))) "No prompt to host Parasite")
-      (is (= 1 (count (get-in @state [:runner :rig :facedown]))) "Parasite installed face down")))
+      (is (= 1 (count (get-runner-facedown state))) "Parasite installed face down")))
   (testing "Installed on untrashable Architect should keep gaining counters past 3 and make strength go negative"
     (do-game
       (new-game (default-corp [(qty "Architect" 3) (qty "Hedge Fund" 3)])
@@ -841,7 +728,7 @@
         (play-from-hand state :runner "Sure Gamble")
         (play-from-hand state :runner "Grimoire")
         (play-from-hand state :runner "Hivemind")
-        (let [hive (get-in @state [:runner :rig :program 0])]
+        (let [hive (get-program state 0)]
           (is (= 2 (get-counters (refresh hive) :virus)) "Hivemind has 2 counters")
           (play-from-hand state :runner "Parasite")
           (prompt-select :runner enig)
@@ -874,7 +761,7 @@
               (default-runner ["Pheromones"]))
     (take-credits state :corp)
     (play-from-hand state :runner "Pheromones")
-    (let [ph (get-in @state [:runner :rig :program 0])]
+    (let [ph (get-program state 0)]
       (card-ability state :runner (refresh ph) 0)
       (run-on state "HQ")
       (run-successful state)
@@ -891,7 +778,7 @@
     (take-credits state :corp)
     (play-from-hand state :runner "Plague")
     (prompt-choice :runner "Server 1")
-    (let [plague (get-in @state [:runner :rig :program 0])]
+    (let [plague (get-program state 0)]
       (run-empty-server state "Server 1")
       (is (= 2 (get-counters (refresh plague) :virus)) "Plague gained 2 counters")
       (run-empty-server state "Server 1")
@@ -899,92 +786,6 @@
       (run-empty-server state "Archives")
       (is (= 4 (get-counters (refresh plague) :virus)) "Plague did not gain counters"))))
 
-<<<<<<< HEAD
-(deftest progenitor-host-hivemind
-  ;; Progenitor - Hosting Hivemind, using Virus Breeding Ground. Issue #738
-  (do-game
-    (new-game (default-corp)
-              (default-runner ["Progenitor" "Virus Breeding Ground" "Hivemind"]))
-    (take-credits state :corp)
-    (play-from-hand state :runner "Progenitor")
-    (play-from-hand state :runner "Virus Breeding Ground")
-    (is (= 4 (core/available-mu state)))
-    (let [prog (get-in @state [:runner :rig :program 0])
-          vbg (get-in @state [:runner :rig :resource 0])]
-      (card-ability state :runner prog 0)
-      (prompt-select :runner (find-card "Hivemind" (:hand (get-runner))))
-      (is (= 4 (core/available-mu state)) "No memory used to host on Progenitor")
-      (let [hive (first (:hosted (refresh prog)))]
-        (is (= "Hivemind" (:title hive)) "Hivemind is hosted on Progenitor")
-        (is (= 1 (get-counters hive :virus)) "Hivemind has 1 counter")
-        (is (zero? (:credit (get-runner))) "Full cost to host on Progenitor")
-        (take-credits state :runner 1)
-        (take-credits state :corp)
-        (card-ability state :runner vbg 0) ; use VBG to transfer 1 token to Hivemind
-        (prompt-select :runner hive)
-        (is (= 2 (get-counters (refresh hive) :virus)) "Hivemind gained 1 counter")
-        (is (zero? (get-counters (refresh vbg) :virus)) "Virus Breeding Ground lost 1 counter")))))
-
-(deftest progenitor-mu-savings
-  ;; Progenitor - Keep MU the same when hosting or trashing hosted programs
-  (do-game
-    (new-game (default-corp)
-              (default-runner ["Progenitor" "Hivemind"]))
-    (take-credits state :corp)
-    (play-from-hand state :runner "Progenitor")
-    (let [pro (get-in @state [:runner :rig :program 0])]
-      (card-ability state :runner pro 0)
-      (prompt-select :runner (find-card "Hivemind" (:hand (get-runner))))
-      (is (= 2 (:click (get-runner))))
-      (is (= 2 (:credit (get-runner))))
-      (is (= 4 (core/available-mu state)) "Hivemind 2 MU not deducted from available MU")
-      ;; Trash Hivemind
-      (core/move state :runner (find-card "Hivemind" (:hosted (refresh pro))) :discard)
-      (is (= 4 (core/available-mu state)) "Hivemind 2 MU not added to available MU"))))
-
-(deftest reaver
-  ;; Reaver - Draw a card the first time you trash an installed card each turn
-  (do-game
-    (new-game (default-corp ["PAD Campaign"])
-              (default-runner ["Reaver" (qty "Fall Guy" 5)]))
-    (starting-hand state :runner ["Reaver" "Fall Guy"])
-    (play-from-hand state :corp "PAD Campaign" "New remote")
-    (take-credits state :corp)
-    (core/gain state :runner :credit 10)
-    (core/gain state :runner :click 1)
-    (play-from-hand state :runner "Reaver")
-    (is (= 1 (count (:hand (get-runner)))) "One card in hand")
-    (run-empty-server state "Server 1")
-    (prompt-choice-partial :runner "Pay") ; Trash PAD campaign
-    (is (= 2 (count (:hand (get-runner)))) "Drew a card from trash of corp card")
-    (play-from-hand state :runner "Fall Guy")
-    (play-from-hand state :runner "Fall Guy")
-    (is (zero? (count (:hand (get-runner)))) "No cards in hand")
-    ; No draw from Fall Guy trash as Reaver already fired this turn
-    (card-ability state :runner (get-resource state 0) 1)
-    (is (zero? (count (:hand (get-runner)))) "No cards in hand")
-    (take-credits state :runner)
-    ; Draw from Fall Guy trash on corp turn
-    (card-ability state :runner (get-resource state 0) 1)
-    (is (= 1 (count (:hand (get-runner)))) "One card in hand")))
-
-(deftest reaver-fcc
-  ;; Reaver / Freelance Coding Construct - should not draw when trash from hand #2671
-  (do-game
-    (new-game (default-corp)
-              (default-runner [(qty "Reaver" 9) "Imp" "Snitch" "Freelance Coding Contract"]))
-    (starting-hand state :runner ["Reaver" "Imp" "Snitch" "Freelance Coding Contract"])
-    (take-credits state :corp)
-    (play-from-hand state :runner "Reaver")
-    (is (= 3 (count (:hand (get-runner)))) "Four cards in hand")
-    (is (= 3 (:credit (get-runner))) "3 credits")
-    (play-from-hand state :runner "Freelance Coding Contract")
-    (prompt-select :runner (find-card "Snitch" (:hand (get-runner))))
-    (prompt-select :runner (find-card "Imp" (:hand (get-runner))))
-    (prompt-choice :runner "Done")
-    (is (= 7 (:credit (get-runner))) "7 credits - FCC fired")
-    (is (zero? (count (:hand (get-runner)))) "No cards in hand")))
-=======
 (deftest progenitor
   ;; Progenitor
   (testing "Hosting Hivemind, using Virus Breeding Ground. Issue #738"
@@ -995,28 +796,28 @@
       (play-from-hand state :runner "Progenitor")
       (play-from-hand state :runner "Virus Breeding Ground")
       (is (= 4 (core/available-mu state)))
-      (let [prog (get-in @state [:runner :rig :program 0])
-            vbg (get-in @state [:runner :rig :resource 0])]
+      (let [prog (get-program state 0)
+            vbg (get-resource state 0)]
         (card-ability state :runner prog 0)
         (prompt-select :runner (find-card "Hivemind" (:hand (get-runner))))
         (is (= 4 (core/available-mu state)) "No memory used to host on Progenitor")
         (let [hive (first (:hosted (refresh prog)))]
           (is (= "Hivemind" (:title hive)) "Hivemind is hosted on Progenitor")
           (is (= 1 (get-counters hive :virus)) "Hivemind has 1 counter")
-          (is (= 0 (:credit (get-runner))) "Full cost to host on Progenitor")
+          (is (zero? (:credit (get-runner))) "Full cost to host on Progenitor")
           (take-credits state :runner 1)
           (take-credits state :corp)
           (card-ability state :runner vbg 0) ; use VBG to transfer 1 token to Hivemind
           (prompt-select :runner hive)
           (is (= 2 (get-counters (refresh hive) :virus)) "Hivemind gained 1 counter")
-          (is (= 0 (get-counters (refresh vbg) :virus)) "Virus Breeding Ground lost 1 counter")))))
+          (is (zero? (get-counters (refresh vbg) :virus)) "Virus Breeding Ground lost 1 counter")))))
   (testing "Keep MU the same when hosting or trashing hosted programs"
     (do-game
       (new-game (default-corp)
                 (default-runner ["Progenitor" "Hivemind"]))
       (take-credits state :corp)
       (play-from-hand state :runner "Progenitor")
-      (let [pro (get-in @state [:runner :rig :program 0])]
+      (let [pro (get-program state 0)]
         (card-ability state :runner pro 0)
         (prompt-select :runner (find-card "Hivemind" (:hand (get-runner))))
         (is (= 2 (:click (get-runner))))
@@ -1044,10 +845,10 @@
       (is (= 2 (count (:hand (get-runner)))) "Drew a card from trash of corp card")
       (play-from-hand state :runner "Fall Guy")
       (play-from-hand state :runner "Fall Guy")
-      (is (= 0 (count (:hand (get-runner)))) "No cards in hand")
+      (is (zero? (count (:hand (get-runner)))) "No cards in hand")
       ; No draw from Fall Guy trash as Reaver already fired this turn
       (card-ability state :runner (get-resource state 0) 1)
-      (is (= 0 (count (:hand (get-runner)))) "No cards in hand")
+      (is (zero? (count (:hand (get-runner)))) "No cards in hand")
       (take-credits state :runner)
       ; Draw from Fall Guy trash on corp turn
       (card-ability state :runner (get-resource state 0) 1)
@@ -1066,8 +867,7 @@
       (prompt-select :runner (find-card "Imp" (:hand (get-runner))))
       (prompt-choice :runner "Done")
       (is (= 7 (:credit (get-runner))) "7 credits - FCC fired")
-      (is (= 0 (count (:hand (get-runner)))) "No cards in hand"))))
->>>>>>> bfbecb9c
+      (is (zero? (count (:hand (get-runner)))) "No cards in hand"))))
 
 (deftest rng-key
   ;; RNG Key - first successful run on RD/HQ, guess a number, gain credits or cards if number matches card cost
@@ -1124,11 +924,7 @@
         (prompt-choice :runner "Draw 2 cards")
         (prompt-choice :runner "No action")
         (is (= 2 (count (:hand (get-runner)))) "Gained 2 cards")
-<<<<<<< HEAD
         (is (zero? (count (:deck (get-runner)))) "Cards came from stack"))))
-=======
-        (is (= 0 (count (:deck (get-runner)))) "Cards came from stack"))))
->>>>>>> bfbecb9c
   (testing "Do not pay out if accessing an upgrade first -- regression test for #3150"
     (do-game
       (new-game (default-corp ["Hokusai Grid" "Hedge Fund"])
@@ -1155,7 +951,7 @@
                                "Inti" "Fall Guy"]))
     (take-credits state :corp)
     (play-from-hand state :runner "Scheherazade")
-    (let [sch (get-in @state [:runner :rig :program 0])]
+    (let [sch (get-program state 0)]
       (card-ability state :runner sch 0)
       (prompt-select :runner (find-card "Inti" (:hand (get-runner))))
       (is (= 1 (count (:hosted (refresh sch)))))
@@ -1181,8 +977,8 @@
     (take-credits state :corp)
     (play-from-hand state :runner "Self-modifying Code")
     (play-from-hand state :runner "Self-modifying Code")
-    (let [smc1 (get-in @state [:runner :rig :program 0])
-          smc2 (get-in @state [:runner :rig :program 1])]
+    (let [smc1 (get-program state 0)
+          smc2 (get-program state 1)]
       (card-ability state :runner smc1 0)
       (prompt-card :runner (find-card "Reaver" (:deck (get-runner))))
       (is (= 6 (:credit (get-runner))) "Paid 2 for SMC, 2 for install - 6 credits left")
@@ -1202,7 +998,7 @@
       (take-credits state :corp)
       (play-from-hand state :runner "Sneakdoor Beta")
       (is (= 1 (:credit (get-runner))) "Sneakdoor cost 4 credits")
-      (let [sb (get-in @state [:runner :rig :program 0])
+      (let [sb (get-program state 0)
             ash (get-content state :hq 0)]
         (core/rez state :corp ash)
         (card-ability state :runner sb 0)
@@ -1234,8 +1030,8 @@
       (core/gain state :runner :credit 10)
       (play-from-hand state :runner "Nerve Agent")
       (play-from-hand state :runner "Sneakdoor Beta")
-      (let [nerve (get-in @state [:runner :rig :program 0])
-            sb (get-in @state [:runner :rig :program 1])]
+      (let [nerve (get-program state 0)
+            sb (get-program state 1)]
         (card-ability state :runner sb 0)
         (run-successful state)
         (is (= 1 (get-counters (refresh nerve) :virus)))
@@ -1252,7 +1048,7 @@
       (take-credits state :runner)
       (is (= 3 (:credit (get-runner))))
       (take-credits state :corp)
-      (let [sb (get-in @state [:runner :rig :program 0])]
+      (let [sb (get-program state 0)]
         (prompt-choice :runner "HQ")
         (card-ability state :runner sb 0)
         (run-successful state)
@@ -1270,7 +1066,7 @@
       (core/rez state :corp hqice))
     (take-credits state :corp)
     (play-from-hand state :runner "Snitch")
-    (let [snitch (get-in @state [:runner :rig :program 0])]
+    (let [snitch (get-program state 0)]
       ;; unrezzed ice scenario
       (run-on state "R&D")
       (card-ability state :runner snitch 0)
@@ -1298,7 +1094,7 @@
    (core/rez state :corp (get-ice state :hq 1))
    (run-on state "HQ")
    (is (= 2 (get-in @state [:run :position])) "Starting run at position 2")
-   (let [surf (get-in @state [:runner :rig :program 0])]
+   (let [surf (get-program state 0)]
      (card-ability state :runner surf 0)
      (prompt-select :runner (get-ice state :hq 0))
      (is (= 1 (:credit (get-runner))) "Paid 2 credits to use Surfer")
@@ -1316,9 +1112,9 @@
     (play-from-hand state :runner "Takobi")
     (play-from-hand state :runner "Corroder")
     (play-from-hand state :runner "Faust")
-    (let [tako (get-in @state [:runner :rig :program 0])
-          corr (get-in @state [:runner :rig :program 1])
-          faus (get-in @state [:runner :rig :program 2])]
+    (let [tako (get-program state 0)
+          corr (get-program state 1)
+          faus (get-program state 2)]
       (dotimes [_ 3]
         (card-ability state :runner tako 0))
       (is (= 3 (get-counters (refresh tako) :power)) "3 counters on Takobi")
