(ns game-test.core
  (:require [game.core :as core]
            [game.utils :as utils :refer [make-cid]]
            [jinteki.cards :refer [all-cards]]
            [game-test.utils :refer [load-cards]]
            [clojure.test :refer :all]))


;;; Click action functions
(defn take-credits
  "Take credits for n clicks, or if no n given, for all remaining clicks of a side.
  If all clicks are used up, end turn and start the opponent's turn."
  ([state side] (take-credits state side nil))
  ([state side n]
    (let  [remaining-clicks (get-in @state [side :click])
           n (or n remaining-clicks)
           other (if (= side :corp) :runner :corp)]
      (dotimes [i n] (core/click-credit state side nil))
      (if (= (get-in @state [side :click]) 0)
        (do (core/end-turn state side nil)
            (core/start-turn state other nil))))))

(defn new-game
  "Init a new game using given corp and runner. Keep starting hands (no mulligan) and start Corp's turn."
  ([corp runner] (new-game corp runner nil))
  ([corp runner {:keys [mulligan start-as dont-start-turn dont-start-game] :as args}]
    (let [state (core/init-game
                   {:gameid 1
                    :players [{:side "Corp"
                               :deck {:identity (@all-cards (:identity corp))
                                      :cards (:deck corp)}}
                              {:side "Runner"
                               :deck {:identity (@all-cards (:identity runner))
                                      :cards (:deck runner)}}]})]
      (when-not dont-start-game
        (if (#{:both :corp} mulligan)
          (core/resolve-prompt state :corp {:choice "Mulligan"})
          (core/resolve-prompt state :corp {:choice "Keep"}))
        (if (#{:both :runner} mulligan)
          (core/resolve-prompt state :runner {:choice "Mulligan"})
          (core/resolve-prompt state :runner {:choice "Keep"}))
        (when-not dont-start-turn (core/start-turn state :corp nil))
        (when (= start-as :runner) (take-credits state :corp)))
      state)))

(defn load-all-cards [tests]
  (when (empty? @all-cards)
    (core/reset-card-defs)
    (reset! all-cards (into {} (map (juxt :title identity) (map #(assoc % :cid (make-cid)) (load-cards))))))
  (tests))
(use-fixtures :once load-all-cards)

(defn reset-card-defs [card-type tests]
  (core/reset-card-defs card-type)
  (tests))


;;; Card related functions
(defn find-card
  "Return a card with given title from given sequence"
  [title from]
  (some #(when (= (:title %) title) %) from))

(defn card-ability
  "Trigger a card's ability with its 0-based index. Refreshes the card argument before
  triggering the ability."
  ([state side card ability] (card-ability state side card ability nil))
  ([state side card ability targets]
   (core/play-ability state side {:card (core/get-card state card)
                                  :ability ability :targets targets})))

(defn card-subroutine
  "Trigger a piece of ice's subroutine with the 0-based index."
  ([state side card ability] (card-subroutine state side card ability nil))
  ([state side card ability targets]
   (core/play-subroutine state side {:card (core/get-card state card)
                                     :subroutine ability :targets targets})))

(defn get-ice
<<<<<<< HEAD
  "Get installed ice protecting server by position. If no pos, get all ice in the server."
  ([state server] (get-in @state [:corp :servers server :ices]))
=======
  "Get installed ice protecting server by position. If no pos, get all ice on the server."
  ([state server]
   (get-in @state [:corp :servers server :ices]))
>>>>>>> e2241b43
  ([state server pos]
   (get-in @state [:corp :servers server :ices pos])))

(defn get-content
  "Get card in a server by position. If no pos, get all cards in the server."
  ([state server]
   (get-in @state [:corp :servers server :content]))
  ([state server pos]
   (get-in @state [:corp :servers server :content pos])))

(defn get-program
  "Get non-hosted program by position. If no pos, get all installed programs."
  ([state] (get-in @state [:runner :rig :program]))
  ([state pos]
   (get-in @state [:runner :rig :program pos])))

(defn get-hardware
  "Get hardware by position. If no pos, get all installed hardware."
  ([state] (get-in @state [:runner :rig :hardware]))
  ([state pos]
   (get-in @state [:runner :rig :hardware pos])))

(defn get-resource
  "Get non-hosted resource by position. If no pos, get all installed resources."
  ([state] (get-in @state [:runner :rig :resource]))
  ([state pos]
   (get-in @state [:runner :rig :resource pos])))

(defn get-runner-facedown
  "Get non-hosted runner facedown by position. If no pos, get all runner facedown installed cards."
  ([state] (get-in @state [:runner :rig :facedown]))
  ([state pos]
   (get-in @state [:runner :rig :facedown pos])))

(defn get-discarded
  "Get discarded card by position. If no pos, selects most recently discarded card."
  ([state side] (get-discarded state side (-> @state side :discard count dec)))
  ([state side pos]
   (get-in @state [side :discard pos])))

(defn get-scored
  "Get a card from the score area. Can find by name or index.
  If no index or name provided, gets all scored cards."
  ([state side] (get-in @state [side :scored]))
  ([state side x]
   (if (number? x)
     ;; Find by index
     (get-in @state [side :scored x])
     ;; Find by name
     (when (string? x)
       (find-card x (get-in @state [side :scored]))))))

(def get-counters utils/get-counters)

(defn play-from-hand
  "Play a card from hand based on its title. If installing a Corp card, also indicate
  the server to install into with a string."
  ([state side title] (play-from-hand state side title nil))
  ([state side title server]
   (core/play state side {:card (find-card title (get-in @state [side :hand]))
                          :server server})))


;;; Run functions
(defn play-run-event
  "Play a run event with a replace-access effect on an unprotected server.
  Advances the run timings to the point where replace-access occurs."
  ([state card server] (play-run-event state card server true))
  ([state card server show-prompt]
   (let [card (if (map? card) card (find-card card (get-in @state [:runner :hand])))]
     (core/play state :runner {:card card})
     (is (= [server] (get-in @state [:run :server])) "Correct server is run")
     (is (get-in @state [:run :run-effect]) "There is a run-effect")
     (core/no-action state :corp nil)
     (core/successful-run state :runner nil)
     (if show-prompt
       (is (get-in @state [:runner :prompt]) "A prompt is shown")
       (is (not (get-in @state [:runner :prompt])) "A prompt is not shown"))
     (is (get-in @state [:run :successful]) "Run is marked successful"))))

(defn run-on
  "Start run on specified server."
  [state server]
  (core/click-run state :runner {:server server}))

(defn run-continue
  "No action from corp and continue for runner to proceed in current run."
  [state]
  (core/no-action state :corp nil)
  (core/continue state :runner nil))

(defn run-phase-43
  "Ask for triggered abilities phase 4.3"
  [state]
  (core/corp-phase-43 state :corp nil)
  (core/successful-run state :runner nil))

(defn run-successful
  "No action from corp and successful run for runner."
  [state]
  (core/no-action state :corp nil)
  (core/successful-run state :runner nil))

(defn run-jack-out
  "Jacks out in run."
  [state]
  (core/jack-out state :runner nil))

(defn run-empty-server
  "Make a successful run on specified server, assumes no ice in place."
  [state server]
  (run-on state server)
  (run-successful state))


;;; Misc functions
(defn score-agenda
  "Take clicks and credits needed to advance and score the given agenda."
  ([state _ card]
   (let [title (:title card)
         advancementcost (:advancementcost card)]
     (core/gain state :corp :click advancementcost :credit advancementcost)
     (dotimes [n advancementcost]
       (core/advance state :corp {:card (core/get-card state card)}))
     (is (= advancementcost (get-counters (core/get-card state card) :advancement)))
     (core/score state :corp {:card (core/get-card state card)})
     (is (find-card title (get-in @state [:corp :scored]))))))

(defn advance
  "Advance the given card."
  ([state card] (advance state card 1))
  ([state card n]
   (dotimes [_ n]
     (core/advance state :corp {:card (core/get-card state card)}))))

(defn last-log-contains?
  [state content]
  (not (nil?
         (re-find (re-pattern content)
                  (get (last (get @state :log)) :text)))))

(defn second-last-log-contains?
  [state content]
  (not (nil?
         (re-find (re-pattern content)
                  (get (last (butlast (get @state :log))) :text)))))

(defn trash-from-hand
  "Trash specified card from hand of specified side"
  [state side title]
  (core/trash state side (find-card title (get-in @state [side :hand]))))

(defn trash-resource
  "Trash specified card from rig of the runner"
  [state title]
  (core/trash state :runner (find-card title (get-in @state [:runner :rig :resource]))))

(defn starting-hand
  "Moves all cards in the player's hand to their draw pile, then moves the specified card names
  back into the player's hand."
  [state side cards]
  (doseq [c (get-in @state [side :hand])]
    (core/move state side c :deck))
  (doseq [ctitle cards]
    (core/move state side (find-card ctitle (get-in @state [side :deck])) :hand)))

(defn accessing
  "Checks to see if the runner has a prompt accessing the given card title"
  [state title]
  (= title (-> @state :runner :prompt first :card :title)))

(defn play-and-score
  "Play an agenda from the hand into a new server and score it. Unlike score-agenda, spends a click."
  [state title]
  (play-from-hand state :corp title "New remote")
  (score-agenda state :corp (get-content state (keyword (str "remote" (:rid @state))) 0)))<|MERGE_RESOLUTION|>--- conflicted
+++ resolved
@@ -77,14 +77,9 @@
                                      :subroutine ability :targets targets})))
 
 (defn get-ice
-<<<<<<< HEAD
-  "Get installed ice protecting server by position. If no pos, get all ice in the server."
-  ([state server] (get-in @state [:corp :servers server :ices]))
-=======
   "Get installed ice protecting server by position. If no pos, get all ice on the server."
   ([state server]
    (get-in @state [:corp :servers server :ices]))
->>>>>>> e2241b43
   ([state server pos]
    (get-in @state [:corp :servers server :ices pos])))
 
