--- conflicted
+++ resolved
@@ -99,10 +99,9 @@
                             (s/sabotage-ability 100) (:identity (get-runner)) nil)
       (is (no-prompt? state :corp))
       (is (no-prompt? state :runner))
-<<<<<<< HEAD
-      (is (= 0 (count (:hand (get-corp)))) "HQ is empty")
-      (is (= 0 (count (:deck (get-corp)))) "R&D is empty")
-      (is (= 7 (count (:discard (get-corp)))) "Archives has 7 cards")))
+      (is (empty? (:hand (get-corp))) "HQ is empty")
+      (is (empty? (:deck (get-corp))) "R&D is empty")
+      (is (= 7 (count (:discard (get-corp)))) "Archives has 7 cards"))))
   (testing "Forced to trash more cards than there are in HQ"
     (do-game
       (new-game {:corp {:deck [(qty "Hedge Fund" 7)]}})
@@ -112,9 +111,4 @@
       (is (no-prompt? state :runner))
       (is (empty? (:hand (get-corp))))
       (is (empty? (:deck (get-corp))))
-      (is (= 7 (count (:discard (get-corp))))))))
-=======
-      (is (empty? (:hand (get-corp))) "HQ is empty")
-      (is (empty? (:deck (get-corp))) "R&D is empty")
-      (is (= 7 (count (:discard (get-corp)))) "Archives has 7 cards"))))
->>>>>>> 56b1058f
+      (is (= 7 (count (:discard (get-corp))))))))