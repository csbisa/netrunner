(ns game.cards.ice-test
  (:require [game.core :as core]
            [game.core.card :refer :all]
            [game.core-test :refer :all]
            [game.utils-test :refer :all]
            [game.macros-test :refer :all]
            [clojure.test :refer :all]))

(deftest afshar-subroutines
    ;; Subroutines
    (do-game
      (new-game {:corp {:hand ["Afshar"]}})
      (play-from-hand state :corp "Afshar" "HQ")
      (let [afshar (get-ice state :hq 0)]
        (take-credits state :corp)
        (run-on state "HQ")
        (rez state :corp afshar)
        (run-continue state)
        (card-subroutine state :corp afshar 0)
        (is (= 3 (:credit (get-runner))) "Runner should lose 2 credits")
        (card-subroutine state :corp afshar 1)
        (is (not (:run @state)) "Run is ended"))))

(deftest afshar-breaking-restriction
    ;; Breaking restriction
    (do-game
      (new-game {:corp {:hand ["Afshar"]}
                 :runner {:hand ["Gordian Blade"]
                          :credits 10}})
      (play-from-hand state :corp "Afshar" "HQ")
      (take-credits state :corp)
      (play-from-hand state :runner "Gordian Blade")
      (let [afshar (get-ice state :hq 0)
            gord (get-program state 0)]
        (run-on state "HQ")
        (rez state :corp afshar)
        (run-continue state)
        (is (empty? (filter #(:dynamic %) (:abilities (refresh gord)))) "No auto break dynamic ability")
        (card-ability state :runner gord 0)
        (click-prompt state :runner "End the run")
        (is (no-prompt? state :runner) "No prompt for further breaking")
        (card-ability state :runner gord 0)
        (is (no-prompt? state :runner) "Can't use break ability"))))

(deftest afshar-no-breaking-restriction-on-other-servers
    ;; No breaking restriction on other servers
    (do-game
      (new-game {:corp {:hand ["Afshar"]}
                 :runner {:hand ["Gordian Blade"]
                          :credits 10}})
      (play-from-hand state :corp "Afshar" "R&D")
      (take-credits state :corp)
      (play-from-hand state :runner "Gordian Blade")
      (run-on state "R&D")
      (let [afshar (get-ice state :rd 0)
            gord (get-program state 0)]
        (rez state :corp afshar)
        (run-continue state)
        (card-ability state :runner gord 0)
        (click-prompt state :runner "End the run")
        (is (not-empty (:prompt (get-runner))) "Can break more subs")
        (click-prompt state :runner "Make the Runner lose 2 [Credits]"))))

(deftest afshar-breaking-restriction-also-on-the-second-encounter
    ;; Breaking restriction also on the second encounter
    (do-game
      (new-game {:corp {:hand ["Afshar"]}
                 :runner {:hand ["Gordian Blade"]
                          :credits 10}})
      (play-from-hand state :corp "Afshar" "HQ")
      (take-credits state :corp)
      (play-from-hand state :runner "Gordian Blade")
      (run-on state "HQ")
      (let [afshar (get-ice state :hq 0)
            gord (get-program state 0)]
        (rez state :corp afshar)
        (run-continue state)
        (is (empty? (filter #(= :auto-pump-and-break (:dynamic %)) (:abilities (refresh gord)))) "No auto break dynamic ability")
        (card-ability state :runner gord 0)
        (click-prompt state :runner "Make the Runner lose 2 [Credits]")
        (fire-subs state afshar)
        (is (not (:run @state)) "Run ended")
        (take-credits state :runner)
        (take-credits state :corp)
        (run-on state "HQ")
        (run-continue state)
        (card-ability state :runner gord 0)
        (click-prompt state :runner "Make the Runner lose 2 [Credits]")
        (is (no-prompt? state :runner) "No prompt for further breaking")
        (card-ability state :runner gord 0)
        (is (no-prompt? state :runner) "Can't use break ability"))))

(deftest aimor
  ;; Aimor - trash the top 3 cards of the stack, trash Aimor
  (do-game
    (new-game {:corp {:deck ["Aimor"]}
               :runner {:deck ["Sure Gamble" "Desperado" "Corroder" "Patron"]
                        :hand ["Sure Gamble"]}})
    (play-from-hand state :corp "Aimor" "HQ")
    (is (= 1 (count (get-in @state [:corp :servers :hq :ices]))) "Aimor installed")
    (take-credits state :corp)
    (let [aim (get-ice state :hq 0)]
      (run-on state "HQ")
      (rez state :corp aim)
      (run-continue state)
      (card-subroutine state :corp aim 0)
      (is (= 3 (count (:discard (get-runner)))) "Runner trashed 3 cards")
      (is (= 1 (count (:deck (get-runner)))) "Runner has 1 card in deck")
      (is (nil? (refresh aim)) "Aimor is trashed"))))

(deftest akhet-akhet-gains-strength-at-3-advancements
    ;; Akhet gains strength at 3 advancements
    (do-game
      (new-game {:corp {:deck ["Akhet"]}})
      (play-from-hand state :corp "Akhet" "HQ")
      (core/gain state :corp :click 1 :credit 1)
      (let [akhet (get-ice state :hq 0)]
        (rez state :corp akhet)
        (is (= 0 (get-counters (refresh akhet) :advancement)) "Akhet has no adv tokens")
        (is (= 2 (get-strength (refresh akhet))) "Akhet starts at 2 strength")
        (dotimes [n 2]
          (advance state akhet)
          (is (= (inc n) (get-counters (refresh akhet) :advancement)) (str "Akhet has " (inc n) " adv tokens"))
          (is (= 2 (get-strength (refresh akhet))) "Akhet stays at 2 strength"))
        (advance state akhet)
        (is (= 3 (get-counters (refresh akhet) :advancement)) "Akhet has 3 adv tokens")
        (is (= 5 (get-strength (refresh akhet))) "Akhet is now at 5 strength"))))

(deftest akhet-akhet-subroutines
    ;; Akhet subroutines
    (do-game
      (new-game {:corp {:deck ["Akhet"]}})
      (play-from-hand state :corp "Akhet" "HQ")
      (take-credits state :corp)
      (let [akhet (get-ice state :hq 0)]
        (run-on state :hq)
        (rez state :corp akhet)
        (run-continue state)
        (fire-subs state akhet)
        (is (= 0 (get-counters (refresh akhet) :advancement)) "Akhet has no adv tokens")
        (click-card state :corp (refresh akhet))
        (is (= 1 (get-counters (refresh akhet) :advancement)) "Akhet gained 1 adv tokens")
        (is (not (:run @state)) "Run has ended"))))

(deftest akhet-breaking-restriction
    ;; Breaking restriction
    (do-game
      (new-game {:corp {:hand ["Akhet"]}
                 :runner {:hand ["Corroder"]}})
      (play-from-hand state :corp "Akhet" "HQ")
      (let [akhet (get-ice state :hq 0)]
        (advance state akhet 2)
        (is (= 2 (get-counters (refresh akhet) :advancement)) "Akhet has 2 adv tokens")
        (take-credits state :corp)
        (play-from-hand state :runner "Corroder")
        (run-on state :hq)
        (let [cor (get-program state 0)]
          (rez state :corp (refresh akhet))
          (run-continue state)
          (card-ability state :runner cor 0)
          (click-prompt state :runner "End the run")
          (is (not-empty (:prompt (get-runner))) "Prompt to break second sub open")
          (click-prompt state :runner "Gain 1 [Credit]. Place 1 advancement token.")
          (is (no-prompt? state :runner) "Prompt now closed")
          (is (empty? (remove :broken (:subroutines (refresh akhet)))) "All subroutines broken")
          (run-continue state :movement)
          (run-jack-out state)
          (take-credits state :runner)
          (core/gain state :corp :credit 1)
          (advance state akhet)
          (is (= 3 (get-counters (refresh akhet) :advancement)) "Akhet now has 3 adv tokens")
          (take-credits state :corp)
          (core/gain state :runner :credit 5)
          (run-on state :hq)
          (run-continue state)
          (core/play-dynamic-ability state :runner {:dynamic "auto-pump" :card (refresh cor)})
          (card-ability state :runner (refresh cor) 0)
          (click-prompt state :runner "End the run")
          (is (no-prompt? state :runner) "No option to break second sub")))))

(deftest anansi-3-net-damage-when-bypassing
    ;; 3 net damage when bypassing
    (do-game
      (new-game {:corp {:deck ["Anansi"]}
                 :runner {:deck [(qty "Sure Gamble" 4) "Inside Job"]}})
      (play-from-hand state :corp "Anansi" "HQ")
      (core/gain state :corp :credit 8)
      (take-credits state :corp)
      (let [anansi (get-ice state :hq 0)]
        (play-from-hand state :runner "Inside Job")
        (click-prompt state :runner "HQ")
        (rez state :corp anansi)
        (changes-val-macro -3 (count (:hand (get-runner)))
                           "3 net damage from passing Anansi"
                           (run-continue state)))))

(deftest anansi-no-net-damage-when-breaking-all-subs
    ;; no net damage when breaking all subs
    (do-game
      (new-game {:corp {:deck ["Anansi"]}
                 :runner {:deck [(qty "Sure Gamble" 4) "Mongoose"]}})
      (play-from-hand state :corp "Anansi" "HQ")
      (core/gain state :corp :credit 8)
      (take-credits state :corp)
      (play-from-hand state :runner "Mongoose")
      (core/gain state :runner :credit 7)
      (let [anansi (get-ice state :hq 0)
            mongoose (get-program state 0)]
        (run-on state :hq)
        (rez state :corp anansi)
        (run-continue state)
        (core/play-dynamic-ability state :runner {:dynamic "auto-pump-and-break" :card (refresh mongoose)})
        (changes-val-macro 0 (count (:hand (get-runner)))
                           "3 net damage from passing Anansi"
                           (core/continue state :corp nil)))))

(deftest anansi-anansi-and-border-control-issue-4769
    ;; Anansi and Border Control. Issue #4769
    (do-game
      (new-game {:corp {:hand ["Anansi" "Border Control"]
                        :credits 20}
                 :runner {:hand [(qty "Sure Gamble" 6) "Corroder"]
                          :credits 90}})
      (play-from-hand state :corp "Border Control" "HQ")
      (play-from-hand state :corp "Anansi" "HQ")
      (take-credits state :corp)
      (play-from-hand state :runner "Corroder")
      (let [anansi (get-ice state :hq 1)
            border (get-ice state :hq 0)
            corroder (get-program state 0)]
        (run-on state :hq)
        (rez state :corp anansi)
        (run-continue state)
        (changes-val-macro -3 (count (:hand (get-runner)))
                           "3 net damage from passing Anansi"
                           (run-continue state))
        (rez state :corp border)
        (run-continue state)
        (core/play-dynamic-ability state :runner {:dynamic "auto-pump-and-break" :card (refresh corroder)})
        (core/continue state :corp nil)
        (changes-val-macro 0 (count (:hand (get-runner)))
                           "No further net damage"
                           (card-ability state :corp (refresh border) 0))
        (is (nil? (get-run)) "Run ended"))))

(deftest anansi-runner-has-to-pay-2c-to-draw-card-issue-5335
    ;; Runner has to pay 2c to draw card. Issue #5335
    (do-game
     (new-game {:corp {:hand ["Anansi"]
                       :credits 15}
                :runner {:credits 0
                         :deck [(qty "Sure Gamble" 5)]
                         :hand [(qty "Sure Gamble" 5)]}})
     (play-from-hand state :corp "Anansi" "HQ")
     (take-credits state :corp)
     (let [anansi (get-ice state :hq 0)]
       (run-on state :hq)
       (rez state :corp anansi)
       (run-continue state)
       (card-subroutine state :corp anansi 1)
       (click-prompt state :corp "No")
       (changes-val-macro 0 (count (:hand (get-runner)))
                          "No new card from Anansi"
                          (click-prompt state :runner "Yes"))
       (is (no-prompt? state :corp) "corp has no prompts from Anansi"))))

(deftest anansi-2nd-sub-test-runner-clicks-yes
    ;; 2nd sub test - runner clicks YES
    (do-game
     (new-game {:corp {:hand ["Anansi"]
                       :credits 15}
                :runner {:deck [(qty "Sure Gamble" 5)]
                         :hand [(qty "Sure Gamble" 5)]}})
     (play-from-hand state :corp "Anansi" "HQ")
     (take-credits state :corp)
     (let [anansi (get-ice state :hq 0)]
       (run-on state :hq)
       (rez state :corp anansi)
       (run-continue state)
       (card-subroutine state :corp anansi 1)
       (click-prompt state :corp "No")
       (changes-val-macro 1 (count (:hand (get-runner)))
                          "New card from Anansi"
                          (click-prompt state :runner "Yes"))
       (is (no-prompt? state :corp) "corp has no prompts from Anansi"))))

(deftest anansi-2nd-sub-test-runner-clicks-no
    ;; 2nd sub test - runner clicks NO
    (do-game
     (new-game {:corp {:hand ["Anansi"]
                       :credits 15}
                :runner {:deck [(qty "Sure Gamble" 5)]
                         :hand [(qty "Sure Gamble" 5)]}})
     (play-from-hand state :corp "Anansi" "HQ")
     (take-credits state :corp)
     (let [anansi (get-ice state :hq 0)]
       (run-on state :hq)
       (rez state :corp anansi)
       (run-continue state)
       (card-subroutine state :corp anansi 1)
       (click-prompt state :corp "No")
       (changes-val-macro 0 (count (:hand (get-runner)))
                          "No new card from Anansi"
                          (click-prompt state :runner "No"))
       (is (no-prompt? state :corp) "corp has no prompts from Anansi"))))

(deftest ansel-1-0
  ;; Ansel 1.0
  (before-each [state (new-game {:corp {:hand ["Ansel 1.0" "NGO Front" "Merger"]
                                        :discard ["Adonis Campaign"]
                                        :credits 100}
                                 :runner {:hand ["Corroder"]
                                          :credits 100}})
                _ (do (core/gain state :corp :click 100)
                      (play-from-hand state :corp "Ansel 1.0" "New remote"))
                ansel (get-ice state :remote1 0)]
    (testing "Has 1.0 Bioroid runner ability"
      (do-game state
        (take-credits state :corp)
        (run-on state :remote1)
        (rez state :corp ansel)
        (run-continue state :encounter-ice)
        (changes-val-macro
          -1 (:click (get-runner))
          "Runner loses a single click"
          (card-side-ability state :runner (refresh ansel) 0)
          (is (= "Break a subroutine" (:msg (prompt-map :runner))))
          (click-prompt state :runner "Trash an installed Runner card"))
        (is (:broken (first (:subroutines (refresh ansel)))))))
    (testing "First sub is trash installed card"
      (do-game state
        (take-credits state :corp)
        (play-from-hand state :runner "Corroder")
        (run-on state :remote1)
        (rez state :corp ansel)
        (run-continue state :encounter-ice)
        (card-subroutine state :corp ansel 0)
        (is (= "Choose an installed card to trash" (:msg (prompt-map :corp))))
        (is (= :select (prompt-type :corp)))
        (click-card state :corp "Corroder")
        (is (not (find-card "Corroder" (get-program state))))
        (is (find-card "Corroder" (:discard (get-runner))))))
    (testing "Second sub is install from hq or archives: HQ"
      (do-game state
        (take-credits state :corp)
        (run-on state :remote1)
        (rez state :corp ansel)
        (run-continue state :encounter-ice)
        (card-subroutine state :corp ansel 1)
        (is (= "Choose a card to install from Archives or HQ" (:msg (prompt-map :corp))))
        (is (= :select (prompt-type :corp)))
        (click-card state :corp "NGO Front")
        (is (= "Choose a location to install NGO Front" (:msg (prompt-map :corp))))
        (click-prompt state :corp "New remote")
        (is (= "NGO Front" (:title (get-content state :remote2 0))))
        (is (not (find-card "NGO Front" (:hand (get-corp)))))))
    (testing "Second sub is install from hq or archives: Archives"
      (do-game state
        (take-credits state :corp)
        (run-on state :remote1)
        (rez state :corp ansel)
        (run-continue state :encounter-ice)
        (card-subroutine state :corp ansel 1)
        (is (= "Choose a card to install from Archives or HQ" (:msg (prompt-map :corp))))
        (is (= :select (prompt-type :corp)))
        (click-card state :corp "Adonis Campaign")
        (is (= "Choose a location to install Adonis Campaign" (:msg (prompt-map :corp))))
        (click-prompt state :corp "New remote")
        (is (= "Adonis Campaign" (:title (get-content state :remote2 0))))
        (is (not (find-card "Adonis Campaign" (:discard (get-corp)))))))
    (testing "Third sub blocks stealing and trashing: stealing"
      (do-game state
        (play-from-hand state :corp "Merger" "Server 1")
        (take-credits state :corp)
        (run-on state :remote1)
        (rez state :corp ansel)
        (run-continue state :encounter-ice)
        (card-subroutine state :corp ansel 2)
        (is (last-log-contains? state "prevent the Runner from stealing or trashing"))
        (run-continue state :movement)
        (run-continue state :success)
        (is (= "You accessed Merger." (:msg (prompt-map :runner))))
        (is (= ["No action"] (prompt-buttons :runner)))))
    (testing "Third sub blocks stealing and trashing: stealing"
      (do-game state
        (play-from-hand state :corp "NGO Front" "Server 1")
        (take-credits state :corp)
        (run-on state :remote1)
        (rez state :corp ansel)
        (run-continue state :encounter-ice)
        (card-subroutine state :corp ansel 2)
        (is (last-log-contains? state "prevent the Runner from stealing or trashing"))
        (run-continue state :movement)
        (run-continue state :success)
        (is (= "You accessed NGO Front." (:msg (prompt-map :runner))))
        (is (= ["No action"] (prompt-buttons :runner)))))))

(deftest archangel
  ;; Archangel - accessing from R&D does not cause run to hang.
  (do-game
      (new-game {:corp {:deck [(qty "Hedge Fund" 5)]
                        :hand ["Archangel"]}
                 :runner {:hand ["Bank Job"]}})
      (play-from-hand state :corp "Archangel" "HQ")
      (let [archangel (get-ice state :hq 0)]
        (take-credits state :corp)
        (rez state :corp archangel)
        (play-from-hand state :runner "Bank Job")
        (run-on state "HQ")
        (run-continue state)
        (card-subroutine state :corp archangel 0)
        (click-prompt state :corp "0")
        (click-prompt state :runner "0")
        (click-card state :corp (get-resource state 0))
        (is (nil? (get-resource state 0)) "Bank Job is trashed"))))

(deftest archangel-access-test
    ;; Access test
    (do-game
      (new-game {:corp {:deck [(qty "Hedge Fund" 5)]
                        :hand ["Archangel"]}
                 :runner {:hand ["Bank Job"]}})
      (take-credits state :corp)
      (play-from-hand state :runner "Bank Job")
      (run-empty-server state "HQ")
      (click-prompt state :corp "Yes")
      (is (= "Archangel" (:title (core/get-current-ice state))) "The Runner is encountering Archangel")
      (fire-subs state (core/get-current-ice state))
      (click-prompt state :corp "0")
      (click-prompt state :runner "0")
      (click-card state :corp (get-resource state 0))
      (is (nil? (get-resource state 0)) "Bank Job is trashed")
      (encounter-continue state)
      (is (= "You accessed Archangel." (:msg (prompt-map :runner))) "Return to accessing Archangel")))

(deftest architect-architect-is-untrashable-while-installed-and-rezzed-but-trashable-if-derezzed-or-from-hq
    ;; Architect is untrashable while installed and rezzed, but trashable if derezzed or from HQ
    (do-game
      (new-game {:corp {:deck [(qty "Architect" 3)]}})
      (play-from-hand state :corp "Architect" "HQ")
      (let [architect (get-ice state :hq 0)]
        (rez state :corp architect)
        (trash state :corp (refresh architect))
        (is (get-ice state :hq 0) "Architect was trashed, but should be untrashable")
        (derez state :corp (refresh architect))
        (trash state :corp (refresh architect))
        (is (nil? (get-ice state :hq 0)) "Architect was not trashed, but should be trashable")
        (trash state :corp (get-in @state [:corp :hand 0]))
        (is (= (get-in @state [:corp :discard 0 :title]) "Architect"))
        (is (= (get-in @state [:corp :discard 1 :title]) "Architect")))))

(deftest ashigaru-gaining-losing-subs
    ;; Gaining/losing subs
    (do-game
      (new-game {:corp {:deck [(qty "Hedge Fund" 5)]
                        :hand ["Ashigaru"]
                        :credits 9}})
      (play-from-hand state :corp "Ashigaru" "HQ")
      (let [ashigaru (get-ice state :hq 0)]
        (rez state :corp ashigaru)
        (is (zero? (count (:subroutines (refresh ashigaru)))))
        (draw state :corp 1)
        (is (= 1 (count (:subroutines (refresh ashigaru)))))
        (draw state :corp 1)
        (is (= 2 (count (:subroutines (refresh ashigaru)))))
        (core/move state :corp (find-card "Hedge Fund" (:hand (get-corp))) :deck)
        (core/move state :corp (find-card "Hedge Fund" (:hand (get-corp))) :deck)
        (is (zero? (count (:subroutines (refresh ashigaru))))))))

(deftest ashigaru-sub-is-etr
    ;; Sub is ETR
    (do-game
      (new-game {:corp {:deck [(qty "Hedge Fund" 5)]
                        :hand ["Ashigaru" "Hedge Fund"]
                        :credits 9}})
      (play-from-hand state :corp "Ashigaru" "HQ")
      (let [ashigaru (get-ice state :hq 0)]
        (rez state :corp ashigaru)
        (is (= 1 (count (:subroutines (refresh ashigaru)))))
        (take-credits state :corp)
        (run-on state "HQ")
        (run-continue state)
        (fire-subs state ashigaru)
        (is (nil? (:run @state)) "Sub is ETR"))))

(deftest asteroid-belt
  ;; Asteroid Belt - Space ice rez cost reduced by 3 credits per advancement
  (do-game
    (new-game {:corp {:deck ["Asteroid Belt"]
                      :credits 10}})
    (play-from-hand state :corp "Asteroid Belt" "HQ")
    (let [ab (get-ice state :hq 0)]
      (advance state ab 2)
      (is (= 8 (:credit (get-corp))))
      (is (= 2 (get-counters (refresh ab) :advancement)))
      (rez state :corp (refresh ab))
      (is (= 5 (:credit (get-corp))) "Paid 3 credits to rez; 2 advancments on Asteroid Belt"))))

<<<<<<< HEAD
(deftest authenticator-encounter-decline-to-take-tag
  (do-game
    (new-game{:corp {:hand ["Authenticator"]}})
    (play-from-hand state :corp "Authenticator" "HQ")
    (take-credits state :corp)
    (let [ath (get-ice state :hq 0)]
      (run-on state "HQ")
      (rez state :corp ath)
      (run-continue state)
      (is (= 0 (count-tags state)))
      (click-prompt state :runner "No")
      (is (= 0 (count-tags state)) "Authenticator did not give a tag")
      (is (= :encounter-ice (:phase (:run @state))) "Authenticator has not been bypassed"))))

(deftest authenticator-encounter-take-tag-to-bypass
  (do-game
    (new-game{:corp {:hand ["Authenticator"]}})
    (play-from-hand state :corp "Authenticator" "HQ")
    (take-credits state :corp)
    (let [ath (get-ice state :hq 0)]
      (run-on state "HQ")
      (rez state :corp ath)
      (run-continue state)
      (is (= 0 (count-tags state)))
      (click-prompt state :runner "Yes")
      (is (= 1 (count-tags state)))
      (is (= :movement (:phase (:run @state))) "Authenticator has been bypassed"))))

(deftest authenticator-encounter-jesminder-fizzles
  (do-game
    (new-game {:corp {:hand ["Authenticator"]}
               :runner {:id "Jesminder Sareen: Girl Behind the Curtain"
                        :hand ["Dorm Computer"]}})
    (play-from-hand state :corp "Authenticator" "HQ")
    (take-credits state :corp)
    (let [ath (get-ice state :hq 0)]
      (run-on state :hq)
      (rez state :corp ath)
      (run-continue state)
      (is (= :encounter-ice (:phase (:run @state))) "Authenticator has been encountered")
      (is (not (= "Take 1 tag to bypass?" (:msg (prompt-map :runner))))
          "No prompt to bypass authenticator because we are tag-immune"))))

(deftest authenticator-encounter-qianju-fizzles
  (do-game
    (new-game {:corp {:hand ["Authenticator"]}
               :runner {:hand ["Qianju PT"]}})
    (play-from-hand state :corp "Authenticator" "HQ")
    (take-credits state :corp)
    (play-from-hand state :runner "Qianju PT")
    (take-credits state :runner)
    (take-credits state :corp)
    (is (:runner-phase-12 @state) "Runner in Step 1.2")
    (let [pt (get-hardware state 0)
          ath (get-ice state :hq 0)]
      (card-ability state :runner pt 0)
      (end-phase-12 state :runner)
      (is (= 3 (:click (get-runner))) "Spent 1 click on Qianju PT")
      (run-on state :hq)
      (rez state :corp ath)
      (run-continue state)
      (is (= :encounter-ice (:phase (:run @state))) "Authenticator has been encountered")
      (is (not (= "Take 1 tag to bypass?" (:msg (prompt-map :runner))))
          "No prompt to bypass authenticator because we are tag-immune")
      (fire-subs state ath)
      (take-credits state :runner)
      (take-credits state :corp)
      (end-phase-12 state :runner)
      (run-on state :hq)
      (run-continue state)
      (is (= 0 (count-tags state)))
      (click-prompt state :runner "Yes")
      (is (= 1 (count-tags state)))
      (is (= :movement (:phase (:run @state))) "Authenticator has been bypassed"))))

(deftest authenticator-encounter-dorm-computer-fizzles
  (do-game
    (new-game {:corp {:hand ["Authenticator"]}
               :runner {:hand ["Dorm Computer"]}})
    (play-from-hand state :corp "Authenticator" "HQ")
    (take-credits state :corp)
    (play-from-hand state :runner "Dorm Computer")
    (let [dorm (get-hardware state 0)
          ath (get-ice state :hq 0)]
      (card-ability state :runner dorm 0)
      (click-prompt state :runner "HQ")
      (is (= :approach-ice (:phase (get-run))) "Run is in approach phase")
      (rez state :corp ath)
      (run-continue state)
      (is (= :encounter-ice (:phase (:run @state))) "Authenticator has been encountered")
      (is (not (= "Take 1 tag to bypass?" (:msg (prompt-map :runner))))
          "No prompt to bypass authenticator because we are tag-immune"))))
=======
(deftest bailiff-gain-credit-when-broken
  (do-game
    (new-game {:corp {:hand ["Bailiff"]}
               :runner {:hand ["Corroder"]}})
    (play-from-hand state :corp "Bailiff" "HQ")
    (take-credits state :corp)
    (play-from-hand state :runner "Corroder")
    (let [blf (get-ice state :hq 0)
          cor (get-program state 0)]
      (run-on state "HQ")
      (rez state :corp blf)
      (run-continue state)
      (changes-val-macro
        +1 (:credit (get-corp))
        "Gained 1c from subroutines being broken"
        (card-ability state :runner cor 0)
        (click-prompt state :runner "End the run")
        (is (last-log-contains? state "Corp uses Bailiff to gain 1 \\[Credits\\]")
            "Correct message")))))

(deftest bailiff-interaction-with-hippo
  (do-game
    (new-game {:corp {:hand ["Bailiff"]}
    	       :runner {:hand ["Corroder" "Hippo"]}})
    (play-from-hand state :corp "Bailiff" "HQ")
    (take-credits state :corp)
    (play-from-hand state :runner "Corroder")
    (play-from-hand state :runner "Hippo")
    (let [blf (get-ice state :hq 0)
    	  cor (get-program state 0)]
      (run-on state "HQ")
      (rez state :corp blf)
      (run-continue state)
      (changes-val-macro
        0 (:credit (get-corp))
	"Never gained money from bailiff"
	(core/play-dynamic-ability state :runner
                                   {:dynamic "auto-pump-and-break" :card (refresh cor)})
	(click-prompt state :runner "Yes")))))

(deftest bailiff-interaction-with-hippo-sub-boost-with-cleaver
  (do-game
    (new-game {:corp {:hand ["Bailiff" "Sub Boost"]}
    	       :runner {:hand ["Cleaver" "Hippo"]
	       	        :credits 6}})
    (play-from-hand state :corp "Bailiff" "HQ")
    (rez state :corp (get-ice state :hq 0))
    (play-from-hand state :corp "Sub Boost")
    (click-card state :corp (refresh (get-ice state :hq 0)))
    (take-credits state :corp)
    (play-from-hand state :runner "Cleaver")
    (play-from-hand state :runner "Hippo")
    (let [blf (get-ice state :hq 0)
    	  cor (get-program state 0)]
      (run-on state "HQ")
      (run-continue state)
      (changes-val-macro
        +0 (:credit (get-corp))
	"Gained 0 credits from bailiff + sub boost being broken with cleaver + hippo"
	(core/play-dynamic-ability state :runner
                                   {:dynamic "auto-pump-and-break" :card (refresh cor)})
	(click-prompt state :runner "Yes")))))

(deftest bailiff-interaction-with-hippo-sub-boost-with-corroder
  (do-game
    (new-game {:corp {:hand ["Bailiff" "Sub Boost"]}
    	       :runner {:hand ["Corroder" "Hippo"]
	       	        :credits 6}})
    (play-from-hand state :corp "Bailiff" "HQ")
    (rez state :corp (get-ice state :hq 0))
    (play-from-hand state :corp "Sub Boost")
    (click-card state :corp (refresh (get-ice state :hq 0)))
    (take-credits state :corp)
    (play-from-hand state :runner "Corroder")
    (play-from-hand state :runner "Hippo")
    (let [blf (get-ice state :hq 0)
    	  cor (get-program state 0)]
      (run-on state "HQ")
      (run-continue state)
      (changes-val-macro
        +1 (:credit (get-corp))
	"Gained 1 credit from bailiff + sub boost being broken with corroder + hippo"
	(core/play-dynamic-ability state :runner
                                   {:dynamic "auto-pump-and-break" :card (refresh cor)})
	(click-prompt state :runner "Yes")))))

(deftest bailiff-sub-boost-auto-break
  (do-game
    (new-game {:corp {:hand["Bailiff" "Sub Boost"]}
    	       :runner {:hand ["Corroder"]}})
    (play-from-hand state :corp "Bailiff" "HQ")
    (let [blf (get-ice state :hq 0)]
      (rez state :corp blf)
      (play-from-hand state :corp "Sub Boost")
      (click-card state :corp (refresh blf))
      (take-credits state :corp)
      (play-from-hand state :runner "Corroder")
      (let [cor (get-program state 0)]
        (run-on state "HQ")
	(run-continue state)
	(changes-val-macro
          +2 (:credit (get-corp))
	  "Gained 2c from the runner breaking"
	  (core/play-dynamic-ability state :runner
                                     {:dynamic "auto-pump-and-break" :card (refresh cor)})
	  (is (and (last-n-log-contains? state 2 "Corp uses Bailiff to gain 1 \\[Credits\\]")
	      	   (last-n-log-contains? state 3 "Corp uses Bailiff to gain 1 \\[Credits\\]"))
	      "Correct messages"))))))
>>>>>>> 99f3d22a

(deftest ballista
  ;; Ballista
  (do-game
      (new-game {:corp {:hand ["Ballista" "Hedge Fund" "Ice Wall"]}
                 :runner {:hand ["Datasucker"]}})
      (play-from-hand state :corp "Ballista" "HQ")
      (play-from-hand state :corp "Hedge Fund")
      (take-credits state :corp)
      (play-from-hand state :runner "Datasucker")
      (let [ball (get-ice state :hq 0)]
        (run-on state "HQ")
        (rez state :corp (refresh ball))
        (run-continue state)
        (fire-subs state ball)
        (is (= ["Trash a program" "End the run"] (prompt-buttons :corp)) "Corp should have 2 options")
        (click-prompt state :corp "End the run")
        (is (not (:run @state)) "Run ended")
        (run-on state "HQ")
        (run-continue state)
        (fire-subs state ball)
        (is (= ["Trash a program" "End the run"] (prompt-buttons :corp)) "Corp should have 2 options")
        (click-prompt state :corp "Trash a program")
        (click-card state :corp "Datasucker")
        (is (nil? (get-program state 0)) "Datasucker is trashed")
        (is (:run @state) "Run continues")
        (run-continue state)
        (run-continue state)
        (click-prompt state :runner "No action")
        (run-on state "HQ")
        (run-continue state)
        (fire-subs state ball)
        (is (= ["End the run"] (prompt-buttons :corp)) "Corp should have 1 option")
        (click-prompt state :corp "End the run")
        (is (not (:run @state)) "Run ended"))))

(deftest bandwidth
  ;; Bandwidth - Give the Runner 1 tag; remove 1 tag if the run is successful
  (do-game
    (new-game {:corp {:deck ["Bandwidth"]}})
    (play-from-hand state :corp "Bandwidth" "Archives")
    (let [bw (get-ice state :archives 0)]
      (take-credits state :corp)
      (run-on state "Archives")
      (rez state :corp bw)
      (run-continue state)
      (card-subroutine state :corp bw 0)
      (is (= 1 (count-tags state)) "Runner took 1 tag")
      (run-continue state)
      (run-continue state)
      (is (zero? (count-tags state)) "Run successful; Runner lost 1 tag")
      (run-on state "Archives")
      (run-continue state)
      (card-subroutine state :corp bw 0)
      (is (= 1 (count-tags state)) "Runner took 1 tag")
      (run-continue state :movement)
      (run-jack-out state)
      (is (= 1 (count-tags state)) "Run unsuccessful; Runner kept 1 tag"))))

(deftest blockchain-face-up-transactions
    ;; Face up transactions
    (do-game
      (new-game {:corp {:deck ["Blockchain" (qty "Beanstalk Royalties" 5)]
                        :credits 7}})
      (core/gain state :corp :click 5)
      (play-from-hand state :corp "Blockchain" "HQ")
      (let [bc (get-ice state :hq 0)]
        (rez state :corp bc)
        (is (= 2 (count (:subroutines (refresh bc)))) "No subroutines gained because no Transactions are in Archives")
        (play-from-hand state :corp "Beanstalk Royalties")
        (is (= 2 (count (:subroutines (refresh bc)))) "No subroutines gained because only 1 Transaction is in Archives")
        (play-from-hand state :corp "Beanstalk Royalties")
        (is (= 3 (count (:subroutines (refresh bc)))) "1 subroutine gained because 2 Transactions are in Archives")
        (play-from-hand state :corp "Beanstalk Royalties")
        (is (= 3 (count (:subroutines (refresh bc)))) "1 subroutine gained because 3 Transactions are in Archives")
        (play-from-hand state :corp "Beanstalk Royalties")
        (is (= 4 (count (:subroutines (refresh bc)))) "2 subroutines gained because 4 Transactions are in Archives")
        (is (= 12 (:credit (get-corp))) "Corp has 12 credits from four Beanstalks")
        (take-credits state :corp)
        (run-on state :hq)
        (run-continue state)
        (let [credits (:credit (get-corp))]
          (card-subroutine state :corp bc 0)
          (is (= (inc credits) (:credit (get-corp))) "Corp gained 1 credit from Blockchain")
          (is (= 4 (:credit (get-runner))) "Runner lost 1 credit from Blockchain")))))

(deftest blockchain-face-down-transactions
    ;; Face down transactions
    (do-game
      (new-game {:corp {:hand ["Blockchain" (qty "Beanstalk Royalties" 2)]
                        :discard [(qty "Beanstalk Royalties" 3)]
                        :credits 7}})
      (core/gain state :corp :click 5)
      (play-from-hand state :corp "Blockchain" "HQ")
      (let [bc (get-ice state :hq 0)]
        (rez state :corp bc)
        (is (= 2 (count (:subroutines (refresh bc))))
            "No subroutines gained because no face up Transactions are in Archives")
        (play-from-hand state :corp "Beanstalk Royalties")
        (is (= 2 (count (:subroutines (refresh bc))))
            "No subroutines gained because 1 face up Transactions is in Archives")
        (play-from-hand state :corp "Beanstalk Royalties")
        (is (= 3 (count (:subroutines (refresh bc))))
            "1 subroutine gained because 2 face up Transactions are in Archives")
        (is (= 5 (count (:discard (get-corp)))) "5 cards in discard pile"))))

(deftest blockchain-preemptive-action-interaction
    ;; Preemptive Action interaction
    (do-game
      (new-game {:corp {:hand ["Blockchain" "Preemptive Action" (qty "Beanstalk Royalties" 4)]
                        :credits 7}})
      (core/gain state :corp :click 5)
      (play-from-hand state :corp "Blockchain" "HQ")
      (let [bc (get-ice state :hq 0)]
        (rez state :corp bc)
        (is (= 2 (count (:subroutines (refresh bc)))) "No subroutines gained because no Transactions are in Archives")
        (play-from-hand state :corp "Beanstalk Royalties")
        (is (= 2 (count (:subroutines (refresh bc)))) "No subroutines gained because only 1 Transaction is in Archives")
        (play-from-hand state :corp "Beanstalk Royalties")
        (is (= 3 (count (:subroutines (refresh bc)))) "1 subroutine gained because 2 Transactions are in Archives")
        (play-from-hand state :corp "Beanstalk Royalties")
        (is (= 3 (count (:subroutines (refresh bc)))) "1 subroutine gained because 3 Transactions are in Archives")
        (play-from-hand state :corp "Beanstalk Royalties")
        (is (= 4 (count (:subroutines (refresh bc)))) "2 subroutines gained because 4 Transactions are in Archives")
        (is (= 12 (:credit (get-corp))) "Corp has 12 credits from four Beanstalks")
        (play-from-hand state :corp "Preemptive Action")
        (click-card state :corp (first (:discard (get-corp))))
        (click-card state :corp (second (:discard (get-corp))))
        (click-card state :corp (last (:discard (get-corp))))
        (is (= 1 (count (:discard (get-corp)))))
        (is (= 1 (count (:rfg (get-corp)))))
        (is (= 2 (count (:subroutines (refresh bc)))) "No subroutines gained because only 1 Transaction is in Archives"))))

(deftest bloom
  ;; Bloom
  (do-game
    (new-game {:corp {:deck [(qty "Hedge Fund" 5)]
                      :hand ["Bloom" "Enigma" "Ice Wall"]
                      :credits 10}})
    (play-from-hand state :corp "Enigma" "HQ")
    (play-from-hand state :corp "Bloom" "HQ")
    (take-credits state :corp)
    (let [bloom (get-ice state :hq 1)]
      (rez state :corp bloom)
      (run-on state :hq)
      (run-continue state)
      (card-subroutine state :corp bloom 1)
      (click-card state :corp "Ice Wall")
      (is (= "Ice Wall" (:title (get-ice state :hq 1))) "Ice Wall is now installed at position 1")
      (is (= 3 (get-in @state [:run :position])) "Runner has been moved back to accomodate"))))

(deftest border-control
  ;; Border Control
  (do-game
    (new-game {:corp {:hand ["Border Control" "Ice Wall"]
                      :credits 10}})
    (play-from-hand state :corp "Ice Wall" "HQ")
    (play-from-hand state :corp "Border Control" "HQ")
    (take-credits state :corp)
    (run-on state :hq)
    (let [bc (get-ice state :hq 1)]
      (rez state :corp bc))
    (run-continue state)
    (let [bc (get-ice state :hq 1)
          credits (:credit (get-corp))]
      (card-subroutine state :corp bc 0)
      (is (= (+ credits 2) (:credit (get-corp))))
      (card-ability state :corp bc 0)
      (is (nil? (refresh bc)))
      (is (nil? (get-run))))))

(deftest brainstorm-subroutine-gain-loss-ability
    ;; Subroutine gain/loss ability
    (do-game
      (new-game {:corp {:deck [(qty "Hedge Fund" 5)]
                        :hand ["Brainstorm"]
                        :credits 9}
                 :runner {:deck [(qty "Sure Gamble" 5)]
                          :hand ["Sure Gamble"]}})
      (play-from-hand state :corp "Brainstorm" "HQ")
      (let [bs (get-ice state :hq 0)]
        (rez state :corp bs)
        (take-credits state :corp)
        (run-on state "HQ")
        (run-continue state)
        (is (= 1 (count (:subroutines (refresh bs)))) "1 card in hand, no existing subs")
        (draw state :runner 1)
        (core/redirect-run state :corp "HQ" :approach-ice)
        (run-continue state)
        (run-continue state)
        (is (= 3 (count (:subroutines (refresh bs)))) "2 cards in hand, 1 existing sub")
        (draw state :runner 1)
        (core/redirect-run state :corp "HQ" :approach-ice)
        (run-continue state)
        (run-continue state)
        (is (= 6 (count (:subroutines (refresh bs)))) "3 cards in hand, 3 existing subs")
        (core/move state :runner (find-card "Sure Gamble" (:hand (get-runner))) :deck)
        (core/move state :runner (find-card "Sure Gamble" (:hand (get-runner))) :deck)
        (is (= 1 (count (:hand (get-runner)))) "Runner now only has 1 card in hand")
        (core/redirect-run state :corp "HQ" :approach-ice)
        (run-continue state)
        (run-continue state)
        (is (= 7 (count (:subroutines (refresh bs)))) "1 card in hand, 6 existing subs"))))

(deftest brainstorm-subroutines-not-going-away-until-end-of-run
    ;; Subroutines not going away until end of run
    (do-game
      (new-game {:corp {:deck [(qty "Hedge Fund" 5)]
                        :hand ["Brainstorm"]
                        :credits 9}
                 :runner {:deck [(qty "Sure Gamble" 5)]
                          :hand ["Sure Gamble"]}})
      (play-from-hand state :corp "Brainstorm" "R&D")
      (take-credits state :corp)
      (run-on state :rd)
      (let [bs (get-ice state :rd 0)]
        (rez state :corp bs)
        (run-continue state)
        (is (= 1 (count (:subroutines (refresh bs)))))
        (run-continue state)
        (run-continue state)
        (click-prompt state :runner "No action")
        (is (zero? (count (:subroutines (refresh bs))))))))

(deftest bran-1-0
  ;; Bran 1.0
  ;; Brân 1.0
  (do-game
      (new-game {:corp {:hand ["Brân 1.0" "Mausolus"]}})
      (play-from-hand state :corp "Brân 1.0" "HQ")
      (take-credits state :corp)
      (run-on state :hq)
      (let [bran (get-ice state :hq 0)]
        (rez state :corp bran)
        (run-continue state)
        (card-subroutine state :corp bran 0)
        (changes-val-macro
          0 (:credit (get-corp))
          "Mausolus installed for free"
          (click-card state :corp "Mausolus"))
        (is (= 2 (count (get-ice state :hq))) "2 pieces of ice protecting HQ")
        (is (= 2 (:position (get-run))) "Runner position moved along Bran position")
        (card-subroutine state :corp (get-ice state :hq 1) 1)
        (is (not (:run @state)) "Run ended"))))

(deftest bran-1-0-install-ice-log-messages-display-correctly
    ;; Install ice log messages display correctly
    (do-game
      (new-game {:corp {:hand ["Brân 1.0"]
                        :discard ["Mausolus" "Ice Wall"]}})
      (play-from-hand state :corp "Brân 1.0" "HQ")
      (take-credits state :corp)
      (run-on state :hq)
      (let [bran (get-ice state :hq 0)
            unrezzed-msg "Corp uses Brân 1.0 to install an unseen card from Archives."
            rezzed-msg "Corp uses Brân 1.0 to install Ice Wall from Archives."
            declined-msg "Corp chooses not to install a card with Brân 1.0."]
        (rez state :corp bran)
        (run-continue state)
        (card-subroutine state :corp bran 0)
        (click-card state :corp "Mausolus")
        (is (second-last-log-contains? state unrezzed-msg) "Mausolus is face down and should not be revealed in the log")
        (card-subroutine state :corp bran 1)
        (run-empty-server state :archives)
        (run-on state :hq)
        (run-continue state)
        (card-subroutine state :corp bran 0)
        (click-card state :corp "Ice Wall")
        (is (second-last-log-contains? state rezzed-msg) "Ice Wall is face up and should be revealed in the log")
        (card-subroutine state :corp bran 1)
        (run-on state :hq)
        (run-continue state)
        (card-subroutine state :corp bran 0)
        (click-prompt state :corp "Done")
        (is (last-log-contains? state declined-msg) "Log should indicate the corp declined to install a card"))))

(deftest bullfrog
  ;; Bullfrog - Win psi to move to outermost position of another server and continue run there
  (do-game
    (new-game {:corp {:deck ["Bullfrog" (qty "Pup" 2)]}})
    (play-from-hand state :corp "Bullfrog" "HQ")
    (play-from-hand state :corp "Pup" "R&D")
    (play-from-hand state :corp "Pup" "R&D")
    (take-credits state :corp)
    (run-on state :hq)
    (let [frog (get-ice state :hq 0)]
      (rez state :corp frog)
      (run-continue state)
      (card-subroutine state :corp frog 0)
      (click-prompt state :corp "0 [Credits]")
      (click-prompt state :runner "1 [Credits]")
      (click-prompt state :corp "R&D")
      (run-continue state)
      (is (= :rd (-> (get-run) :server first)) "Run redirected to R&D")
      (is (= 2 (:position (get-run))) "Passed Bullfrog")
      (is (= "Bullfrog" (:title (get-ice state :rd 2))) "Bullfrog at outermost position of R&D"))))

(deftest cell-portal-run-on-centrals
    ;; Run on centrals
    (do-game
      (new-game {:corp {:deck ["Cell Portal" (qty "Paper Wall" 2)]}})
      (core/gain state :corp :credit 5)
      (play-from-hand state :corp "Cell Portal" "HQ")
      (play-from-hand state :corp "Paper Wall" "HQ")
      (play-from-hand state :corp "Paper Wall" "HQ")
      (take-credits state :corp)
      (let [cp (get-ice state :hq 0)]
        (rez state :corp cp)
        (run-on state :hq)
        (run-continue-until state :encounter-ice cp)
        (is (= 1 (get-in @state [:run :position])))
        (card-subroutine state :corp cp 0)
        (is (= 3 (get-in @state [:run :position])) "Run back at outermost position")
        (click-prompt state :runner "No")
        (is (not (rezzed? (refresh cp))) "Cell Portal derezzed"))))

(deftest cell-portal-run-on-servers
    ;; Run on servers
    (do-game
      (new-game {:corp {:deck ["Cell Portal" (qty "Paper Wall" 2)]}})
      (core/gain state :corp :credit 5)
      (play-from-hand state :corp "Cell Portal" "New remote")
      (play-from-hand state :corp "Paper Wall" "Server 1")
      (play-from-hand state :corp "Paper Wall" "Server 1")
      (take-credits state :corp)
      (let [cp (get-ice state :remote1 0)]
        (rez state :corp cp)
        (run-on state "Server 1")
        (run-continue-until state :encounter-ice cp)
        (is (= 1 (get-in @state [:run :position])))
        (card-subroutine state :corp cp 0)
        (is (= 3 (get-in @state [:run :position])) "Run back at outermost position")
        (click-prompt state :runner "No")
        (is (not (rezzed? (refresh cp))) "Cell Portal derezzed"))))

(deftest cell-portal-jack-out
    ;; Jack out
    (do-game
     (new-game {:corp {:deck ["Cell Portal" (qty "Paper Wall" 2)]}})
     (core/gain state :corp :credit 5)
     (play-from-hand state :corp "Cell Portal" "HQ")
     (play-from-hand state :corp "Paper Wall" "HQ")
     (play-from-hand state :corp "Paper Wall" "HQ")
     (take-credits state :corp)
     (let [cp (get-ice state :hq 0)]
       (rez state :corp cp)
       (run-on state :hq)
       (run-continue-until state :encounter-ice cp)
       (is (= 1 (get-in @state [:run :position])))
       (card-subroutine state :corp cp 0)
       (is (= 3 (get-in @state [:run :position])) "Run back at outermost position")
       (click-prompt state :runner "Yes")
       (is (not (rezzed? (refresh cp))) "Cell Portal derezzed")
       (is (empty? (:run @state)) "Run has ended"))))

(deftest checkpoint-deals-damage-on-successful-run
    (do-game
      (new-game {:corp {:deck [(qty "Hedge Fund" 5)]
                        :hand ["Checkpoint" "Hedge Fund"]}
                 :runner {:hand [(qty "Sure Gamble" 3)]}})
      (play-from-hand state :corp "Checkpoint" "HQ")
      (let [chckpnt (get-ice state :hq 0)]
        (take-credits state :corp)
        (run-on state "HQ")
        (rez state :corp chckpnt)
        (run-continue state)
        (fire-subs state chckpnt)
        (is (= :trace (prompt-type :corp)) "Trace is initiated")
        (is (= 5 (:base (prompt-map :corp))) "Trace is base 5")
        (click-prompt state :corp "0")
        (click-prompt state :runner "0")
        (run-continue state :movement)
        (run-jack-out state)
        (is (= 0 (count (:discard (get-runner)))) "Runner suffered no meat damage")
        (run-on state "HQ")
        (run-continue state)
        (fire-subs state chckpnt)
        (click-prompt state :corp "0")
        (click-prompt state :runner "0")
        (run-continue state)
        (run-continue state)
        (is (prompt-map :runner) "Still have access prompt")
        (is (= 3 (count (:discard (get-runner)))) "Runner suffered 3 meat damage")
        (click-prompt state :runner "No action")
        (is (not (:run @state)) "Run is finished")
      )))

(deftest chimera
  ;; Chimera - Gains chosen subtype
  (before-each [state (new-game {:corp {:deck ["Chimera"]
                                        :credits 10}})
                _ (play-from-hand state :corp "Chimera" "HQ")
                ch (get-ice state :hq 0)]
    (testing "Gains a subtype when rezzed"
      (letfn [(chimera-test [ice-type]
                (do-game state
                  (is (not (has-subtype? (refresh ch) ice-type)) (str "Chimera does not have " ice-type))
                  (rez state :corp ch)
                  (click-prompt state :corp ice-type)
                  (is (has-subtype? (refresh ch) ice-type) (str "Chimera has " ice-type))
                  (take-credits state :corp)
                  (is (not (has-subtype? (refresh ch) ice-type)) (str "Chimera does not have " ice-type))))]
        (doall (map chimera-test ["Barrier" "Code Gate" "Sentry"]))))
    (testing "Can only choose Barrier, Code Gate, or Sentry"
      (do-game state
        (rez state :corp (refresh ch))
        (is (= ["Barrier" "Code Gate" "Sentry"] (prompt-buttons :corp)))))
    (testing "derezzes at the end of the turn"
      (do-game state
        (rez state :corp (refresh ch))
        (take-credits state :corp)
        (is (not (rezzed? (refresh ch))))
        (rez state :corp (refresh ch))
        (take-credits state :runner)
        (is (not (rezzed? (refresh ch))))))))

(deftest chrysalis
  ;; Chrysalis
  (do-game
      (new-game {:corp {:deck [(qty "Hedge Fund" 5)]
                        :hand ["Chrysalis"]}
                 :runner {:hand [(qty "Sure Gamble" 2)]}})
      (play-from-hand state :corp "Chrysalis" "HQ")
      (let [chrysalis (get-ice state :hq 0)]
        (take-credits state :corp)
        (run-on state "HQ")
        (rez state :corp chrysalis)
        (run-continue state)
        (card-subroutine state :corp chrysalis 0)
        (is (= 2 (count (:discard (get-runner)))) "Runner suffered 2 net damage"))))

(deftest chrysalis-access-test
    ;; Access test
    (do-game
      (new-game {:corp {:deck [(qty "Hedge Fund" 5)]
                        :hand ["Chrysalis"]}
                 :runner {:hand [(qty "Sure Gamble" 2)]}})
      (take-credits state :corp)
      (run-empty-server state :hq)
      (is (= "Chrysalis" (:title (core/get-current-ice state))) "Encountering Chrysalis on access")
      (fire-subs state (core/get-current-ice state))
      (is (= 2 (count (:discard (get-runner)))) "Runner suffered 2 net damage")))

(deftest chum-2-strength
    ;; +2 strength
    (do-game
      (new-game {:corp {:deck ["Chum" (qty "Enigma" 2) "Ice Wall"]}
                 :runner {:deck ["Corroder"]}})
      (core/gain state :corp :click 1 :credit 6)
      (play-from-hand state :corp "Enigma" "HQ")
      (play-from-hand state :corp "Ice Wall" "HQ")
      (play-from-hand state :corp "Enigma" "HQ")
      (play-from-hand state :corp "Chum" "HQ")
      (take-credits state :corp)
      (play-from-hand state :runner "Corroder")
      (let [chum (get-ice state :hq 3)
            icewall (get-ice state :hq 1)
            enigma (get-ice state :hq 0)
            corroder (get-program state 0)]
        (rez state :corp chum)
        (rez state :corp icewall)
        (rez state :corp enigma)
        (run-on state :hq)
        (run-continue state)
        (is (= 4 (get-strength (refresh chum))) "Chum is at 4 strength")
        (card-subroutine state :corp (refresh chum) 0)
        (is (= 4 (get-strength (refresh chum))) "Chum stays at 4 strength")
        (is (= 1 (get-strength (refresh icewall))) "Ice Wall still at 1 strength")
        (run-continue state)
        (is (= 1 (get-strength (refresh icewall))) "Ice Wall still at 1 strength while passing unrezzed ice")
        (run-continue-until state :encounter-ice icewall)
        (is (= 3 (get-strength (refresh icewall))) "Ice Wall now at 3 strength")
        (is (= 2 (get-strength (refresh enigma))) "Enigma stays at 2 strength before encounter")
        (core/play-dynamic-ability state :runner {:dynamic "auto-pump-and-break" :card (refresh corroder)})
        (core/continue state :corp nil)
        (run-continue-until state :encounter-ice enigma)
        (is (= 2 (get-strength (refresh enigma))) "Enigma stays at 2 strength during encounter")
        (run-continue state :movement)
        (run-jack-out state))))

(deftest chum-net-damage-from-passing-without-breaking
    ;; Net damage from passing without breaking
    (do-game
      (new-game {:corp {:deck ["Chum" "Pachinko"]}})
      (play-from-hand state :corp "Pachinko" "HQ")
      (play-from-hand state :corp "Chum" "HQ")
      (take-credits state :corp)
      (let [chum (get-ice state :hq 1)
            pachinko (get-ice state :hq 0)]
        (rez state :corp chum)
        (rez state :corp pachinko)
        (run-on state :hq)
        (run-continue state)
        (card-subroutine state :corp (refresh chum) 0)
        (run-continue-until state :encounter-ice pachinko)
        (changes-val-macro -3 (count (:hand (get-runner)))
                           "3 Damage from passing an unbroken ice"
                           (run-continue state)))))

(deftest chum-net-damage-from-ice-ending-the-run
    ;; Net damage from ice ending the run
    (do-game
      (new-game {:corp {:deck ["Chum" "Ice Wall"]}
                 :runner {:deck ["Corroder" (qty "Sure Gamble" 4)]}})
      (play-from-hand state :corp "Ice Wall" "HQ")
      (play-from-hand state :corp "Chum" "HQ")
      (take-credits state :corp)
      (play-from-hand state :runner "Corroder")
      (let [chum (get-ice state :hq 1)
            icewall (get-ice state :hq 0)
            corroder (get-program state 0)]
        (run-on state :hq)
        (rez state :corp chum)
        (run-continue state)
        (card-subroutine state :corp (refresh chum) 0)
        (run-continue-until state :approach-ice icewall)
        (rez state :corp icewall)
        (run-continue state)
        (core/play-dynamic-ability state :runner {:dynamic "auto-pump-and-break" :card (refresh corroder)})
        (changes-val-macro 0 (count (:hand (get-runner)))
                           "No Damage from Ice Wall ending the run"
                           (core/continue state :corp nil)))))

(deftest congratulations
  ;; Congratulations!
  (do-game
    (new-game {:corp {:deck ["Congratulations!"]}})
    (play-from-hand state :corp "Congratulations!" "HQ")
    (take-credits state :corp)
    (let [congrats (get-ice state :hq 0)]
      (run-on state "HQ")
      (rez state :corp congrats)
      (is (= 6 (:credit (get-corp))))
      (is (= 5 (:credit (get-runner))))
      (run-continue state)
      (card-subroutine state :corp congrats 0)
      (is (= 8 (:credit (get-corp))))
      (is (= 6 (:credit (get-runner))))
      (run-continue state)
      (is (= 9 (:credit (get-corp))) "+1 Credit for passing Congratulations!"))))

(deftest cortex-lock
  ;; Cortex Lock - Do net damage equal to Runner's unused memory
  (do-game
    (new-game {:corp {:deck ["Cortex Lock"]}
               :runner {:deck [(qty "Corroder" 2) (qty "Sure Gamble" 3)]}})
    (play-from-hand state :corp "Cortex Lock" "HQ")
    (take-credits state :corp)
    (let [cort (get-ice state :hq 0)]
      (play-from-hand state :runner "Corroder")
      (is (= 3 (core/available-mu state)))
      (run-on state "HQ")
      (rez state :corp cort)
      (run-continue state)
      (card-subroutine state :corp cort 0)
      (is (= 3 (count (:discard (get-runner)))) "Runner suffered 3 net damage"))))

(deftest crick
  ;; Crick - Strength boost when protecting Archives; installs a card from Archives
  (do-game
    (new-game {:corp {:hand [(qty "Crick" 2)]
                      :discard ["Ice Wall"]}})
    (play-from-hand state :corp "Crick" "HQ")
    (play-from-hand state :corp "Crick" "Archives")
    (take-credits state :corp)
    (let [cr1 (get-ice state :hq 0)
          cr2 (get-ice state :archives 0)]
      (rez state :corp cr1)
      (rez state :corp cr2)
      (is (= 3 (get-strength (refresh cr1))) "Normal strength over HQ")
      (is (= 6 (get-strength (refresh cr2))) "+3 strength over Archives")
      (run-on state "Archives")
      (run-continue state)
      (card-subroutine state :corp cr2 0)
      (click-card state :corp "Ice Wall")
      (click-prompt state :corp "HQ")
      (is (= 3 (:credit (get-corp))) "Paid 1 credit to install as 2nd piece of ice over HQ"))))

(deftest curtain-wall
  ;; Curtain Wall - Strength boost when outermost piece of ice
  (do-game
    (new-game {:corp {:deck ["Curtain Wall" "Paper Wall"]}})
    (core/gain state :corp :credit 10)
    (play-from-hand state :corp "Curtain Wall" "HQ")
    (let [curt (get-ice state :hq 0)]
      (rez state :corp curt)
      (is (= 10 (get-strength (refresh curt)))
          "Curtain Wall has +4 strength as outermost piece of ice")
      (play-from-hand state :corp "Paper Wall" "HQ")
      (let [paper (get-ice state :hq 1)]
        (rez state :corp paper)
        (is (= 6 (get-strength (refresh curt))) "Curtain Wall back to default 6 strength")))))

(deftest data-hound
  ;; Data Hound - Full test
  (do-game
    (new-game {:corp {:deck ["Data Hound"]}
               :runner {:deck ["Sure Gamble" "Desperado"
                               "Corroder" "Patron"]
                        :hand ["Sure Gamble"]}})
    (play-from-hand state :corp "Data Hound" "HQ")
    (take-credits state :corp)
    (let [dh (get-ice state :hq 0)]
      (run-on state "HQ")
      (rez state :corp dh)
      (run-continue state)
      (card-subroutine state :corp dh 0)
      (click-prompt state :corp "2")
      (click-prompt state :runner "0")
      ;; trash 1 card and rearrange the other 3
      (click-prompt state :corp "Desperado")
      (is (= 1 (count (:discard (get-runner)))))
      (click-prompt state :corp "Sure Gamble")
      (click-prompt state :corp "Corroder")
      (click-prompt state :corp "Patron")
      ;; try starting over
      (click-prompt state :corp "Start over")
      (click-prompt state :corp "Patron")
      (click-prompt state :corp "Corroder")
      (click-prompt state :corp "Sure Gamble") ;this is the top card on stack
      (click-prompt state :corp "Done")
      (is (= "Sure Gamble" (:title (first (:deck (get-runner))))))
      (is (= "Corroder" (:title (second (:deck (get-runner))))))
      (is (= "Patron" (:title (second (rest (:deck (get-runner)))))))
      (run-continue state :movement)
      (run-jack-out state)
      (run-on state "HQ")
      (run-continue state)
      (card-subroutine state :corp dh 0)
      (click-prompt state :corp "0")
      (click-prompt state :runner "1")
      ;; trash the only card automatically
      (is (= 2 (count (:discard (get-runner)))))
      (is (= "Corroder" (:title (first (:deck (get-runner)))))))))

(deftest data-loop-encounter-ability-issue-4744
    ;; Encounter ability. Issue #4744
    (testing "Enough cards in hand"
      (do-game
        (new-game {:corp {:deck [(qty "Hedge Fund" 5)]
                          :hand ["Data Loop"]
                          :credits 10}
                   :runner {:deck ["Account Siphon"]
                            :hand ["Sure Gamble" "Easy Mark"]}})
        (play-from-hand state :corp "Data Loop" "HQ")
        (take-credits state :corp)
        (is (= "Account Siphon" (:title (first (:deck (get-runner))))))
        (run-on state "HQ")
        (rez state :corp (get-ice state :hq 0))
        (run-continue state)
        (is (= "Choose 2 cards in your Grip to add to the top of the Stack (second card targeted will be topmost)"
               (:msg (prompt-map :runner)))
            "Runner is prompted")
        (click-card state :runner "Easy Mark")
        (click-card state :runner "Sure Gamble")
        (is (= "Sure Gamble" (:title (first (:deck (get-runner))))))
        (is (= "Easy Mark" (:title (second (:deck (get-runner))))))))
    (testing "1 card in hand"
      (do-game
        (new-game {:corp {:deck [(qty "Hedge Fund" 5)]
                          :hand ["Data Loop"]
                          :credits 10}
                   :runner {:deck ["Account Siphon"]
                            :hand ["Sure Gamble"]}})
        (play-from-hand state :corp "Data Loop" "HQ")
        (take-credits state :corp)
        (is (= "Account Siphon" (:title (first (:deck (get-runner))))))
        (run-on state "HQ")
        (rez state :corp (get-ice state :hq 0))
        (run-continue state)
        (is (= "Choose 1 card in your Grip to add to the top of the Stack (second card targeted will be topmost)"
               (:msg (prompt-map :runner)))
            "Runner is prompted")
        (click-card state :runner "Sure Gamble")
        (is (no-prompt? state :runner) "Runner only selects 1 card")
        (is (= "Sure Gamble" (:title (first (:deck (get-runner))))))))
    (testing "Empty hand"
      (do-game
        (new-game {:corp {:deck [(qty "Hedge Fund" 5)]
                          :hand ["Data Loop"]
                          :credits 10}
                   :runner {:deck ["Account Siphon"]
                            :hand ["Sure Gamble"]}})
        (play-from-hand state :corp "Data Loop" "HQ")
        (take-credits state :corp)
        (is (= "Account Siphon" (:title (first (:deck (get-runner))))))
        (core/move state :runner (find-card "Sure Gamble" (:hand (get-runner))) :discard)
        (run-on state "HQ")
        (rez state :corp (get-ice state :hq 0))
        (run-continue state)
        (is (no-prompt? state :runner) "Runner doesn't have a prompt"))))

(deftest data-mine
  ;; Data Mine - do one net and trash
  (do-game
    (new-game {:corp {:deck ["Data Mine"]}})
    (play-from-hand state :corp "Data Mine" "Server 1")
    (take-credits state :corp)
    (let [dm (get-ice state :remote1 0)]
      (run-on state "Server 1")
      (rez state :corp dm)
      (run-continue state)
      (card-subroutine state :corp dm 0)
      (is (= 1 (count (:discard (get-runner)))) "Runner suffered 1 net damage"))))

(deftest data-ward-3-credits-on-encounter-keeps-open-prompt-issue-4965
    ;; 3 credits on encounter keeps open prompt. Issue #4965
    (do-game
      (new-game {:corp {:deck [(qty "Hedge Fund" 5)]
                        :hand ["Data Ward"]}})
      (play-from-hand state :corp "Data Ward" "HQ")
      (take-credits state :corp)
      (let [dw (get-ice state :hq 0)]
        (run-on state "HQ")
        (rez state :corp dw)
        (run-continue state)
        (changes-val-macro -3 (:credit (get-runner))
              "Runner pays 3 credits on Data Ward encounter"
              (click-prompt state :runner "Pay 3 [Credits]"))
        (is (no-prompt? state :runner) "Runner doesn't have a prompt"))))

(deftest data-ward-runner-takes-1-tag-on-encounter
    ;; Runner takes 1 tag on encounter
    (do-game
      (new-game {:corp {:deck [(qty "Hedge Fund" 5)]
                        :hand ["Data Ward"]}})
      (play-from-hand state :corp "Data Ward" "HQ")
      (take-credits state :corp)
      (let [dw (get-ice state :hq 0)]
        (run-on state "HQ")
        (rez state :corp dw)
        (run-continue state)
        (changes-val-macro 1 (count-tags state)
              "Runner takes 1 tag on Data Ward encounter"
              (click-prompt state :runner "Take 1 tag"))
        (is (no-prompt? state :runner) "Runner doesn't have a prompt"))))

(deftest data-ward-data-ward-ends-run-only-if-runner-is-tagged
    ;; Data Ward ends run only if runner is tagged
    (do-game
      (new-game {:corp {:deck [(qty "Hedge Fund" 5)]
                        :hand ["Data Ward"]}
                 :runner {:credis 30}})
      (play-from-hand state :corp "Data Ward" "HQ")
      (take-credits state :corp)
      (let [dw (get-ice state :hq 0)]
        (run-on state "HQ")
        (rez state :corp dw)
        (run-continue state)
        (click-prompt state :runner "Take 1 tag")
        (fire-subs state (refresh dw))
        (is (not (:run @state)) "Run ended")
        (remove-tag state :runner)
        (run-on state "HQ")
        (run-continue state)
        (click-prompt state :runner "Pay 3 [Credits]")
        (fire-subs state (refresh dw))
        (is (:run @state) "Run still ongoing"))))

(deftest datapike
  ;; Datapike - Runner pays 2 credits or end the run
  (do-game
    (new-game {:corp {:deck ["Datapike"]}})
    (play-from-hand state :corp "Datapike" "HQ")
    (let [dp (get-ice state :hq 0)]
      (rez state :corp dp)
      (take-credits state :corp)
      (run-on state "HQ")
      (run-continue state)
      (is (= 5 (:credit (get-runner))) "Runner starts with 5 credits")
      (card-subroutine state :corp dp 0)
      (is (= 3 (:credit (get-runner))) "Runner spent 2 credits")
      (is (some? (:run @state)) "Run is continuing")
      (card-subroutine state :corp dp 1)
      (is (nil? (:run @state)) "Run has ended"))))

(deftest diviner
  ;; Diviner
  (do-game
      (new-game {:corp {:hand ["Diviner"]}
                 :runner {:hand ["Corroder"]}})
      (play-from-hand state :corp "Diviner" "HQ")
      (take-credits state :corp)
      (run-on state :hq)
      (let [diviner (get-ice state :hq 0)]
        (rez state :corp diviner)
        (run-continue state)
        (changes-val-macro
          1 (count (:discard (get-runner)))
          "1 card is trashed"
          (fire-subs state diviner))
        (is (get-run) "Corroder has an even cost, so run continues")))
  (testing "Basic Test with Odd Cost Trash"
    (do-game
      (new-game {:corp {:hand ["Diviner"]}
                 :runner {:hand ["Sure Gamble"]}})
      (play-from-hand state :corp "Diviner" "HQ")
      (take-credits state :corp)
      (run-on state :hq)
      (let [diviner (get-ice state :hq 0)]
        (rez state :corp diviner)
        (run-continue state)
        (fire-subs state diviner)
        (is (not (get-run)) "Sure Gamble has an odd cost, so run ends")))))

(deftest draco
  ;; Dracō - Pay credits when rezzed to increase strength; trace to give 1 tag and end the run
  (do-game
    (new-game {:corp {:deck ["Dracō"]}})
    (play-from-hand state :corp "Dracō" "HQ")
    (take-credits state :corp)
    (let [drac (get-ice state :hq 0)]
      (run-on state "HQ")
      (rez state :corp drac)
      (click-prompt state :corp "4")
      (run-continue state)
      (is (= 4 (get-counters (refresh drac) :power)) "Dracō has 4 power counters")
      (is (= 4 (get-strength (refresh drac))) "Dracō is 4 strength")
      (card-subroutine state :corp drac 0)
      (click-prompt state :corp "0")
      (click-prompt state :runner "0")
      (is (= 1 (count-tags state)) "Runner took 1 tag")
      (is (nil? (get-in @state [:run])) "Run was ended"))))

(deftest drafter-subroutine-1-add-1-card-from-archives-to-hq
    ;; Subroutine 1: Add 1 card from Archives to HQ
    (do-game
      (new-game {:corp {:deck [(qty "Hedge Fund" 5)]
                        :hand ["Drafter"]
                        :discard ["Wotan"]}})
      (play-from-hand state :corp "Drafter" "HQ")
      (take-credits state :corp)
      (run-on state "HQ")
      (let [drafter (get-ice state :hq 0)]
        (rez state :corp (get-ice state :hq 0))
        (run-continue state)
        (card-subroutine state :corp drafter 0)
        (is (= :select (prompt-type :corp)))
        (click-card state :corp "Wotan")
        (is (find-card "Wotan" (:hand (get-corp))) "Wotan is now in HQ"))))

(deftest drafter-subroutine-2-install-1-card
    ;; Subroutine 2: Install 1 card
    (testing "from Archives"
      (do-game
        (new-game {:corp {:deck [(qty "Hedge Fund" 5)]
                          :hand ["Drafter" "Fairchild"]
                          :discard ["Wotan"]}})
        (play-from-hand state :corp "Drafter" "HQ")
        (take-credits state :corp)
        (run-on state "HQ")
        (let [drafter (get-ice state :hq 0)]
          (rez state :corp (get-ice state :hq 0))
          (run-continue state)
          (card-subroutine state :corp drafter 1)
          (is (= :select (prompt-type :corp)))
          (click-card state :corp "Wotan")
          (changes-val-macro
            0 (:credit (get-corp))
            "Costs no credits to install a second ice on HQ"
            (click-prompt state :corp "HQ"))
          (is (= "Wotan" (:title (get-ice state :hq 1)))
              "Wotan is now installed in the outermost position protecting HQ"))))
    (testing "from HQ"
      (do-game
        (new-game {:corp {:deck [(qty "Hedge Fund" 5)]
                          :hand ["Drafter" "Fairchild"]
                          :discard ["Wotan"]}})
        (play-from-hand state :corp "Drafter" "HQ")
        (take-credits state :corp)
        (run-on state "HQ")
        (let [drafter (get-ice state :hq 0)]
          (rez state :corp (get-ice state :hq 0))
          (run-continue state)
          (card-subroutine state :corp drafter 1)
          (is (= :select (prompt-type :corp)))
          (click-card state :corp "Fairchild")
          (changes-val-macro
            0 (:credit (get-corp))
            "Costs no credits to install a second ice on HQ"
            (click-prompt state :corp "HQ"))
          (is (= "Fairchild" (:title (get-ice state :hq 1)))
              "Fairchild is now installed in the outermost position protecting HQ")))))

(deftest endless-eula-runner-side-ability
    ;; Runner side ability
    (do-game
      (new-game {:corp {:deck [(qty "Hedge Fund" 5)]
                        :hand ["Endless EULA"]}
                 :runner {:credits 10}})
      (play-from-hand state :corp "Endless EULA" "HQ")
      (take-credits state :corp)
      (let [eula (get-ice state :hq 0)
            credits (:credit (get-runner))]
        (rez state :corp eula)
        (run-on state "HQ")
        (run-continue state)
        (card-side-ability state :runner eula 0)
        (is (= (- credits 6) (:credit (get-runner))) "Runner should lose 6 credits"))))

(deftest endless-eula-testing-interaction-with-subs-not-resolving-mass-driver
    ;; Testing interaction with subs not resolving (Mass-Driver)
    (do-game
      (new-game {:corp {:deck ["Enigma" "Endless EULA"]
                        :credits 20}
                 :runner {:deck ["Mass-Driver"]
                          :credits 20}})
      (play-from-hand state :corp "Endless EULA" "HQ")
      (play-from-hand state :corp "Enigma" "HQ")
      (take-credits state :corp)
      (play-from-hand state :runner "Mass-Driver")
      (let [eula (get-ice state :hq 0)
            enigma (get-ice state :hq 1)
            mass-driver (get-program state 0)]
        (run-on state :hq)
        (rez state :corp enigma)
        (run-continue state)
        (card-ability state :runner mass-driver 1)
        (card-ability state :runner mass-driver 0)
        (click-prompt state :runner "Force the Runner to lose 1 [Click]")
        (click-prompt state :runner "End the run")
        (run-continue-until state :approach-ice eula)
        (rez state :corp eula)
        (run-continue state)
        (changes-val-macro -3 (:credit (get-runner))
                           "Runner should only lose 3 credits"
                           (card-side-ability state :runner eula 0)))))

(deftest engram-flush
  ;; Engram Flush
  (do-game
      (new-game {:corp {:deck ["Engram Flush"]}
                 :runner {:hand ["Daily Casts" "Sure Gamble" "Dirty Laundry" "Political Operative" "Corroder"]}})
      (play-from-hand state :corp "Engram Flush" "HQ")
      (take-credits state :corp)
      (run-on state :hq)
      (let [ef (get-ice state :hq 0)]
        (rez state :corp ef)
        (run-continue state)
        (click-prompt state :corp "Program")
        (card-subroutine state :corp ef 0)
        (is (= 0 (count (:discard (get-runner)))) "Heap is empty")
        (is (= 2 (count (prompt-buttons :corp))) "Only options: Corroder and None")
        (click-prompt state :corp "Corroder")
        (is (not (find-card "Corroder" (:hand (get-runner)))) "Corroder got trashed")
        (is (= 1 (count (:discard (get-runner)))) "Corroder in heap")
        (card-subroutine state :corp ef 0)
        (is (no-prompt? state :corp) "No prompt because no more fitting cards in grip"))))

(deftest enigma
  ;; Enigma - Force Runner to lose 1 click if able
  (do-game
    (new-game {:corp {:deck ["Enigma"]}})
    (play-from-hand state :corp "Enigma" "HQ")
    (take-credits state :corp)
    (let [enig (get-ice state :hq 0)]
      (run-on state "HQ")
      (is (= 3 (:click (get-runner))))
      (rez state :corp enig)
      (run-continue state)
      (card-subroutine state :corp enig 0)
      (is (= 2 (:click (get-runner))) "Runner lost 1 click"))))

(deftest envelope
  ;; Envelope - do 1 net damage, end the run
  (do-game
    (new-game {:corp {:deck ["Envelope"]}})
    (play-from-hand state :corp "Envelope" "HQ")
    (take-credits state :corp)
    (let [envl (get-ice state :hq 0)]
      (run-on state "HQ")
      (rez state :corp envl)
      (run-continue state)
      (is (zero? (count (:discard (get-runner)))) "No discarded cards")
      (card-subroutine state :corp envl 0)
      (is (= 1 (count (:discard (get-runner)))) "1 card in discard pile")
      (is (:run @state) "Run still ongoing")
      (card-subroutine state :corp envl 1)
      (is (not (:run @state)) "Run ended"))))

(deftest excalibur
  ;; Excalibur - Prevent Runner from making another run this turn
  (do-game
    (new-game {:corp {:deck ["Excalibur"]}
               :runner {:deck ["Stimhack"]}})
    (play-from-hand state :corp "Excalibur" "HQ")
    (take-credits state :corp)
    (let [excal (get-ice state :hq 0)]
      (run-on state "HQ")
      (rez state :corp excal)
      (run-continue state)
      (card-subroutine state :corp excal 0)
      (run-continue state :movement)
      (run-jack-out state)
      (run-on state "R&D")
      (is (not (:run @state)) "No run initiated")
      (is (= 3 (:click (get-runner))))
      (play-from-hand state :runner "Stimhack")
      (is (not (:run @state)) "No run initiated")
      (is (= 3 (:click (get-runner))))
      (is (empty? (:discard (get-runner))) "Card not played from Grip")
      ; Check cannot run flag is cleared on next turn #2474
      (take-credits state :runner)
      (is (= :corp (:active-player @state)) "Corp turn")
      (core/gain state :runner :click 1)
      (run-on state "HQ")
      (is (:run @state) "Run initiated ok"))))

(deftest f2p
  ;; F2P
  (do-game
      (new-game {:corp {:deck ["F2P"]}
                 :runner {:deck ["Inti" "Scrubber"]}})
      (play-from-hand state :corp "F2P" "HQ")
      (take-credits state :corp)
      (play-from-hand state :runner "Inti")
      (play-from-hand state :runner "Scrubber")
      (is (zero? (count (:hand (get-runner)))) "Runner's hand is empty")
      (run-on state "HQ")
      (let [f2p (get-ice state :hq 0)]
        (rez state :corp (refresh f2p))
        (run-continue state)
        (changes-val-macro -2 (:credit (get-runner))
                           "Pay 2c to break sub"
                           (card-side-ability state :runner f2p 0)
                           (click-prompt state :runner "Add an installed Runner card to the grip"))
        (card-subroutine state :corp (refresh f2p) 0)
        (changes-val-macro 1 (count (:hand (get-runner)))
                           "Bounce Inti to hand"
                           (click-card state :corp "Inti"))
        (card-subroutine state :corp (refresh f2p) 0)
        (changes-val-macro 1 (count (:hand (get-runner)))
                           "Bounce Scrubber to hand"
                           (click-card state :corp "Scrubber"))
        (card-subroutine state :corp (refresh f2p) 0)
        (is (no-prompt? state :corp) "F2P doesn't fire if no installed cards"))))

(deftest fairchild-1-0
  ;; Fairchild 1.0
  (do-game
      (new-game {:corp {:deck ["Fairchild 1.0"]}
                 :runner {:deck ["Sacrificial Construct", "Clone Chip"]}})
      (play-from-hand state :corp "Fairchild 1.0" "HQ")
      (take-credits state :corp)
      (play-from-hand state :runner "Sacrificial Construct")
      (play-from-hand state :runner "Clone Chip")
      (let [fairchild (get-ice state :hq 0)]
        (run-on state "HQ")
        (rez state :corp fairchild)
        (run-continue state)
        (card-subroutine state :corp fairchild 0)
        (click-prompt state :runner "Trash an installed card")
        (is (= "Choose an installed card to trash" (:msg (prompt-map :runner))))
        (click-card state :runner "Sacrificial Construct")
        (is (empty? (get-resource state)) "Sac Con trashed")
        (card-subroutine state :corp fairchild 1)
        (click-prompt state :runner "Trash an installed card")
        (is (= "Choose an installed card to trash" (:msg (prompt-map :runner))))
        (click-card state :runner "Clone Chip")
        (is (empty? (get-hardware state)) "Sac Con trashed"))))

(deftest fairchild-2-0
  ;; Fairchild 2.0
  (do-game
      (new-game {:corp {:deck ["Fairchild 2.0"]}
                 :runner {:deck ["Sacrificial Construct", "Clone Chip", "Sure Gamble"]}})
      (play-from-hand state :corp "Fairchild 2.0" "HQ")
      (take-credits state :corp)
      (play-from-hand state :runner "Sacrificial Construct")
      (play-from-hand state :runner "Clone Chip")
      (let [fairchild (get-ice state :hq 0)]
        (run-on state "HQ")
        (rez state :corp fairchild)
        (run-continue state)
        (card-subroutine state :corp fairchild 0)
        (click-prompt state :runner "Trash an installed card")
        (is (= "Choose an installed card to trash" (:msg (prompt-map :runner))))
        (click-card state :runner "Sacrificial Construct")
        (is (empty? (get-resource state)) "Sac Con trashed")
        (card-subroutine state :corp fairchild 1)
        (click-prompt state :runner "Trash an installed card")
        (is (= "Choose an installed card to trash" (:msg (prompt-map :runner))))
        (click-card state :runner "Clone Chip")
        (is (empty? (get-hardware state)) "Sac Con trashed")
        (card-subroutine state :corp fairchild 2)
        (is (= 1 (:brain-damage (get-runner))) "Runner took 1 brain damage"))))

(deftest fairchild-3-0
  ;; Fairchild 3.0
  (do-game
      (new-game {:corp {:deck ["Fairchild 3.0"]}
                 :runner {:deck ["Sacrificial Construct", "Clone Chip", "Sure Gamble"]}})
      (play-from-hand state :corp "Fairchild 3.0" "HQ")
      (take-credits state :corp)
      (play-from-hand state :runner "Sacrificial Construct")
      (play-from-hand state :runner "Clone Chip")
      (let [fairchild (get-ice state :hq 0)]
        (run-on state "HQ")
        (rez state :corp fairchild)
        (run-continue state)
        (card-subroutine state :corp fairchild 0)
        (click-prompt state :runner "Trash an installed card")
        (is (= "Choose an installed card to trash" (:msg (prompt-map :runner))))
        (click-card state :runner "Sacrificial Construct")
        (is (empty? (get-resource state)) "Sac Con trashed")
        (card-subroutine state :corp fairchild 1)
        (click-prompt state :runner "Trash an installed card")
        (is (= "Choose an installed card to trash" (:msg (prompt-map :runner))))
        (click-card state :runner "Clone Chip")
        (is (empty? (get-hardware state)) "Sac Con trashed")
        (card-subroutine state :corp fairchild 2)
        (click-prompt state :corp "End the run")
        (is (not (:run @state)) "Run is ended"))))

(deftest fenris
  ;; Fenris - Illicit ice give Corp 1 bad publicity when rezzed
  (do-game
    (new-game {:corp {:deck ["Fenris"]}})
    (play-from-hand state :corp "Fenris" "HQ")
    (take-credits state :corp)
    (let [fen (get-ice state :hq 0)]
      (run-on state "HQ")
      (rez state :corp fen)
      (run-continue state)
      (is (= 1 (count-bad-pub state)) "Gained 1 bad pub")
      (card-subroutine state :corp fen 0)
      (is (= 1 (:brain-damage (get-runner))) "Runner took 1 brain damage")
      (is (= 1 (count (:discard (get-runner)))))
      (is (= 4 (hand-size :runner))))))

(deftest flare
  ;; Flare - Trash 1 program, do 2 unpreventable meat damage, and end the run
  (do-game
    (new-game {:corp {:deck ["Flare"]}
               :runner {:deck ["Plascrete Carapace" "Clone Chip" (qty "Cache" 3)]}})
    (play-from-hand state :corp "Flare" "HQ")
    (core/gain state :corp :credit 2)
    (take-credits state :corp)
    (play-from-hand state :runner "Plascrete Carapace")
    (play-from-hand state :runner "Clone Chip")
    (let [flare (get-ice state :hq 0)
          cc (get-hardware state 1)]
      (run-on state :hq)
      (rez state :corp flare)
      (run-continue state)
      (card-subroutine state :corp flare 0)
      (click-prompt state :corp "0")
      (click-prompt state :runner "0")
      (click-card state :corp cc)
      (is (= 1 (count (get-hardware state))) "Clone Chip trashed")
      (is (no-prompt? state :runner) "Plascrete didn't try preventing meat damage")
      (is (= 1 (count (:hand (get-runner)))))
      (is (= 3 (count (:discard (get-runner)))) "Clone Chip plus 2 cards lost from damage in discard")
      (is (not (:run @state)) "Run ended"))))

(deftest formicary-verifies-basic-functionality
    ;; Verifies basic functionality
    (do-game
      (new-game {:corp {:deck [(qty "Ice Wall" 2) (qty "Formicary" 3)]}
                 :runner {:deck [(qty "First Responders" 6)]}})
      (play-from-hand state :corp "Ice Wall" "HQ")
      (play-from-hand state :corp "Formicary" "Archives")
      (play-from-hand state :corp "Formicary" "R&D")
      (take-credits state :corp)
      (play-from-hand state :runner "First Responders")
      (let [responders (get-resource state 0)]
        (run-on state "HQ")
        (run-continue state)
        (is (zero? (get-in @state [:run :position])) "Now approaching server")
        (run-continue state)
        (click-prompt state :corp "Formicary")
        (click-prompt state :corp "Yes") ; Move Formicary
        (is (= 2 (count (get-in @state [:corp :servers :hq :ices]))) "2 pieces of ice protecting HQ")
        (is (= 1 (get-in @state [:run :position])) "Now encountering Formicary")
        (card-subroutine state :corp (get-ice state :hq 0) 0)
        (click-prompt state :runner "2 net damage") ; take 2 net
        (is (= 2 (count (:discard (get-runner)))) "Did 2 net damage")
        (run-continue-until state :success)
        (click-prompt state :corp "No")
        (click-prompt state :runner "No action")
        (let [cards-in-hand (count (:hand (get-runner)))]
          (card-ability state :runner responders 0)
          (is (= (inc cards-in-hand) (count (:hand (get-runner)))) "First Responders was able to trigger"))
        (run-on state "Archives")
        (run-continue state)
        (click-prompt state :corp "Yes") ; Move Formicary
        (is (= 1 (get-in @state [:run :position])) "Now approaching Formicary")
        (card-subroutine state :corp (get-ice state :archives 0) 0)
        (click-prompt state :runner "End the run") ; ETR
        (is (not (get-in @state [:run])) "Formicary ended the run"))))

(deftest formicary-verifies-that-formicary-can-be-moved-to-the-innermost-positon-of-its-own-server
    ;; Verifies that Formicary can be moved to the innermost positon of its own server
    (do-game
      (new-game {:corp {:deck ["Ice Wall" "Formicary"]}})
      (play-from-hand state :corp "Ice Wall" "HQ")
      (play-from-hand state :corp "Formicary" "HQ")
      (take-credits state :corp)
      (run-on state "HQ")
      (run-continue-until state :movement) ; pass the first ice
      (run-continue-until state :movement) ; pass the second ice
      (is (zero? (get-in @state [:run :position])) "Now approaching server")
      (run-continue state)
      (is (= "Ice Wall" (:title (get-ice state :hq 0))) "Ice Wall is the innermost piece of ice before swap")
      (is (= "Formicary" (:title (get-ice state :hq 1))) "Formicary is the outermost piece of ice before swap")
      (click-prompt state :corp "Yes") ; Move Formicary
      (is (= 1 (get-in @state [:run :position])) "Now approaching the innermost piece of ice")
      (is (= "Formicary" (:title (get-ice state :hq 0))) "Formicary is the innermost piece of ice after swap")
      (is (= "Ice Wall" (:title (get-ice state :hq 1))) "Ice Wall is the outermost piece of ice after swap")))

(deftest formicary-no-prompt-if-unable-to-rez
    ;; No prompt if unable to rez
    (do-game
      (new-game {:corp {:deck ["Formicary"]}})
      (play-from-hand state :corp "Formicary" "HQ")
      (take-credits state :corp)
      (core/lose-credits state :corp nil 7)
      (run-on state "R&D")
      (run-continue state)
      (is (= "Formicary" (:title (get-ice state :hq 0))) "Formicary is on HQ")
      (is (zero? (:credit (get-corp))) "Corp does not have enough credits to rez Formicary")
      (is (not (get-run)) "The run has ended without prompting for Formicary")))

(deftest formicary-autoresolve-test
    ;; Autoresolve test
    (do-game
      (new-game {:corp {:deck ["Formicary"]}})
      (play-from-hand state :corp "Formicary" "HQ")
      (take-credits state :corp)
      (let [form (get-ice state :hq 0)]
        ;; Never resolve
        (card-ability state :corp form 0)
        (click-prompt state :corp "Never")
        (run-on state "R&D")
        (run-continue state)
        (is (= "Formicary" (:title (get-ice state :hq 0))) "Formicary is on HQ")
        (is (not (get-run)) "The run has ended without prompting for Formicary")
        ;; Always - not enough credits to rez
        (card-ability state :corp form 0)
        (click-prompt state :corp "Always")
        (core/lose-credits state :corp nil 7)
        (is (zero? (:credit (get-corp))) "Corp does not have enough credits to rez Formicary")
        (run-on state "R&D")
        (run-continue state)
        (is (= "Formicary" (:title (get-ice state :hq 0))) "Formicary is on HQ")
        (is (not (get-run)) "The run has ended without prompting for Formicary")
        ;; Always - enough credits to rez
        (core/gain-credits state :corp nil 2)
        (run-on state "R&D")
        (run-continue state)
        (is (= "Formicary" (:title (get-ice state :rd 0))) "Formicary is on R&D")
        (is (= 1 (get-in @state [:run :position])) "Now approaching Formicary")
        (is (get-run) "The run is still in progress"))))

(deftest free-lunch-basic-behavior
    ;; Basic behavior
    (do-game
      (new-game {:corp {:deck ["Free Lunch"]}})
      (play-from-hand state :corp "Free Lunch" "HQ")
      (take-credits state :corp)
      (let [fl (get-ice state :hq 0)]
        (rez state :corp fl)
        (run-on state "HQ")
        (run-continue state)
        (card-subroutine state :corp fl 0)
        (is (= 1 (get-counters (refresh fl) :power)) "Free Lunch has 1 power counter")
        (card-subroutine state :corp fl 0)
        (is (= 2 (get-counters (refresh fl) :power)) "Free Lunch has 2 power counters")
        (is (= 5 (:credit (get-runner))))
        (card-ability state :corp (refresh fl) 0)
        (is (= 1 (get-counters (refresh fl) :power)) "Free Lunch has 1 power counter")
        (is (= 4 (:credit (get-runner))) "Runner lost 1 credit"))))

(deftest free-lunch-derez-re-rez
    ;; Derez/re-rez
    (do-game
      (new-game {:corp {:hand ["Free Lunch"]
                        :credits 20}})
      (play-from-hand state :corp "Free Lunch" "HQ")
      (take-credits state :corp)
      (let [fl (get-ice state :hq 0)]
        (run-on state "HQ")
        (rez state :corp fl)
        (run-continue state)
        (fire-subs state (refresh fl))
        (is (= 2 (get-counters (refresh fl) :power)) "Free Lunch has 2 power counters")
        (run-continue state :movement)
        (run-jack-out state)
        (take-credits state :runner)
        (derez state :corp (refresh fl))
        (rez state :corp fl)
        (take-credits state :corp)
        (run-on state "HQ")
        (run-continue state)
        (fire-subs state (refresh fl))
        (is (= 4 (get-counters (refresh fl) :power)) "Free Lunch has 4 power counters"))))

(deftest funhouse
  ;; Funhouse
  (do-game
      (new-game {:corp {:hand ["Funhouse"]}})
      (play-from-hand state :corp "Funhouse" "HQ")
      (take-credits state :corp)
      (let [tt (get-ice state :hq 0)]
        (run-on state "HQ")
        (rez state :corp tt)
        (run-continue state)
        (click-prompt state :runner "End the run")
        (is (not (:run @state)) "Run ended")
        (run-on state "HQ")
        (run-continue state)
        (is (= 0 (count-tags state)))
        (click-prompt state :runner "Take 1 tag")
        (is (= 1 (count-tags state)))
        (fire-subs state tt)
        (click-prompt state :runner "Take 1 tag")
        (is (= 2 (count-tags state)))
        (run-continue state :movement)
        (run-jack-out state)
        (run-on state "HQ")
        (run-continue state)
        (click-prompt state :runner "Take 1 tag")
        (fire-subs state tt)
        (is (= 5 (:credit (get-runner))))
        (click-prompt state :runner "Pay 4 [Credits]")
        (is (= 1 (:credit (get-runner))))
        (run-continue state :movement)
        (run-jack-out state)
        (run-on state "HQ")
        (run-continue state)
        (click-prompt state :runner "Take 1 tag")
        (fire-subs state tt)
        (is (= 1 (:credit (get-runner))))
        (is (= ["Take 1 tag"] (prompt-buttons :runner)) "Runner should have 1 option"))))

(deftest funhouse-vs-jesminder
  (do-game
    (new-game {:corp {:hand ["Funhouse"]}
               :runner {:id "Jesminder Sareen: Girl Behind the Curtain"}})
    (play-from-hand state :corp "Funhouse" "HQ")
    (take-credits state :corp)
    (let [tt (get-ice state :hq 0)]
      (run-on state "HQ")
      (rez state :corp tt)
      (run-continue state)
      (is (= ["End the run"] (prompt-buttons :runner)) "Only option should be 'End the run'")
      (click-prompt state :runner "End the run"))))

(deftest funhouse-vs-dorm-computer
  (do-game
    (new-game {:corp {:hand ["Funhouse"]}
               :runner {:hand ["Dorm Computer"]}})
    (play-from-hand state :corp "Funhouse" "HQ")
    (take-credits state :corp)
    (play-from-hand state :runner "Dorm Computer")
    (let [dorm (get-hardware state 0)
          tt (get-ice state :hq 0)]
      (card-ability state :runner dorm 0)
      (click-prompt state :runner "HQ")
      (is (= :approach-ice (:phase (get-run))) "Run is in approach phase")
      (rez state :corp tt)
      (run-continue state)
      (is (= :encounter-ice (:phase (:run @state))) "Funhouse has been encountered")
      (is (= ["End the run"] (prompt-buttons :runner)) "Only option should be 'End the run'")
      (click-prompt state :runner "End the run"))))

(deftest funhouse-vs-qianju-pt
  (do-game
    (new-game {:corp {:hand ["Funhouse"]}
               :runner {:hand ["Qianju PT"]}})
    (play-from-hand state :corp "Funhouse" "HQ")
    (take-credits state :corp)
    (play-from-hand state :runner "Qianju PT")
    (take-credits state :runner)
    (take-credits state :corp)
    (is (:runner-phase-12 @state) "Runner in Step 1.2")
    (let [pt (get-hardware state 0)
          tt (get-ice state :hq 0)]
      (card-ability state :runner pt 0)
      (end-phase-12 state :runner)
      (is (= 3 (:click (get-runner))) "Spent 1 click on Qianju PT")
      (run-on state :hq)
      (rez state :corp tt)
      (run-continue state)
      (is (= :encounter-ice (:phase (:run @state))) "Funhouse has been encountered")
      (is (= ["End the run"] (prompt-buttons :runner)) "Only option should be 'End the run'")
      (click-prompt state :runner "End the run"))))

(deftest gatekeeper-gatekeeper
    ;; Gatekeeper:
    (testing "basic tests"
      (do-game
        (new-game {:corp {:deck [(qty "Ice Wall" 10)]
                          :hand ["Gatekeeper" "Posted Bounty" "Hostile Takeover"]
                          :discard [(qty "Ice Wall" 2) "Hostile Takeover"]}})
        ;; Actual test
        (play-from-hand state :corp "Gatekeeper" "New remote")
        (take-credits state :corp)
        (let [gate (get-ice state :remote1 0)
              hand (-> (get-corp) :hand count)
              deck (-> (get-corp) :deck count)
              num-shuffles (count (core/turn-events state :corp :corp-shuffle-deck))
              hostile (find-card "Hostile Takeover" (:hand (get-corp)))]
          (run-on state "Server 1")
          (rez state :corp gate)
          (run-continue state)
          (is (= 6 (get-strength (refresh gate))))
          (card-subroutine state :corp gate 0)
          (click-prompt state :corp "3")
          (is (= (+ 3 hand) (-> (get-corp) :hand count)) "Corp should draw 3 cards")
          (click-card state :corp hostile)
          (click-card state :corp (find-card "Hostile Takeover" (:discard (get-corp))))
          (click-card state :corp (find-card "Posted Bounty" (:hand (get-corp))))
          (is (= deck (-> (get-corp) :deck count)) "R&D should have same number of cards as start")
          (is (= (inc num-shuffles) (count (core/turn-events state :corp :corp-shuffle-deck)))
              "Corp should shuffle R&D")
          (is (in-deck? (core/find-latest state hostile)) "Hostile Takeover should be in deck now")
          (card-subroutine state :corp gate 1)
          (is (not (:run @state)) "Gatekeeper subroutine should end the run")
          (take-credits state :runner)
          (take-credits state :corp)
          (is (zero? (get-strength (refresh gate))) "Gatekeeper strength should be reset"))))
    (testing "log showing origin of cards"
      (testing "with cards chosen only from HQ"
        (do-game
          (new-game {:corp {:deck [(qty "Ice Wall" 10)]
                            :hand ["Gatekeeper"
                                   "Project Vitruvius"
                                   "NEXT Wave 2"
                                   "Accelerated Beta Test"]}})
          (play-from-hand state :corp "Gatekeeper" "HQ")
          (take-credits state :corp)
          (let [hand    (:hand (get-corp))
                gate    (get-ice state :hq 0)
                log-str (str "Corp uses Gatekeeper to shuffle.+"
                             "from HQ into R&D")]
              (run-on state "HQ")
              (rez state :corp gate)
              (run-continue state)
              (card-subroutine state :corp gate 0)
              (click-prompt state :corp "0")
              (click-card state :corp (find-card "Accelerated Beta Test" hand))
              (click-card state :corp (find-card "Project Vitruvius" hand))
              (click-card state :corp (find-card "NEXT Wave 2" hand))
              (is (last-log-contains? state log-str)))))
      (testing "with cards chosen only from Archives"
        (do-game
          (new-game {:corp {:deck [(qty "Ice Wall" 10)]
                            :hand ["Gatekeeper"]
                            :discard ["Efficiency Committee"
                                      "Hyperloop Extension"
                                      "Bifrost Array"]}})
          (play-from-hand state :corp "Gatekeeper" "HQ")
          (take-credits state :corp)
          (let [discard    (:discard (get-corp))
                gate    (get-ice state :hq 0)
                log-str (str "Corp uses Gatekeeper to shuffle.+"
                             "from Archives into R&D")]
              (run-on state "HQ")
              (rez state :corp gate)
              (run-continue state)
              (card-subroutine state :corp gate 0)
              (click-prompt state :corp "0")
              (click-card state :corp (find-card "Efficiency Committee" discard))
              (click-card state :corp (find-card "Hyperloop Extension" discard))
              (click-card state :corp (find-card "Bifrost Array" discard))
              (is (last-log-contains? state log-str)))))
      (testing "with cards chosen both from HQ and R&D"
        (do-game
          (new-game {:corp {:deck [(qty "Ice Wall" 10)]
                            :hand ["Gatekeeper"
                                   "Project Vitruvius"
                                   "NEXT Wave 2"
                                   "Accelerated Beta Test"]
                            :discard ["Efficiency Committee"
                                      "Hyperloop Extension"]}})
          (play-from-hand state :corp "Gatekeeper" "HQ")
          (take-credits state :corp)
          (let [hand    (:hand (get-corp))
                discard (:discard (get-corp))
                gate    (get-ice state :hq 0)
                log-str (str "Corp uses Gatekeeper to shuffle.+ from HQ "
                             "and .+ from Archives into R&D")]
              (run-on state "HQ")
              (rez state :corp gate)
              (run-continue state)
              (card-subroutine state :corp gate 0)
              (click-prompt state :corp "0")
              (click-card state :corp (find-card "Accelerated Beta Test" hand))
              (click-card state :corp (find-card "Project Vitruvius" hand))
              (click-card state :corp (find-card "Efficiency Committee" discard))
              (is (last-log-contains? state log-str)))))))

(deftest gemini
  ;; Gemini - Successfully trace to do 1 net damage; do 1 net damage if trace strength is 5 or more regardless of success
  (do-game
      (new-game {:corp {:deck ["Gemini" (qty "Hedge Fund" 2)]}
                 :runner {:deck [(qty "Sure Gamble" 3) (qty "Dirty Laundry" 2)]}})
      (play-from-hand state :corp "Gemini" "HQ")
      (play-from-hand state :corp "Hedge Fund")
      (play-from-hand state :corp "Hedge Fund")
      (take-credits state :corp)
      (let [gem (get-ice state :hq 0)]
        (run-on state "HQ")
        (rez state :corp gem)
        (run-continue state)
        (card-subroutine state :corp gem 0)
        (click-prompt state :corp "3") ; boost to trace strength 5
        (click-prompt state :runner "0")
        (is (= 2 (count (:discard (get-runner)))) "Did 2 net damage")
        (card-subroutine state :corp gem 0)
        (click-prompt state :corp "3") ; boost to trace strength 5
        (click-prompt state :runner "5") ; match trace
        (is (= 3 (count (:discard (get-runner)))) "Did only 1 net damage for having trace strength 5 or more"))))

(deftest gemini-interaction-with-chronos-protocol-and-kicker
    ;; Interaction with Chronos Protocol and kicker
    (do-game
      (new-game {:corp {:id "Chronos Protocol: Selective Mind-mapping"
                        :deck ["Gemini" (qty "Hedge Fund" 2)]}
                 :runner {:deck ["Sure Gamble" (qty "Dirty Laundry" 2)]}})
      (play-from-hand state :corp "Gemini" "HQ")
      (play-from-hand state :corp "Hedge Fund")
      (play-from-hand state :corp "Hedge Fund")
      (take-credits state :corp)
      (let [gem (get-ice state :hq 0)]
        (run-on state "HQ")
        (rez state :corp gem)
        (run-continue state)
        (card-subroutine state :corp gem 0)
        (click-prompt state :corp "3") ; boost to trace strength 5
        (click-prompt state :runner "0")
        (click-prompt state :corp "Yes")
        (click-prompt state :corp (find-card "Sure Gamble" (:hand (get-runner))))
        (is (= 2 (count (:discard (get-runner)))) "Did 2 net damage"))))

(deftest gold-farmer-subroutine-test
    ;; Subroutine test
    (do-game
      (new-game {:corp {:hand ["Gold Farmer"]}})
      (play-from-hand state :corp "Gold Farmer" "HQ")
      (take-credits state :corp)
      (let [gf (get-ice state :hq 0)]
        (run-on state "HQ")
        (rez state :corp gf)
        (run-continue state)
        (changes-val-macro
          -3 (:credit (get-runner))
          "Paid 3c for subroutine"
          (card-subroutine state :corp gf 0)
          (click-prompt state :runner "Pay 3 [Credits]")))))

(deftest gold-farmer-lose-credit-for-breaking
    ;; Lose credit for breaking
    (do-game
      (new-game {:corp {:hand ["Gold Farmer"]}
                 :runner {:hand ["Corroder"]
                          :credits 100}})
      (play-from-hand state :corp "Gold Farmer" "HQ")
      (take-credits state :corp)
      (play-from-hand state :runner "Corroder")
      (let [gf (get-ice state :hq 0)
            cor (get-program state 0)]
        (run-on state "HQ")
        (rez state :corp gf)
        (run-continue state)
        (changes-val-macro
          -2 (:credit (get-runner))
          "Paid 1c + 1c for breaking"
          (card-ability state :runner cor 0)
          (click-prompt state :runner "End the run unless the Runner pays 3 [Credits]")
          (click-prompt state :runner "Done")
          (is (last-log-contains? state "Corp uses Gold Farmer to force the runner to lose 1 \\[Credits\\] for breaking printed subs")
              "Correct message")))))

(deftest gold-farmer-message-on-auto-pump-and-break
    ;; Message on auto-pump-and-break
    (do-game
      (new-game {:corp {:hand ["Gold Farmer"]}
                 :runner {:hand ["Corroder"]
                          :credits 100}})
      (play-from-hand state :corp "Gold Farmer" "HQ")
      (take-credits state :corp)
      (play-from-hand state :runner "Corroder")
      (let [gf (get-ice state :hq 0)
            cor (get-program state 0)]
        (run-on state "HQ")
        (rez state :corp gf)
        (run-continue state)
        (changes-val-macro
          -4 (:credit (get-runner))
          "Paid 2c + 2c for breaking"
          (core/play-dynamic-ability state :runner {:dynamic "auto-pump-and-break" :card (refresh cor)})
          (is (and (last-n-log-contains? state 2 "Corp uses Gold Farmer to force the runner to lose 1 \\[Credits\\] for breaking printed subs")
                   (last-n-log-contains? state 3 "Corp uses Gold Farmer to force the runner to lose 1 \\[Credits\\] for breaking printed subs"))
              "Correct messages")))))

(deftest gold-farmer-interaction-with-paperclip
    ;; Interaction with Paperclip
    (do-game
      (new-game {:corp {:hand ["Gold Farmer"]}
                 :runner {:hand ["Paperclip"]
                          :credits 100}})
      (play-from-hand state :corp "Gold Farmer" "HQ")
      (take-credits state :corp)
      (play-from-hand state :runner "Paperclip")
      (let [gf (get-ice state :hq 0)
            pc (get-program state 0)]
        (run-on state "HQ")
        (rez state :corp gf)
        (run-continue state)
        (changes-val-macro
          -4 (:credit (get-runner))
          "Paid 2c + 2c for breaking"
          (core/play-dynamic-ability state :runner {:dynamic "auto-pump-and-break" :card (refresh pc)})))))

(deftest gold-farmer-hippo-interaction-with-corroder
    ;; Hippo interaction with Corroder
    (do-game
      (new-game {:corp {:hand ["Gold Farmer"]}
                 :runner {:hand ["Corroder" "Hippo"]
                          :credits 100}})
      (play-from-hand state :corp "Gold Farmer" "HQ")
      (take-credits state :corp)
      (play-from-hand state :runner "Corroder")
      (play-from-hand state :runner "Hippo")
      (let [gf (get-ice state :hq 0)
            cor (get-program state 0)]
        (run-on state "HQ")
        (rez state :corp gf)
        (run-continue state)
        (changes-val-macro
          -3 (:credit (get-runner))
          "Only got taxed once by Gold Farmer"
          (core/play-dynamic-ability state :runner {:dynamic "auto-pump-and-break" :card (refresh cor)})
          (click-prompt state :runner "Yes")))))

(deftest gold-farmer-hippo-interaction-with-laamb
    ;; Hippo interaction with Laamb
    (do-game
      (new-game {:corp {:hand ["Gold Farmer"]}
                 :runner {:hand ["Laamb" "Hippo"]
                          :credits 100}})
      (play-from-hand state :corp "Gold Farmer" "HQ")
      (take-credits state :corp)
      (play-from-hand state :runner "Laamb")
      (play-from-hand state :runner "Hippo")
      (let [gf (get-ice state :hq 0)
            lam (get-program state 0)]
        (run-on state "HQ")
        (rez state :corp gf)
        (run-continue state)
        (changes-val-macro
          -2 (:credit (get-runner))
          "Never got taxed by Gold Farmer"
          (core/play-dynamic-ability state :runner {:dynamic "auto-pump-and-break" :card (refresh lam)})
          (click-prompt state :runner "Yes")))))

(deftest gold-farmer-hippo-interaction-with-paperclip
    ;; Hippo interaction with Paperclip
    (do-game
      (new-game {:corp {:hand ["Gold Farmer"]}
                 :runner {:hand ["Paperclip" "Hippo"]
                          :credits 100}})
      (play-from-hand state :corp "Gold Farmer" "HQ")
      (take-credits state :corp)
      (play-from-hand state :runner "Paperclip")
      (play-from-hand state :runner "Hippo")
      (let [gf (get-ice state :hq 0)
            pc (get-program state 0)]
        (run-on state "HQ")
        (rez state :corp gf)
        (run-continue state)
        (changes-val-macro
          -2 (:credit (get-runner))
          "Never got taxed by Gold Farmer"
          (core/play-dynamic-ability state :runner {:dynamic "auto-pump-and-break" :card (refresh pc)})
          (click-prompt state :runner "Yes")))))

(deftest gold-farmer-gold-farmer-does-not-trigger-when-breaking-with-grappling-hook-4975
    ;; Gold Farmer does not trigger when breaking with Grappling Hook #4975
    (do-game
      (new-game {:corp {:hand ["Gold Farmer"]}
                 :runner {:hand ["Grappling Hook"]
                          :credits 100}})
      (play-from-hand state :corp "Gold Farmer" "HQ")
      (take-credits state :corp)
      (play-from-hand state :runner "Grappling Hook")
      (let [gf (get-ice state :hq 0)
            gh (get-program state 0)]
        (run-on state "HQ")
        (rez state :corp gf)
        (run-continue state)
        (changes-val-macro
          -1 (:credit (get-runner))
          "Get taxed 1c for breaking with Grappling Hook"
          (card-ability state :runner gh 0)
          (click-prompt state :runner "End the run unless the Runner pays 3 [Credits]")))))

(deftest gyri-labyrinth
  ;; Gyri Labyrinth - reduce runner handsize by 2 until beginning of corp's next turn
  (do-game
    (new-game {:corp {:hand ["Gyri Labyrinth"]}})
    (play-from-hand state :corp "Gyri Labyrinth" "HQ")
    (take-credits state :corp)
    (let [gyri (get-ice state :hq 0)]
      (run-on state "HQ")
      (rez state :corp gyri)
      (run-continue state)
      (is (= 5 (hand-size :runner)) "Runner starts with handsize of 5")
      (card-subroutine state :corp gyri 0)
      (is (= 3 (hand-size :runner)) "Runner handsize reduced to 3")
      (run-continue state :movement)
      (run-jack-out state)
      (take-credits state :runner)
      (is (= 5 (hand-size :runner)) "Runner handsize returns to 5"))))

(deftest hagen-trashing-only-non-fracter-non-decoder-non-killer-cards
    ;; Trashing only non-fracter non-decoder non-killer cards.
    (do-game
      (new-game {:corp {:deck ["Hagen"]}
                 :runner {:deck ["Inti" "Gordian Blade" "Pipeline" "Misdirection"]}})
      (play-from-hand state :corp "Hagen" "HQ")
      (take-credits state :corp)
      (let [hag (get-ice state :hq 0)]
        (core/gain state :corp :click 100)
        (play-from-hand state :runner "Inti")
        (play-from-hand state :runner "Gordian Blade")
        (play-from-hand state :runner "Pipeline")
        (play-from-hand state :runner "Misdirection")
        (run-on state "HQ")
        (rez state :corp hag)
        (run-continue state)
        (card-subroutine state :corp hag 0)
        (click-card state :corp "Inti") ; shouldn't trash
        (is (empty? (:discard (get-runner))) "Can't target fracter")
        (click-card state :corp "Gordian Blade") ; shouldn't trash
        (is (empty? (:discard (get-runner))) "Can't target decoder")
        (click-card state :corp "Pipeline") ; shouldn't trash
        (is (empty? (:discard (get-runner))) "Can't target killer")
        (click-card state :corp "Misdirection") ; should trash
        (is (= 1 (count (:discard (get-runner)))) "Misdirection trashed"))))

(deftest hagen-strength-decrease-with-installed-icebreakers
    ;; Strength decrease with installed icebreakers
    (do-game
      (new-game {:corp {:deck ["Hagen"]}
                 :runner {:deck ["Inti" "Gordian Blade" "Pipeline" "Misdirection"]}})
      (play-from-hand state :corp "Hagen" "HQ")
      (take-credits state :corp)
      (let [hag (get-ice state :hq 0)]
        (core/gain state :runner :click 100)
        (core/gain state :runner :credit 100)
        (run-on state "HQ")
        (rez state :corp hag)
        (run-continue state)
        (is (= 6 (get-strength (refresh hag))) "Hagen is at base strength of 6.")
        (run-continue state :movement)
        (run-jack-out state)
        (play-from-hand state :runner "Inti")
        (run-on state "HQ")
        (is (= 5 (get-strength (refresh hag))) "Inti lowered strength to 5.")
        (run-continue state)
        (run-continue state :movement)
        (run-jack-out state)
        (play-from-hand state :runner "Gordian Blade")
        (run-on state "HQ")
        (is (= 4 (get-strength (refresh hag))) "Gordian Blade lowered strength to 4.")
        (run-continue state)
        (run-continue state :movement)
        (run-jack-out state)
        (play-from-hand state :runner "Pipeline")
        (run-on state "HQ")
        (is (= 3 (get-strength (refresh hag))) "Pipeline lowered strength to 3.")
        (run-continue state)
        (run-continue state :movement)
        (run-jack-out state)
        (play-from-hand state :runner "Misdirection")
        (run-on state "HQ")
        (is (= 3 (get-strength (refresh hag))) "Misdirection didn't lower strength."))))

(deftest hailstorm-happy-path
    ;; Happy Path
    (do-game
      (new-game {:corp {:deck ["Hailstorm" "Hedge Fund"]}
                 :runner {:deck ["Sure Gamble"]}})
      (play-from-hand state :corp "Hedge Fund")
      (play-from-hand state :corp "Hailstorm" "HQ")
      (take-credits state :corp)
      (let [hs (get-ice state :hq 0)]
        (rez state :corp hs)
        (play-from-hand state :runner "Sure Gamble")
        (run-on state "HQ")
        (run-continue state)
        (card-subroutine state :corp hs 0)
        (click-prompt state :corp "Sure Gamble")
        (card-subroutine state :corp hs 1)
        (is (nil? (:run @state)))
        (is (= ["Sure Gamble"] (->> (get-runner) :rfg (map :title))) "Sure Gamble should be rfg'd"))))

(deftest hailstorm-heap-locked-test
    ;; Heap Locked Test
    (do-game
      (new-game {:corp {:deck ["Hailstorm" "Hedge Fund" "Blacklist"]}
                 :runner {:deck ["Sure Gamble"]}})
      (play-from-hand state :corp "Hedge Fund")
      (play-from-hand state :corp "Hailstorm" "HQ")
      (play-from-hand state :corp "Blacklist" "New remote")
      (take-credits state :corp)
      (let [hs (get-ice state :hq 0)]
        (rez state :corp hs)
        (rez state :corp (refresh (get-content state :remote1 0)))
        (play-from-hand state :runner "Sure Gamble")
        (run-on state "HQ")
        (run-continue state)
        (card-subroutine state :corp hs 0)
        (is (no-prompt? state :corp) "RFG prompt did not come up")
        (card-subroutine state :corp hs 1)
        (is (nil? (:run @state)))
        (is (= ["Sure Gamble"] (->> (get-runner) :discard (map :title))) "Sure Gamble should be in heap"))))

(deftest harvester
  ;; Harvester - draw 3, then discard
  (do-game
    (new-game {:corp {:deck ["Harvester"]}
               :runner {:deck [(qty "Sure Gamble" 10)]
                        :hand ["The Class Act" "Sure Gamble" "Sure Gamble" "Sure Gamble" "Sure Gamble"]}})
    (play-from-hand state :corp "Harvester" "HQ")
    (let [harv (get-ice state :hq 0)]
      (rez state :corp harv)
      (take-credits state :corp)
      (play-from-hand state :runner "The Class Act")
      (run-on state "HQ")
      (run-continue state)
      (is (= 4 (count (:hand (get-runner)))) "Runner has 4 cards in hand")
      (card-subroutine state :corp harv 0)
      (is (= "The Class Act" (-> (prompt-map :runner) :card :title)) "The Class Act prompt showing")
      (is (= 2 (count (:prompt (get-runner)))) "Harvester prompt not open yet")
      (click-card state :runner (last (:hand (get-runner))))
      (is (= 7 (count (:hand (get-runner)))) "Runner bottomed Class Act draw")
      (is (= "Harvester" (-> (prompt-map :runner) :card :title)) "Harvester prompt showing")
      (click-card state :runner (last (:hand (get-runner))))
      (click-card state :runner (first (:hand (get-runner))))
      (is (= 5 (count (:hand (get-runner)))) "Harvester discarded some cards")
      (is (no-prompt? state :runner) "No more prompts for the Runner")
      (is (no-prompt? state :corp) "No more prompts for the Corp"))))

(deftest herald
  ;; Herald
  (do-game
      (new-game {:corp {:deck ["Herald" "Project Beale"]}})
      (play-from-hand state :corp "Herald" "HQ")
      (play-from-hand state :corp "Project Beale" "New remote")
      (let [herald (get-ice state :hq 0)
            beale (get-content state :remote1 0)]
        (rez state :corp herald)
        (take-credits state :corp)
        (run-on state "HQ")
        (run-continue state)
        (= 4 (:credit (get-corp)))
        (card-subroutine state :corp herald 0)
        (= 6 (:credit (get-corp)))
        (card-subroutine state :corp herald 1)
        (click-prompt state :corp "2")
        (click-card state :corp beale)
        (= 4 (:credit (get-corp)) "Paid 2 credits through Herald second sub")
        (is (= 2 (get-counters (refresh beale) :advancement)) "Herald placed 2 advancement tokens"))))

(deftest herald-access-test
    ;; Access test
    (do-game
      (new-game {:corp {:deck [(qty "Hedge Fund" 5)]
                        :hand ["Herald" "Project Beale"]}})
      (play-from-hand state :corp "Project Beale" "New remote")
      (let [beale (get-content state :remote1 0)]
        (take-credits state :corp)
        (run-empty-server state :hq)
        (= 4 (:credit (get-corp)))
        (is (= "Herald" (:title (core/get-current-ice state))) "Encountering Herald on access")
        (fire-subs state (core/get-current-ice state))
        (= 6 (:credit (get-corp)))
        (click-prompt state :corp "2")
        (click-card state :corp beale)
        (= 4 (:credit (get-corp)) "Paid 2 credits through Herald second sub")
        (is (= 2 (get-counters (refresh beale) :advancement)) "Herald placed 2 advancement tokens"))))

(deftest herald-partial-break
    ;; Partial break
    (do-game
      (new-game {:corp {:deck [(qty "Hedge Fund" 5)]
                        :hand ["Herald" "Project Beale"]}
                 :runner {:hand ["Unity"]}})
      (play-from-hand state :corp "Project Beale" "New remote")
      (take-credits state :corp)
      (play-from-hand state :runner "Unity")
      (let [unity (get-program state 0)]
        (run-empty-server state :hq)
        (= 4 (:credit (get-corp)))
        (is (= "Herald" (:title (core/get-current-ice state))) "Encountering Herald on access")
        (is (= 3 (count (:abilities (refresh unity)))) "Has auto break abilities")
        (card-ability state :runner unity 0)
        (click-prompt state :runner "Pay up to 2 [Credits] to place up to 2 advancement tokens")
        (fire-subs state (core/get-current-ice state))
        (= 6 (:credit (get-corp)))
        (is (not= "How many advancement tokens?" (:msg (prompt-map :corp))) "Second subroutine did not fire"))))

(deftest hive
  ;; Hive - 5x ETR. Lose an ETR for each agenda point in corp's score area
  (do-game
    (new-game {:corp {:hand ["Hive" "Hostile Takeover" "Rebranding Team" "Government Takeover"]
                      :credits 50}})
    (core/gain state :corp :click 20)
    (play-from-hand state :corp "Hostile Takeover" "New remote")
    (play-from-hand state :corp "Rebranding Team" "New remote")
    (play-from-hand state :corp "Government Takeover" "New remote")
    (play-from-hand state :corp "Hive" "HQ")
    (let [ht (get-content state :remote1 0)
          rt (get-content state :remote2 0)
          gt (get-content state :remote3 0)
          hive (get-ice state :hq 0)]
      (rez state :corp hive)
      (is (= 5 (count (:subroutines (refresh hive)))) "Starts with 5 subs")
      (score-agenda state :corp ht)
      (is (= 1 (:agenda-point (get-corp))) "Hostile Takeover scored for 1 agenda point")
      (is (= 4 (count (:subroutines (refresh hive)))) "Loses one sub for scoring Hostile Takeover")
      (score-agenda state :corp rt)
      (is (= 3 (:agenda-point (get-corp))) "Rebranding Team scored for 2 agenda points")
      (is (= 2 (count (:subroutines (refresh hive)))) "Loses two more subs")
      (score-agenda state :corp gt)
      (is (= 9 (:agenda-point (get-corp))) "Government Takeover scored for 6 agenda points")
      (is (= 0 (count (:subroutines (refresh hive)))) "Hive has lost all subs"))))

(deftest holmegaard
  ;; Holmegaard - Stop Runner from accessing cards if win trace
  (do-game
    (new-game {:corp {:deck ["Holmegaard" "Hostile Takeover"]}
               :runner {:deck ["Cache" "Inti"]}})
    (core/gain state :corp :credit 10)
    (play-from-hand state :corp "Holmegaard" "HQ")
    (let [holm (get-ice state :hq 0)]
      (rez state :corp holm)
      (take-credits state :corp)
      (play-from-hand state :runner "Inti")
      (play-from-hand state :runner "Cache")
      (run-on state "HQ")
      (run-continue state)
      (card-subroutine state :corp holm 0)
      (click-prompt state :corp "0")
      (click-prompt state :runner "0")
      (card-subroutine state :corp holm 1)
      (click-card state :corp "Cache")
      (is (empty? (:discard (get-runner))) "Can't target non-icebreaker program")
      (click-card state :corp "Inti")
      (is (= 1 (count (:discard (get-runner)))) "Inti trashed")
      (run-continue state)
      (run-continue state)
      ;; Prompt for "you cannot access any card this run"
      (click-prompt state :runner "OK")
      (is (not (accessing state "Hostile Takeover"))))))

(deftest howler
  ;; Howler
  (before-each [state (new-game {:corp {:deck [(qty "Hedge Fund" 5)]
                                        :hand ["Howler" "Eli 1.0" "Hedge Fund"]
                                        :discard ["Ichi 1.0"]}})
                _ (do (play-from-hand state :corp "Howler" "HQ")
                      (take-credits state :corp))]
    (testing "Choosing from HQ"
      (do-game state
        (run-on state :hq)
        (let [howler (get-ice state :hq 0)]
          (rez state :corp howler)
          (run-continue state)
          (fire-subs state (refresh howler))
          (click-card state :corp "Eli 1.0")
          (is (find-card "Eli 1.0" (get-ice state :hq))))
        (run-continue state)
        (run-continue state)
        (click-prompt state :runner "No action")
        (is (not (rezzed? (get-ice state :hq 0))))
        (is (find-card "Howler" (:discard (get-corp))))))
    (testing "Choosing from Archives"
      (do-game state
        (run-on state :hq)
        (let [howler (get-ice state :hq 0)]
          (rez state :corp howler)
          (run-continue state)
          (fire-subs state (refresh howler))
          (click-card state :corp "Ichi 1.0")
          (is (find-card "Ichi 1.0" (get-ice state :hq))))
        (run-continue state)
        (run-continue state)
        (click-prompt state :runner "No action")
        (is (not (rezzed? (get-ice state :hq 0))))
        (is (find-card "Howler" (:discard (get-corp))))))))

(deftest hydra
  ;; Hydra - do an effect Runner is tagged, otherwise give Runner 1 tag
  (do-game
    (new-game {:corp {:deck ["Hydra"]}})
    (play-from-hand state :corp "Hydra" "HQ")
    (take-credits state :corp)
    (core/gain state :corp :credit 10)
    (run-on state :hq)
    (let [hydra (get-ice state :hq 0)
          corp-creds (:credit (get-corp))]
      (rez state :corp hydra)
      (run-continue state)
      (is (= (- corp-creds 10) (:credit (get-corp))) "Cost 10 credits to rez Hydra")
      (is (not (is-tagged? state)) "Runner is not tagged approaching Hydra")
      (testing "Hydra subroutines give tags if Runner is not tagged"
        (doseq [n (range 3)]
          (card-subroutine state :corp hydra n)
          (is (= 1 (count-tags state)) (str "Hydra sub " (inc n) " gave Runner 1 tag"))
          (core/lose-tags state :runner (core/make-eid state) 1)))
      (testing "Hydra subroutines do their effect if the Runner is tagged"
        ;; Gain 1 tag to turn on main effect of subroutines
        (gain-tags state :runner 1)
        (is (is-tagged? state) "Runner is tagged")
        (is (= 3 (count (:hand (get-runner)))) "3 cards in Runner grip before Hydra damage")
        (card-subroutine state :corp hydra 0)
        (is (zero? (count (:hand (get-runner)))) "Hydra sub 1 did 3 damage when Runner is tagged")
        (card-subroutine state :corp hydra 1)
        (is (= (- corp-creds 5) (:credit (get-corp))) "Hydra sub 2 gave 5 credits to Corp when Runner is tagged")
        (is (:run @state) "Still a run going on before resolving last subroutine")
        (card-subroutine state :corp hydra 2)
        (is (not (:run @state)) "Hydra sub 3 ended the run when Runner is tagged")))))

(deftest ice-wall
  ;; Ice Wall
  (do-game
    (new-game {:corp {:deck [(qty "Hedge Fund" 5)]
                      :hand ["Ice Wall"]}})
    (play-from-hand state :corp "Ice Wall" "New remote")
    (let [iw (get-ice state :remote1 0)]
      (rez state :corp iw)
      (advance state iw 1)
      (is (= 2 (core/get-strength (refresh iw))))
      (take-credits state :corp)
      (run-on state :remote1)
      (run-continue state)
      (card-subroutine state :corp iw 0)
      (is (nil? (:run @state))))))

(deftest inazuma-cannot-jack-out-after-encounter-of-next-piece-of-ice
    ;; Cannot jack out after encounter of next piece of ice
    (do-game
      (new-game {:corp {:deck [(qty "Hedge Fund" 5)]
                        :hand ["Inazuma" "Ice Wall" "Cortex Lock"]
                        :credits 30}
               :runner {:hand [(qty "Sure Gamble" 5)]
                        :credits 20}})
      (play-from-hand state :corp "Ice Wall" "HQ")
      (play-from-hand state :corp "Cortex Lock" "HQ")
      (play-from-hand state :corp "Inazuma" "HQ")
      (take-credits state :corp)
      (let [inazuma (get-ice state :hq 2)
            cl (get-ice state :hq 1)]
        (run-on state "HQ")
        (rez state :corp inazuma)
        (run-continue state)
        (fire-subs state (refresh inazuma))
        (run-continue state :movement)
        (is (not (= nil (get-in @state [:run :cannot-jack-out]))) "Runner cannot jack out")
        (run-continue state :approach-ice)
        (rez state :corp cl)
        (run-continue state)
        (fire-subs state cl)
        (run-continue state)
        (is (not (get-in @state [:run :cannot-jack-out])) "Runner can jack out"))))

(deftest inazuma-cannot-break-subroutines-of-next-piece-of-ice
   ;; Cannot break subroutines of next piece of ice
    (do-game
     (new-game {:corp {:deck [(qty "Hedge Fund" 5)]
                       :hand ["Inazuma" "Ice Wall" "Cortex Lock"]
                       :credits 30}
                :runner {:hand [(qty "Sure Gamble" 5) "Bukhgalter" "Corroder"]
                         :credits 20}})
     (play-from-hand state :corp "Ice Wall" "HQ")
     (play-from-hand state :corp "Cortex Lock" "HQ")
     (play-from-hand state :corp "Inazuma" "HQ")
     (take-credits state :corp)
     (play-from-hand state :runner "Bukhgalter")
     (play-from-hand state :runner "Corroder")
     (let [inazuma (get-ice state :hq 2)
           cortex-lock (get-ice state :hq 1)
           ice-wall (get-ice state :hq 0)
           bukhgalter (get-program state 0)
           corroder (get-program state 1)]
       (run-on state "HQ")
       (rez state :corp inazuma)
       (run-continue state)
       (fire-subs state (refresh inazuma))
       (run-continue-until state :approach-ice cortex-lock)
       (rez state :corp cortex-lock)
       (run-continue state)
       ;; Inazuma subs prevented break on next piece of ice
       (card-ability state :runner bukhgalter "Break 1 Sentry subroutine")
       (is (no-prompt? state :runner) "Bukhgalter can't break so no prompt")
       (changes-val-macro -2 (count (:hand (get-runner)))
                          "2 net damage from Cortex Lock"
                          (fire-subs state (refresh cortex-lock)))
       ;; Next piece of ice is fine to break again
       (run-continue-until state :approach-ice ice-wall)
       (rez state :corp ice-wall)
       (run-continue state)
       (card-ability state :runner corroder 0)
       (click-prompt state :runner "End the run")
       (is (empty? (remove :broken (:subroutines (refresh ice-wall)))) "All subroutines broken"))))

(deftest information-overload
  ;; Information Overload
  (do-game
    (new-game {:corp {:deck [(qty "Hedge Fund" 5)]
                      :hand ["Information Overload"]
                      :credits 6}})
    (play-from-hand state :corp "Information Overload" "HQ")
    (take-credits state :corp)
    (let [io (get-ice state :hq 0)]
      (run-on state "HQ")
      (rez state :corp io)
      (is (zero? (count (:subroutines (refresh io)))))
      (run-continue state)
      (click-prompt state :corp "0")
      (click-prompt state :runner "0")
      (is (= 1 (count (:subroutines (refresh io)))))
      (gain-tags state :runner 1)
      (is (= 2 (count (:subroutines (refresh io)))))
      (core/lose-tags state :runner (core/make-eid state) 2)
      (core/fake-checkpoint state)
      (is (zero? (count (:subroutines (refresh io))))))))

(deftest interrupt-0
  ;; Interrupt 0
  (do-game
    (new-game {:corp {:deck [(qty "Hedge Fund" 5)]
                      :hand ["Interrupt 0" "Battlement"]
                      :credits 20}
               :runner {:hand ["Corroder"]
                        :credits 10}})
    (play-from-hand state :corp "Battlement" "HQ")
    (play-from-hand state :corp "Interrupt 0" "HQ")
    (take-credits state :corp)
    (play-from-hand state :runner "Corroder")
    (let [corroder (get-program state 0)
          battlement (get-ice state :hq 0)]
      (run-on state "HQ")
      (rez state :corp (get-ice state :hq 1))
      (run-continue state)
      (card-subroutine state :corp (get-ice state :hq 1) 0)
      (run-continue-until state :approach-ice battlement)
      (rez state :corp battlement)
      (run-continue state)
      (changes-val-macro
        -1 (:credit (get-runner))
        "Runner loses 1 credit only for boosting strength"
        (card-ability state :runner corroder 1))
      (changes-val-macro
        -2 (:credit (get-runner))
        "Runner should lose 2 credits, 1 for Interrupt 0, 1 for base ability"
        (card-ability state :runner corroder 0)
        (click-prompt state :runner "End the run")
        (click-prompt state :runner "Done"))
      (run-continue state :movement)
      (run-jack-out state)
      (run-on state "HQ")
      (run-continue-until state :encounter-ice battlement)
      (changes-val-macro
        -1 (:credit (get-runner))
        "Runner should lose 1 for base ability as Interrupt 0 sub ends at end of run"
        (card-ability state :runner corroder 0)
        (click-prompt state :runner "End the run")
        (click-prompt state :runner "Done"))
      (run-continue state :movement)
      (run-jack-out state))))

(deftest iq
  ;; IQ - Rez cost and strength equal to cards in HQ
  (do-game
    (new-game {:corp {:deck [(qty "IQ" 3) (qty "Hedge Fund" 3)]}})
    (play-from-hand state :corp "Hedge Fund")
    (play-from-hand state :corp "IQ" "R&D")
    (let [iq1 (get-ice state :rd 0)]
      (rez state :corp iq1)
      (is (and (= 4 (count (:hand (get-corp))))
               (= 4 (get-strength (refresh iq1)))
               (= 5 (:credit (get-corp)))) "4 cards in HQ: paid 4 to rez, has 4 strength")
      (play-from-hand state :corp "IQ" "HQ")
      (let [iq2 (get-ice state :hq 0)]
        (rez state :corp iq2)
        (is (and (= 3 (count (:hand (get-corp))))
                 (= 3 (get-strength (refresh iq1)))
                 (= 3 (get-strength (refresh iq2)))
                 (= 2 (:credit (get-corp)))) "3 cards in HQ: paid 3 to rez, both have 3 strength")))))

(deftest ireress
  ;; Information Overload
  ;; TODO: This is a bad test cuz losing bp isn't consistent
  (do-game
    (new-game {:corp {:deck [(qty "Hedge Fund" 5)]
                      :hand ["Ireress" "Hostile Takeover"]}})
    (play-from-hand state :corp "Ireress" "HQ")
    (let [irs (get-ice state :hq 0)]
      (rez state :corp irs)
      (is (zero? (count (:subroutines (refresh irs)))))
      (play-and-score state "Hostile Takeover")
      (is (= 1 (count (:subroutines (refresh irs))))))))

(deftest it-s-a-trap
  ;; It's a Trap! - 2 net dmg on expose, self-trash and make Runner trash installed card
  (do-game
    (new-game {:corp {:deck ["It's a Trap!"]}
               :runner {:deck [(qty "Cache" 3) (qty "Infiltration" 2)]}})
    (play-from-hand state :corp "It's a Trap!" "Archives")
    (let [iat (get-ice state :archives 0)]
      (take-credits state :corp)
      (play-from-hand state :runner "Infiltration")
      (click-prompt state :runner "Expose a card")
      (click-card state :runner iat)
      (is (= 3 (count (:discard (get-runner)))) "Did 2 net damage on expose")
      (play-from-hand state :runner "Cache")
      (run-on state "Archives")
      (rez state :corp iat)
      (run-continue state)
      (card-subroutine state :corp (refresh iat) 0)
      (click-card state :runner (get-program state 0))
      (is (= 4 (count (:discard (get-runner)))) "Cache trashed")
      (is (= 1 (count (:discard (get-corp)))) "It's a Trap trashed"))))

(deftest jua-encounter-effect-prevent-runner-from-installing-cards-for-the-rest-of-the-turn
    ;; Encounter effect - Prevent Runner from installing cards for the rest of the turn
    (do-game
      (new-game {:corp {:deck ["Jua"]}
                 :runner {:deck ["Desperado" "Sure Gamble"]}})
      (play-from-hand state :corp "Jua" "HQ")
      (take-credits state :corp)
      (let [jua (get-ice state :hq 0)]
        (run-on state "HQ")
        (rez state :corp jua)
        (run-continue state)
        (run-continue state)
        (run-continue state)
        (is (= 2 (count (:hand (get-runner)))) "Runner starts with 2 cards in hand")
        (play-from-hand state :runner "Desperado")
        (is (= 2 (count (:hand (get-runner)))) "No cards installed")
        (play-from-hand state :runner "Sure Gamble")
        (is (= 1 (count (:hand (get-runner)))) "Can play events")
        (take-credits state :runner)
        (take-credits state :corp)
        (is (= 1 (count (:hand (get-runner)))) "Runner starts with 1 cards in hand")
        (play-from-hand state :runner "Desperado")
        (is (zero? (count (:hand (get-runner)))) "Card installed"))))

(deftest jua-subroutine-effect-choose-2-runner-cards-runner-moves-one-to-the-stack
    ;; Subroutine effect - Choose 2 runner cards, runner moves one to the stack
    (do-game
      (new-game {:corp {:deck ["Jua"]}
                 :runner {:deck ["Desperado" "Gordian Blade"]}})
      (play-from-hand state :corp "Jua" "HQ")
      (take-credits state :corp)
      (let [jua (get-ice state :hq 0)]
        (core/gain state :runner :credit 10)
        (play-from-hand state :runner "Desperado")
        (run-on state "HQ")
        (rez state :corp jua)
        (run-continue state)
        (card-subroutine state :corp (refresh jua) 0)
        (is (no-prompt? state :corp) "Can't fire for 1 installed card")
        (run-continue state :movement)
        (run-jack-out state)
        (take-credits state :runner)
        (take-credits state :corp)
        (play-from-hand state :runner "Gordian Blade")
        (run-on state "HQ")
        (run-continue state)
        (card-subroutine state :corp (refresh jua) 0)
        (click-card state :corp "Gordian Blade")
        (click-card state :corp "Desperado")
        (click-card state :runner "Gordian Blade")
        (is (nil? (get-program state 0)) "Card is uninstalled")
        (is (= 1 (count (:deck (get-runner)))) "Runner puts card in deck"))))

(deftest jua-should-only-lock-installing-for-runner-not-for-both-sides
    ;; Should only lock installing for Runner, not for both sides
    (do-game
      (new-game {:corp {:id "Mti Mwekundu: Life Improved"
                        :deck ["Jua" "Kakugo"]}
                 :runner {:hand ["Sure Gamble"]
                          :discard ["Paperclip"]}})
      (play-from-hand state :corp "Jua" "HQ")
      (let [jua (get-ice state :hq 0)]
        (take-credits state :corp)
        (run-on state "HQ")
        (rez state :corp jua)
        (run-continue state)
        (is (= :encounter-ice (:phase (:run @state))) "Jua encounter effect happens")
        (run-continue state)
        (is (zero? (get-in @state [:run :position])) "Initial position approaching server")
        (run-continue state)
        (click-prompt state :corp "Yes")
        (click-card state :corp (find-card "Kakugo" (:hand (get-corp))))
        (click-prompt state :runner "No")
        (is (= 1 (get-in @state [:run :position])) "Now approaching Kakugo")
        (is (= "Kakugo" (:title (get-ice state :hq 0))) "Kakugo was installed")
        (is (empty? (:hand (get-corp))) "Kakugo removed from HQ")
        (rez state :corp (get-ice state :hq 0))
        (run-continue state :encounter-ice)
        (is (no-prompt? state :runner) "Runner can't install Paperclip because of Jua encounter ability")
        (run-continue state :movement)
        (is (= 2 (-> (get-runner) :discard count)) "Runner should take 1 net damage from Kakugo"))))

(deftest kakugo-ability-continues-to-work-when-ice-is-swapped
    ;; ability continues to work when ice is swapped
    (do-game
      (new-game {:corp {:deck ["Kakugo" "Ice Wall"]}})
      (play-from-hand state :corp "Kakugo" "R&D")
      (play-from-hand state :corp "Ice Wall" "Archives")
      (take-credits state :corp)
      (let [kakugo (get-ice state :rd 0)
            ice-wall (get-ice state :archives 0)]
        (run-on state "R&D")
        (rez state :corp kakugo)
        (run-continue-until state :movement)
        (run-jack-out state)
        (is (= 2 (count (:hand (get-runner)))) "Runner took damage before swap")
        (core/swap-ice state :corp (refresh kakugo) (refresh ice-wall))
        (core/fake-checkpoint state)
        (run-on state "Archives")
        (run-continue-until state :movement)
        (run-jack-out state)
        (is (= 1 (count (:hand (get-runner)))) "Runner took damage after swap"))))

(deftest kakugo-after-wrassling-kakugo-should-still-do-damage-despite-temporary-card-change
    ;; After wrassling, Kakugo should still do damage despite temporary card change
    (do-game
      (new-game {:corp {:deck ["Kakugo"]}
                 :runner {:deck ["Engolo" (qty "Sure Gamble" 2)]}})
      (play-from-hand state :corp "Kakugo" "R&D")
      (take-credits state :corp) ;; This also ends the corps turn.
      (play-from-hand state :runner "Sure Gamble") ;; Needed to ensure that we can pay for Kakugo + ability
      (play-from-hand state :runner "Engolo")
      (is (= 4 (:credit (get-runner))) "Runner has 4 credits")
      (is (= 1 (count (:hand (get-runner)))) "Runner has 1 card before run")
      (let [kakugo (get-ice state :rd 0)]
        (run-on state "R&D")
        (rez state :corp kakugo)
        (run-continue state)
        (click-prompt state :runner "Yes")
        (is (has-subtype? (refresh kakugo) "Code Gate") "Kakugo was made into a code gate")
        (run-continue state)
        (is (empty? (:hand (get-runner))) "Runner took damage passing kakugo"))))

(deftest kamali-1-0
  ;; Kamali 1.0
  (do-game
    (new-game {:corp {:deck ["Kamali 1.0"]}
               :runner {:deck ["Astrolabe" "Decoy" "Cache"]}})
    (play-from-hand state :corp "Kamali 1.0" "HQ")
    (take-credits state :corp)
    (play-from-hand state :runner "Astrolabe")
    (play-from-hand state :runner "Decoy")
    (play-from-hand state :runner "Cache")
    (let [kamali (get-ice state :hq 0)]
      (run-on state "HQ")
      (rez state :corp kamali)
      (run-continue state)
      (card-subroutine state :corp kamali 0)
      (is (zero? (:brain-damage (get-runner))) "Runner starts with 0 brain damage")
      (click-prompt state :runner "Take 1 brain damage")
      (is (= 1 (:brain-damage (get-runner))) "Runner took 1 brain damage")
      (card-subroutine state :corp kamali 1)
      (is (empty? (:discard (get-runner))) "Runner starts with no discarded cards")
      (click-prompt state :runner "Trash an installed piece of hardware")
      (click-card state :runner (get-hardware state 0))
      (is (empty? (get-hardware state)) "Astrolabe trashed")
      (is (= 1 (count (:discard (get-runner)))) "Runner trashed 1 card")
      (card-subroutine state :corp kamali 2)
      (is (= 1 (count (:discard (get-runner)))) "Runner starts with 1 discarded card")
      (click-prompt state :runner "Trash an installed program")
      (click-card state :runner (get-program state 0))
      (is (empty? (get-program state)) "Cache trashed")
      (is (= 2 (count (:discard (get-runner)))) "Runner trashed 1 card"))))

(deftest karuna
  (do-game
      (new-game {:corp {:hand ["Karunā"]}
                 :runner {:hand [(qty "Sure Gamble" 3) (qty "Easy Mark" 3)]}})
      (play-from-hand state :corp "Karunā" "HQ")
      (take-credits state :corp)
      (let [kar (get-ice state :hq 0)]
        (run-on state "HQ")
        (rez state :corp kar)
        (run-continue state)
        (is (= 0 (count (:discard (get-runner)))) "Heap Empty")
        (fire-subs state kar)
        (is (= 2 (count (:discard (get-runner)))) "2 cards trashed")
        (click-prompt state :runner "Yes")
        (is (nil? (:run @state)) "Runner jacked out")
        (is (= 2 (count (:discard (get-runner)))) "2 cards trashed, 2nd sub didn't fire")
        (run-on state "HQ")
        (run-continue state)
        (fire-subs state kar)
        (is (= 4 (count (:discard (get-runner)))) "4 cards trashed")
        (click-prompt state :runner "No")
        (is (= 6 (count (:discard (get-runner)))) "6 cards trashed")
        (is (not (nil? (:run @state))) "Run Continues"))))

(deftest kitsune-corp-choices-card-for-runner-to-access
    ;; Corp choices card for Runner to access
    (do-game
      (new-game {:corp {:hand ["Kitsune" "Snare!"]}})
      (play-from-hand state :corp "Kitsune" "R&D")
      (take-credits state :corp)
      (run-on state "R&D")
      (let [kitsune (get-ice state :rd 0)]
        (rez state :corp kitsune)
        (run-continue state)
        (card-subroutine state :corp kitsune 0)
        (click-prompt state :corp "Yes")
        (click-card state :corp (find-card "Snare!" (:hand (get-corp))))
        ;; Runner access Snare! corp has prompt
        (is (= :waiting (prompt-type :runner))
            "Runner has prompt to wait for Corp to use Snare!")
        (click-prompt state :corp "Yes")
        (click-prompt state :runner "No action")
        (is (= "Kitsune" (-> (get-corp) :discard first :title)) "Kitsune was trashed after use"))))

(deftest kitsune-trash-after-use
    ;; Trash after use
    (do-game
      (new-game {:corp {:hand ["Kitsune" "Snare!" "Hostile Takeover"]}})
      (play-from-hand state :corp "Kitsune" "R&D")
      (take-credits state :corp)
      (run-on state "R&D")
      (let [kitsune (get-ice state :rd 0)]
        (rez state :corp kitsune)
        (run-continue state)
        (card-subroutine state :corp kitsune 0)
        (click-prompt state :corp "Yes")
        (click-card state :corp (find-card "Snare!" (:hand (get-corp))))
        ;; Runner access Snare! corp has prompt
        (is (= :waiting (prompt-type :runner))
            "Runner has prompt to wait for Corp to use Snare!")
        (click-prompt state :corp "Yes")
        (click-prompt state :runner "No action")
        (is (= "Kitsune" (-> (get-corp) :discard first :title)) "Kitsune was trashed after use"))))

(deftest komainu-subroutine-gain-loss-ability
    ;; Subroutine gain/loss ability
    (do-game
      (new-game {:corp {:deck [(qty "Hedge Fund" 5)]
                        :hand ["Komainu"]}
                 :runner {:deck [(qty "Sure Gamble" 5)]
                          :hand ["Sure Gamble"]}})
      (play-from-hand state :corp "Komainu" "HQ")
      (take-credits state :corp)
      (let [ko (get-ice state :hq 0)]
        (run-on state "HQ")
        (rez state :corp ko)
        (run-continue state)
        (is (= 1 (count (:subroutines (refresh ko)))) "1 card in hand, no existing subs")
        (draw state :runner 1)
        (core/redirect-run state :corp "HQ" :approach-ice)
        (run-continue state)
        (run-continue state)
        (is (= 3 (count (:subroutines (refresh ko)))) "2 cards in hand, 1 existing sub")
        (draw state :runner 1)
        (core/redirect-run state :corp "HQ" :approach-ice)
        (run-continue state)
        (run-continue state)
        (is (= 6 (count (:subroutines (refresh ko)))) "3 cards in hand, 3 existing subs")
        (core/move state :runner (find-card "Sure Gamble" (:hand (get-runner))) :deck)
        (core/move state :runner (find-card "Sure Gamble" (:hand (get-runner))) :deck)
        (core/redirect-run state :corp "HQ" :approach-ice)
        (run-continue state)
        (run-continue state)
        (is (= 7 (count (:subroutines (refresh ko)))) "1 card in hand, 6 existing subs"))))

(deftest komainu-subroutines-not-going-away-until-end-of-run
    ;; Subroutines not going away until end of run
    (do-game
      (new-game {:corp {:deck [(qty "Hedge Fund" 5)]
                        :hand ["Komainu"]}
                 :runner {:deck [(qty "Sure Gamble" 5)]
                          :hand ["Sure Gamble"]}})
      (play-from-hand state :corp "Komainu" "R&D")
      (take-credits state :corp)
      (run-on state :rd)
      (let [ko (get-ice state :rd 0)]
        (rez state :corp ko)
        (run-continue state)
        (is (= 1 (count (:subroutines (refresh ko)))))
        (run-continue state)
        (run-continue state)
        (click-prompt state :runner "No action")
        (is (zero? (count (:subroutines (refresh ko))))))))

(deftest konjin-return-to-encountering-konjin-after-forced-encounter
    ;; Return to encountering Konjin after forced encounter
    (do-game
      (new-game {:corp {:hand ["Ice Wall" "Konjin"]}})
      (play-from-hand state :corp "Ice Wall" "HQ")
      (play-from-hand state :corp "Konjin" "R&D")
      (take-credits state :corp)
      (let [konjin (get-ice state :rd 0)
            iw (get-ice state :hq 0)]
        (rez state :corp konjin)
        (rez state :corp iw)
        (run-on state :rd)
        (run-continue state)
        (is (= (refresh konjin) (core/get-current-ice state)) "The runner should be encountering Konjin")
        (is (= "Choose an amount to spend for Konjin" (:msg (prompt-map :corp))) "Psi Game")
        (click-prompt state :corp "0 [Credits]")
        (click-prompt state :runner "1 [Credits]")
        (is (= "Choose a piece of ice" (:msg (prompt-map :corp))) "Prompt to choose Ice")
        (click-card state :corp iw)
        (is (= (refresh iw) (core/get-current-ice state)) "The runner should be encountering Ice Wall")
        (run-continue state :rd)
        (is (= (refresh konjin) (core/get-current-ice state)) "The runner should be back to encountering Konjin"))))

(deftest konjin-end-run-completely-if-forced-encounter-ends-the-run
    ;; End run completely if forced encounter ends the run
    (do-game
      (new-game {:corp {:hand ["Ice Wall" "Konjin"]}})
      (play-from-hand state :corp "Ice Wall" "HQ")
      (play-from-hand state :corp "Konjin" "R&D")
      (take-credits state :corp)
      (let [konjin (get-ice state :rd 0)
            iw (get-ice state :hq 0)]
        (rez state :corp konjin)
        (rez state :corp iw)
        (run-on state :rd)
        (run-continue state)
        (is (= (refresh konjin) (core/get-current-ice state)) "The runner should be encountering Konjin")
        (click-prompt state :corp "0 [Credits]")
        (click-prompt state :runner "1 [Credits]")
        (click-card state :corp iw)
        (is (= (refresh iw) (core/get-current-ice state)) "The runner should be encountering Ice Wall")
        (fire-subs state (refresh iw))
        (is (not (:run @state)) "The run should have ended"))))

(deftest lockdown
  ;; Lockdown - Prevent Runner from drawing cards for the rest of the turn
  (do-game
    (new-game {:corp {:deck ["Lockdown"]}
               :runner {:deck [(qty "Sure Gamble" 3)]
                        :hand [(qty "Diesel" 2)]}})
    (play-from-hand state :corp "Lockdown" "R&D")
    (take-credits state :corp)
    (let [lock (get-ice state :rd 0)]
      (run-on state "R&D")
      (rez state :corp lock)
      (run-continue state)
      (card-subroutine state :corp lock 0)
      (run-continue state)
      (run-continue state)
      (play-from-hand state :runner "Diesel")
      (is (= 1 (count (:hand (get-runner)))) "No cards drawn")
      (take-credits state :runner)
      (take-credits state :corp)
      (play-from-hand state :runner "Diesel")
      (is (= 3 (count (:hand (get-runner))))
          "New turn ends prevention; remaining 3 cards drawn from Stack"))))

(deftest loki-runner-does-not-shuffle-cards
    ;; Runner does not shuffle cards
    (do-game
      (new-game {:corp {:deck [(qty "Hedge Fund" 5)]
                        :hand ["Loki" "Karunā"]
                        :credits 100}
                 :runner {:hand [(qty "Sure Gamble" 3) (qty "Easy Mark" 3)]}})
      (play-from-hand state :corp "Karunā" "HQ")
      (rez state :corp (get-ice state :hq 0) {:ignore-cost :all-costs})
      (play-from-hand state :corp "Loki" "R&D")
      (rez state :corp (get-ice state :rd 0) {:ignore-cost :all-costs})
      (take-credits state :corp)
      (run-on state "R&D")
      (run-continue state)
      (click-card state :corp "Karunā")
      (is (last-log-contains? state "Corp chooses Karunā protecting HQ at position 0 for Loki's ability.")
          "The message correctly prints")
      (is (= ["Do 2 net damage. The Runner may jack out."
              "Do 2 net damage"
              "End the run unless the Runner shuffles their Grip into the Stack"]
             (map :label (:subroutines (get-ice state :rd 0))))
          "Loki gains all of Karunā's subroutines")
      (is (= #{"AP" "Sentry" "Bioroid"} (into #{} (:subtypes (get-ice state :rd 0)))))
      (is (= 0 (count (:discard (get-runner)))) "Heap Empty")
      (fire-subs state (get-ice state :rd 0))
      (is (= 2 (count (:discard (get-runner)))) "2 cards trashed")
      (click-prompt state :runner "No")
      (is (= 4 (count (:discard (get-runner)))) "4 cards trashed")
      (click-prompt state :runner "No")
      (is (= 2 (count (:hand (get-runner)))) "Runner has 2 cards in hand")
      (is (not (:run @state)) "Run is ended")
      (is (= ["End the run unless the Runner shuffles their Grip into the Stack"]
             (map :label (:subroutines (get-ice state :rd 0))))
          "Loki's subroutines revert to printed after the run ends")
      (is (= ["Bioroid"] (:subtypes (get-ice state :rd 0))))))

(deftest loki-runner-does-shuffle-cards
    ;; Runner does shuffle cards
    (do-game
      (new-game {:corp {:deck [(qty "Hedge Fund" 5)]
                        :hand ["Loki"]
                        :credits 100}
                 :runner {:hand [(qty "Sure Gamble" 3) (qty "Easy Mark" 3)]}})
      (play-from-hand state :corp "Loki" "R&D")
      (rez state :corp (get-ice state :rd 0) {:ignore-cost :all-costs})
      (take-credits state :corp)
      (run-on state "R&D")
      (run-continue state)
      (fire-subs state (get-ice state :rd 0))
      (click-prompt state :runner "Yes")
      (is (= 0 (count (:hand (get-runner)))) "Runner has 0 cards in hand")
      (is (= 6 (count (:deck (get-runner)))) "Runner has 6 cards in stack")
      (is (:run @state) "Run is still live")))

(deftest loki-runner-can-shuffle-cards-with-zero-in-hand
    ;; Runner can shuffle cards with zero in hand
    (do-game
      (new-game {:corp {:deck [(qty "Hedge Fund" 5)]
                        :hand ["Loki"]
                        :credits 100}
                 :runner {:hand []
                          :deck [(qty "Sure Gamble" 3)]}})
      (play-from-hand state :corp "Loki" "R&D")
      (rez state :corp (get-ice state :rd 0) {:ignore-cost :all-costs})
      (take-credits state :corp)
      (run-on state "R&D")
      (run-continue state)
      (fire-subs state (get-ice state :rd 0))
      (click-prompt state :runner "Yes")
      (is (= 0 (count (:hand (get-runner)))) "Runner has 0 cards in hand")
      (is (= 3 (count (:deck (get-runner)))) "Runner has 3 card in stack")
      (is (:run @state) "Run is still live")))

(deftest loki-runner-cannot-shuffle-cards
    ;; Runner cannot shuffle cards
    (do-game
      (new-game {:corp {:deck [(qty "Hedge Fund" 5)]
                        :hand ["Loki"]
                        :credits 100}
                 :runner {:hand []
                          :deck ["Sure Gamble"]}})
      (play-from-hand state :corp "Loki" "R&D")
      (rez state :corp (get-ice state :rd 0) {:ignore-cost :all-costs})
      (take-credits state :corp)
      (run-on state "R&D")
      (run-continue state)
      (fire-subs state (get-ice state :rd 0))
      (is (= 0 (count (:hand (get-runner)))) "Runner has 0 cards in hand")
      (is (= 1 (count (:deck (get-runner)))) "Runner has 1 card in stack")
      (is (not (:run @state)) "Run is ended")))

(deftest loot-box
  ;; Loot Box
  (do-game
    (new-game {:corp {:deck ["Loot Box"]}
               :runner {:deck ["Dirty Laundry" "Datasucker" "Liberated Account"]
                        :hand ["Sure Gamble"]}})
    (play-from-hand state :corp "Loot Box" "R&D")
    (take-credits state :corp)
    (let [lootbox (get-ice state :rd 0)]
      (run-on state "R&D")
      (rez state :corp lootbox)
      (run-continue state)
      (card-subroutine state :corp lootbox 0)
      (is (= 5 (:credit (get-runner))))
      (click-prompt state :runner "Pay 2 [Credits]")
      (is (= 3 (:credit (get-runner))))
      (card-subroutine state :corp lootbox 1)
      (is (find-card "Liberated Account" (:deck (get-runner))))
      (is (not (find-card "Liberated Account" (:hand (get-runner)))))
      (is (= 3 (count (:deck (get-runner)))))
      (is (= 1 (count (:hand (get-runner)))))
      (is (= 7 (:credit (get-corp))))
      (click-prompt state :corp "Liberated Account")
      (is (find-card "Liberated Account" (:hand (get-runner))))
      (is (not (find-card "Liberated Account" (:deck (get-runner)))))
      (is (= 2 (count (:deck (get-runner)))) "One card removed from Stack")
      (is (= 2 (count (:hand (get-runner)))) "One card added to Grip")
      (is (= 13 (:credit (get-corp))) "Gained 6 credits from Liberated Account")
      (is (= "Loot Box" (-> (get-corp) :discard first :title)) "Loot Box trashed"))))

(deftest lotus-field
  ;; Lotus Field strength cannot be lowered
  (do-game
    (new-game {:corp {:deck ["Lotus Field" "Lag Time"]}
               :runner {:deck ["Ice Carver" "Parasite"]}})
    (play-from-hand state :corp "Lotus Field" "Archives")
    (take-credits state :corp 2)
    (let [lotus (get-ice state :archives 0)]
      (rez state :corp lotus)
      (play-from-hand state :runner "Ice Carver")
      (run-on state "Archives")
      (run-continue state)
      (is (= 4 (get-strength (refresh lotus))) "Lotus Field strength unchanged")
      (run-continue state :movement)
      (run-jack-out state)
      (play-from-hand state :runner "Parasite")
      (click-card state :runner lotus)
      (is (= 1 (count (:hosted (refresh lotus)))) "Parasite hosted on Lotus Field")
      (take-credits state :runner 1)
      (take-credits state :corp)
      (is (= 1 (core/get-virus-counters state (first (:hosted (refresh lotus)))))
          "Parasite has 1 virus counter")
      (is (= 4 (get-strength (refresh lotus))) "Lotus Field strength unchanged")
      (take-credits state :runner)
      (play-from-hand state :corp "Lag Time")
      (is (= 5 (get-strength (refresh lotus))) "Lotus Field strength increased")
      (take-credits state :corp 2)
      (is (= 5 (get-strength (refresh lotus))) "Lotus Field strength increased"))))

(deftest macrophage-happy-path
    ;; Happy Path
    (do-game
      (new-game {:corp {:deck ["Macrophage"]}
                 :runner {:deck ["Cache"]}})
      (play-from-hand state :corp "Macrophage" "HQ")
      (take-credits state :corp)
      (play-from-hand state :runner "Cache")
      (let [mp (get-ice state :hq 0)
            cache (get-program state 0)]
        (rez state :corp mp)
        (run-on state "HQ")
        (run-continue state)
        (is (= 3 (core/get-virus-counters state (refresh cache))))
        (card-subroutine state :corp mp 0)
        (is (= :trace (prompt-type :corp)) "Trace is initiated")
        (is (= 4 (:base (prompt-map :corp))) "Trace is base 4")
        (click-prompt state :corp "0")
        (click-prompt state :runner "0")
        (is (zero? (core/get-virus-counters state (refresh cache))))
        (is (= 0 (count (:discard (get-runner)))) "0 cards in heap")
        (card-subroutine state :corp mp 1)
        (is (= :trace (prompt-type :corp)) "Trace is initiated")
        (is (= 3 (:base (prompt-map :corp))) "Trace is base 3")
        (click-prompt state :corp "0")
        (click-prompt state :runner "0")
        (click-card state :corp cache)
        (is (= ["Cache"] (->> (get-runner) :discard (map :title))) "Cache in heap")
        (card-subroutine state :corp mp 2)
        (is (= :trace (prompt-type :corp)) "Trace is initiated")
        (is (= 2 (:base (prompt-map :corp))) "Trace is base 2")
        (click-prompt state :corp "0")
        (click-prompt state :runner "0")
        (click-prompt state :corp "Cache")
        (is (not (= ["Cache"] (->> (get-runner) :discard (map :title)))) "Cache not in heap after RFG sub")
        (is (= ["Cache"] (->> (get-runner) :rfg (map :title))) "Cache should be rfg'd")
        (card-subroutine state :corp mp 3)
        (is (= :trace (prompt-type :corp)) "Trace is initiated")
        (is (= 1 (:base (prompt-map :corp))) "Trace is base 1")
        (click-prompt state :corp "0")
        (click-prompt state :runner "0")
        (is (nil? (:run @state))))))

(deftest macrophage-heap-locked-test
    ;; Heap Locked Test
    (do-game
      (new-game {:corp {:deck ["Macrophage" "Blacklist"]}
                 :runner {:deck ["Cache"]}})
      (play-from-hand state :corp "Macrophage" "HQ")
      (play-from-hand state :corp "Blacklist" "New remote")
      (rez state :corp (refresh (get-content state :remote1 0)))
      (take-credits state :corp)
      (play-from-hand state :runner "Cache")
      (let [mp (get-ice state :hq 0)
            cache (get-program state 0)]
        (rez state :corp mp)
        (run-on state "HQ")
        (run-continue state)
        (is (= 3 (core/get-virus-counters state (refresh cache))))
        (card-subroutine state :corp mp 0)
        (is (= :trace (prompt-type :corp)) "Trace is initiated")
        (is (= 4 (:base (prompt-map :corp))) "Trace is base 4")
        (click-prompt state :corp "0")
        (click-prompt state :runner "0")
        (is (zero? (core/get-virus-counters state (refresh cache))))
        (is (= 0 (count (:discard (get-runner)))) "0 cards in heap")
        (card-subroutine state :corp mp 1)
        (is (= :trace (prompt-type :corp)) "Trace is initiated")
        (is (= 3 (:base (prompt-map :corp))) "Trace is base 3")
        (click-prompt state :corp "0")
        (click-prompt state :runner "0")
        (click-card state :corp cache)
        (is (= 1 (count (:discard (get-runner)))) "1 card in heap")
        (card-subroutine state :corp mp 2)
        (is (= :trace (prompt-type :corp)) "Trace is initiated")
        (is (= 2 (:base (prompt-map :corp))) "Trace is base 2")
        (click-prompt state :corp "0")
        (click-prompt state :runner "0")
        (is (no-prompt? state :corp) "RFG prompt did not come up")
        (is (= ["Cache"] (->> (get-runner) :discard (map :title))) "Cache in heap after RFG sub")
        (is (not (= ["Cache"] (->> (get-runner) :rfg (map :title)))) "Cache should not be rfg'd")
        (card-subroutine state :corp mp 3)
        (is (= :trace (prompt-type :corp)) "Trace is initiated")
        (is (= 1 (:base (prompt-map :corp))) "Trace is base 1")
        (click-prompt state :corp "0")
        (click-prompt state :runner "0")
        (is (nil? (:run @state))))))

(deftest magnet-faceup-ice
    ;; Faceup ice
    (do-game
      (new-game {:corp {:deck ["Magnet" "Enigma"]}
                 :runner {:deck ["Parasite"]}})
      (play-from-hand state :corp "Magnet" "HQ")
      (play-from-hand state :corp "Enigma" "R&D")
      (rez state :corp (get-ice state :rd 0))
      (take-credits state :corp)
      (let [m (get-ice state :hq 0)
            e (get-ice state :rd 0)]
        (play-from-hand state :runner "Parasite")
        (click-card state :runner (refresh e))
        (is (= 1 (count (:hosted (refresh e)))) "Parasite hosted on Enigma")
        (run-on state "HQ")
        (rez state :corp (get-ice state :hq 0))
        (click-card state :corp (first (:hosted (get-ice state :rd 0))))
        (run-continue state)
        (is (empty? (:hosted (refresh e))) "Enigma not hosting Parasite")
        (is (= 1 (count (:hosted (refresh m)))) "Parasite hosted on Magnet")
        (run-continue state :movement)
        (run-jack-out state)
        (take-credits state :runner)
        (take-credits state :corp)
        (is (zero? (core/get-virus-counters state (first (:hosted (refresh m)))))
          "Parasite does not gain a virus counter"))))

(deftest magnet-facedown-ice
    ;; Facedown ice
    (do-game
      (new-game {:corp {:deck ["Magnet" "Enigma"]}
                 :runner {:deck ["Trypano"]}})
      (play-from-hand state :corp "Magnet" "HQ")
      (play-from-hand state :corp "Enigma" "R&D")
      (take-credits state :corp)
      (let [m (get-ice state :hq 0)
            e (get-ice state :rd 0)]
        (play-from-hand state :runner "Trypano")
        (click-card state :runner (refresh e))
        (is (= 1 (count (:hosted (refresh e)))) "Trypano hosted on Enigma")
        (run-on state "HQ")
        (rez state :corp (get-ice state :hq 0))
        (click-card state :corp (first (:hosted (get-ice state :rd 0))))
        (is (empty? (:hosted (refresh e))) "Enigma not hosting Trypano")
        (is (= 1 (count (:hosted (refresh m)))) "Trypano hosted on Magnet")
        (run-continue state)
        (run-continue state :movement)
        (run-jack-out state)
        (take-credits state :runner)
        (take-credits state :corp)
        (is (no-prompt? state :runner) "No Trypano prompt")
        (is (zero? (core/get-virus-counters state (first (:hosted (refresh m)))))
          "Trypano does not gain a virus counter"))))

(deftest magnet-derezzed-ice
    ;; Derezzed ice
    (do-game
      (new-game {:corp {:deck ["Magnet" "Enigma"]}
                 :runner {:deck [(qty "Parasite" 2)]}})
      (play-from-hand state :corp "Magnet" "HQ")
      (play-from-hand state :corp "Enigma" "R&D")
      (rez state :corp (get-ice state :rd 0))
      (take-credits state :corp)
      (let [m (get-ice state :hq 0)
            e (get-ice state :rd 0)]
        (play-from-hand state :runner "Parasite")
        (click-card state :runner (refresh e))
        (is (= 1 (count (:hosted (refresh e)))) "Parasite hosted on Enigma")
        (run-on state "HQ")
        (rez state :corp (get-ice state :hq 0))
        (click-card state :corp (first (:hosted (get-ice state :rd 0))))
        (is (empty? (:hosted (refresh e))) "Enigma not hosting Parasite")
        (is (= 1 (count (:hosted (refresh m)))) "Parasite hosted on Magnet")
        (run-continue state)
        (run-continue state :movement)
        (run-jack-out state)
        (take-credits state :runner)
        (take-credits state :corp)
        (is (zero? (core/get-virus-counters state (first (:hosted (refresh m)))))
          "Parasite does not gain a virus counter")
        (take-credits state :runner)
        (derez state :corp (refresh m))
        (take-credits state :corp)
        (is (= 1 (core/get-virus-counters state (first (:hosted (refresh m)))))
          "Parasite gains a virus counter on derezzed Magnet")
        (play-from-hand state :runner "Parasite")
        (click-card state :runner (refresh e))
        (is (= 1 (count (:hosted (refresh e)))) "Parasite hosted on Enigma")
        (run-on state "HQ")
        (rez state :corp (get-ice state :hq 0))
        (click-card state :corp (first (:hosted (get-ice state :rd 0))))
        (is (empty? (:hosted (refresh e))) "Enigma not hosting Parasite")
        (is (= 2 (count (:hosted (refresh m)))) "Parasites hosted on Magnet")
        (run-continue state)
        (run-continue state :movement)
        (run-jack-out state)
        (take-credits state :runner)
        (take-credits state :corp)
        (is (= 1 (core/get-virus-counters state (first (:hosted (refresh m)))))
          "First parasite stays at 1 virus counter on rezzed Magnet")
        (is (zero? (core/get-virus-counters state (second (:hosted (refresh m)))))
          "Second parasite does not gain a virus counter on derezzed Magnet")
        (take-credits state :runner)
        (derez state :corp (refresh m))
        (take-credits state :corp)
        (is (= 2 (core/get-virus-counters state (first (:hosted (refresh m)))))
          "First parasite gains a virus counter on derezzed Magnet")
        (is (= 1 (core/get-virus-counters state (second (:hosted (refresh m)))))
          "Second parasite gains a virus counter on rezzed Magnet"))))

(deftest marker
  ;; Marker
  (do-game
    (new-game {:corp {:deck [(qty "Hedge Fund" 5)]
                      :hand ["Marker" "Ice Wall"]
                      :credits 100}})
    (play-from-hand state :corp "Ice Wall" "New remote")
    (play-from-hand state :corp "Marker" "Server 1")
    (take-credits state :corp)
    (let [iw (get-ice state :remote1 0)
          mark (get-ice state :remote1 1)]
      (rez state :corp mark)
      (rez state :corp iw)
      (run-on state "Server 1")
      (run-continue state)
      (card-subroutine state :corp mark 0)
      (is (last-log-contains? state "Marker to give next encountered ice")
          "The message correctly prints")
      (run-continue-until state :approach-ice iw)
      (is (= 1 (count (:subroutines (refresh iw)))) "Ice Wall starts with 1 subroutine")
      (run-continue state)
      (is (= 2 (count (:subroutines (refresh iw)))) "Marker correctly gives Ice Wall an additional subroutine")
      (run-continue state :movement)
      (run-jack-out state)
      (is (= 1 (count (:subroutines (refresh iw)))) "Ice Wall's subroutines reset after the run ends"))))

(deftest masvingo
  ;; Masvingo
  (do-game
    (new-game {:corp {:deck ["Masvingo"]}})
    (play-from-hand state :corp "Masvingo" "HQ")
    (let [mas (get-ice state :hq 0)]
      (is (zero? (get-counters (refresh mas) :advancement)) "Should install with 0 counter")
      (rez state :corp (refresh mas))
      (is (= 1 (get-counters (refresh mas) :advancement)) "Should rez with 1 counter")
      (is (= 1 (count (:subroutines (refresh mas)))) "Should gain 1 subroutine")
      (advance state (refresh mas) 1)
      (is (= 2 (count (:subroutines (refresh mas)))) "Should gain 1 subroutine")
      (take-credits state :corp)
      (run-on state "HQ")
      (run-continue state)
      (card-subroutine state :corp mas 0)
      (is (not (:run @state)) "Run is ended"))))

(deftest mausolus
  ;; Mausolus - 3 adv tokens change the subroutines
  (do-game
    (new-game {:corp {:deck ["Mausolus"]}
               :runner {:deck [(qty "NetChip" 5)]}})
    (play-from-hand state :corp "Mausolus" "HQ")
    (let [mau (get-ice state :hq 0)]
      (rez state :corp mau)
      (take-credits state :corp)
      (run-on state "HQ")
      (is (= 3 (:credit (get-corp))) "corp starts encounter with 3 crs")
      (is (zero? (count (:discard (get-runner)))) "runner starts encounter with no cards in heap")
      (is (zero? (count-tags state)) "runner starts encounter with 0 tags")
      (run-continue state)
      (card-subroutine state :corp mau 0)
      (is (= 4 (:credit (get-corp))) "corp gains 1 cr from mausolus")
      (card-subroutine state :corp mau 1)
      (is (= 1 (count (:discard (get-runner)))) "corp does 1 net damage")
      (card-subroutine state :corp mau 2)
      (is (= 1 (count-tags state)) "corp gives 1 tag")
      (run-continue state :movement)
      (run-jack-out state)
      (take-credits state :runner)
      (advance state mau 3)
      (take-credits state :corp)
      (run-on state "HQ")
      (is (= 1 (:credit (get-corp))) "corp starts encounter with 1 crs")
      (is (= 1 (count (:discard (get-runner)))) "runner starts encounter with 1 card in heap")
      (is (= 1 (count-tags state)) "runner starts encounter with 1 tags")
      (run-continue state)
      (card-subroutine state :corp mau 0)
      (is (= 4 (:credit (get-corp))) "corp gains 3 cr")
      (card-subroutine state :corp mau 1)
      (is (= 4 (count (:discard (get-runner)))) "corp does 3 net damage")
      (card-subroutine state :corp mau 2)
      (is (= 2 (count-tags state)) "corp gives 1 tag")
      (is (not (:run @state)) "Run is ended")
      (is (:unsuccessful-run (:register (:runner @state))) "Run was unsuccessful"))))

(deftest meridian-etr
    ;; ETR
    (do-game
      (new-game {:corp {:deck ["Meridian"]}})
      (play-from-hand state :corp "Meridian" "HQ")
      (take-credits state :corp)
      (let [mer (get-ice state :hq 0)]
        (rez state :corp (refresh mer))
        (run-on state "HQ")
        (run-continue state)
        (card-subroutine state :corp (refresh mer) 0)
        (click-prompt state :runner "End the run")
        (is (not (:run @state)) "Run is ended")
        (is (empty? (:scored (get-runner))) "Not in runner score area")
        (is (= 1 (count (get-ice state :hq))) "ice still installed"))))

(deftest meridian-score-as-1-point-agenda
    ;; Score as -1 point agenda
    (do-game
      (new-game {:corp {:deck ["Meridian"]}})
      (play-from-hand state :corp "Meridian" "HQ")
      (take-credits state :corp)
      (let [mer (get-ice state :hq 0)]
        (rez state :corp (refresh mer))
        (run-on state "HQ")
        (run-continue state)
        (card-subroutine state :corp (refresh mer) 0)
        (click-prompt state :runner "Add Meridian to score area")
        (is (:run @state) "Run is still live")
        (is (= 1 (count (:scored (get-runner)))) "In runner score area")
        (is (= -1 (:agenda-point (get-runner))) "Worth -1 agenda points")
        (is (empty? (get-ice state :hq)) "ice uninstalled"))))

(deftest meru-mati
  (do-game
    (new-game {:corp {:deck [(qty "Meru Mati" 2)]}})
    (play-from-hand state :corp "Meru Mati" "HQ")
    (play-from-hand state :corp "Meru Mati" "R&D")
    (rez state :corp (get-ice state :hq 0))
    (rez state :corp (get-ice state :rd 0))
    (is (= 4 (get-strength (get-ice state :hq 0))) "HQ Meru Mati at 4 strength")
    (is (= 1 (get-strength (get-ice state :rd 0))) "R&D at 0 strength")))

(deftest metamorph-with-two-installed-ice
    ;; with two installed ice
    (do-game
      (new-game {:corp {:deck [(qty "Hedge Fund" 5)]
                        :hand ["Metamorph" "Ice Wall" "Vanilla"]
                        :credits 20}})
      (play-from-hand state :corp "Metamorph" "Archives")
      (play-from-hand state :corp "Ice Wall" "HQ")
      (play-from-hand state :corp "Vanilla" "R&D")
      (take-credits state :corp)
      (run-on state "Archives")
      (rez state :corp (get-ice state :archives 0))
      (run-continue state)
      (fire-subs state (get-ice state :archives 0))
      (is (= ["Swap two pieces of ice"] (prompt-buttons :corp)) "Only ice option")
      (click-prompt state :corp "Swap two pieces of ice")
      (click-card state :corp "Ice Wall")
      (click-card state :corp "Vanilla")
      (is (= "Vanilla" (:title (get-ice state :hq 0))))
      (is (= "Ice Wall" (:title (get-ice state :rd 0))))))

(deftest metamorph-with-two-installed-non-ice
    ;; with two installed non-ice
    (do-game
      (new-game {:corp {:deck [(qty "Hedge Fund" 5)]
                        :hand ["Metamorph" "Allele Repression" "Hostile Takeover"]
                        :credits 20}})
      (play-from-hand state :corp "Metamorph" "Archives")
      (play-from-hand state :corp "Allele Repression" "New remote")
      (play-from-hand state :corp "Hostile Takeover" "New remote")
      (take-credits state :corp)
      (run-on state "Archives")
      (rez state :corp (get-ice state :archives 0))
      (run-continue state)
      (fire-subs state (get-ice state :archives 0))
      (is (= ["Swap two non-ice"] (prompt-buttons :corp)) "Only non-ice option")
      (click-prompt state :corp "Swap two non-ice")
      (click-card state :corp "Allele Repression")
      (click-card state :corp "Hostile Takeover")
      (is (= "Hostile Takeover" (:title (get-content state :remote1 0))))
      (is (= "Allele Repression" (:title (get-content state :remote2 0))))))

(deftest metamorph-with-two-installed-non-ice-both-options
    ;; with two installed non-ice both options are avilable
    (do-game
      (new-game {:corp {:deck [(qty "Hedge Fund" 5)]
                        :hand ["Metamorph"
                               "Ice Wall" "Vanilla"
                               "Allele Repression" "Hostile Takeover"]
                        :credits 20}})
      (core/gain state :corp :click 10)
      (play-from-hand state :corp "Metamorph" "Archives")
      (play-from-hand state :corp "Ice Wall" "HQ")
      (play-from-hand state :corp "Vanilla" "R&D")
      (play-from-hand state :corp "Allele Repression" "New remote")
      (play-from-hand state :corp "Hostile Takeover" "New remote")
      (take-credits state :corp)
      (run-on state "Archives")
      (rez state :corp (get-ice state :archives 0))
      (run-continue state)
      (fire-subs state (get-ice state :archives 0))
      (is (= ["Swap two pieces of ice" "Swap two non-ice"] (prompt-buttons :corp)) "Both options available")))

(deftest mind-game-server-redirection
    ;; Server redirection
    (do-game
      (new-game {:corp {:deck [(qty "Hedge Fund" 5)]
                        :hand ["Mind Game"]}
                 :runner {:deck ["Easy Mark"]
                          :hand ["Sure Gamble"]}})
      (play-from-hand state :corp "Mind Game" "HQ")
      (take-credits state :corp)
      (let [mindgame (get-ice state :hq 0)]
        (run-on state :hq)
        (rez state :corp mindgame)
        (run-continue state)
        (card-subroutine state :corp mindgame 0))
      (click-prompt state :corp "1 [Credits]")
      (click-prompt state :runner "0 [Credits]")
      (is (= ["Archives" "R&D"] (prompt-buttons :corp)) "Corp cannot choose server Runner is on")
      (click-prompt state :corp "Archives")
      (click-prompt state :runner "No")
      (is (= [:archives] (get-in @state [:run :server])) "Runner now running on Archives")))

(deftest mind-game-jack-out-additional-cost
    ;; Jack out additional cost
    (testing "and can't pay"
      (do-game
        (new-game {:corp {:deck [(qty "Hedge Fund" 5)]
                          :hand ["Mind Game"]}
                   :runner {:deck ["Easy Mark"]
                            :hand ["Sure Gamble"]}})
        (play-from-hand state :corp "Mind Game" "HQ")
        (take-credits state :corp)
        (let [mindgame (get-ice state :hq 0)]
          (run-on state :hq)
          (rez state :corp mindgame)
          (run-continue state)
          (card-subroutine state :corp mindgame 0))
        (click-prompt state :corp "1 [Credits]")
        (click-prompt state :runner "0 [Credits]")
        (click-prompt state :corp "Archives")
        (click-prompt state :runner "Yes")
        (is (get-run) "Run hasn't ended because runner can't pay cost")))
    (testing "and can pay"
      (do-game
        (new-game {:corp {:deck [(qty "Hedge Fund" 5)]
                          :hand ["Mind Game"]}
                   :runner {:deck ["Easy Mark"]
                            :hand ["Sure Gamble" "Corroder"]}})
        (play-from-hand state :corp "Mind Game" "HQ")
        (take-credits state :corp)
        (play-from-hand state :runner "Corroder")
        (let [mindgame (get-ice state :hq 0)]
          (run-on state :hq)
          (rez state :corp mindgame)
          (run-continue state)
          (card-subroutine state :corp mindgame 0))
        (click-prompt state :corp "1 [Credits]")
        (click-prompt state :runner "0 [Credits]")
        (click-prompt state :corp "Archives")
        (click-prompt state :runner "Yes")
        (click-card state :runner "Corroder")
        (is (= "Corroder" (-> (get-runner) :deck last :title)) "Corroder is on the bottom of the deck")
        (is (not (get-run)) "Run has ended"))))

(deftest mind-game-server-redirection-with-correct-state-and-non-program-card-to-pay-issue-4847
    ;; Server redirection with correct state and non-program card to pay. Issue 4847
    (do-game
      (new-game {:corp {:hand ["Mind Game" "Ice Wall"]}
                 :runner {:hand ["Daily Casts"]}})
      (play-from-hand state :corp "Mind Game" "HQ")
      (play-from-hand state :corp "Ice Wall" "Archives")
      (take-credits state :corp)
      (play-from-hand state :runner "Daily Casts")
      (let [mindgame (get-ice state :hq 0)]
        (run-on state :hq)
        (rez state :corp mindgame)
        (run-continue state)
        (card-subroutine state :corp mindgame 0)
        (click-prompt state :corp "1 [Credits]")
        (click-prompt state :runner "0 [Credits]")
        (is (= ["Archives" "R&D"] (prompt-buttons :corp)) "Corp cannot choose server Runner is on")
        (click-prompt state :corp "Archives")
        (is (= [:archives] (get-in @state [:run :server])) "Runner now running on Archives")
        (click-prompt state :runner "No")
        (is (= :approach-ice (:phase (:run @state))) "Runner is in correct state")
        (run-continue-until state :movement)
        (run-jack-out state)
        (click-card state :runner "Daily Casts")
        (is (= "Daily Casts" (-> (get-runner) :deck last :title)) "Daily Casts is on the bottom of the deck")
        (is (not (get-run)) "Run has ended"))))

(deftest mind-game-redirection-works-correctly-5047
    ;; Redirection works correctly. #5047
    (do-game
      (new-game {:corp {:deck [(qty "Hedge Fund" 5)]
                        :hand ["Mind Game" "Ice Wall"]}
                 :runner {:deck ["Easy Mark"]
                          :hand ["Sure Gamble"]}})
      (play-from-hand state :corp "Ice Wall" "Archives")
      (play-from-hand state :corp "Mind Game" "HQ")
      (take-credits state :corp)
      (let [mindgame (get-ice state :hq 0)]
        (run-on state :hq)
        (rez state :corp mindgame)
        (run-continue state)
        (card-subroutine state :corp mindgame 0))
      (click-prompt state :corp "1 [Credits]")
      (click-prompt state :runner "0 [Credits]")
      (is (= ["Archives" "R&D"] (prompt-buttons :corp)) "Corp cannot choose server Runner is on")
      (click-prompt state :corp "Archives")
      (is (= [:archives] (get-in @state [:run :server])) "Runner now running on Archives")
      (click-prompt state :runner "No")
      (rez state :corp (get-ice state :archives 0))
      (run-continue state)
      (is (last-log-contains? state "Runner encounters Ice Wall"))))

(deftest mind-game-redirection-does-not-occur-if-mind-game-would-not-be-passed
    ;; Redirection does not occur if Mind Game would not be passed
    (do-game
      (new-game {:corp {:deck [(qty "Hedge Fund" 5)]
                        :hand ["Mind Game" "Konjin"]}
                 :runner {:deck ["Easy Mark"]
                          :hand ["Sure Gamble"]}})
      (play-from-hand state :corp "Mind Game" "HQ")
      (play-from-hand state :corp "Konjin" "R&D")
      (take-credits state :corp)
      (let [mindgame (get-ice state :hq 0)
            konjin (get-ice state :rd 0)]
        (run-on state :rd)
        (rez state :corp mindgame)
        (rez state :corp konjin)
        (run-continue state)
        (click-prompt state :corp "0 [Credits]")
        (click-prompt state :runner "1 [Credits]")
        (click-card state :corp mindgame)
        (card-subroutine state :corp mindgame 0)
        (click-prompt state :corp "1 [Credits]")
        (click-prompt state :runner "0 [Credits]")
        (click-prompt state :corp "Archives")
        (is (= :rd (-> @state :run :server first)) "Run not redirected")
        (click-prompt state :runner "No")
        (is (= (refresh mindgame) (core/get-current-ice state)) "Still encountering Mind Game")
        (run-continue-until state :movement)
        (run-jack-out state)
        (is (get-run) "Jack out cost still applied"))))

(deftest minelayer
  ;; Minelayer - Install a piece of ice in outermost position of Minelayer's server at no cost
  (do-game
    (new-game {:corp {:deck ["Minelayer" "Fire Wall"]}})
    (play-from-hand state :corp "Minelayer" "HQ")
    (take-credits state :corp)
    (run-on state :hq)
    (rez state :corp (get-ice state :hq 0))
    (is (= 6 (:credit (get-corp))))
    (run-continue state)
    (card-subroutine state :corp (get-ice state :hq 0) 0)
    (click-card state :corp (find-card "Fire Wall" (:hand (get-corp))))
    (is (= 2 (count (get-in @state [:corp :servers :hq :ices]))) "2 pieces of ice protecting HQ")
    (is (= 6 (:credit (get-corp))) "Didn't pay 1 credit to install as second piece of ice")))

(deftest miraju-breaking-sub-redirects-run
   ;; Breaking sub redirects run
    (do-game
     (new-game {:corp {:hand ["Mirāju" "Ice Wall"]}
               :runner {:hand ["Force of Nature"]
                        :credits 10}})
     (play-from-hand state :corp "Mirāju" "HQ")
     (play-from-hand state :corp "Ice Wall" "Archives")
     (take-credits state :corp)
     (play-from-hand state :runner "Force of Nature")
     (run-on state "HQ")
     (let [miraju (get-ice state :hq 0)
           iw (get-ice state :archives 0)]
       (rez state :corp miraju)
       (rez state :corp iw)
       (run-continue state)
       (card-ability state :runner (get-program state 0) 0)
       (click-prompt state :runner "Draw 1 card, then shuffle 1 card from HQ into R&D")
       (run-continue state)
       (is (= [:archives] (:server (get-run))) "Run is redirected to Archives")
       (click-prompt state :runner "No")
       (is (not (rezzed? (refresh miraju))) "Mirāju is derezzed")
       (run-continue state)
       (is (= :encounter-ice (:phase (:run @state))))
       (is (= (refresh iw) (core/get-current-ice state))))))

(deftest miraju-runner-can-jack-out-after-redirect
    ;; Runner can jack out after redirect
    (do-game
     (new-game {:corp {:hand ["Mirāju" "Ice Wall"]}
                :runner {:hand ["Force of Nature"]
                         :credits 10}})
     (play-from-hand state :corp "Mirāju" "HQ")
     (play-from-hand state :corp "Ice Wall" "Archives")
     (take-credits state :corp)
     (play-from-hand state :runner "Force of Nature")
     (run-on state "HQ")
     (let [miraju (get-ice state :hq 0)
           iw (get-ice state :archives 0)]
       (rez state :corp miraju)
       (rez state :corp iw)
       (run-continue state)
       (card-ability state :runner (get-program state 0) 0)
       (click-prompt state :runner "Draw 1 card, then shuffle 1 card from HQ into R&D")
       (run-continue state)
       (is (= [:archives] (:server (get-run))) "Run is redirected to Archives")
       (click-prompt state :runner "Yes")
       (is (not (rezzed? (refresh miraju))) "Mirāju is derezzed")
       (is (empty? (:run @state)) "Runner has jacked out"))))

(deftest miraju-breaking-sub-in-forced-encounter-does-not-redirect-run
    ;; Breaking sub in forced encounter does not redirect run
    (do-game
      (new-game {:corp {:hand ["Mirāju" "Konjin"]}
                 :runner {:hand ["Force of Nature"]
                          :credits 10}})
      (play-from-hand state :corp "Mirāju" "HQ")
      (play-from-hand state :corp "Konjin" "R&D")
      (take-credits state :corp)
      (play-from-hand state :runner "Force of Nature")
      (let [miraju (get-ice state :hq 0)
            konjin (get-ice state :rd 0)]
        (run-on state "R&D")
        (rez state :corp miraju)
        (rez state :corp konjin)
        (run-continue state)
        (click-prompt state :corp "0 [Credits]")
        (click-prompt state :runner "1 [Credits]")
        (click-card state :corp miraju)
        (card-ability state :runner (get-program state 0) 0)
        (click-prompt state :runner "Draw 1 card, then shuffle 1 card from HQ into R&D")
        (run-continue state)
        (click-prompt state :runner "No") ;; Runner still prompted to jack out
        (is (= (refresh konjin) (core/get-current-ice state)))
        (is (= [:rd] (:server (get-run))) "Run not redirected since Mirāju wasn't passed")
        (is (not (rezzed? (refresh miraju))) "Mirāju is derezzed"))))

(deftest mlinzi-each-side-of-each-subroutine
    ;; Each side of each subroutine
    (do-game
      (new-game {:corp {:deck ["Mlinzi"]}
                 :runner {:hand [(qty "Sure Gamble" 10)]
                          :deck [(qty "Sure Gamble" 10)]}})
      (play-from-hand state :corp "Mlinzi" "HQ")
      (take-credits state :corp)
      (let [ml (get-ice state :hq 0)]
        (run-on state "HQ")
        (rez state :corp ml)
        (run-continue state)
        ;; Subroutine 1
        (card-subroutine state :corp (refresh ml) 0)
        (is (= 10 (count (:hand (get-runner)))) "Runner has 10 cards in hand")
        (is (= ["Take 1 net damage" "Trash the top 2 cards of the stack"] (prompt-buttons :runner)))
        (click-prompt state :runner "Take 1 net damage")
        (is (= 1 (count (:discard (get-runner)))) "Runner trashes 1 card in hand")
        (is (= 9 (count (:hand (get-runner)))) "Runner trashes 1 card in hand")
        (card-subroutine state :corp (refresh ml) 0)
        (click-prompt state :runner "Trash the top 2 cards of the stack")
        (is (= 3 (count (:discard (get-runner)))) "Runner trashes 2 cards in deck")
        (is (= 8 (count (:deck (get-runner)))) "Runner trashes 2 cards in deck")
        ;; Subroutine 2
        (card-subroutine state :corp (refresh ml) 1)
        (is (= ["Take 2 net damage" "Trash the top 3 cards of the stack"] (prompt-buttons :runner)))
        (click-prompt state :runner "Take 2 net damage")
        (is (= 5 (count (:discard (get-runner)))) "Runner trashes 2 cards in hand")
        (is (= 7 (count (:hand (get-runner)))) "Runner trashes 2 cards in hand")
        (card-subroutine state :corp (refresh ml) 1)
        (click-prompt state :runner "Trash the top 3 cards of the stack")
        (is (= 8 (count (:discard (get-runner)))) "Runner trashes 3 cards in deck")
        (is (= 5 (count (:deck (get-runner)))) "Runner trashes 3 cards in deck")
        ;; Subroutine 3
        (card-subroutine state :corp (refresh ml) 2)
        (is (= ["Take 3 net damage" "Trash the top 4 cards of the stack"] (prompt-buttons :runner)))
        (click-prompt state :runner "Take 3 net damage")
        (is (= 11 (count (:discard (get-runner)))) "Runner trashes 3 cards in hand")
        (is (= 4 (count (:hand (get-runner)))) "Runner trashes 3 cards in hand")
        (card-subroutine state :corp (refresh ml) 2)
        (click-prompt state :runner "Trash the top 4 cards of the stack")
        (is (= 15 (count (:discard (get-runner)))) "Runner trashes 4 cards in deck")
        (is (= 1 (count (:deck (get-runner)))) "Runner trashes 4 cards in deck"))))

(deftest mlinzi-not-enough-cards-in-hand
    ;; Not enough cards in hand
    (do-game
      (new-game {:corp {:deck ["Mlinzi"]}
                 :runner {:hand ["Sure Gamble"]
                          :deck [(qty "Sure Gamble" 10)]}})
      (play-from-hand state :corp "Mlinzi" "HQ")
      (take-credits state :corp)
      (let [ml (get-ice state :hq 0)]
        (run-on state "HQ")
        (rez state :corp ml)
        (run-continue state)
        ;; Subroutine 3, 3 net or 4 from stack
        (is (= 1 (count (:hand (get-runner)))) "Runner only has 1 card in hand")
        (card-subroutine state :corp (refresh ml) 2)
        (is (= ["Take 3 net damage" "Trash the top 4 cards of the stack"] (prompt-buttons :runner))
            "Taking net damage is allowed to be chosen when there aren't enough cards in hand"))))

(deftest mlinzi-not-enough-cards-in-deck
    ;; Not enough cards in deck
    (do-game
      (new-game {:corp {:deck ["Mlinzi"]}
                 :runner {:deck ["Sure Gamble"]
                          :hand [(qty "Sure Gamble" 10)]}})
      (play-from-hand state :corp "Mlinzi" "HQ")
      (take-credits state :corp)
      (let [ml (get-ice state :hq 0)]
        (run-on state "HQ")
        (rez state :corp ml)
        (run-continue state)
        ;; Subroutine 3, 3 net or 4 from stack
        (is (= 1 (count (:deck (get-runner)))) "Runner only has 1 card in deck")
        (card-subroutine state :corp (refresh ml) 2)
        (is (= ["Take 3 net damage"] (prompt-buttons :runner))
            "Trashing cards isn't allowed to be chosen when there aren't enough cards in the deck"))))

(deftest mother-goddess
  ;; Mother Goddess - Gains other ice subtypes
  (do-game
    (new-game {:corp {:deck ["Mother Goddess" "NEXT Bronze"]}})
    (core/gain state :corp :credit 1)
    (play-from-hand state :corp "Mother Goddess" "HQ")
    (play-from-hand state :corp "NEXT Bronze" "R&D")
    (let [mg (get-ice state :hq 0)
          nb (get-ice state :rd 0)]
      (rez state :corp mg)
      (is (has-subtype? (refresh mg) "Mythic") "Mother Goddess has Mythic")
      (is (not (has-subtype? (refresh mg) "Code Gate")) "Mother Goddess does not have Code Gate")
      (is (not (has-subtype? (refresh mg) "NEXT")) "Mother Goddess does not have NEXT")
      (rez state :corp nb)
      (is (has-subtype? (refresh mg) "Mythic") "Mother Goddess has Mythic")
      (is (has-subtype? (refresh mg) "Code Gate") "Mother Goddess has Code Gate")
      (is (has-subtype? (refresh mg) "NEXT") "Mother Goddess has NEXT"))))

(deftest negotiator-subroutines-fire-correctly
    ;; Subroutines fire correctly.
    (do-game
     (new-game {:corp {:deck ["Negotiator"]}
                :runner {:deck ["Pelangi"]}})
     (play-from-hand state :corp "Negotiator" "HQ")
     (take-credits state :corp)
     (play-from-hand state :runner "Pelangi")
     (let [negotiator (get-ice state :hq 0)]
       (run-on state "HQ")
       (rez state :corp negotiator)
       (run-continue state)
       ;; corp has 3 credits after clicking for 2 and rezzing for 3
       (is (= 3 (:credit (get-corp) "Corp starts with 3 credits.")))
       (card-subroutine state :corp negotiator 0)
       (is (= 5 (:credit (get-corp))) "Corp gained two credits from firing first sub.")
       (card-subroutine state :corp negotiator 1)
       (click-card state :corp "Pelangi")
       (is (= 0 (count (get-program state))) "Pelangi is trashed from firing second sub."))))

(deftest negotiator-runner-can-break-subs-with-credits
    ;; Runner can break subs with credits.
    (do-game
     (new-game {:corp {:deck ["Negotiator"]}})
     (play-from-hand state :corp "Negotiator" "HQ")
     (take-credits state :corp)
     (let [negotiator (get-ice state :hq 0)]
       (run-on state "HQ")
       (rez state :corp negotiator)
       (run-continue state)
       (is (= 5 (:credit (get-runner))) "Runner starts with 5 credits.")
       (card-side-ability state :runner negotiator 0)
       (click-prompt state :runner "Gain 2 [Credits]")
       (click-prompt state :runner "Trash a program")
       (is (= 1 (:credit (get-runner))) "Runner has 1 credit after breaking 2 subs.")
       (run-continue state)
       (is (= [:hq] (:server (get-run)))))))

(deftest news-hound-rezzes-with-the-etr-sub
    ;; Rezzes with the ETR sub
    (do-game
      (new-game {:corp {:deck [(qty "Project Atlas" 5)]
                        :hand [(qty "Scarcity of Resources" 2) "News Hound"]}
                 :runner {:hand ["Employee Strike"]}})
      (play-from-hand state :corp "Scarcity of Resources")
      (play-from-hand state :corp "News Hound" "HQ")
      (let [news (get-ice state :hq 0)]
        (rez state :corp news)
        (is (= 2 (count (:subroutines (refresh news)))) "News Hound gains a sub on corp current"))))

(deftest news-hound-loses-and-gains-etr-sub-properly
    ;; Loses and gains ETR sub properly
    (do-game
      (new-game {:corp {:deck [(qty "Project Atlas" 5)]
                        :hand [(qty "Scarcity of Resources" 2) "News Hound"]}
                 :runner {:hand ["Employee Strike"]}})
      (play-from-hand state :corp "News Hound" "HQ")
      (let [news (get-ice state :hq 0)]
        (rez state :corp news)
        (is (= 1 (count (:subroutines (refresh news)))) "News Hound starts with 1 sub")
        (play-from-hand state :corp "Scarcity of Resources")
        (is (= 2 (count (:subroutines (refresh news)))) "News Hound gains a sub on corp current")
        (play-from-hand state :corp "Scarcity of Resources")
        (is (= 2 (count (:subroutines (refresh news)))) "News Hound doesn't gain 2 subs on second current played")
        (take-credits state :corp)
        (run-empty-server state :rd)
        (click-prompt state :runner "Steal")
        (is (= 1 (count (:subroutines (refresh news)))) "News Hound loses a sub on steal")
        (play-from-hand state :runner "Employee Strike")
        (is (= 2 (count (:subroutines (refresh news)))) "News Hound gains a sub on runner current")
        (take-credits state :runner)
        (play-and-score state "Project Atlas")
        (is (= 1 (count (:subroutines (refresh news)))) "News Hound loses a sub on score"))))

(deftest next-bronze
  ;; NEXT Bronze - Add 1 strength for every rezzed NEXT ice
  (do-game
    (new-game {:corp {:deck [(qty "NEXT Bronze" 2) "NEXT Silver"]}})
    (core/gain state :corp :credit 2)
    (play-from-hand state :corp "NEXT Bronze" "HQ")
    (play-from-hand state :corp "NEXT Bronze" "R&D")
    (play-from-hand state :corp "NEXT Silver" "Archives")
    (let [nb1 (get-ice state :hq 0)
          nb2 (get-ice state :rd 0)
          ns1 (get-ice state :archives 0)]
      (rez state :corp nb1)
      (is (= 1 (get-strength (refresh nb1)))
          "NEXT Bronze at 1 strength: 1 rezzed NEXT ice")
      (rez state :corp nb2)
      (is (= 2 (get-strength (refresh nb1)))
          "NEXT Bronze at 2 strength: 2 rezzed NEXT ice")
      (is (= 2 (get-strength (refresh nb2)))
          "NEXT Bronze at 2 strength: 2 rezzed NEXT ice")
      (rez state :corp ns1)
      (is (= 3 (get-strength (refresh nb1)))
          "NEXT Bronze at 3 strength: 3 rezzed NEXT ice")
      (is (= 3 (get-strength (refresh nb2)))
          "NEXT Bronze at 3 strength: 3 rezzed NEXT ice"))))

(deftest next-diamond-base-rez-cost
    ;; Base rez cost
    (do-game
      (new-game {:corp {:deck ["NEXT Diamond"]}})
      (core/gain state :corp :credit 5)
      (is (= 10 (:credit (get-corp))) "Corp starts with 10 credits")
      (play-from-hand state :corp "NEXT Diamond" "HQ")
      (rez state :corp (get-ice state :hq 0))
      (is (zero? (:credit (get-corp))) "Corp spends 10 credits to rez")))

(deftest next-diamond-lowered-rez-cost
    ;; Lowered rez cost
    (do-game
      (new-game {:corp {:deck ["NEXT Diamond" "NEXT Opal" "NEXT Bronze" "Kakugo"]}})
      (core/gain state :corp :credit 13 :click 1)
      (play-from-hand state :corp "NEXT Diamond" "HQ")
      (play-from-hand state :corp "NEXT Opal" "HQ")
      (play-from-hand state :corp "NEXT Bronze" "R&D")
      (play-from-hand state :corp "Kakugo" "Archives")
      (rez state :corp (get-ice state :hq 1))
      (rez state :corp (get-ice state :archives 0))
      (is (= 9 (:credit (get-corp))) "Corp starts with 9 credits")
      (rez state :corp (get-ice state :hq 0))
      (is (zero? (:credit (get-corp))) "Corp spends 9 credits to rez")))

(deftest next-gold
  ;; NEXT Gold
  (do-game
    (new-game {:corp {:deck [(qty "Hedge Fund" 5)]
                      :hand ["NEXT Gold" "NEXT Bronze"]
                      :credits 100}
               :runner {:hand [(qty "Paperclip" 4) "Clot"]
                        :credits 100}})
    (play-from-hand state :corp "NEXT Gold" "HQ")
    (play-from-hand state :corp "NEXT Bronze" "New remote")
    (let [gold (get-ice state :hq 0)
          bro (get-ice state :remote1 0)]
      (rez state :corp gold)
      (rez state :corp bro)
      (take-credits state :corp)
      (play-from-hand state :runner "Paperclip")
      (play-from-hand state :runner "Clot")
      (is (= 3 (count (:hand (get-runner)))) "Runner starts with 3 cards in hand")
      (is (zero? (count (:discard (get-runner)))) "Runner starts with 0 cards in discard")
      (run-on state :hq)
      (run-continue state)
      (card-subroutine state :corp gold 0)
      (is (= 1 (count (:hand (get-runner)))) "Runner ends with 1 card in hand")
      (is (= 2 (count (:discard (get-runner)))) "Runner ends with 2 cards in discard")
      (card-subroutine state :corp gold 1)
      (click-card state :corp (get-program state 0))
      (click-card state :corp (get-program state 0))
      (is (= 4 (count (:discard (get-runner)))) "Runner ends with 4 cards in discard"))))

(deftest next-opal
  ;; NEXT Opal
  (do-game
    (new-game {:corp {:deck [(qty "Hedge Fund" 5)]
                      :hand ["NEXT Opal" "NEXT Bronze"
                             "Hostile Takeover" "PAD Campaign"
                             "Mumbad Virtual Tour"]
                      :credits 100}})
    (play-from-hand state :corp "NEXT Opal" "HQ")
    (let [no (get-ice state :hq 0)]
      (take-credits state :corp)
      (run-on state "HQ")
      (rez state :corp no)
      (is (= 1 (count (:subroutines (refresh no)))) "Should rez with 1 subroutine")
      (run-continue state)
      (card-subroutine state :corp no 0)
      (click-card state :corp "NEXT Bronze")
      (click-prompt state :corp "New remote")
      (rez state :corp (get-ice state :remote1 0))
      (is (= 2 (count (:subroutines (refresh no))))
          "Should gain additional sub when another NEXT ice is rezzed")
      ; Demonstration that all non-operation types can be installed
      (card-subroutine state :corp no 0)
      (click-card state :corp "Hostile Takeover")
      (click-prompt state :corp "New remote")
      (card-subroutine state :corp no 0)
      (click-card state :corp "PAD Campaign")
      (click-prompt state :corp "New remote")
      (card-subroutine state :corp no 0)
      (click-card state :corp "Mumbad Virtual Tour")
      (click-prompt state :corp "New remote"))))

(deftest next-sapphire
  ;; NEXT Sapphire
  (do-game
      (new-game {:corp {:deck [(qty "Ice Wall" 100)]
                        :hand ["NEXT Bronze" "NEXT Sapphire" (qty "Ice Wall" 2)]
                        :discard (qty "Ice Wall" 5)
                        :credits 10}})
      (play-from-hand state :corp "NEXT Bronze" "HQ")
      (play-from-hand state :corp "NEXT Sapphire" "R&D")
      (let [bronze (get-ice state :hq 0)
            sapphire (get-ice state :rd 0)]
        (rez state :corp sapphire)
        (take-credits state :corp)
        (run-on state "R&D")
        (run-continue state)
        (let [hand (count (:hand (get-corp)))
              deck (count (:deck (get-corp)))]
          (card-subroutine state :corp sapphire 0)
          (is (= 1 (-> (prompt-map :corp) :choices :number)))
          (click-prompt state :corp "1")
          (is (= (inc hand) (count (:hand (get-corp)))) "Corp should draw 1 card from R&D")
          (is (= (dec deck) (count (:deck (get-corp)))) "R&D should lose 1 card"))
        (let [hand (count (:hand (get-corp)))
              trash (count (:discard (get-corp)))]
          (card-subroutine state :corp sapphire 1)
          (click-card state :corp (find-card "Ice Wall" (:discard (get-corp))))
          (is (= (inc hand) (count (:hand (get-corp)))) "Corp should draw 1 card from Archives")
          (is (= (dec trash) (count (:discard (get-corp)))) "Archives should lose 1 card"))
        (let [hand (count (:hand (get-corp)))
              deck (count (:deck (get-corp)))
              num-shuffles (count (core/turn-events state :corp :corp-shuffle-deck))]
          (card-subroutine state :corp sapphire 2)
          (click-card state :corp (find-card "Ice Wall" (:hand (get-corp))))
          (is (= (dec hand) (count (:hand (get-corp)))) "Corp should add 1 card from HQ to R&D")
          (is (= (inc deck) (count (:deck (get-corp)))) "R&D should gain 1 card")
          (is (= (inc num-shuffles) (count (core/turn-events state :corp :corp-shuffle-deck))) "Corp should shuffle"))
        (rez state :corp bronze)
        (card-subroutine state :corp sapphire 0)
        (is (= 2 (-> (prompt-map :corp) :choices :number)) "2 rezzed NEXT ice increases choice total"))))

(deftest next-sapphire-should-shuffle-even-when-choosing-0
    ;; Should shuffle even when choosing 0
    (do-game
      (new-game {:corp {:deck [(qty "Ice Wall" 100)]
                        :hand ["NEXT Sapphire" "Ice Wall"]}})
      (play-from-hand state :corp "NEXT Sapphire" "HQ")
      (take-credits state :corp)
      (run-on state "HQ")
      (let [sapphire (get-ice state :hq 0)
            hand (count (:hand (get-corp)))
            deck (count (:deck (get-corp)))
            num-shuffles (count (core/turn-events state :corp :corp-shuffle-deck))]
        (rez state :corp sapphire)
        (run-continue state)
        (card-subroutine state :corp sapphire 2)
        (click-prompt state :corp "Done")
        (is (= hand (count (:hand (get-corp)))) "Nothing selected so HQ shouldn't change")
        (is (= deck (count (:deck (get-corp)))) "Nothing selected so R&D shouldn't change")
        (is (= (inc num-shuffles) (count (core/turn-events state :corp :corp-shuffle-deck)))
            "Corp should shuffle even when selecting nothing"))))

(deftest next-silver
  ;; NEXT Silver
  (do-game
    (new-game {:corp {:deck [(qty "Hedge Fund" 5)]
                      :hand ["NEXT Silver" "NEXT Bronze"]
                      :credits 100}})
    (play-from-hand state :corp "NEXT Silver" "HQ")
    (play-from-hand state :corp "NEXT Bronze" "New remote")
    (let [sil (get-ice state :hq 0)
          bro (get-ice state :remote1 0)]
      (rez state :corp sil)
      (is (= 1 (count (:subroutines (refresh sil)))) "Should rez with 1 subroutine")
      (rez state :corp bro)
      (is (= 2 (count (:subroutines (refresh sil))))
          "Should gain additional sub when another NEXT ice is rezzed")
      (take-credits state :corp)
      (run-on state :hq)
      (run-continue state)
      (card-subroutine state :corp sil 0)
      (is (not (:run @state)) "Run has ended"))))

(deftest nightdancer
  ;; Nightdancer - Runner loses a click if able, corp gains a click on next turn
  (do-game
    (new-game {:corp {:deck ["Nightdancer"]}})
    (play-from-hand state :corp "Nightdancer" "HQ")
    (take-credits state :corp)
    (let [nd (get-ice state :hq 0)]
      (run-on state "HQ")
      (rez state :corp nd)
      (run-continue state)
      (is (= 3 (:click (get-runner))) "Runner starts with 3 clicks")
      (card-subroutine state :corp nd 0)
      (is (= 2 (:click (get-runner))) "Runner lost 1 click")
      (card-subroutine state :corp nd 1)
      (is (= 1 (:click (get-runner))) "Runner lost 1 click")
      (run-continue state :movement)
      (run-jack-out state)
      (take-credits state :runner)
      (is (= 5 (:click (get-corp))) "Corp has 5 clicks"))))

(deftest oduduwa-encounter-effect
    ;; Encounter effect
    (do-game
      (new-game {:corp {:deck ["Oduduwa" "Enigma"]
                        :credits 10}})
      (play-from-hand state :corp "Oduduwa" "HQ")
      (play-from-hand state :corp "Enigma" "R&D")
      (let [odu (get-ice state :hq 0)
            eni (get-ice state :rd 0)]
        (rez state :corp odu)
        (rez state :corp eni)
        (take-credits state :corp)
        (run-on state :hq)
        (run-continue state)
        (is (= "Place 1 advancement counter on another ice?" (:msg (prompt-map :corp))) "Corp has correct prompt")
        (click-prompt state :corp "Yes")
        (click-card state :corp (refresh eni))
        (is (= 1 (get-counters (refresh odu) :advancement)))
        (is (= 1 (get-counters (refresh eni) :advancement)))
        (run-continue state :movement)
        (run-jack-out state)
        (take-credits state :runner)
        (take-credits state :corp)
        (run-on state :hq)
        (run-continue state)
        (is (= "Place 2 advancement counters on another ice?" (:msg (prompt-map :corp))) "Corp has correct prompt")
        (click-prompt state :corp "Yes")
        (click-card state :corp (refresh eni))
        (is (= 2 (get-counters (refresh odu) :advancement)))
        (is (= 3 (get-counters (refresh eni) :advancement)))
        (run-continue state :movement)
        (run-jack-out state)
        (take-credits state :runner)
        (take-credits state :corp)
        (run-on state :hq)
        (run-continue state)
        (is (= "Place 3 advancement counters on another ice?" (:msg (prompt-map :corp)))
            "Corp has correct prompt message")
        (click-prompt state :corp "Yes")
        (click-card state :corp (refresh eni))
        (is (last-log-contains? state "Corp uses Oduduwa to place 3 advancement counters on Enigma")
            "Log is printed correctly")
        (is (= 3 (get-counters (refresh odu) :advancement)))
        (is (= 6 (get-counters (refresh eni) :advancement))))))

(deftest otoroshi
  ;; Otoroshi
  (do-game
    (new-game {:corp {:deck [(qty "Ice Wall" 100)]
                      :hand ["Otoroshi" "Project Junebug"]}
               :runner {:hand ["Sure Gamble"]}})
    (play-from-hand state :corp "Otoroshi" "New remote")
    (play-from-hand state :corp "Project Junebug" "New remote")
    (take-credits state :corp)
    (run-on state :remote1)
    (let [otoroshi (get-ice state :remote1 0)
          junebug (get-content state :remote2 0)
          credits (:credit (get-runner))]
      (is (zero? (get-counters (refresh junebug) :advancement)) "Project Junebug should start with 0 advancement tokens")
      (rez state :corp otoroshi)
      (run-continue state)
      (card-subroutine state :corp otoroshi 0)
      (click-card state :corp junebug)
      (is (= 3 (get-counters (refresh junebug) :advancement)) "Project Junebug should have 3 advancement tokens from Otoroshi subroutine")
      (is (= ["Access card" "Pay 3 [Credits]"] (prompt-buttons :runner)) "Runner should have 2 options")
      (click-prompt state :runner "Pay 3 [Credits]")
      (is (= (- credits 3) (:credit (get-runner))) "Runner should pay 3 credits to Otoroshi subroutine")
      (run-continue state :movement)
      (run-jack-out state)
      (run-on state :remote1)
      (run-continue state)
      (card-subroutine state :corp otoroshi 0)
      (click-card state :corp (refresh junebug))
      (is (= 6 (get-counters (refresh junebug) :advancement)) "Junebug should have 6 advancement tokens from Otoroshi subroutine")
      (is (= ["Access card"] (prompt-buttons :runner)) "Runner should have 1 option")
      (click-prompt state :runner "Access card")
      (click-prompt state :corp "Yes")
      (is (= "You accessed Project Junebug." (:msg (prompt-map :runner)))
          "Runner should access Project Junebug.")
      (click-prompt state :runner "No action")
      (is (= :corp (:winner @state)) "Corp has won"))))

(deftest pachinko
  ;;Pachinko
  (do-game
      (new-game {:corp {:deck [(qty "Hedge Fund" 5)]
                        :hand ["Pachinko"]}})
      (play-from-hand state :corp "Pachinko" "HQ")
      (take-credits state :corp)
      (run-on state "HQ")
      (let [pachinko (get-ice state :hq 0)]
        (rez state :corp pachinko)
        (run-continue state)
        (card-subroutine state :corp pachinko 0)
        (card-subroutine state :corp pachinko 1)
        (is (:run @state) "Runner have no tags, run continues"))))

(deftest pachinko-autopump-subtracted-correct-amount-of-credits
    ;; Autopump subtracted correct amount of credits
    (do-game
      (new-game {:corp {:deck [(qty "Hedge Fund" 5)]
                        :hand ["Pachinko"]}
                :runner {:hand ["Corroder"]}})
      (play-from-hand state :corp "Pachinko" "HQ")
      (take-credits state :corp)
      (play-from-hand state :runner "Corroder")
      (core/gain state :runner :credit 10)
      (run-on state "HQ")
      (let [pachinko (get-ice state :hq 0)
            corroder (get-program state 0)
            runner-credits (:credit (get-runner))]
        (rez state :corp pachinko)
        (run-continue state)
        (core/play-dynamic-ability state :runner {:dynamic "auto-pump-and-break" :card (refresh corroder)})
        (is (= (- runner-credits 4) (:credit (get-runner))) "Autopump subtracted correct amount of credits"))))

(deftest pachinko-etr-with-tags
    ;; ETR with tags
    (do-game
      (new-game {:corp {:deck [(qty "Hedge Fund" 5)]
                        :hand ["Pachinko"]}})
      (play-from-hand state :corp "Pachinko" "HQ")
      (take-credits state :corp)
      (gain-tags state :runner 1)
      (run-on state "HQ")
      (let [pachinko (get-ice state :hq 0)]
        (rez state :corp pachinko)
        (run-continue state)
        (card-subroutine state :corp pachinko 0)
        (is (not (:run @state)) "Run ended"))))

(deftest palisade
  ;; Palisade
  (do-game
      (new-game {:corp {:hand [(qty "Palisade" 2)]}})
      (click-credit state :corp)
      (play-from-hand state :corp "Palisade" "HQ")
      (play-from-hand state :corp "Palisade" "New remote")
      (take-credits state :corp)
      (let [palisade-central (get-ice state :hq 0)
            palisade-remote (get-ice state :remote1 0)]
        (rez state :corp palisade-central)
        (is (= 2 (get-strength (refresh palisade-central))) "Normal Strength")
        (rez state :corp palisade-remote)
        (is (= 4 (get-strength (refresh palisade-remote))) "Boosted Strength on Remote")
        (run-on state "HQ")
        (run-continue state)
        (fire-subs state palisade-central)
        (is (not (:run @state)) "Run ended"))))

(deftest paper-wall
  ;;Paper Wall
  (do-game
      (new-game {:corp {:deck [(qty "Hedge Fund" 5)]
                        :hand ["Paper Wall"]}
                 :runner {:hand ["Corroder"]}})
      (play-from-hand state :corp "Paper Wall" "HQ")
      (take-credits state :corp)
      (play-from-hand state :runner "Corroder")
      (run-on state "HQ")
      (let [paperwall (get-ice state :hq 0)
            corroder (get-program state 0)]
        (rez state :corp paperwall)
        (run-continue state)
        (core/play-dynamic-ability state :runner {:dynamic "auto-pump-and-break" :card (refresh corroder)})
        (is (nil? (get-ice state :hq 0)) "Paper Wall was trashed"))))

(deftest peeping-tom
  ;;Peeping Tom - Counts # of chosen card type in Runner grip
  (do-game
    (new-game {:corp {:deck [(qty "Hedge Fund" 5)]
                      :hand ["Peeping Tom"]}
               :runner {:hand ["Corroder" (qty "Sure Gamble" 4)]}})
    (play-from-hand state :corp "Peeping Tom" "HQ")
    (take-credits state :corp)
    (play-from-hand state :runner "Corroder")
    (run-on state "HQ")
    (let [tom (get-ice state :hq 0)]
      (rez state :corp (refresh tom))
      (run-continue state)
      (click-prompt state :corp "Event")
      (is (last-log-contains? state "Sure Gamble, Sure Gamble, Sure Gamble, Sure Gamble")
          "Revealed Runner grip")
      (is (last-log-contains? state "4") "Correctly counted Events in Runner grip")
      (fire-subs state tom)
      (click-prompt state :runner "Take 1 tag")
      (is (= 1 (count-tags state)) "Tag ability sucessful")
      (click-prompt state :runner "End the run")
      (is (not (:run @state)) "Run ended"))))

(deftest pharos
  ;; Pharos
  (do-game
      (new-game {:corp {:hand ["Pharos" (qty "Hedge Fund" 2)]}})
      (play-from-hand state :corp "Pharos" "HQ")
      (play-from-hand state :corp "Hedge Fund")
      (play-from-hand state :corp "Hedge Fund")
      (take-credits state :corp)
      (is (= 0 (count-tags state)))
      (let [pha (get-ice state :hq 0)]
        (run-on state "HQ")
        (rez state :corp (refresh pha))
        (run-continue state)
        (fire-subs state pha)
        (is (= 1 (count-tags state)))
        (is (not (:run @state)) "Run ended")
        (take-credits state :runner)
        (is (= 0 (get-counters (refresh pha) :advancement)) "Pharos has no adv tokens")
        (is (= 5 (get-strength (refresh pha))) "Pharos starts at 5 strength")
        (dotimes [n 2]
          (advance state pha)
          (is (= (inc n) (get-counters (refresh pha) :advancement)) (str "Pharos has " (inc n) " adv tokens"))
          (is (= 5 (get-strength (refresh pha))) "Pharos stays at 5 strength"))
        (advance state pha)
        (is (= 3 (get-counters (refresh pha) :advancement)) "Pharos has 3 adv tokens")
        (is (= 10 (get-strength (refresh pha))) "Pharos is now at 10 strength"))))

(deftest ping
  ;; Ping
  (do-game
      (new-game {:corp {:hand ["Hedge Fund" (qty "Ping" 2)]}})
      (play-from-hand state :corp "Ping" "HQ")
      (play-from-hand state :corp "Ping" "New remote")
      (take-credits state :corp)
      (let [png1 (get-ice state :hq 0)
            png2 (get-ice state :remote1 0)]
        (is (= 0 (count-tags state)) "Start with no tags")
        (rez state :corp (refresh png2))
        (is (= 0 (count-tags state)) "Didn't take tag on rez outside of run")
        (run-on state "HQ")
        (rez state :corp (refresh png1))
        (is (= 1 (count-tags state)) "Took 1 tag during run")
        (run-continue state)
        (fire-subs state png1)
        (is (not (:run @state)) "Run ended"))))

(deftest red-tape
  ;; Red Tape
  (do-game
    (new-game {:corp {:deck [(qty "Hedge Fund" 5)]
                      :hand ["Ice Wall" "Red Tape"]
                      :credits 10}})
    (play-from-hand state :corp "Ice Wall" "HQ")
    (play-from-hand state :corp "Red Tape" "R&D")
    (let [iw (get-ice state :hq 0)
          red-tape (get-ice state :rd 0)]
      (rez state :corp iw)
      (rez state :corp red-tape)
      (take-credits state :corp)
      (run-on state "R&D")
      (run-continue state)
      (changes-val-macro
        3 (core/get-strength (refresh iw))
        "Ice Wal should gain strengh"
        (fire-subs state red-tape)))))

(deftest resistor-strength-based-on-tags
    ;; Strength based on tags
    (do-game
      (new-game {:corp {:deck ["Resistor"]}})
      (play-from-hand state :corp "Resistor" "HQ")
      (let [resistor (get-ice state :hq 0)]
        (rez state :corp resistor)
        (is (zero? (get-strength (refresh resistor))) "No Runner tags; 0 strength")
        (gain-tags state :runner 2)
        (is (= 2 (count-tags state)))
        (is (= 2 (get-strength (refresh resistor))) "2 Runner tags; 2 strength")
        (take-credits state :corp)
        (remove-tag state :runner)
        (is (= 1 (get-strength (refresh resistor))) "Runner removed 1 tag; down to 1 strength"))))

(deftest resistor-subroutine-is-trace-4-etr
    ;; Subroutine is trace 4 etr
    (do-game
      (new-game {:corp {:deck ["Resistor"]}})
      (play-from-hand state :corp "Resistor" "HQ")
      (let [resistor (get-ice state :hq 0)]
        (rez state :corp resistor)
        (take-credits state :corp)
        (run-on state "HQ")
        (run-continue state)
        (fire-subs state resistor)
        (is (= :trace (prompt-type :corp)) "Trace is initiated")
        (is (= 4 (:base (prompt-map :corp))) "Trace is base 4")
        (click-prompt state :corp "0")
        (click-prompt state :runner "0")
        (is (not (:run @state)) "Run has been ended"))))

(deftest rime
  ;; Rime
  (do-game
    (new-game {:corp {:deck [(qty "Hedge Fund" 10)]
                      :hand [(qty "Rime" 2) (qty "Ice Wall" 2)]}})
    (core/gain state :corp :click 10 :credit 10)
    (play-from-hand state :corp "Ice Wall" "HQ")
    (play-from-hand state :corp "Ice Wall" "R&D")
    (let [iw1 (get-ice state :hq 0)
          iw2 (get-ice state :rd 0)]
      (rez state :corp iw1)
      (rez state :corp iw2)
      (is (= 1 (core/get-strength (refresh iw1))) "Ice Wall starts with 1 strength")
      (play-from-hand state :corp "Rime" "HQ")
      (is (= 1 (core/get-strength (refresh iw1))) "Rime does nothing until rezzed")
      (rez state :corp (get-ice state :hq 1))
      (is (= 2 (core/get-strength (refresh iw1))) "Rime gives Ice Wall on the same server bonus strength")
      (is (= 1 (core/get-strength (refresh iw2))) "Rime doesn't give ice on other servers bonus strength")
      (core/move state :corp (get-ice state :hq 1) :hand)
      (play-from-hand state :corp "Rime" "R&D")
      (rez state :corp (get-ice state :rd 1))
      (is (= 1 (core/get-strength (refresh iw1))) "Rime no longer gives bonus strength to ice on previous server")
      (is (= 2 (core/get-strength (refresh iw2))) "Rime only gives ice on current server bonus strength"))))

(deftest sadaka-sub-1-look-at-the-top-3-cards-of-r-d-arrange-those-or-shuffle-r-d-you-may-draw-1-card
    ;; Sub 1 - Look at the top 3 cards of R&D, arrange those or shuffle R&D. You may draw 1 card
    (do-game
      (new-game {:corp {:deck [(qty "Enigma" 4)]
                        :hand ["Sadaka"]}})
      (play-from-hand state :corp "Sadaka" "Archives")
      (let [sadaka (get-ice state :archives 0)]
        (take-credits state :corp)
        (run-on state "Archives")
        (rez state :corp sadaka)
        (run-continue state)
        (is (zero? (count (:hand (get-corp)))) "Corp starts with empty hand")
        (card-subroutine state :corp (refresh sadaka) 0)
        (click-prompt state :corp "Shuffle R&D")
        (click-prompt state :corp "Yes")
        (is (= 1 (count (:hand (get-corp)))) "Corp draws a card")
        (card-subroutine state :corp (refresh sadaka) 0)
        (click-prompt state :corp "Arrange cards")
        (click-prompt state :corp "Enigma")
        (click-prompt state :corp "Enigma")
        (click-prompt state :corp "Enigma")
        (click-prompt state :corp "Done")
        (click-prompt state :corp "No")
        (is (= 1 (count (:hand (get-corp)))) "Corp doesn't draw a card"))))

(deftest sadaka-sub-2-you-may-trash-1-card-in-hq-if-you-do-trash-1-resource-trash-sadaka
    ;; Sub 2 - You may trash 1 card in HQ. If you do, trash 1 resource. Trash Sadaka.
    (do-game
      (new-game {:corp {:deck [(qty "Sadaka" 2) (qty "Enigma" 3)]}
                 :runner {:deck ["Bank Job"]}})
      (play-from-hand state :corp "Sadaka" "Archives")
      (play-from-hand state :corp "Sadaka" "HQ")
      (let [sadaka (get-ice state :archives 0)
            sadakaHQ (get-ice state :hq 0)]
        (take-credits state :corp)
        (play-from-hand state :runner "Bank Job")
        (run-on state "Archives")
        (rez state :corp sadaka)
        (run-continue state)
        (is (= 3 (count (:hand (get-corp)))) "Corp starts with 3 cards in hand")
        (is (zero? (count (:discard (get-corp)))) "Corps starts with 0 cards in archives")
        (card-subroutine state :corp (refresh sadaka) 1)
        (click-prompt state :corp (find-card "Enigma" (:hand (get-corp))))
        (is (= 2 (count (:hand (get-corp)))) "Corp discards 1 card")
        (is (= 1 (count (:discard (get-corp)))) "1 card trashed")
        (click-prompt state :corp "Done")
        (is (= 2 (count (:discard (get-corp)))) "Sadaka trashed")
        (run-jack-out state)
        (run-on state "HQ")
        (rez state :corp sadakaHQ)
        (run-continue state)
        (is (= 2 (count (:hand (get-corp)))) "Corp starts with 2 cards in hand")
        (is (= 2 (count (:discard (get-corp)))) "Corps starts with 2 cards in archives")
        (is (zero? (count (:discard (get-runner)))) "Runner starts with 0 cards in discard")
        (card-subroutine state :corp (refresh sadakaHQ) 1)
        (click-prompt state :corp (find-card "Enigma" (:hand (get-corp))))
        (is (= 1 (count (:hand (get-corp)))) "Corp discards 1 card")
        (is (= 3 (count (:discard (get-corp)))) "1 card trashed")
        (click-card state :corp (get-resource state 0))
        (is (= 1 (count (:discard (get-runner)))) "Runner resource trashed")
        (is (= 4 (count (:discard (get-corp)))) "sadakaHQ trashed"))))

(deftest saisentan-corp-chooses-correctly
    ;; Corp chooses correctly
    (do-game
      (new-game {:corp {:hand ["Saisentan"]}
                 :runner {:hand [(qty "Sure Gamble" 6)]}})
      (play-from-hand state :corp "Saisentan" "HQ")
      (take-credits state :corp)
      (run-on state "HQ")
      (let [sai (get-ice state :hq 0)]
        (rez state :corp sai)
        (run-continue state)
        (click-prompt state :corp "Event")
        (is (zero? (-> (get-runner) :discard count)) "Heap should be empty")
        (card-subroutine state :corp sai 0)
        (is (= 2 (-> (get-runner) :discard count)) "Two cards should be trashed due to correctly guessing"))))

(deftest saisentan-corp-chooses-incorrectly
    ;; Corp chooses incorrectly
    (do-game
      (new-game {:corp {:hand ["Saisentan"]}
                 :runner {:hand [(qty "Sure Gamble" 6)]}})
      (play-from-hand state :corp "Saisentan" "HQ")
      (take-credits state :corp)
      (run-on state "HQ")
      (let [sai (get-ice state :hq 0)]
        (rez state :corp sai)
        (run-continue state)
        (click-prompt state :corp "Hardware")
        (is (zero? (-> (get-runner) :discard count)) "Heap should be empty")
        (card-subroutine state :corp sai 0)
        (is (= 1 (-> (get-runner) :discard count)) "Only one card should be trashed due to incorrectly guessing"))))

(deftest saisentan-firing-subs-with-play-unbroken-subroutines
    ;; Firing subs with play-unbroken-subroutines
    (do-game
      (new-game {:corp {:hand ["Saisentan"]}
                 :runner {:hand [(qty "Sure Gamble" 9)]}})
      (play-from-hand state :corp "Saisentan" "HQ")
      (take-credits state :corp)
      (run-on state "HQ")
      (let [sai (get-ice state :hq 0)]
        (rez state :corp sai)
        (run-continue state)
        (click-prompt state :corp "Event")
        (changes-val-macro -6 (count (:hand (get-runner)))
          "6 damage in total"
          (core/play-unbroken-subroutines state :corp {:card (refresh sai)}))
        (run-continue state :movement)
        (run-jack-out state)
        (run-on state "HQ")
        (run-continue state)
        (click-prompt state :corp "Hardware")
        (changes-val-macro -3 (count (:hand (get-runner)))
          "3 damage in total"
          (core/play-unbroken-subroutines state :corp {:card (refresh sai)})))))

(deftest saisentan-preventing-damage
    ;; Preventing damage
    (do-game
      (new-game {:corp {:hand ["Saisentan"]}
                 :runner {:hand ["Sure Gamble" "Sure Gamble" "Caldera" "Diesel" "Deuces Wild"]}})
      (play-from-hand state :corp "Saisentan" "HQ")
      (take-credits state :corp)
      (play-from-hand state :runner "Sure Gamble")
      (play-from-hand state :runner "Sure Gamble")
      (play-from-hand state :runner "Caldera")
      (run-on state "HQ")
      (let [sai (get-ice state :hq 0)
            cal (get-resource state 0)]
        (rez state :corp sai)
        (run-continue state)
        (click-prompt state :corp "Event")
        (core/play-unbroken-subroutines state :corp {:card (refresh sai)})
        (changes-val-macro -1 (count (:hand (get-runner)))
          "Let through first sub damage"
          (click-prompt state :runner "Done"))
        (changes-val-macro 0 (count (:hand (get-runner)))
          "Prevent special damage"
          (card-ability state :runner cal 0))
        (changes-val-macro 0 (count (:hand (get-runner)))
          "Prevent second sub damage"
          (card-ability state :runner cal 0))
        (changes-val-macro 0 (count (:hand (get-runner)))
          "Prevent third sub damage"
          (card-ability state :runner cal 0))
        (is (no-prompt? state :runner) "No more damage prevention triggers"))))

(deftest salvage-subroutine-gaining-ability
    ;; Subroutine gaining ability
    (do-game
      (new-game {:corp {:deck [(qty "Hedge Fund" 5)]
                        :hand ["Salvage"]}})
      (play-from-hand state :corp "Salvage" "HQ")
      (let [salvage (get-ice state :hq 0)]
        (rez state :corp salvage)
        (is (zero? (count (:subroutines (refresh salvage)))) "Salvage starts with 0 subs")
        (advance state salvage 2)
        (is (= 2 (count (:subroutines (refresh salvage)))) "Salvage gains 2 subs"))))

(deftest salvage-subroutine-is-trace-2-gain-a-tag
    ;; Subroutine is trace 2 gain a tag
    (do-game
      (new-game {:corp {:deck ["Salvage"]}})
      (play-from-hand state :corp "Salvage" "HQ")
      (let [salvage (get-ice state :hq 0)]
        (rez state :corp salvage)
        (advance state salvage 1)
        (take-credits state :corp)
        (run-on state "HQ")
        (run-continue state)
        (fire-subs state salvage)
        (is (= :trace (prompt-type :corp)) "Trace is initiated")
        (is (= 2 (:base (prompt-map :corp))) "Trace is base 2")
        (click-prompt state :corp "0")
        (click-prompt state :runner "0")
        (is (= 1 (count-tags state)) "Runner has gained 1 tag"))))

(deftest sand-storm
  ;; Sand Storm should not end the run if protecting an otherwise empty/naked server
  (do-game
    (new-game {:corp {:deck ["Sand Storm" "PAD Campaign"]}})
    (play-from-hand state :corp "Sand Storm" "New remote")
    (play-from-hand state :corp "PAD Campaign" "New remote")
    (take-credits state :corp)
    (run-on state "Server 1")
    (let [sand-storm (get-ice state :remote1 0)]
      (rez state :corp sand-storm)
      (run-continue state)
      (card-subroutine state :corp sand-storm 0)
      (click-prompt state :corp "Server 2")
      (is (= :remote2 (first (get-in @state [:run :server]))) "Is running on server 2"))))

(deftest sandman
  ;; Sandman - add an installed runner card to the grip
  (do-game
    (new-game {:corp {:deck ["Sandman"]}
               :runner {:deck ["Inti" "Scrubber"]}})
    (play-from-hand state :corp "Sandman" "HQ")
    (take-credits state :corp)
    (play-from-hand state :runner "Inti")
    (play-from-hand state :runner "Scrubber")
    (is (zero? (count (:hand (get-runner)))) "Runner's hand is empty")
    (run-on state "HQ")
    (let [sand (get-ice state :hq 0)]
      (rez state :corp (refresh sand))
      (run-continue state)
      (card-subroutine state :corp (refresh sand) 0)
      (click-card state :corp "Inti")
      (is (= 1 (count (:hand (get-runner)))) "Runner has 1 card in hand")
      (card-subroutine state :corp (refresh sand) 0)
      (click-card state :corp "Scrubber")
      (is (= 2 (count (:hand (get-runner)))) "Runner has 2 cards in hand")
      (card-subroutine state :corp (refresh sand) 0)
      (is (no-prompt? state :corp) "Sandman doesn't fire if no installed cards"))))

(deftest sandstone
  ;; Sandstone - gain virus counter on run reducing strength by 1
  (do-game
   (new-game {:corp {:deck ["Sandstone"]}})
   (play-from-hand state :corp "Sandstone" "HQ")
   (take-credits state :corp)
   (core/gain state :runner :click 10)
   (let [snd (get-ice state :hq 0)]
     (rez state :corp snd)
     (dotimes [i 6]
       (run-on state "HQ")
       (is (= i (get-counters (refresh snd) :virus)) (str "Counter " i " not placed yet"))
       (is (= (- 6 i) (core/get-strength (refresh snd))) "Strength not reduced yet")
       (run-continue state)
       (is (= (inc i) (get-counters (refresh snd) :virus)) (str "Counter " i " placed"))
       (is (= (- 6 (inc i)) (core/get-strength (refresh snd))) "Strength reduced")
       (card-subroutine state :corp (refresh snd) 0)
       (is (not (:run @state)) "Run ended"))
     (is (= 0 (core/get-strength (refresh snd))) "Sandstone strength at 0"))))

(deftest sapper
  ;; Sapper
  (do-game
      (new-game {:corp {:deck [(qty "Hedge Fund" 5)]
                        :hand ["Sapper"]}
                 :runner {:hand ["Corroder"]}})
      (play-from-hand state :corp "Sapper" "HQ")
      (let [sapper (get-ice state :hq 0)]
        (take-credits state :corp)
        (play-from-hand state :runner "Corroder")
        (run-on state "HQ")
        (rez state :corp sapper)
        (run-continue state)
        (card-subroutine state :corp sapper 0)
        (click-card state :corp "Corroder")
        (is (nil? (get-program state 0)) "Corroder is trashed"))))

(deftest sapper-access-test
    ;; Access test
    (do-game
      (new-game {:corp {:deck [(qty "Hedge Fund" 5)]
                        :hand ["Sapper"]}
                 :runner {:hand ["Corroder"]}})
      (take-credits state :corp)
      (play-from-hand state :runner "Corroder")
      (run-empty-server state :hq)
      (is (= "Sapper" (:title (core/get-current-ice state))) "Encountering Sapper on access")
      (fire-subs state (core/get-current-ice state))
      (click-card state :corp "Corroder")
      (is (nil? (get-program state 0)) "Corroder is trashed")))

(deftest searchlight
  ;; Searchlight - Trace bace equal to advancement counters
  (do-game
    (new-game {:corp {:deck ["Searchlight"]}})
    (play-from-hand state :corp "Searchlight" "HQ")
    (take-credits state :corp)
    (let [searchlight (get-ice state :hq 0)]
      (run-on state "HQ")
      (rez state :corp searchlight)
      (run-continue state)
      (card-subroutine state :corp (refresh searchlight) 0)
      (is (= :trace (prompt-type :corp)) "Trace is initiated")
      (is (zero? (:base (prompt-map :corp))) "Trace is base 0")
      (click-prompt state :corp "0")
      (click-prompt state :runner "0")
      (is (zero? (count-tags state)) "Trace failed with 0 advancements")
      (run-continue state :movement)
      (run-jack-out state)
      (take-credits state :runner)
      (advance state searchlight 1)
      (take-credits state :corp)
      (run-on state "HQ")
      (run-continue state)
      (card-subroutine state :corp (refresh searchlight) 0)
      (is (= :trace (prompt-type :corp)) "Trace is initiated")
      (is (= 1 (:base (prompt-map :corp))) "Trace is now base 1")
      (click-prompt state :corp "0")
      (click-prompt state :runner "0")
      (is (= 1 (count-tags state)) "Trace succeeds with 1 advancement"))))

(deftest seidr-adaptive-barrier
  ;; Seidr Adaptive Barrier - +1 strength for every ice protecting its server
  (do-game
    (new-game {:corp {:deck ["Seidr Adaptive Barrier" (qty "Ice Wall" 2)]}})
    (core/gain state :corp :credit 10)
    (play-from-hand state :corp "Seidr Adaptive Barrier" "HQ")
    (let [sab (get-ice state :hq 0)]
      (rez state :corp sab)
      (is (= 3 (get-strength (refresh sab))) "Seidr gained 1 strength for itself")
      (play-from-hand state :corp "Ice Wall" "HQ")
      (is (= 4 (get-strength (refresh sab))) "+2 strength for 2 pieces of ice")
      (play-from-hand state :corp "Ice Wall" "HQ")
      (is (= 5 (get-strength (refresh sab))) "+3 strength for 3 pieces of ice")
      (core/process-action "move" state :corp {:card (get-ice state :hq 1) :server "Archives"})
      (is (= 4 (get-strength (refresh sab))) "+2 strength for 2 pieces of ice"))))

(deftest self-adapting-code-wall
  ;; Self-Adapting Code Wall
  (do-game
    (new-game {:corp {:deck ["Self-Adapting Code Wall" "Lag Time"]}
               :runner {:deck ["Ice Carver" "Parasite"]}})
    (play-from-hand state :corp "Self-Adapting Code Wall" "Archives")
    (take-credits state :corp 2)
    (let [sacw (get-ice state :archives 0)]
      (play-from-hand state :runner "Ice Carver")
      (run-on state "Archives")
      (rez state :corp sacw)
      (run-continue state)
      (is (= 1 (get-strength (refresh sacw))) "Self-Adapting Code Wall strength unchanged")
      (run-continue state :movement)
      (run-jack-out state)
      (play-from-hand state :runner "Parasite")
      (click-card state :runner sacw)
      (is (= 1 (count (:hosted (refresh sacw)))) "Parasite hosted on Self-Adapting Code Wall")
      (take-credits state :runner)
      (take-credits state :corp)
      (is (= 1 (core/get-virus-counters state (first (:hosted (refresh sacw)))))
          "Parasite has 1 virus counter")
      (is (= 1 (get-strength (refresh sacw))) "Self-Adapting Code Wall strength unchanged")
      (take-credits state :runner)
      (play-from-hand state :corp "Lag Time")
      (is (= 2 (get-strength (refresh sacw))) "Self-Adapting Code Wall strength increased")
      (take-credits state :corp)
      (is (= 2 (get-strength (refresh sacw))) "Self-Adapting Code Wall strength increased"))))

(deftest sensei
  ;; Sensei
  (do-game
    (new-game {:corp {:deck [(qty "Hedge Fund" 5)]
                      :hand ["Special Offer" "Snowflake" "Sensei"]
                      :credits 100}})
    (play-from-hand state :corp "Special Offer" "HQ")
    (play-from-hand state :corp "Snowflake" "HQ")
    (play-from-hand state :corp "Sensei" "HQ")
    (take-credits state :corp)
    (let [offer (get-ice state :hq 0)
          snow (get-ice state :hq 1)
          sensei (get-ice state :hq 2)]
      (run-on state :hq)
      (rez state :corp sensei)
      (run-continue state)
      (fire-subs state sensei)
      (is (= 1 (count (:subroutines (refresh offer)))) "Special Offer starts with 1 sub")
      (run-continue-until state :approach-ice snow)
      (rez state :corp snow)
      (run-continue state)
      (is (= 2 (count (:subroutines (refresh snow)))) "Snowflake gains 1 sub from Sensei")
      (run-continue-until state :approach-ice offer)
      (rez state :corp offer)
      (run-continue state)
      (is (= 2 (count (:subroutines (refresh offer)))) "Special Offer gains 1 sub from Sensei")
      (run-continue state :movement)
      (run-jack-out state)
      (is (= 1 (count (:subroutines (refresh offer)))) "Special Offer resets on run-end")
      (is (= 1 (count (:subroutines (refresh snow)))) "Snowflake resets on run-end"))))

(deftest sherlock-1-0-subroutine-1-trace-4-add-an-installed-program-to-the-top-of-the-stack
    ;; Subroutine 1: Trace 4 - add an installed program to the top of the stack
    (do-game
      (new-game {:corp {:deck ["Sherlock 1.0"]}
                 :runner {:deck [(qty "Gordian Blade" 3) (qty "Sure Gamble" 3)]}})
      (play-from-hand state :corp "Sherlock 1.0" "HQ")
      (take-credits state :corp)
      (let [sherlock (get-ice state :hq 0)]
        (play-from-hand state :runner "Gordian Blade")
        (run-on state :hq)
        (rez state :corp sherlock)
        (run-continue state)
        (card-subroutine state :corp sherlock 0)
        (is (= :trace (prompt-type :corp)) "Trace is initiated")
        (is (= 4 (:base (prompt-map :corp))) "Trace is base 4")
        (click-prompt state :corp "0")
        (click-prompt state :runner "0")
        (click-card state :corp (get-program state 0))
        (is (empty? (get-program state)) "Gordian uninstalled")
        (is (= "Gordian Blade" (:title (first (:deck (get-runner))))) "Gordian on top of Stack"))))

(deftest sherlock-1-0-subroutine-2-trace-4-add-an-installed-program-to-the-top-of-the-stack
    ;; Subroutine 2: Trace 4 - add an installed program to the top of the stack
    (do-game
      (new-game {:corp {:deck ["Sherlock 1.0"]}
                 :runner {:deck [(qty "Gordian Blade" 3) (qty "Sure Gamble" 3)]}})
      (play-from-hand state :corp "Sherlock 1.0" "HQ")
      (take-credits state :corp)
      (let [sherlock (get-ice state :hq 0)]
        (play-from-hand state :runner "Gordian Blade")
        (run-on state :hq)
        (rez state :corp sherlock)
        (run-continue state)
        (card-subroutine state :corp sherlock 1)
        (is (= :trace (prompt-type :corp)) "Trace is initiated")
        (is (= 4 (:base (prompt-map :corp))) "Trace is base 4")
        (click-prompt state :corp "0")
        (click-prompt state :runner "0")
        (click-card state :corp (get-program state 0))
        (is (empty? (get-program state)) "Gordian uninstalled")
        (is (= "Gordian Blade" (:title (first (:deck (get-runner))))) "Gordian on top of Stack"))))

(deftest sherlock-2-0-subroutine-1-trace-4-add-an-installed-program-to-the-bottom-of-the-stack
    ;; Subroutine 1: Trace 4 - add an installed program to the bottom of the stack
    (do-game
      (new-game {:corp {:deck [(qty "Sherlock 2.0" 1)]}
                 :runner {:deck [(qty "Gordian Blade" 3) (qty "Sure Gamble" 3)]}})
      (play-from-hand state :corp "Sherlock 2.0" "HQ")
      (take-credits state :corp)
      (let [sherlock (get-ice state :hq 0)]
        (play-from-hand state :runner "Gordian Blade")
        (run-on state :hq)
        (rez state :corp sherlock)
        (run-continue state)
        (card-subroutine state :corp sherlock 0)
        (is (= :trace (prompt-type :corp)) "Trace is initiated")
        (is (= 4 (:base (prompt-map :corp))) "Trace is base 4")
        (click-prompt state :corp "0")
        (click-prompt state :runner "0")
        (click-card state :corp (get-program state 0))
        (is (empty? (get-program state)) "Gordian uninstalled")
        (is (= "Gordian Blade" (:title (last (:deck (get-runner))))) "Gordian on bottom of Stack"))))

(deftest sherlock-2-0-subroutine-2-trace-4-add-an-installed-program-to-the-bottom-of-the-stack
    ;; Subroutine 2: Trace 4 - add an installed program to the bottom of the stack
    (do-game
      (new-game {:corp {:deck [(qty "Sherlock 2.0" 1)]}
                 :runner {:deck [(qty "Gordian Blade" 3) (qty "Sure Gamble" 3)]}})
      (play-from-hand state :corp "Sherlock 2.0" "HQ")
      (take-credits state :corp)
      (let [sherlock (get-ice state :hq 0)]
        (play-from-hand state :runner "Gordian Blade")
        (run-on state :hq)
        (rez state :corp sherlock)
        (run-continue state)
        (card-subroutine state :corp sherlock 1)
        (is (= :trace (prompt-type :corp)) "Trace is initiated")
        (is (= 4 (:base (prompt-map :corp))) "Trace is base 4")
        (click-prompt state :corp "0")
        (click-prompt state :runner "0")
        (click-card state :corp (get-program state 0))
        (is (empty? (get-program state)) "Gordian uninstalled")
        (is (= "Gordian Blade" (:title (last (:deck (get-runner))))) "Gordian on bottom of Stack"))))

(deftest sherlock-2-0-subroutine-3-give-1-tag
    ;; Subroutine 3: Give 1 tag
    (do-game
      (new-game {:corp {:deck [(qty "Sherlock 2.0" 1)]}})
      (play-from-hand state :corp "Sherlock 2.0" "HQ")
      (take-credits state :corp)
      (let [sherlock (get-ice state :hq 0)]
        (run-on state :hq)
        (rez state :corp sherlock)
        (run-continue state)
        (card-subroutine state :corp sherlock 2)
        (is (= 1 (count-tags state)) "Runner gains 1 tag"))))

(deftest shiro-subroutine-1-rearrange-the-top-3-cards-of-the-stack
    ;; Subroutine 1: Rearrange the top 3 cards of the stack
    (do-game
      (new-game {:corp {:deck ["Caprice Nisei" "Quandary" "Jackson Howard"]
                        :hand ["Shiro"]}
                 :runner {:deck ["R&D Interface"]}})
      (play-from-hand state :corp "Shiro" "HQ")
      (take-credits state :corp)
      (play-from-hand state :runner "R&D Interface")
      (let [shiro (get-ice state :hq 0)]
        (run-on state :hq)
        (rez state :corp shiro)
        (run-continue state)
        (card-subroutine state :corp shiro 0)
        (click-prompt state :corp (find-card "Caprice Nisei" (:deck (get-corp))))
        (click-prompt state :corp (find-card "Quandary" (:deck (get-corp))))
        (click-prompt state :corp (find-card "Jackson Howard" (:deck (get-corp))))
        ;; try starting over
        (click-prompt state :corp "Start over")
        (click-prompt state :corp (find-card "Jackson Howard" (:deck (get-corp))))
        (click-prompt state :corp (find-card "Quandary" (:deck (get-corp))))
        (click-prompt state :corp (find-card "Caprice Nisei" (:deck (get-corp)))) ;this is the top card of R&D
        (click-prompt state :corp "Done")
        (is (= "Caprice Nisei" (:title (first (:deck (get-corp))))))
        (is (= "Quandary" (:title (second (:deck (get-corp))))))
        (is (= "Jackson Howard" (:title (second (rest (:deck (get-corp))))))))))

(deftest shiro-subroutine-2-the-runner-accesses-the-top-card-of-r-d-unless-the-corp-pays-1
    ;; Subroutine 2: The runner accesses the top card of R&D unless the Corp pays 1.
    (testing "The Corp chooses to let the runner access"
      (do-game
        (new-game {:corp {:deck [(qty "Hedge Fund" 5)]
                          :hand ["Shiro"]}
                   :runner {:deck ["R&D Interface"]}})
        (play-from-hand state :corp "Shiro" "HQ")
        (take-credits state :corp)
        (play-from-hand state :runner "R&D Interface")
        (let [shiro (get-ice state :hq 0)]
          (run-on state :hq)
          (rez state :corp shiro)
          (run-continue state)
          (card-subroutine state :corp shiro 1)
          (click-prompt state :corp "No")
          (is (last-n-log-contains? state 2 "make the Runner breach R&D") "Access is logged")
          (is (= (:cid (first (:deck (get-corp))))
                 (:cid (:card (prompt-map :runner)))) "Access the top card of R&D")
          (click-prompt state :runner "No action")
          (is (= (:cid (second (:deck (get-corp))))
                 (:cid (:card (prompt-map :runner)))) "Access another card due to R&D Interface"))))
    (testing "The Corp chooses to pay to not let the runner access"
      (do-game
        (new-game {:corp {:deck [(qty "Hedge Fund" 5)]
                          :hand ["Shiro"]}
                   :runner {:deck ["R&D Interface"]}})
        (play-from-hand state :corp "Shiro" "HQ")
        (take-credits state :corp)
        (play-from-hand state :runner "R&D Interface")
        (let [shiro (get-ice state :hq 0)]
          (run-on state :hq)
          (rez state :corp shiro)
          (run-continue state)
          (card-subroutine state :corp shiro 1)
          (let [credits (:credit (get-corp))]
            (click-prompt state :corp "Yes")
            (is (last-log-contains? state "pays 1 \\[Credits\\]") "Payment is logged")
            (is (last-log-contains? state "keep the Runner from breaching R&D") "Prevention is logged")
            (is (= (dec credits) (:credit (get-corp))) "Corp pays 1 to prevent access"))))))

(deftest shiro-with-mwanza-city-grid-should-access-additional-3-cards
    ;; with Mwanza City Grid, should access additional 3 cards
    (do-game
      (new-game {:corp {:deck ["Shiro" "Mwanza City Grid"
                               (qty "Ice Wall" 10)]}
                 :runner {:deck ["R&D Interface"]}})
      (starting-hand state :corp ["Shiro" "Mwanza City Grid"])
      (play-from-hand state :corp "Mwanza City Grid" "R&D")
      (play-from-hand state :corp "Shiro" "R&D")
      (take-credits state :corp)
      (core/gain state :corp :credit 100)
      (play-from-hand state :runner "R&D Interface")
      (let [shiro (get-ice state :rd 0)
            mwanza (get-content state :rd 0)]
        (run-on state :rd)
        (rez state :corp shiro)
        (rez state :corp mwanza)
        (run-continue state)
        (let [credits (:credit (get-corp))]
          (card-subroutine state :corp shiro 1)
          (click-prompt state :corp "No")
          (is (= 4 (core/access-bonus-count state :runner :rd)) "Should access an additional 4 cards")
          (dotimes [_ 5]
            (click-prompt state :runner "No action"))
          (run-continue state :movement)
          (run-jack-out state)
          (is (= (+ credits 10) (:credit (get-corp))) "Corp should only gain money once")))))

(deftest slot-machine
  ;; Slot Machine
  (do-game
      (new-game {:corp {:hand ["Slot Machine" "Ice Wall"]}
                :runner {:deck [(qty "Sure Gamble" 10)]}})
      (play-from-hand state :corp "Ice Wall" "R&D")
      (play-from-hand state :corp "Slot Machine" "HQ")
      (take-credits state :corp)
      (run-on state :hq)
      (let [sm (get-ice state :hq 0)]
        (rez state :corp sm))
      (let [sm (get-ice state :hq 0)
            iw (get-ice state :rd 0)
            corp-credits (:credit (get-corp))
            runner-credits (:credit (get-runner))
            cid (:cid (first (:deck (get-runner))))]
        (run-continue state)
        (is (not= cid (:cid (first (:deck (get-runner))))))
        (card-subroutine state :corp sm 0)
        (is (= (- runner-credits 3) (:credit (get-runner))))
        (card-subroutine state :corp sm 1)
        (is (= (+ corp-credits 3) (:credit (get-corp))))
        (card-subroutine state :corp sm 2)
        (is (zero? (get-counters (refresh iw) :advancement)))
        (click-card state :corp iw)
        (is (= 3 (get-counters (refresh iw) :advancement))))))

(deftest slot-machine-should-properly-log-the-card-titles-when-revealed
    ;; Should properly log the card titles when revealed
    (do-game
      (new-game {:corp {:hand ["Slot Machine" "Ice Wall"]}
                 :runner {:deck [(qty "Sure Gamble" 10)]}})
      (play-from-hand state :corp "Slot Machine" "HQ")
      (take-credits state :corp)
      (run-on state :hq)
      (let [sm (get-ice state :hq 0)]
        (rez state :corp sm))
        (run-continue state)
        (is (last-log-contains? state "Corp uses Slot Machine to put the top card of the stack to the bottom, then reveal the top 3 cards in the stack: Sure Gamble \\(Event\\), Sure Gamble \\(Event\\), Sure Gamble \\(Event\\).") "3 top cards revelaed")))

(deftest slot-machine-subroutines
    ;; Subroutines
    (testing "Subroutine 2 should only fire when there are at least 2 cards in deck"
      (testing "Only 1 card in deck"
        (do-game
          (new-game {:corp {:hand ["Slot Machine" "Ice Wall"]}
                     :runner {:deck ["Sure Gamble"]
                              :hand ["Sure Gamble"]}})
          (play-from-hand state :corp "Slot Machine" "HQ")
          (take-credits state :corp)
          (run-on state :hq)
          (let [sm (get-ice state :hq 0)]
            (rez state :corp sm)
            (run-continue state)
            (changes-val-macro
              0 (:credit (get-corp))
              "Corp does not gain any credits when runner has 1 or less cards in deck"
              (card-subroutine state :corp sm 1)))))
      (testing "2 same cards in deck"
        (do-game
          (new-game {:corp {:hand ["Slot Machine" "Ice Wall"]}
                     :runner {:deck [(qty "Sure Gamble" 2)]
                              :hand ["Sure Gamble"]}})
          (play-from-hand state :corp "Slot Machine" "HQ")
          (take-credits state :corp)
          (run-on state :hq)
          (let [sm (get-ice state :hq 0)]
            (rez state :corp sm)
            (run-continue state)
            (changes-val-macro
              3 (:credit (get-corp))
              "Corp gains credits when runner has 2 same cards in deck"
              (card-subroutine state :corp sm 1)))))
      (testing "2 different cards in deck. Issue #4884"
        (do-game
          (new-game {:corp {:hand ["Slot Machine" "Ice Wall"]}
                     :runner {:deck ["Harbinger" "Aesop's Pawnshop"]
                              :hand ["Sure Gamble"]}})
          (play-from-hand state :corp "Slot Machine" "HQ")
          (take-credits state :corp)
          (run-on state :hq)
          (let [sm (get-ice state :hq 0)]
            (rez state :corp sm)
            (run-continue state)
            (changes-val-macro
              0 (:credit (get-corp))
              "Corp does not gain any credits when runner has 2 cards with different types in deck"
              (card-subroutine state :corp sm 1)))))
      (testing "Enough cards in deck"
        (do-game
          (new-game {:corp {:hand ["Slot Machine" "Ice Wall"]}
                     :runner {:deck [(qty "Sure Gamble" 10)]}})
          (play-from-hand state :corp "Slot Machine" "HQ")
          (take-credits state :corp)
          (run-on state :hq)
          (let [sm (get-ice state :hq 0)]
            (rez state :corp sm)
            (run-continue state)
            (changes-val-macro
              3 (:credit (get-corp))
              "Corp does not gain any credits when runner has 1 or less cards in deck"
              (card-subroutine state :corp sm 1))))))
    (testing "Subroutine 3 should only fire when there are at least 2 cards in deck"
      (testing "Only 1 card in deck"
        (do-game
          (new-game {:corp {:hand ["Slot Machine" "Ice Wall"]}
                     :runner {:deck ["Sure Gamble"]
                              :hand ["Sure Gamble"]}})
          (play-from-hand state :corp "Slot Machine" "HQ")
          (take-credits state :corp)
          (run-on state :hq)
          (let [sm (get-ice state :hq 0)]
            (rez state :corp sm)
            (run-continue state)
            (card-subroutine state :corp sm 2)
            (is (no-prompt? state :corp) "No target prompt as effect didn't happen"))))
      (testing "Enough cards in deck"
        (do-game
          (new-game {:corp {:hand ["Slot Machine" "Ice Wall"]}
                     :runner {:deck [(qty "Sure Gamble" 10)]}})
          (play-from-hand state :corp "Ice Wall" "R&D")
          (play-from-hand state :corp "Slot Machine" "HQ")
          (take-credits state :corp)
          (run-on state :hq)
          (let [iw (get-ice state :rd 0)
                sm (get-ice state :hq 0)]
            (rez state :corp sm)
            (run-continue state)
            (changes-val-macro
              3 (get-counters (refresh iw) :advancement)
              "Corp does not gain any credits when runner has 1 or less cards in deck"
              (card-subroutine state :corp sm 2)
              (click-card state :corp iw)))))))

(deftest snowflake
  ;; Snowflake - Win a psi game to end the run
  (do-game
    (new-game {:corp {:deck ["Snowflake"]}})
    (play-from-hand state :corp "Snowflake" "HQ")
    (take-credits state :corp)
    (run-on state :hq)
    (let [sf (get-ice state :hq 0)]
      (rez state :corp sf)
      (run-continue state)
      (card-subroutine state :corp sf 0)
      (click-prompt state :corp "0 [Credits]")
      (click-prompt state :runner "0 [Credits]")
      (is (:run @state) "Runner won psi, run continues")
      (card-subroutine state :corp sf 0)
      (click-prompt state :corp "0 [Credits]")
      (click-prompt state :runner "1 [Credits]")
      (is (not (:run @state)) "Run ended"))))

(deftest special-offer
  ;; Special Offer trashes itself and updates the run position
  (do-game
    (new-game {:corp {:deck ["Ice Wall" "Special Offer"]}})
    (play-from-hand state :corp "Ice Wall" "HQ")
    (play-from-hand state :corp "Special Offer" "HQ")
    (take-credits state :corp 1)
    (run-on state "HQ")
    (is (= 2 (:position (get-in @state [:run]))) "Initial position approaching Special Offer")
    (let [special (get-ice state :hq 1)]
      (rez state :corp special)
      (run-continue state)
      (is (= 4 (:credit (get-corp))))
      (card-subroutine state :corp special 0)
      (is (= 9 (:credit (get-corp))) "Special Offer paid 5 credits")
      (is (= 1 (:position (get-in @state [:run])))
          "Run position updated; now approaching Ice Wall"))))

(deftest surveyor
  ;; Surveyor ice strength
  (do-game
    (new-game {:corp {:deck [(qty "Surveyor" 1) (qty "Ice Wall" 2)]}})
    (core/gain state :corp :credit 10)
    (core/gain state :runner :credit 10)
    (play-from-hand state :corp "Surveyor" "HQ")
    (let [surv (get-ice state :hq 0)]
      (rez state :corp surv)
      (is (= 2 (get-strength (refresh surv))) "Surveyor has 2 strength for itself")
      (play-from-hand state :corp "Ice Wall" "HQ")
      (is (= 4 (get-strength (refresh surv))) "Surveyor has 4 strength for 2 pieces of ice")
      (play-from-hand state :corp "Ice Wall" "HQ")
      (is (= 6 (get-strength (refresh surv))) "Surveyor has 6 strength for 3 pieces of ice")
      (take-credits state :corp)
      (run-on state "HQ")
      (run-continue-until state :encounter-ice surv)
      (card-subroutine state :corp surv 0)
      (is (= :trace (prompt-type :corp)) "Trace is initiated")
      (is (= 6 (:base (prompt-map :corp))) "Trace is base 6")
      (click-prompt state :corp "0")
      (click-prompt state :runner "5")
      (is (= 2 (count-tags state)) "Runner took 2 tags from Surveyor Trace 6 with boost 5")
      (card-subroutine state :corp surv 0)
      (is (= :trace (prompt-type :corp)) "Trace is initiated")
      (is (= 6 (:base (prompt-map :corp))) "Trace is base 6")
      (click-prompt state :corp "0")
      (click-prompt state :runner "6")
      (is (= 2 (count-tags state)) "Runner did not take tags from Surveyor Trace 6 with boost 6")
      (core/process-action "move" state :corp {:card (get-ice state :hq 1) :server "Archives"})
      (is (= 4 (get-strength (refresh surv))) "Surveyor has 4 strength for 2 pieces of ice"))))

(deftest susanoo-no-mikoto
  ;;Susanoo-no-Mikoto
  (do-game
      (new-game {:corp {:deck ["Susanoo-no-Mikoto" "Cortex Lock" "Anansi"]
                        :credits 20}
                 :runner {:deck [(qty "Sure Gamble" 5)]}})
      (play-from-hand state :corp "Anansi" "Archives")
      (play-from-hand state :corp "Cortex Lock" "Archives")
      (play-from-hand state :corp "Susanoo-no-Mikoto" "HQ")
      (take-credits state :corp)
      (let [susanoo (get-ice state :hq 0)
            cl (get-ice state :archives 1)]
        (run-on state "HQ")
        (rez state :corp susanoo)
        (run-continue state)
        (fire-subs state susanoo)
        (is (= [:archives] (get-in @state [:run :server])) "Deflected to archives")
        (is (get-in @state [:run :cannot-jack-out]) "Runner cannot jack out")
        (rez state :corp cl)
        (run-continue-until state :encounter-ice cl)
        (fire-subs state cl)
        (run-continue state :movement)
        (is (not (get-in @state [:run :cannot-jack-out])) "Runner can jack out again"))))

(deftest susanoo-no-mikoto-redirection-does-not-occur-during-a-forced-encounter
    ;; Redirection does not occur during a forced encounter
    (do-game
      (new-game {:corp {:deck ["Susanoo-no-Mikoto" "Konjin" "Cortex Lock"]
                        :credits 20}
                 :runner {:deck [(qty "Sure Gamble" 5)]}})
      (play-from-hand state :corp "Cortex Lock" "R&D")
      (play-from-hand state :corp "Konjin" "R&D")
      (play-from-hand state :corp "Susanoo-no-Mikoto" "HQ")
      (take-credits state :corp)
      (let [susanoo (get-ice state :hq 0)
            konjin (get-ice state :rd 1)
            cl (get-ice state :rd 0)]
        (run-on state "R&D")
        (rez state :corp susanoo)
        (rez state :corp konjin)
        (run-continue state)
        (click-prompt state :corp "0 [Credits]")
        (click-prompt state :runner "1 [Credits]")
        (click-card state :corp susanoo)
        (fire-subs state susanoo)
        (is (= [:rd] (get-in @state [:run :server])) "Run still on R&D")
        (run-continue state :movement)
        (is (get-in @state [:run :cannot-jack-out]) "Runner cannot jack out")
        (rez state :corp cl)
        (run-continue-until state :encounter-ice cl)
        (is (not (get-in @state [:run :cannot-jack-out])) "Runner can jack out again"))))

(deftest swarm-variable-subroutines-update
    ;; Variable subroutines update
    (do-game
      (new-game {:corp {:deck [(qty "Hedge Fund" 5)]
                        :hand ["Swarm"]
                        :credits 10}})
      (play-from-hand state :corp "Swarm" "HQ")
      (let [swarm (get-ice state :hq 0)]
        (rez state :corp swarm)
        (is (zero? (count (:subroutines (refresh swarm)))) "Swarm starts with 0 subs")
        (advance state swarm 2)
        (is (= 2 (count (:subroutines (refresh swarm)))) "Swarm gains 2 subs"))))

(deftest swarm-subroutine-is-correct-4608
    ;; Subroutine is correct #4608
    (do-game
      (new-game {:corp {:deck [(qty "Hedge Fund" 5)]
                        :hand ["Swarm"]
                        :credits 10}
                 :runner {:hand ["Corroder"]}})
      (play-from-hand state :corp "Swarm" "HQ")
      (let [swarm (get-ice state :hq 0)]
        (advance state swarm 2)
        (take-credits state :corp)
        (play-from-hand state :runner "Corroder")
        (run-on state "HQ")
        (rez state :corp (refresh swarm))
        (run-continue state)
        (fire-subs state (refresh swarm))
        (is (= ["Corp trash" "Pay 3 [Credits]"] (prompt-buttons :runner)))
        (click-prompt state :runner "Corp trash")
        (click-card state :corp "Corroder")
        (is (find-card "Corroder" (:discard (get-runner))))
        (changes-val-macro
          -3 (:credit (get-runner))
          "Costs 3"
          (click-prompt state :runner "Pay 3 [Credits]")))))

(deftest swordsman-can-t-be-broken-with-ai
    ;; Can't be broken with AI
    (do-game
      (new-game {:corp {:deck [(qty "Hedge Fund" 5)]
                        :hand ["Swordsman"]}
                 :runner {:hand ["Alpha" "Faerie"]
                          :credits 15}})
      (play-from-hand state :corp "Swordsman" "HQ")
      (take-credits state :corp)
      (play-from-hand state :runner "Alpha")
      (play-from-hand state :runner "Faerie")
      (run-on state "HQ")
      (let [swordsman (get-ice state :hq 0)
            alpha (get-program state 0)
            faerie (get-program state 1)]
        (rez state :corp swordsman)
        (run-continue state)
        (card-ability state :runner alpha "Add 1 strength")
        (card-ability state :runner alpha "Break 1 subroutine")
        (is (no-prompt? state :runner) "Alpha can't break so no prompt")
        (card-ability state :runner faerie "Break 1 Sentry subroutine")
        (is (= "Break a subroutine" (:msg (prompt-map :runner)))
            "Runner has Faerie break prompt"))))

(deftest swordsman-first-subroutine-trashes-ai-programs
    ;; First subroutine trashes AI programs
    (do-game
      (new-game {:corp {:deck [(qty "Hedge Fund" 5)]
                        :hand ["Swordsman"]}
                 :runner {:hand ["Alpha" "Faerie"]
                          :credits 15}})
      (play-from-hand state :corp "Swordsman" "HQ")
      (take-credits state :corp)
      (play-from-hand state :runner "Alpha")
      (play-from-hand state :runner "Faerie")
      (run-on state "HQ")
      (let [swordsman (get-ice state :hq 0)
            alpha (get-program state 0)
            faerie (get-program state 1)]
        (rez state :corp swordsman)
        (run-continue state)
        (fire-subs state swordsman)
        (is (= :select (prompt-type :corp)) "Swordsman subroutine to choose an AI")
        (click-card state :corp faerie)
        (is (refresh faerie) "Faerie isn't an AI so isn't trashed")
        (click-card state :corp alpha)
        (is (not (refresh alpha)) "Alpha is trashed because it's an AI")
        (is (= "Alpha" (:title (first (:discard (get-runner)))))
            "Alpha is trashed because it's an AI"))))

(deftest thimblerig-thimblerig-does-not-open-a-prompt-if-it-s-the-only-piece-of-ice
    ;; Thimblerig does not open a prompt if it's the only piece of ice
    (do-game
      (new-game {:corp {:deck ["Thimblerig" "Guard"]}})
      (play-from-hand state :corp "Thimblerig" "HQ")
      (rez state :corp (get-ice state :hq 0))
      (take-credits state :corp)
      (take-credits state :runner)
      (is (not (prompt-map :corp)) "Corp doesn't have a prompt to use Thimblerig")
      (play-from-hand state :corp "Guard" "New remote")
      (take-credits state :corp)
      (take-credits state :runner)
      (is (prompt-map :corp) "Corp has a prompt to use Thimblerig because there are 2 cards")))

(deftest thimblerig-swap-ability-at-the-start-of-turn
    ;; Swap ability at the start of turn
    (do-game
      (new-game {:corp {:deck ["Pup" "Thimblerig"]}})
      (play-from-hand state :corp "Thimblerig" "HQ")
      (play-from-hand state :corp "Pup" "HQ")
      (let [thimble (get-ice state :hq 0)
            pup (get-ice state :hq 1)]
        (rez state :corp thimble)
        (rez state :corp pup)
        (is (= "Thimblerig" (:title (get-ice state :hq 0))) "Thimblerig innermost ice on HQ")
        (is (= "Pup" (:title (get-ice state :hq 1))) "Pup outermost ice on HQ")
        (take-credits state :corp)
        (take-credits state :runner)
        (click-prompt state :corp "Yes")
        (click-card state :corp (refresh pup))
        (is (= "Pup" (:title (get-ice state :hq 0))) "Pup innermost ice on HQ after swap")
        (is (= "Thimblerig" (:title (get-ice state :hq 1))) "Thimblerig outermost ice on HQ after swap"))))

(deftest thimblerig-swap-ability-on-runner-pass
    ;; Swap ability on runner pass
    (do-game
      (new-game {:corp {:deck ["Vanilla" "Thimblerig"]}})
      (play-from-hand state :corp "Thimblerig" "HQ")
      (play-from-hand state :corp "Vanilla" "New remote")
      (take-credits state :corp)
      (let [thimble (get-ice state :hq 0)
            vanilla (get-ice state :remote1 0)]
        (run-on state "HQ")
        (rez state :corp thimble)
        (run-continue state)
        (run-continue state)
        (click-prompt state :corp "Yes")
        (is (= "Thimblerig" (:title (get-ice state :hq 0))) "Thimblerig outermost ice on HQ")
        (is (= "Vanilla" (:title (get-ice state :remote1 0))) "Vanilla ice on remote")
        (click-card state :corp vanilla)
        (is (= "Vanilla" (:title (get-ice state :hq 0))) "Vanilla outermost ice on HQ after swap during run")
        (is (= "Thimblerig" (:title (get-ice state :remote1 0))) "Thimblerig ice on remote after swap during run"))))

(deftest thimblerig-swapping-issues-related-to-trashing-5197
    ;; Swapping issues related to trashing #5197
    (do-game
      (new-game {:corp {:hand ["Drafter" "Border Control" "Vanilla" "Thimblerig"]
                        :credits 100}})
      (core/gain state :corp :click 1)
      (play-from-hand state :corp "Border Control" "R&D")
      (play-from-hand state :corp "Drafter" "R&D")
      (play-from-hand state :corp "Thimblerig" "HQ")
      (play-from-hand state :corp "Vanilla" "HQ")
      (doseq [ice (concat (get-ice state :rd) (get-ice state :hq))]
        (rez state :corp ice))
      (take-credits state :corp)
      (run-on state "R&D")
      (run-continue-until state :encounter-ice (get-ice state :rd 0))
      (card-ability state :corp (get-ice state :rd 0) 0)
      (run-on state "HQ")
      (run-continue-until state :encounter-ice (get-ice state :hq 0)) ;; encounter Thimblerig
      (run-continue state :movement)
      (click-prompt state :corp "Yes")
      (click-card state :corp "Drafter")
      (run-jack-out state)
      (is (= ["Thimblerig"] (map :title (get-ice state :rd))))
      (is (= ["Drafter" "Vanilla"] (map :title (get-ice state :hq))))))

(deftest thimblerig-duplication-bug
    ;; Duplication bug
    (do-game
      (new-game {:corp {:deck [(qty "Hedge Fund" 3)]
                        :hand ["Thimblerig" "Ice Wall" "Vanilla" "Hostile Takeover"]
                        :credits 10}
                 :runner {:id "Leela Patel: Trained Pragmatist"
                          :hand ["Gordian Blade"]
                          :credits 10}})
      (core/gain state :corp :click 3)
      (play-from-hand state :corp "Vanilla" "HQ")
      (play-from-hand state :corp "Ice Wall" "HQ")
      (play-from-hand state :corp "Thimblerig" "HQ")
      (rez state :corp (get-ice state :hq 2))
      (play-and-score state "Hostile Takeover")
      (click-card state :runner "Vanilla")
      (take-credits state :corp)
      (play-from-hand state :runner "Gordian Blade")
      (run-on state "HQ")
      (run-continue state)
      (card-ability state :runner (get-program state 0) 0)
      (click-prompt state :runner "End the run")
      (run-continue state)
      (click-prompt state :corp "Yes")
      (click-card state :corp "Ice Wall")
      (is (= ["Thimblerig" "Ice Wall"] (map :title (get-ice state :hq))))))

(deftest tithe
  ;; Tithe
  (do-game
      (new-game {:corp {:hand ["Tithe"]}
                 :runner {:hand ["Sure Gamble"]}})
      (play-from-hand state :corp "Tithe" "HQ")
      (take-credits state :corp)
      (is (= 7 (:credit (get-corp))) "Gained 2 credits")
      (rez state :corp (get-ice state :hq 0))
      (is (= 6 (:credit (get-corp))) "Cost 1 to rez")
      (run-on state "HQ")
      (run-continue state)
      (is (= 0 (count (:discard (get-runner)))) "heap empty")
      (fire-subs state (get-ice state :hq 0))
      (is (= 1 (count (:discard (get-runner)))) "Runner took net damage")
      (is (= 7 (:credit (get-corp))) "Gained 1 credit")))

(deftest tithonium
  ;; Tithonium - Forfeit option as rez cost, can have hosted condition counters
  (do-game
      (new-game {:corp {:deck ["Hostile Takeover" "Tithonium" "Patch"]}
                 :runner {:deck ["Wasteland"]}})
      (core/gain state :corp :click 10)
      (play-from-hand state :corp "Hostile Takeover" "New remote")
      (play-from-hand state :corp "Tithonium" "HQ")
      (let [ht (get-content state :remote1 0)
            ti (get-ice state :hq 0)]
        (score-agenda state :corp ht)
        (is (= 1 (count (:scored (get-corp)))) "Agenda scored")
        (is (= 12 (:credit (get-corp))) "Gained 7 credits")
        (rez state :corp ti)
        (click-prompt state :corp "No") ; don't use alternative cost
        (is (= 3 (:credit (get-corp))) "Spent 9 to Rez")
        (derez state :corp (refresh ti))
        (rez state :corp ti)
        (click-prompt state :corp "Yes") ; use alternative cost
        (click-card state :corp "Hostile Takeover")
        (is (= 3 (:credit (get-corp))) "Still on 3c")
        (is (zero? (count (:scored (get-corp)))) "Agenda forfeited")
        (is (rezzed? (refresh ti)) "Tithonium is rezzed")
        ;; Can Host Conditions Counters
        (play-from-hand state :corp "Patch")
        (click-card state :corp (refresh ti))
        (is (= 1 (count (:hosted (refresh ti)))) "1 card on Tithonium")
        (take-credits state :corp)
        (derez state :corp (refresh ti))
        (is (= 1 (count (:hosted (refresh ti)))) "1 card on Tithonium")
        (play-from-hand state :runner "Wasteland")
        (let [wast (get-resource state 0)]
          (run-on state "HQ")
          (core/gain state :corp :credit 9)
          (rez state :corp (refresh ti))
          (run-continue state)
          (card-subroutine state :corp ti 2)
          (click-card state :corp (refresh wast))
          (is (= 1 (count (:discard (get-runner)))) "1 card trashed")
          (is (not (:run @state)) "Run ended")
          (run-on state "HQ")
          (run-continue state)
          (card-subroutine state :corp ti 2)
          (is (not (:run @state)) "Run ended")))))

(deftest tithonium-oversight-ai-does-not-prompt-for-alt-cost-2734
    ;; Oversight AI does not prompt for alt cost #2734
    (do-game
      (new-game {:corp {:deck ["Hostile Takeover" "Oversight AI" "Tithonium"]}})
      (play-from-hand state :corp "Hostile Takeover" "New remote")
      (play-from-hand state :corp "Tithonium" "R&D")
      (let [ht (get-content state :remote1 0)
            ti (get-ice state :rd 0)]
        (score-agenda state :corp ht)
        (play-from-hand state :corp "Oversight AI")
        (click-card state :corp ti)
        (is (rezzed? (refresh ti)))
        (is (= "Oversight AI" (get-title (first (:hosted (refresh ti)))))
            "Tithonium hosting OAI as a condition"))))

(deftest tithonium-hosted-pawn-is-trashed
    ;; Hosted Pawn is trashed
    (do-game
      (new-game {:corp {:deck [(qty "Hedge Fund" 10)]
                        :hand ["Tithonium"]
                        :credits 100}
                 :runner {:hand ["Pawn"]}})
      (play-from-hand state :corp "Tithonium" "R&D")
      (take-credits state :corp)
      (play-from-hand state :runner "Pawn")
      (card-ability state :runner (get-program state 0) 0)
      (click-card state :runner "Tithonium")
      (let [ti (get-ice state :rd 0)]
        (rez state :corp ti)
        (is (last-log-contains? state "Corp trashes Pawn hosted on Tithonium"))
        (is (empty? (:hosted (refresh ti)))))))

(deftest tl-dr
  ;; TL;DR
  (do-game
    (new-game {:corp {:deck [(qty "Hedge Fund" 5)]
                      :hand ["Enigma" "TL;DR"]
                      :credits 20}})
    (play-from-hand state :corp "Enigma" "HQ")
    (play-from-hand state :corp "TL;DR" "HQ")
    (take-credits state :corp)
    (let [e (get-ice state :hq 0)
          tldr (get-ice state :hq 1)]
      (run-on state :hq)
      (rez state :corp e)
      (rez state :corp tldr)
      (run-continue state)
      (is (= 2 (count (:subroutines (refresh e)))) "Enigma starts with 2 subroutines")
      (fire-subs state tldr)
      (run-continue-until state :encounter-ice e)
      (is (= 4 (count (:subroutines (refresh e)))) "Enigma has 4 subroutines after TLDR doubles them")
      (run-continue state :movement)
      (is (= 2 (count (:subroutines (refresh e)))) "Enigma starts with 2 subroutines"))))

(deftest tmi
  ;; TMI
  (do-game
      (new-game {:corp {:deck ["TMI"]}})
      (play-from-hand state :corp "TMI" "HQ")
      (let [tmi (get-ice state :hq 0)]
        (rez state :corp tmi)
        (click-prompt state :corp "0")
        (click-prompt state :runner "0")
        (is (rezzed? (refresh tmi))))))

(deftest tmi-losing-trace-derezzes-tmi
    ;; Losing trace derezzes TMI
    (do-game
      (new-game {:corp {:deck ["TMI"]}
                 :runner {:deck [(qty "Blackmail" 3)]}})
      (play-from-hand state :corp "TMI" "HQ")
      (let [tmi (get-ice state :hq 0)]
        (rez state :corp tmi)
        (click-prompt state :corp "0")
        (click-prompt state :runner "2")
        (is (not (rezzed? (refresh tmi)))))))

(deftest tour-guide-rez-before-other-assets
    ;; Rez before other assets
    (do-game
      (new-game {:corp {:deck [(qty "Hedge Fund" 5)]
                        :hand ["Tour Guide" (qty "NGO Front" 3)]
                        :credits 10}})
      (core/gain state :corp :click 10)
      (play-from-hand state :corp "Tour Guide" "HQ")
      (play-from-hand state :corp "NGO Front" "New remote")
      (play-from-hand state :corp "NGO Front" "New remote")
      (play-from-hand state :corp "NGO Front" "New remote")
      (let [tg (get-ice state :hq 0)]
        (rez state :corp tg)
        (is (zero? (count (:subroutines (refresh tg)))) "Tour Guide starts with 0 subs")
        (rez state :corp (get-content state :remote1 0))
        (is (= 1 (count (:subroutines (refresh tg)))) "Tour Guide gains 1 sub on asset rez")
        (rez state :corp (get-content state :remote2 0))
        (rez state :corp (get-content state :remote3 0))
        (is (= 3 (count (:subroutines (refresh tg)))) "Tour Guide has a total of 3 subs"))))

(deftest tour-guide-rez-after-other-assets
    ;; Rez after other assets
    (do-game
      (new-game {:corp {:deck [(qty "Hedge Fund" 5)]
                        :hand ["Tour Guide" (qty "NGO Front" 3)]
                        :credits 10}})
      (core/gain state :corp :click 10)
      (play-from-hand state :corp "NGO Front" "New remote")
      (play-from-hand state :corp "NGO Front" "New remote")
      (play-from-hand state :corp "NGO Front" "New remote")
      (rez state :corp (get-content state :remote1 0))
      (rez state :corp (get-content state :remote2 0))
      (rez state :corp (get-content state :remote3 0))
      (play-from-hand state :corp "Tour Guide" "HQ")
      (let [tg (get-ice state :hq 0)]
        (rez state :corp tg)
        (is (= 3 (count (:subroutines (refresh tg)))) "Tour Guide has a total of 3 subs"))))

(deftest tour-guide-trashing-resets-the-number
    ;; trashing resets the number
    (do-game
      (new-game {:corp {:deck [(qty "Hedge Fund" 5)]
                        :hand ["Tour Guide" (qty "NGO Front" 3)]
                        :credits 10}})
      (core/gain state :corp :click 10)
      (play-from-hand state :corp "NGO Front" "New remote")
      (play-from-hand state :corp "NGO Front" "New remote")
      (play-from-hand state :corp "NGO Front" "New remote")
      (rez state :corp (get-content state :remote1 0))
      (rez state :corp (get-content state :remote2 0))
      (rez state :corp (get-content state :remote3 0))
      (play-from-hand state :corp "Tour Guide" "HQ")
      (let [tg (get-ice state :hq 0)
            ngo (get-content state :remote2 0)]
        (rez state :corp tg)
        (is (= 3 (count (:subroutines (refresh tg)))) "Tour Guide has a total of 3 subs")
        (core/advance state :corp {:card (refresh ngo)})
        (core/advance state :corp {:card (refresh ngo)})
        (take-credits state :corp)
        (run-empty-server state :remote1)
        (click-prompt state :runner "Pay 1 [Credits] to trash")
        (is (= 2 (count (:subroutines (refresh tg)))) "Tour Guide has a total of 2 subs")
        (card-ability state :corp (refresh ngo) 0)
        (is (= 1 (count (:subroutines (refresh tg)))) "Tour Guide has a total of 1 subs"))))

(deftest trebuchet-no-stealing-on-successful-trace
    ;; No stealing on successful trace.
    (do-game
      (new-game {:corp {:deck ["Trebuchet" "Project Atlas"]}
               :runner {:deck ["Inti"]}})
      (play-from-hand state :corp "Trebuchet" "HQ")
      (take-credits state :corp)
      (play-from-hand state :runner "Inti")
      (let [treb (get-ice state :hq 0)]
        (run-on state "HQ")
        (is (= 0 (count-bad-pub state)) "No BP before")
        (rez state :corp treb)
        (is (= 1 (count-bad-pub state)) "Gained 1 BP from rez")
        (run-continue state)
        (card-subroutine state :corp treb 0)
        (click-card state :corp "Inti")
        (is (= 1 (count (:discard (get-runner)))) "Inti trashed")
        (card-subroutine state :corp treb 1)
        (is (= :waiting (prompt-type :runner)) "Runner waits for Corp to boost first")
        (click-prompt state :corp "0")
        (click-prompt state :runner "0")
        (run-continue state)
        (run-continue state)
        (click-prompt state :runner "No action"))))

(deftest trebuchet-no-trashing-on-successful-trace
    ;; No trashing on successful trace.
    (do-game
      (new-game {:corp {:deck ["Trebuchet" "PAD Campaign"]}
               :runner {:deck ["Inti"]}})
      (play-from-hand state :corp "Trebuchet" "HQ")
      (take-credits state :corp)
      (play-from-hand state :runner "Inti")
      (let [treb (get-ice state :hq 0)]
        (run-on state "HQ")
        (is (= 0 (count-bad-pub state)) "No BP before")
        (rez state :corp treb)
        (is (= 1 (count-bad-pub state)) "Gained 1 BP from rez")
        (run-continue state)
        (card-subroutine state :corp treb 0)
        (click-card state :corp "Inti")
        (is (= 1 (count (:discard (get-runner)))) "Inti trashed")
        (card-subroutine state :corp treb 1)
        (is (= :waiting (prompt-type :runner)) "Runner waits for Corp to boost first")
        (click-prompt state :corp "0")
        (click-prompt state :runner "0")
        (run-continue state)
        (run-continue state)
        (is (= 1 (count (:choices (prompt-map :runner)))) "Only one choice in prompt")
        (click-prompt state :runner "No action")
        (is (= 0 (count (:discard (get-corp)))) "PAD Campaign didn't get trashed"))))

(deftest troll-giving-the-runner-a-choice-on-successful-trace-shouldn-t-make-runner-pay-trace-first-5335
    ;; Giving the runner a choice on successful trace shouldn't make runner pay trace first. #5335
    (do-game
      (new-game {:corp {:deck ["Troll"]}})
      (play-from-hand state :corp "Troll" "HQ")
      (take-credits state :corp)
      (let [troll (get-ice state :hq 0)]
        (rez state :corp troll)
        (run-on state "HQ")
        (run-continue state)
        (is (= :waiting (prompt-type :runner)) "Runner waits for Corp to boost first")
        (click-prompt state :corp "0")
        (click-prompt state :runner "0")
        (click-prompt state :runner "End the run")
        (is (not (:run @state)) "Run is ended"))))

(deftest tsurugi
  ;; Tsurugi
  (do-game
    (new-game {:corp {:deck [(qty "Hedge Fund" 5)]
                      :hand ["Tsurugi"]
                      :credits 10}})
    (play-from-hand state :corp "Tsurugi" "HQ")
    (take-credits state :corp)
    (let [tsurugi (get-ice state :hq 0)]
      (run-on state :hq)
      (rez state :corp tsurugi)
      (run-continue state)
      (card-subroutine state :corp tsurugi 0)
      (is (seq (:prompt (get-corp))) "Corp is prompted to pay")
      (is (no-prompt? state :runner) "Runner is not prompted to pay"))))

(deftest turing-strength-boosted-when-protecting-a-remote-server
    ;; Strength boosted when protecting a remote server
    (do-game
      (new-game {:corp {:deck [(qty "Hedge Fund" 5)]
                        :hand [(qty "Turing" 2) "Hedge Fund"]}})
      (play-from-hand state :corp "Hedge Fund")
      (play-from-hand state :corp "Turing" "HQ")
      (play-from-hand state :corp "Turing" "New remote")
      (let [t1 (get-ice state :hq 0)
            t2 (get-ice state :remote1 0)]
        (rez state :corp t1)
        (is (= 2 (get-strength (refresh t1)))
            "Turing default 2 strength over a central server")
        (rez state :corp t2)
        (is (= 5 (get-strength (refresh t2)))
            "Turing increased to 5 strength over a remote server"))))

(deftest turing-can-t-be-broken-with-ai
    ;; Can't be broken with AI
    (do-game
      (new-game {:corp {:deck [(qty "Hedge Fund" 5)]
                        :hand ["Turing"]}
                 :runner {:hand ["Alpha" "Abagnale"]
                          :credits 15}})
      (play-from-hand state :corp "Turing" "HQ")
      (take-credits state :corp)
      (play-from-hand state :runner "Alpha")
      (play-from-hand state :runner "Abagnale")
      (run-on state "HQ")
      (let [turing (get-ice state :hq 0)
            alpha (get-program state 0)
            abagnale (get-program state 1)]
        (rez state :corp turing)
        (run-continue state)
        (card-ability state :runner alpha "Add 1 strength")
        (card-ability state :runner alpha "Break 1 subroutine")
        (is (no-prompt? state :runner) "Alpha can't break so no prompt")
        (card-ability state :runner abagnale "Break 1 Code Gate subroutine")
        (is (= "Break a subroutine" (:msg (prompt-map :runner)))
            "Runner has Abagnale break prompt"))))

(deftest turnpike
  ;; Turnpike
  (do-game
    (new-game {:corp {:deck [(qty "Hedge Fund" 5)]
                      :hand ["Turnpike"]}})
    (play-from-hand state :corp "Turnpike" "HQ")
    (take-credits state :corp)
    (changes-val-macro
      -1 (:credit (get-runner))
      "Runner loses 1 credit to Turnpike"
      (run-on state "HQ")
      (rez state :corp (get-ice state :hq 0))
      (run-continue state))))

(deftest tyr-click-gain-by-bioroid-breaking
    ;; Click gain by bioroid breaking
    (do-game
      (new-game {:corp {:deck ["Týr"]}})
      (play-from-hand state :corp "Týr" "HQ")
      (core/gain state :corp :credit 10)
      (take-credits state :corp)
      (let [tyr (get-ice state :hq 0)]
        (run-on state "HQ")
        (rez state :corp tyr)
        (run-continue state)
        (is (= 3 (:click (get-runner))) "Runner starts with 3 clicks")
        (card-side-ability state :runner tyr 0)
        (click-prompt state :runner "Do 2 brain damage")
        (click-prompt state :runner "Trash an installed Runner card. Gain 3 [Credits]")
        (click-prompt state :runner "End the run")
        (is (= 0 (:click (get-runner))) "Runner has no clicks left")
        (run-continue state :movement)
        (run-jack-out state)
        (take-credits state :runner)
        (is (= 6 (:click (get-corp))) "Corp has 6 clicks"))))

(deftest tyrant
  ;; Tyrant
  (do-game
    (new-game {:corp {:deck [(qty "Hedge Fund" 5)]
                      :hand ["Tyrant"]
                      :credits 10}})
    (play-from-hand state :corp "Tyrant" "HQ")
    (let [tyrant (get-ice state :hq 0)]
      (rez state :corp tyrant)
      (is (zero? (count (:subroutines (refresh tyrant)))) "Tyrant starts with 0 subs")
      (advance state tyrant 2)
      (is (= 2 (count (:subroutines (refresh tyrant)))) "Tyrant gains 2 subs"))))

(deftest waiver
  ;; Waiver - Trash Runner cards in grip with play/install cost <= trace exceed
  (do-game
    (new-game {:corp {:deck ["Waiver"]}
               :runner {:deck ["Corroder" "Dean Lister" "Ubax" "Caldera"]}})
    (play-from-hand state :corp "Waiver" "HQ")
    (take-credits state :corp)
    (run-on state :hq)
    (let [waiv (get-ice state :hq 0)]
      (rez state :corp waiv)
      (run-continue state)
      (card-subroutine state :corp waiv 0)
      (click-prompt state :corp "0")
      (click-prompt state :runner "3")
      (is (not (find-card "Ubax" (:discard (get-runner)))) "Ubax not trashed")
      (is (not (find-card "Caldera" (:discard (get-runner)))) "Caldera not trashed")
      (is (= 2 (count (:discard (get-runner)))) "2 cards trashed"))))

(deftest wendigo
  ;; Morph ice gain and lose subtypes from normal advancements and placed advancements
  (do-game
    (new-game {:corp {:deck ["Wendigo" "Shipment from SanSan" "Superior Cyberwalls"]
                      :credits 100}})
    (core/gain state :corp :click 2)
    (play-from-hand state :corp "Superior Cyberwalls" "New remote")
    (let [sc (get-content state :remote1 0)]
      (score-agenda state :corp sc)
      (play-from-hand state :corp "Wendigo" "HQ")
      (let [wend (get-ice state :hq 0)]
        (rez state :corp wend)
        (is (= 4 (get-strength (refresh wend))) "Wendigo at normal 4 strength")
        (advance state (refresh wend) 1)
        (is (has-subtype? (refresh wend) "Barrier") "Wendigo gained Barrier")
        (is (not (has-subtype? (refresh wend) "Code Gate")) "Wendigo lost Code Gate")
        (is (= 5 (get-strength (refresh wend))) "Wendigo boosted to 5 strength by scored Superior Cyberwalls")
        (play-from-hand state :corp "Shipment from SanSan")
        (click-prompt state :corp "1")
        (click-card state :corp wend)
        (is (not (has-subtype? (refresh wend) "Barrier")) "Wendigo lost Barrier")
        (is (has-subtype? (refresh wend) "Code Gate") "Wendigo gained Code Gate")
        (is (= 4 (get-strength (refresh wend))) "Wendigo returned to normal 4 strength")))))

(deftest whirlpool-on-remote
    ;; on remote
    (do-game
      (new-game {:corp {:hand ["Whirlpool" "Ice Wall" "Border Control"]}
                 :runner {:deck [(qty "Sure Gamble" 5)]}})
      (play-from-hand state :corp "Border Control" "New remote")
      (play-from-hand state :corp "Ice Wall" "Server 1")
      (play-from-hand state :corp "Whirlpool" "Server 1")
      (take-credits state :corp)
      (let [wp (get-ice state :remote1 2)]
        (run-on state :remote1)
        (rez state :corp wp)
        (run-continue state)
        (fire-subs state wp)
        (is (get-in @state [:run :cannot-jack-out]))
        (is (nil? (refresh wp)) "Whirlpool is trashed"))))

(deftest whirlpool-on-hq
    ;; on hq
    (do-game
      (new-game {:corp {:hand ["Whirlpool" "Ice Wall" "Border Control"]}
                 :runner {:deck [(qty "Sure Gamble" 5)]}})
      (play-from-hand state :corp "Border Control" "HQ")
      (play-from-hand state :corp "Ice Wall" "HQ")
      (play-from-hand state :corp "Whirlpool" "HQ")
      (take-credits state :corp)
      (let [wp (get-ice state :hq 2)]
        (run-on state :hq)
        (rez state :corp wp)
        (run-continue state)
        (fire-subs state wp)
        (is (get-in @state [:run :cannot-jack-out]))
        (is (nil? (refresh wp)) "Whirlpool is trashed"))))

(deftest whirlpool-whirlpool-not-trashed-when-broken
    ;; whirlpool not trashed when broken
    (do-game
      (new-game {:corp {:hand ["Whirlpool" "Ice Wall" "Border Control"]}
                 :runner {:deck [(qty "Sure Gamble" 5)]
                          :hand ["Aumakua"]}})
      (play-from-hand state :corp "Border Control" "HQ")
      (play-from-hand state :corp "Ice Wall" "HQ")
      (play-from-hand state :corp "Whirlpool" "HQ")
      (take-credits state :corp)
      (play-from-hand state :runner "Aumakua")
      (run-empty-server state :archives) ;;gain 1 virus counter
      (let [wp (get-ice state :hq 2)
            au (get-program state 0)]
        (run-on state :hq)
        (rez state :corp wp)
        (run-continue state)
        (card-ability state :runner au 0)
        (click-prompt state :runner "The Runner cannot jack out for the remainder of this run")
        (is (refresh wp) "Whirlpool not trashed"))))

(deftest whitespace
  ;; Whitespace
  (do-game
      (new-game {:corp {:hand ["Whitespace" "Hedge Fund"]}
                 :runner {:hand [(qty "Sure Gamble" 2)]}})
      (play-from-hand state :corp "Whitespace" "HQ")
      (take-credits state :corp)
      (let [ws (get-ice state :hq 0)]
        (play-from-hand state :runner "Sure Gamble")
        (click-credit state :runner)
        (run-on state :hq)
        (rez state :corp ws)
        (run-continue state)
        (is (= 10 (:credit (get-runner))) "Starting with 10 credits")
        (fire-subs state ws)
        (is (= 7 (:credit (get-runner))) "Lost 3 credits")
        (is (:run @state) "Runner has sufficient credits")
        (run-continue state)
        (run-continue state)
        (click-prompt state :runner "No action")
        (run-on state :hq)
        (run-continue state)
        (is (= 7 (:credit (get-runner))) "Starting with 7 credits")
        (fire-subs state ws)
        (is (= 4 (:credit (get-runner))) "Lost 3 credits")
        (is (not (:run @state)) "Runner has insufficient credits"))))

(deftest winchester
  ;; Winchester
  (do-game
      (new-game {:corp {:deck ["Winchester"]}
                 :runner {:hand ["Misdirection" "Astrolabe" "Fan Site"]}})
      (play-from-hand state :corp "Winchester" "HQ")
      (take-credits state :corp)
      (play-from-hand state :runner "Misdirection")
      (play-from-hand state :runner "Astrolabe")
      (play-from-hand state :runner "Fan Site")
      (run-on state :hq)
      (let [win (get-ice state :hq 0)
            misd (get-program state 0)
            astro (get-hardware state 0)
            fs (get-resource state 0)]
        (rez state :corp win)
        (run-continue state)
        (is (= 3 (count (:subroutines (refresh win)))) "Winchester has 3 subroutines on HQ")
        (fire-subs state win)
        (is (= 4 (:base (prompt-map :corp))) "Trace[4] - Trash 1 installed program")
        (click-prompt state :corp "0")
        (click-prompt state :runner "0")
        (click-card state :corp astro)
        (is (= 0 (count (:discard (get-runner)))) "Could not choose hardware")
        (click-card state :corp fs)
        (is (= 0 (count (:discard (get-runner)))) "Could not choose resource")
        (click-card state :corp misd)
        (is (= 1 (count (:discard (get-runner)))) "Trashed program")
        (is (= 3 (:base (prompt-map :corp))) "Trace[3] - Trash 1 installed hardware")
        (click-prompt state :corp "0")
        (click-prompt state :runner "0")
        (click-card state :corp fs)
        (is (= 1 (count (:discard (get-runner)))) "Could not choose resource")
        (click-card state :corp astro)
        (is (= 2 (count (:discard (get-runner)))) "Trashed hardware")
        (is (= 3 (:base (prompt-map :corp))) "Trace[3] - End the run")
        (click-prompt state :corp "0")
        (click-prompt state :runner "0")
        (is (not (:run @state)) "Run has been ended"))))

(deftest winchester-2-subs-on-other-servers
    ;; 2 subs on other servers
    (do-game
      (new-game {:corp {:deck ["Winchester"]}})
      (play-from-hand state :corp "Winchester" "R&D")
      (take-credits state :corp)
      (run-on state :rd)
      (let [win (get-ice state :rd 0)]
        (rez state :corp win)
        (run-continue state)
        (is (= 2 (count (:subroutines (refresh win)))) "Winchester has 2 subroutines on R&D"))))

(deftest winchester-2-subs-when-moved-with-thimblerig
    ;; 2 subs when moved with Thimblerig
    (do-game
      (new-game {:corp {:deck ["Winchester" "Thimblerig"]}
                 :runner {:deck ["Aumakua"]}})
      (play-from-hand state :corp "Winchester" "R&D")
      (play-from-hand state :corp "Thimblerig" "HQ")
      (take-credits state :corp)
      ;Click 1 - Run R&D, rez Winchester and let it fire
      (run-on state :rd)
      (let [win (get-ice state :rd 0)
            thim (get-ice state :hq 0)]
        (rez state :corp win)
        (run-continue state)
        (is (= 2 (count (:subroutines (refresh win)))) "Winchester has 2 subroutines on R&D")
        (fire-subs state win)
        (click-prompt state :corp "0")
        (click-prompt state :runner "0")
        (click-prompt state :corp "Done")
        (click-prompt state :corp "0")
        (click-prompt state :runner "0")
        (click-prompt state :corp "Done")
        (run-continue state :movement)
        (run-jack-out state)
        ;Click 2 - Install Aumakua
        (play-from-hand state :runner "Aumakua")
        ;Click 3 - Run HQ, rez Thimblerig, break, swap ice
        (run-on state :hq)
        (rez state :corp thim)
        (run-continue state)
        (card-ability state :runner (get-program state 0) 0)
        (click-prompt state :runner "End the run")
        (run-continue state)
        (click-prompt state :corp "Yes")
        (click-card state :corp (refresh win))
        (run-jack-out state)
        ;Click 4 - Run HQ
        (run-on state :hq)
        (run-continue state)
        (is (= 3 (count (:subroutines (get-ice state :hq 0)))) "Winchester has 3 subroutines on HQ"))))

(deftest woodcutter
  ;; Woodcutter
  (do-game
    (new-game {:corp {:deck [(qty "Hedge Fund" 5)]
                      :hand ["Woodcutter"]
                      :credits 10}})
    (play-from-hand state :corp "Woodcutter" "HQ")
    (let [woodcutter (get-ice state :hq 0)]
      (rez state :corp woodcutter)
      (is (zero? (count (:subroutines (refresh woodcutter)))) "Woodcutter starts with 0 subs")
      (advance state woodcutter 2)
      (is (= 2 (count (:subroutines (refresh woodcutter)))) "Woodcutter gains 2 subs"))))

(deftest wormhole
  ;; Wormhole
  (do-game
    (new-game {:corp {:deck [(qty "Hedge Fund" 5)]
                      :hand ["Ice Wall" "Wormhole"]
                      :credits 10}})
    (play-from-hand state :corp "Ice Wall" "R&D")
    (play-from-hand state :corp "Wormhole" "HQ")
    (take-credits state :corp)
    (let [iw (get-ice state :rd 0)
          wormhole (get-ice state :hq 0)]
      (run-on state :hq)
      (rez state :corp wormhole)
      (run-continue state)
      (card-subroutine state :corp wormhole 0)
      (is (:fired (first (:subroutines (refresh wormhole))))
          "Subroutine fires even when there are no viable ice.")
      (is (no-prompt? state :corp) "No choice prompt for the Corp")
      (run-continue state :movement)
      (run-jack-out state)
      (run-on state :hq)
      (rez state :corp iw)
      (run-continue state)
      (fire-subs state wormhole)
      (click-card state :corp iw)
      (click-prompt state :corp "End the run")
      (is (not (:run @state)) "Run has been ended"))))

(deftest wraparound
  ;; Wraparound - Strength boosted when no fracter is installed
  (do-game
    (new-game {:corp {:deck ["Wraparound"]}
               :runner {:deck ["Corroder"]}})
    (play-from-hand state :corp "Wraparound" "HQ")
    (let [wrap (get-ice state :hq 0)]
      (rez state :corp wrap)
      (is (= 7 (get-strength (refresh wrap)))
          "Wraparound +7 strength with no fracter in play")
      (take-credits state :corp)
      (play-from-hand state :runner "Corroder")
      (is (zero? (get-strength (refresh wrap)))
          "Wraparound 0 strength after Corroder installed"))))<|MERGE_RESOLUTION|>--- conflicted
+++ resolved
@@ -496,7 +496,6 @@
       (rez state :corp (refresh ab))
       (is (= 5 (:credit (get-corp))) "Paid 3 credits to rez; 2 advancments on Asteroid Belt"))))
 
-<<<<<<< HEAD
 (deftest authenticator-encounter-decline-to-take-tag
   (do-game
     (new-game{:corp {:hand ["Authenticator"]}})
@@ -589,7 +588,7 @@
       (is (= :encounter-ice (:phase (:run @state))) "Authenticator has been encountered")
       (is (not (= "Take 1 tag to bypass?" (:msg (prompt-map :runner))))
           "No prompt to bypass authenticator because we are tag-immune"))))
-=======
+
 (deftest bailiff-gain-credit-when-broken
   (do-game
     (new-game {:corp {:hand ["Bailiff"]}
@@ -698,7 +697,6 @@
 	  (is (and (last-n-log-contains? state 2 "Corp uses Bailiff to gain 1 \\[Credits\\]")
 	      	   (last-n-log-contains? state 3 "Corp uses Bailiff to gain 1 \\[Credits\\]"))
 	      "Correct messages"))))))
->>>>>>> 99f3d22a
 
 (deftest ballista
   ;; Ballista
