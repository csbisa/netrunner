--- conflicted
+++ resolved
@@ -240,8 +240,6 @@
     (take-credits state :corp)
     (play-from-hand state :runner "Cache")
     (is (last-log-contains? state "uses Avgustina Ivanovskaya to sabotage 1") "Sabotage happened")))
-<<<<<<< HEAD
-=======
 
 (deftest backstitching
   (do-game
@@ -256,7 +254,6 @@
     (run-continue state)
     (click-prompt state :runner "Yes")
     (is (= :movement (:phase (get-run))) "Run has bypassed Ice Wall")))
->>>>>>> 7717f0fd
 
 (deftest baklan-bochkin-gaining-power-counters-each-run
     ;; Gaining power counters each run.
