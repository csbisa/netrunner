--- conflicted
+++ resolved
@@ -10,13 +10,8 @@
   "scripts": {
     "start": "coffee server.coffee",
     "postinstall": "bower install",
-<<<<<<< HEAD
-    "fetch": "cd data/ && coffee fetch.coffee",
+    "fetch": "cd data/ && coffee fetch.coffee && coffee link_cards.coffee",
     "promo": "cd data/ && mongo netrunner --eval \"db.altarts.drop()\" && mongoimport --db=netrunner --collection=altarts --file=promo.json --jsonArray && coffee add_art.coffee",
-=======
-    "fetch": "cd data/ && coffee fetch.coffee && coffee link_cards.coffee",
-    "promo": "cd data/ && mongo netrunner --eval \"db.altarts.drop()\" && mongoimport --db=netrunner --collection=altarts --file=promo.json --jsonArray",
->>>>>>> f3652d25
     "rotate": "cd data/ && coffee rotate.coffee",
     "link_cards": "cd data/ && coffee link_cards.coffee",
     "add_art": "cd data/ && coffee add_art.coffee"
